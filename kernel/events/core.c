// SPDX-License-Identifier: GPL-2.0
/*
 * Performance events core code:
 *
 *  Copyright (C) 2008 Thomas Gleixner <tglx@linutronix.de>
 *  Copyright (C) 2008-2011 Red Hat, Inc., Ingo Molnar
 *  Copyright (C) 2008-2011 Red Hat, Inc., Peter Zijlstra
 *  Copyright  ©  2009 Paul Mackerras, IBM Corp. <paulus@au1.ibm.com>
 */

#include <linux/fs.h>
#include <linux/mm.h>
#include <linux/cpu.h>
#include <linux/smp.h>
#include <linux/idr.h>
#include <linux/file.h>
#include <linux/poll.h>
#include <linux/slab.h>
#include <linux/hash.h>
#include <linux/tick.h>
#include <linux/sysfs.h>
#include <linux/dcache.h>
#include <linux/percpu.h>
#include <linux/ptrace.h>
#include <linux/reboot.h>
#include <linux/vmstat.h>
#include <linux/device.h>
#include <linux/export.h>
#include <linux/vmalloc.h>
#include <linux/hardirq.h>
#include <linux/hugetlb.h>
#include <linux/rculist.h>
#include <linux/uaccess.h>
#include <linux/syscalls.h>
#include <linux/anon_inodes.h>
#include <linux/kernel_stat.h>
#include <linux/cgroup.h>
#include <linux/perf_event.h>
#include <linux/trace_events.h>
#include <linux/hw_breakpoint.h>
#include <linux/mm_types.h>
#include <linux/module.h>
#include <linux/mman.h>
#include <linux/compat.h>
#include <linux/bpf.h>
#include <linux/filter.h>
#include <linux/namei.h>
#include <linux/parser.h>
#include <linux/sched/clock.h>
#include <linux/sched/mm.h>
#include <linux/proc_ns.h>
#include <linux/mount.h>
#include <linux/min_heap.h>
#include <linux/highmem.h>
#include <linux/pgtable.h>
#include <linux/buildid.h>
#include <linux/task_work.h>

#include "internal.h"

#include <asm/irq_regs.h>

typedef int (*remote_function_f)(void *);

struct remote_function_call {
	struct task_struct	*p;
	remote_function_f	func;
	void			*info;
	int			ret;
};

static void remote_function(void *data)
{
	struct remote_function_call *tfc = data;
	struct task_struct *p = tfc->p;

	if (p) {
		/* -EAGAIN */
		if (task_cpu(p) != smp_processor_id())
			return;

		/*
		 * Now that we're on right CPU with IRQs disabled, we can test
		 * if we hit the right task without races.
		 */

		tfc->ret = -ESRCH; /* No such (running) process */
		if (p != current)
			return;
	}

	tfc->ret = tfc->func(tfc->info);
}

/**
 * task_function_call - call a function on the cpu on which a task runs
 * @p:		the task to evaluate
 * @func:	the function to be called
 * @info:	the function call argument
 *
 * Calls the function @func when the task is currently running. This might
 * be on the current CPU, which just calls the function directly.  This will
 * retry due to any failures in smp_call_function_single(), such as if the
 * task_cpu() goes offline concurrently.
 *
 * returns @func return value or -ESRCH or -ENXIO when the process isn't running
 */
static int
task_function_call(struct task_struct *p, remote_function_f func, void *info)
{
	struct remote_function_call data = {
		.p	= p,
		.func	= func,
		.info	= info,
		.ret	= -EAGAIN,
	};
	int ret;

	for (;;) {
		ret = smp_call_function_single(task_cpu(p), remote_function,
					       &data, 1);
		if (!ret)
			ret = data.ret;

		if (ret != -EAGAIN)
			break;

		cond_resched();
	}

	return ret;
}

/**
 * cpu_function_call - call a function on the cpu
 * @cpu:	target cpu to queue this function
 * @func:	the function to be called
 * @info:	the function call argument
 *
 * Calls the function @func on the remote cpu.
 *
 * returns: @func return value or -ENXIO when the cpu is offline
 */
static int cpu_function_call(int cpu, remote_function_f func, void *info)
{
	struct remote_function_call data = {
		.p	= NULL,
		.func	= func,
		.info	= info,
		.ret	= -ENXIO, /* No such CPU */
	};

	smp_call_function_single(cpu, remote_function, &data, 1);

	return data.ret;
}

static void perf_ctx_lock(struct perf_cpu_context *cpuctx,
			  struct perf_event_context *ctx)
{
	raw_spin_lock(&cpuctx->ctx.lock);
	if (ctx)
		raw_spin_lock(&ctx->lock);
}

static void perf_ctx_unlock(struct perf_cpu_context *cpuctx,
			    struct perf_event_context *ctx)
{
	if (ctx)
		raw_spin_unlock(&ctx->lock);
	raw_spin_unlock(&cpuctx->ctx.lock);
}

#define TASK_TOMBSTONE ((void *)-1L)

static bool is_kernel_event(struct perf_event *event)
{
	return READ_ONCE(event->owner) == TASK_TOMBSTONE;
}

static DEFINE_PER_CPU(struct perf_cpu_context, perf_cpu_context);

struct perf_event_context *perf_cpu_task_ctx(void)
{
	lockdep_assert_irqs_disabled();
	return this_cpu_ptr(&perf_cpu_context)->task_ctx;
}

/*
 * On task ctx scheduling...
 *
 * When !ctx->nr_events a task context will not be scheduled. This means
 * we can disable the scheduler hooks (for performance) without leaving
 * pending task ctx state.
 *
 * This however results in two special cases:
 *
 *  - removing the last event from a task ctx; this is relatively straight
 *    forward and is done in __perf_remove_from_context.
 *
 *  - adding the first event to a task ctx; this is tricky because we cannot
 *    rely on ctx->is_active and therefore cannot use event_function_call().
 *    See perf_install_in_context().
 *
 * If ctx->nr_events, then ctx->is_active and cpuctx->task_ctx are set.
 */

typedef void (*event_f)(struct perf_event *, struct perf_cpu_context *,
			struct perf_event_context *, void *);

struct event_function_struct {
	struct perf_event *event;
	event_f func;
	void *data;
};

static int event_function(void *info)
{
	struct event_function_struct *efs = info;
	struct perf_event *event = efs->event;
	struct perf_event_context *ctx = event->ctx;
	struct perf_cpu_context *cpuctx = this_cpu_ptr(&perf_cpu_context);
	struct perf_event_context *task_ctx = cpuctx->task_ctx;
	int ret = 0;

	lockdep_assert_irqs_disabled();

	perf_ctx_lock(cpuctx, task_ctx);
	/*
	 * Since we do the IPI call without holding ctx->lock things can have
	 * changed, double check we hit the task we set out to hit.
	 */
	if (ctx->task) {
		if (ctx->task != current) {
			ret = -ESRCH;
			goto unlock;
		}

		/*
		 * We only use event_function_call() on established contexts,
		 * and event_function() is only ever called when active (or
		 * rather, we'll have bailed in task_function_call() or the
		 * above ctx->task != current test), therefore we must have
		 * ctx->is_active here.
		 */
		WARN_ON_ONCE(!ctx->is_active);
		/*
		 * And since we have ctx->is_active, cpuctx->task_ctx must
		 * match.
		 */
		WARN_ON_ONCE(task_ctx != ctx);
	} else {
		WARN_ON_ONCE(&cpuctx->ctx != ctx);
	}

	efs->func(event, cpuctx, ctx, efs->data);
unlock:
	perf_ctx_unlock(cpuctx, task_ctx);

	return ret;
}

static void event_function_call(struct perf_event *event, event_f func, void *data)
{
	struct perf_event_context *ctx = event->ctx;
	struct task_struct *task = READ_ONCE(ctx->task); /* verified in event_function */
	struct event_function_struct efs = {
		.event = event,
		.func = func,
		.data = data,
	};

	if (!event->parent) {
		/*
		 * If this is a !child event, we must hold ctx::mutex to
		 * stabilize the event->ctx relation. See
		 * perf_event_ctx_lock().
		 */
		lockdep_assert_held(&ctx->mutex);
	}

	if (!task) {
		cpu_function_call(event->cpu, event_function, &efs);
		return;
	}

	if (task == TASK_TOMBSTONE)
		return;

again:
	if (!task_function_call(task, event_function, &efs))
		return;

	raw_spin_lock_irq(&ctx->lock);
	/*
	 * Reload the task pointer, it might have been changed by
	 * a concurrent perf_event_context_sched_out().
	 */
	task = ctx->task;
	if (task == TASK_TOMBSTONE) {
		raw_spin_unlock_irq(&ctx->lock);
		return;
	}
	if (ctx->is_active) {
		raw_spin_unlock_irq(&ctx->lock);
		goto again;
	}
	func(event, NULL, ctx, data);
	raw_spin_unlock_irq(&ctx->lock);
}

/*
 * Similar to event_function_call() + event_function(), but hard assumes IRQs
 * are already disabled and we're on the right CPU.
 */
static void event_function_local(struct perf_event *event, event_f func, void *data)
{
	struct perf_event_context *ctx = event->ctx;
	struct perf_cpu_context *cpuctx = this_cpu_ptr(&perf_cpu_context);
	struct task_struct *task = READ_ONCE(ctx->task);
	struct perf_event_context *task_ctx = NULL;

	lockdep_assert_irqs_disabled();

	if (task) {
		if (task == TASK_TOMBSTONE)
			return;

		task_ctx = ctx;
	}

	perf_ctx_lock(cpuctx, task_ctx);

	task = ctx->task;
	if (task == TASK_TOMBSTONE)
		goto unlock;

	if (task) {
		/*
		 * We must be either inactive or active and the right task,
		 * otherwise we're screwed, since we cannot IPI to somewhere
		 * else.
		 */
		if (ctx->is_active) {
			if (WARN_ON_ONCE(task != current))
				goto unlock;

			if (WARN_ON_ONCE(cpuctx->task_ctx != ctx))
				goto unlock;
		}
	} else {
		WARN_ON_ONCE(&cpuctx->ctx != ctx);
	}

	func(event, cpuctx, ctx, data);
unlock:
	perf_ctx_unlock(cpuctx, task_ctx);
}

#define PERF_FLAG_ALL (PERF_FLAG_FD_NO_GROUP |\
		       PERF_FLAG_FD_OUTPUT  |\
		       PERF_FLAG_PID_CGROUP |\
		       PERF_FLAG_FD_CLOEXEC)

/*
 * branch priv levels that need permission checks
 */
#define PERF_SAMPLE_BRANCH_PERM_PLM \
	(PERF_SAMPLE_BRANCH_KERNEL |\
	 PERF_SAMPLE_BRANCH_HV)

enum event_type_t {
	EVENT_FLEXIBLE = 0x1,
	EVENT_PINNED = 0x2,
	EVENT_TIME = 0x4,
	/* see ctx_resched() for details */
	EVENT_CPU = 0x8,
	EVENT_ALL = EVENT_FLEXIBLE | EVENT_PINNED,
};

/*
 * perf_sched_events : >0 events exist
 * perf_cgroup_events: >0 per-cpu cgroup events exist on this cpu
 */

static void perf_sched_delayed(struct work_struct *work);
DEFINE_STATIC_KEY_FALSE(perf_sched_events);
static DECLARE_DELAYED_WORK(perf_sched_work, perf_sched_delayed);
static DEFINE_MUTEX(perf_sched_mutex);
static atomic_t perf_sched_count;

static DEFINE_PER_CPU(atomic_t, perf_cgroup_events);
static DEFINE_PER_CPU(struct pmu_event_list, pmu_sb_events);

static atomic_t nr_mmap_events __read_mostly;
static atomic_t nr_comm_events __read_mostly;
static atomic_t nr_namespaces_events __read_mostly;
static atomic_t nr_task_events __read_mostly;
static atomic_t nr_freq_events __read_mostly;
static atomic_t nr_switch_events __read_mostly;
static atomic_t nr_ksymbol_events __read_mostly;
static atomic_t nr_bpf_events __read_mostly;
static atomic_t nr_cgroup_events __read_mostly;
static atomic_t nr_text_poke_events __read_mostly;
static atomic_t nr_build_id_events __read_mostly;

static LIST_HEAD(pmus);
static DEFINE_MUTEX(pmus_lock);
static struct srcu_struct pmus_srcu;
static cpumask_var_t perf_online_mask;
static struct kmem_cache *perf_event_cache;

/*
 * perf event paranoia level:
 *  -1 - not paranoid at all
 *   0 - disallow raw tracepoint access for unpriv
 *   1 - disallow cpu events for unpriv
 *   2 - disallow kernel profiling for unpriv
 */
int sysctl_perf_event_paranoid __read_mostly = 2;

/* Minimum for 512 kiB + 1 user control page */
int sysctl_perf_event_mlock __read_mostly = 512 + (PAGE_SIZE / 1024); /* 'free' kiB per user */

/*
 * max perf event sample rate
 */
#define DEFAULT_MAX_SAMPLE_RATE		100000
#define DEFAULT_SAMPLE_PERIOD_NS	(NSEC_PER_SEC / DEFAULT_MAX_SAMPLE_RATE)
#define DEFAULT_CPU_TIME_MAX_PERCENT	25

int sysctl_perf_event_sample_rate __read_mostly	= DEFAULT_MAX_SAMPLE_RATE;

static int max_samples_per_tick __read_mostly	= DIV_ROUND_UP(DEFAULT_MAX_SAMPLE_RATE, HZ);
static int perf_sample_period_ns __read_mostly	= DEFAULT_SAMPLE_PERIOD_NS;

static int perf_sample_allowed_ns __read_mostly =
	DEFAULT_SAMPLE_PERIOD_NS * DEFAULT_CPU_TIME_MAX_PERCENT / 100;

static void update_perf_cpu_limits(void)
{
	u64 tmp = perf_sample_period_ns;

	tmp *= sysctl_perf_cpu_time_max_percent;
	tmp = div_u64(tmp, 100);
	if (!tmp)
		tmp = 1;

	WRITE_ONCE(perf_sample_allowed_ns, tmp);
}

static bool perf_rotate_context(struct perf_cpu_pmu_context *cpc);

int perf_proc_update_handler(struct ctl_table *table, int write,
		void *buffer, size_t *lenp, loff_t *ppos)
{
	int ret;
	int perf_cpu = sysctl_perf_cpu_time_max_percent;
	/*
	 * If throttling is disabled don't allow the write:
	 */
	if (write && (perf_cpu == 100 || perf_cpu == 0))
		return -EINVAL;

	ret = proc_dointvec_minmax(table, write, buffer, lenp, ppos);
	if (ret || !write)
		return ret;

	max_samples_per_tick = DIV_ROUND_UP(sysctl_perf_event_sample_rate, HZ);
	perf_sample_period_ns = NSEC_PER_SEC / sysctl_perf_event_sample_rate;
	update_perf_cpu_limits();

	return 0;
}

int sysctl_perf_cpu_time_max_percent __read_mostly = DEFAULT_CPU_TIME_MAX_PERCENT;

int perf_cpu_time_max_percent_handler(struct ctl_table *table, int write,
		void *buffer, size_t *lenp, loff_t *ppos)
{
	int ret = proc_dointvec_minmax(table, write, buffer, lenp, ppos);

	if (ret || !write)
		return ret;

	if (sysctl_perf_cpu_time_max_percent == 100 ||
	    sysctl_perf_cpu_time_max_percent == 0) {
		printk(KERN_WARNING
		       "perf: Dynamic interrupt throttling disabled, can hang your system!\n");
		WRITE_ONCE(perf_sample_allowed_ns, 0);
	} else {
		update_perf_cpu_limits();
	}

	return 0;
}

/*
 * perf samples are done in some very critical code paths (NMIs).
 * If they take too much CPU time, the system can lock up and not
 * get any real work done.  This will drop the sample rate when
 * we detect that events are taking too long.
 */
#define NR_ACCUMULATED_SAMPLES 128
static DEFINE_PER_CPU(u64, running_sample_length);

static u64 __report_avg;
static u64 __report_allowed;

static void perf_duration_warn(struct irq_work *w)
{
	printk_ratelimited(KERN_INFO
		"perf: interrupt took too long (%lld > %lld), lowering "
		"kernel.perf_event_max_sample_rate to %d\n",
		__report_avg, __report_allowed,
		sysctl_perf_event_sample_rate);
}

static DEFINE_IRQ_WORK(perf_duration_work, perf_duration_warn);

void perf_sample_event_took(u64 sample_len_ns)
{
	u64 max_len = READ_ONCE(perf_sample_allowed_ns);
	u64 running_len;
	u64 avg_len;
	u32 max;

	if (max_len == 0)
		return;

	/* Decay the counter by 1 average sample. */
	running_len = __this_cpu_read(running_sample_length);
	running_len -= running_len/NR_ACCUMULATED_SAMPLES;
	running_len += sample_len_ns;
	__this_cpu_write(running_sample_length, running_len);

	/*
	 * Note: this will be biased artifically low until we have
	 * seen NR_ACCUMULATED_SAMPLES. Doing it this way keeps us
	 * from having to maintain a count.
	 */
	avg_len = running_len/NR_ACCUMULATED_SAMPLES;
	if (avg_len <= max_len)
		return;

	__report_avg = avg_len;
	__report_allowed = max_len;

	/*
	 * Compute a throttle threshold 25% below the current duration.
	 */
	avg_len += avg_len / 4;
	max = (TICK_NSEC / 100) * sysctl_perf_cpu_time_max_percent;
	if (avg_len < max)
		max /= (u32)avg_len;
	else
		max = 1;

	WRITE_ONCE(perf_sample_allowed_ns, avg_len);
	WRITE_ONCE(max_samples_per_tick, max);

	sysctl_perf_event_sample_rate = max * HZ;
	perf_sample_period_ns = NSEC_PER_SEC / sysctl_perf_event_sample_rate;

	if (!irq_work_queue(&perf_duration_work)) {
		early_printk("perf: interrupt took too long (%lld > %lld), lowering "
			     "kernel.perf_event_max_sample_rate to %d\n",
			     __report_avg, __report_allowed,
			     sysctl_perf_event_sample_rate);
	}
}

static atomic64_t perf_event_id;

static void update_context_time(struct perf_event_context *ctx);
static u64 perf_event_time(struct perf_event *event);

void __weak perf_event_print_debug(void)	{ }

static inline u64 perf_clock(void)
{
	return local_clock();
}

static inline u64 perf_event_clock(struct perf_event *event)
{
	return event->clock();
}

/*
 * State based event timekeeping...
 *
 * The basic idea is to use event->state to determine which (if any) time
 * fields to increment with the current delta. This means we only need to
 * update timestamps when we change state or when they are explicitly requested
 * (read).
 *
 * Event groups make things a little more complicated, but not terribly so. The
 * rules for a group are that if the group leader is OFF the entire group is
 * OFF, irrespecive of what the group member states are. This results in
 * __perf_effective_state().
 *
 * A futher ramification is that when a group leader flips between OFF and
 * !OFF, we need to update all group member times.
 *
 *
 * NOTE: perf_event_time() is based on the (cgroup) context time, and thus we
 * need to make sure the relevant context time is updated before we try and
 * update our timestamps.
 */

static __always_inline enum perf_event_state
__perf_effective_state(struct perf_event *event)
{
	struct perf_event *leader = event->group_leader;

	if (leader->state <= PERF_EVENT_STATE_OFF)
		return leader->state;

	return event->state;
}

static __always_inline void
__perf_update_times(struct perf_event *event, u64 now, u64 *enabled, u64 *running)
{
	enum perf_event_state state = __perf_effective_state(event);
	u64 delta = now - event->tstamp;

	*enabled = event->total_time_enabled;
	if (state >= PERF_EVENT_STATE_INACTIVE)
		*enabled += delta;

	*running = event->total_time_running;
	if (state >= PERF_EVENT_STATE_ACTIVE)
		*running += delta;
}

static void perf_event_update_time(struct perf_event *event)
{
	u64 now = perf_event_time(event);

	__perf_update_times(event, now, &event->total_time_enabled,
					&event->total_time_running);
	event->tstamp = now;
}

static void perf_event_update_sibling_time(struct perf_event *leader)
{
	struct perf_event *sibling;

	for_each_sibling_event(sibling, leader)
		perf_event_update_time(sibling);
}

static void
perf_event_set_state(struct perf_event *event, enum perf_event_state state)
{
	if (event->state == state)
		return;

	perf_event_update_time(event);
	/*
	 * If a group leader gets enabled/disabled all its siblings
	 * are affected too.
	 */
	if ((event->state < 0) ^ (state < 0))
		perf_event_update_sibling_time(event);

	WRITE_ONCE(event->state, state);
}

/*
 * UP store-release, load-acquire
 */

#define __store_release(ptr, val)					\
do {									\
	barrier();							\
	WRITE_ONCE(*(ptr), (val));					\
} while (0)

#define __load_acquire(ptr)						\
({									\
	__unqual_scalar_typeof(*(ptr)) ___p = READ_ONCE(*(ptr));	\
	barrier();							\
	___p;								\
})

static void perf_ctx_disable(struct perf_event_context *ctx)
{
	struct perf_event_pmu_context *pmu_ctx;

	list_for_each_entry(pmu_ctx, &ctx->pmu_ctx_list, pmu_ctx_entry)
		perf_pmu_disable(pmu_ctx->pmu);
}

static void perf_ctx_enable(struct perf_event_context *ctx)
{
	struct perf_event_pmu_context *pmu_ctx;

	list_for_each_entry(pmu_ctx, &ctx->pmu_ctx_list, pmu_ctx_entry)
		perf_pmu_enable(pmu_ctx->pmu);
}

static void ctx_sched_out(struct perf_event_context *ctx, enum event_type_t event_type);
static void ctx_sched_in(struct perf_event_context *ctx, enum event_type_t event_type);

#ifdef CONFIG_CGROUP_PERF

static inline bool
perf_cgroup_match(struct perf_event *event)
{
	struct perf_cpu_context *cpuctx = this_cpu_ptr(&perf_cpu_context);

	/* @event doesn't care about cgroup */
	if (!event->cgrp)
		return true;

	/* wants specific cgroup scope but @cpuctx isn't associated with any */
	if (!cpuctx->cgrp)
		return false;

	/*
	 * Cgroup scoping is recursive.  An event enabled for a cgroup is
	 * also enabled for all its descendant cgroups.  If @cpuctx's
	 * cgroup is a descendant of @event's (the test covers identity
	 * case), it's a match.
	 */
	return cgroup_is_descendant(cpuctx->cgrp->css.cgroup,
				    event->cgrp->css.cgroup);
}

static inline void perf_detach_cgroup(struct perf_event *event)
{
	css_put(&event->cgrp->css);
	event->cgrp = NULL;
}

static inline int is_cgroup_event(struct perf_event *event)
{
	return event->cgrp != NULL;
}

static inline u64 perf_cgroup_event_time(struct perf_event *event)
{
	struct perf_cgroup_info *t;

	t = per_cpu_ptr(event->cgrp->info, event->cpu);
	return t->time;
}

static inline u64 perf_cgroup_event_time_now(struct perf_event *event, u64 now)
{
	struct perf_cgroup_info *t;

	t = per_cpu_ptr(event->cgrp->info, event->cpu);
	if (!__load_acquire(&t->active))
		return t->time;
	now += READ_ONCE(t->timeoffset);
	return now;
}

static inline void __update_cgrp_time(struct perf_cgroup_info *info, u64 now, bool adv)
{
	if (adv)
		info->time += now - info->timestamp;
	info->timestamp = now;
	/*
	 * see update_context_time()
	 */
	WRITE_ONCE(info->timeoffset, info->time - info->timestamp);
}

static inline void update_cgrp_time_from_cpuctx(struct perf_cpu_context *cpuctx, bool final)
{
	struct perf_cgroup *cgrp = cpuctx->cgrp;
	struct cgroup_subsys_state *css;
	struct perf_cgroup_info *info;

	if (cgrp) {
		u64 now = perf_clock();

		for (css = &cgrp->css; css; css = css->parent) {
			cgrp = container_of(css, struct perf_cgroup, css);
			info = this_cpu_ptr(cgrp->info);

			__update_cgrp_time(info, now, true);
			if (final)
				__store_release(&info->active, 0);
		}
	}
}

static inline void update_cgrp_time_from_event(struct perf_event *event)
{
	struct perf_cgroup_info *info;

	/*
	 * ensure we access cgroup data only when needed and
	 * when we know the cgroup is pinned (css_get)
	 */
	if (!is_cgroup_event(event))
		return;

	info = this_cpu_ptr(event->cgrp->info);
	/*
	 * Do not update time when cgroup is not active
	 */
	if (info->active)
		__update_cgrp_time(info, perf_clock(), true);
}

static inline void
perf_cgroup_set_timestamp(struct perf_cpu_context *cpuctx)
{
	struct perf_event_context *ctx = &cpuctx->ctx;
	struct perf_cgroup *cgrp = cpuctx->cgrp;
	struct perf_cgroup_info *info;
	struct cgroup_subsys_state *css;

	/*
	 * ctx->lock held by caller
	 * ensure we do not access cgroup data
	 * unless we have the cgroup pinned (css_get)
	 */
	if (!cgrp)
		return;

	WARN_ON_ONCE(!ctx->nr_cgroups);

	for (css = &cgrp->css; css; css = css->parent) {
		cgrp = container_of(css, struct perf_cgroup, css);
		info = this_cpu_ptr(cgrp->info);
		__update_cgrp_time(info, ctx->timestamp, false);
		__store_release(&info->active, 1);
	}
}

/*
 * reschedule events based on the cgroup constraint of task.
 */
static void perf_cgroup_switch(struct task_struct *task)
{
	struct perf_cpu_context *cpuctx = this_cpu_ptr(&perf_cpu_context);
	struct perf_cgroup *cgrp;

	cgrp = perf_cgroup_from_task(task, NULL);

	WARN_ON_ONCE(cpuctx->ctx.nr_cgroups == 0);
	if (READ_ONCE(cpuctx->cgrp) == cgrp)
		return;

	perf_ctx_lock(cpuctx, cpuctx->task_ctx);
	perf_ctx_disable(&cpuctx->ctx);

	ctx_sched_out(&cpuctx->ctx, EVENT_ALL);
	/*
	 * must not be done before ctxswout due
	 * to update_cgrp_time_from_cpuctx() in
	 * ctx_sched_out()
	 */
	cpuctx->cgrp = cgrp;
	/*
	 * set cgrp before ctxsw in to allow
	 * perf_cgroup_set_timestamp() in ctx_sched_in()
	 * to not have to pass task around
	 */
	ctx_sched_in(&cpuctx->ctx, EVENT_ALL);

	perf_ctx_enable(&cpuctx->ctx);
	perf_ctx_unlock(cpuctx, cpuctx->task_ctx);
}

static int perf_cgroup_ensure_storage(struct perf_event *event,
				struct cgroup_subsys_state *css)
{
	struct perf_cpu_context *cpuctx;
	struct perf_event **storage;
	int cpu, heap_size, ret = 0;

	/*
	 * Allow storage to have sufficent space for an iterator for each
	 * possibly nested cgroup plus an iterator for events with no cgroup.
	 */
	for (heap_size = 1; css; css = css->parent)
		heap_size++;

	for_each_possible_cpu(cpu) {
		cpuctx = per_cpu_ptr(&perf_cpu_context, cpu);
		if (heap_size <= cpuctx->heap_size)
			continue;

		storage = kmalloc_node(heap_size * sizeof(struct perf_event *),
				       GFP_KERNEL, cpu_to_node(cpu));
		if (!storage) {
			ret = -ENOMEM;
			break;
		}

		raw_spin_lock_irq(&cpuctx->ctx.lock);
		if (cpuctx->heap_size < heap_size) {
			swap(cpuctx->heap, storage);
			if (storage == cpuctx->heap_default)
				storage = NULL;
			cpuctx->heap_size = heap_size;
		}
		raw_spin_unlock_irq(&cpuctx->ctx.lock);

		kfree(storage);
	}

	return ret;
}

static inline int perf_cgroup_connect(int fd, struct perf_event *event,
				      struct perf_event_attr *attr,
				      struct perf_event *group_leader)
{
	struct perf_cgroup *cgrp;
	struct cgroup_subsys_state *css;
	struct fd f = fdget(fd);
	int ret = 0;

	if (!f.file)
		return -EBADF;

	css = css_tryget_online_from_dir(f.file->f_path.dentry,
					 &perf_event_cgrp_subsys);
	if (IS_ERR(css)) {
		ret = PTR_ERR(css);
		goto out;
	}

	ret = perf_cgroup_ensure_storage(event, css);
	if (ret)
		goto out;

	cgrp = container_of(css, struct perf_cgroup, css);
	event->cgrp = cgrp;

	/*
	 * all events in a group must monitor
	 * the same cgroup because a task belongs
	 * to only one perf cgroup at a time
	 */
	if (group_leader && group_leader->cgrp != cgrp) {
		perf_detach_cgroup(event);
		ret = -EINVAL;
	}
out:
	fdput(f);
	return ret;
}

static inline void
perf_cgroup_event_enable(struct perf_event *event, struct perf_event_context *ctx)
{
	struct perf_cpu_context *cpuctx;

	if (!is_cgroup_event(event))
		return;

	/*
	 * Because cgroup events are always per-cpu events,
	 * @ctx == &cpuctx->ctx.
	 */
	cpuctx = container_of(ctx, struct perf_cpu_context, ctx);

	if (ctx->nr_cgroups++)
		return;

	cpuctx->cgrp = perf_cgroup_from_task(current, ctx);
}

static inline void
perf_cgroup_event_disable(struct perf_event *event, struct perf_event_context *ctx)
{
	struct perf_cpu_context *cpuctx;

	if (!is_cgroup_event(event))
		return;

	/*
	 * Because cgroup events are always per-cpu events,
	 * @ctx == &cpuctx->ctx.
	 */
	cpuctx = container_of(ctx, struct perf_cpu_context, ctx);

	if (--ctx->nr_cgroups)
		return;

	cpuctx->cgrp = NULL;
}

#else /* !CONFIG_CGROUP_PERF */

static inline bool
perf_cgroup_match(struct perf_event *event)
{
	return true;
}

static inline void perf_detach_cgroup(struct perf_event *event)
{}

static inline int is_cgroup_event(struct perf_event *event)
{
	return 0;
}

static inline void update_cgrp_time_from_event(struct perf_event *event)
{
}

static inline void update_cgrp_time_from_cpuctx(struct perf_cpu_context *cpuctx,
						bool final)
{
}

static inline int perf_cgroup_connect(pid_t pid, struct perf_event *event,
				      struct perf_event_attr *attr,
				      struct perf_event *group_leader)
{
	return -EINVAL;
}

static inline void
perf_cgroup_set_timestamp(struct perf_cpu_context *cpuctx)
{
}

static inline u64 perf_cgroup_event_time(struct perf_event *event)
{
	return 0;
}

static inline u64 perf_cgroup_event_time_now(struct perf_event *event, u64 now)
{
	return 0;
}

static inline void
perf_cgroup_event_enable(struct perf_event *event, struct perf_event_context *ctx)
{
}

static inline void
perf_cgroup_event_disable(struct perf_event *event, struct perf_event_context *ctx)
{
}

static void perf_cgroup_switch(struct task_struct *task)
{
}
#endif

/*
 * set default to be dependent on timer tick just
 * like original code
 */
#define PERF_CPU_HRTIMER (1000 / HZ)
/*
 * function must be called with interrupts disabled
 */
static enum hrtimer_restart perf_mux_hrtimer_handler(struct hrtimer *hr)
{
	struct perf_cpu_pmu_context *cpc;
	bool rotations;

	lockdep_assert_irqs_disabled();

	cpc = container_of(hr, struct perf_cpu_pmu_context, hrtimer);
	rotations = perf_rotate_context(cpc);

	raw_spin_lock(&cpc->hrtimer_lock);
	if (rotations)
		hrtimer_forward_now(hr, cpc->hrtimer_interval);
	else
		cpc->hrtimer_active = 0;
	raw_spin_unlock(&cpc->hrtimer_lock);

	return rotations ? HRTIMER_RESTART : HRTIMER_NORESTART;
}

static void __perf_mux_hrtimer_init(struct perf_cpu_pmu_context *cpc, int cpu)
{
	struct hrtimer *timer = &cpc->hrtimer;
	struct pmu *pmu = cpc->epc.pmu;
	u64 interval;

	/*
	 * check default is sane, if not set then force to
	 * default interval (1/tick)
	 */
	interval = pmu->hrtimer_interval_ms;
	if (interval < 1)
		interval = pmu->hrtimer_interval_ms = PERF_CPU_HRTIMER;

	cpc->hrtimer_interval = ns_to_ktime(NSEC_PER_MSEC * interval);

	raw_spin_lock_init(&cpc->hrtimer_lock);
	hrtimer_init(timer, CLOCK_MONOTONIC, HRTIMER_MODE_ABS_PINNED_HARD);
	timer->function = perf_mux_hrtimer_handler;
}

static int perf_mux_hrtimer_restart(struct perf_cpu_pmu_context *cpc)
{
	struct hrtimer *timer = &cpc->hrtimer;
	unsigned long flags;

	raw_spin_lock_irqsave(&cpc->hrtimer_lock, flags);
	if (!cpc->hrtimer_active) {
		cpc->hrtimer_active = 1;
		hrtimer_forward_now(timer, cpc->hrtimer_interval);
		hrtimer_start_expires(timer, HRTIMER_MODE_ABS_PINNED_HARD);
	}
	raw_spin_unlock_irqrestore(&cpc->hrtimer_lock, flags);

	return 0;
}

static int perf_mux_hrtimer_restart_ipi(void *arg)
{
	return perf_mux_hrtimer_restart(arg);
}

void perf_pmu_disable(struct pmu *pmu)
{
	int *count = this_cpu_ptr(pmu->pmu_disable_count);
	if (!(*count)++)
		pmu->pmu_disable(pmu);
}

void perf_pmu_enable(struct pmu *pmu)
{
	int *count = this_cpu_ptr(pmu->pmu_disable_count);
	if (!--(*count))
		pmu->pmu_enable(pmu);
}

static void perf_assert_pmu_disabled(struct pmu *pmu)
{
	WARN_ON_ONCE(*this_cpu_ptr(pmu->pmu_disable_count) == 0);
}

static void get_ctx(struct perf_event_context *ctx)
{
	refcount_inc(&ctx->refcount);
}

static void *alloc_task_ctx_data(struct pmu *pmu)
{
	if (pmu->task_ctx_cache)
		return kmem_cache_zalloc(pmu->task_ctx_cache, GFP_KERNEL);

	return NULL;
}

static void free_task_ctx_data(struct pmu *pmu, void *task_ctx_data)
{
	if (pmu->task_ctx_cache && task_ctx_data)
		kmem_cache_free(pmu->task_ctx_cache, task_ctx_data);
}

static void free_ctx(struct rcu_head *head)
{
	struct perf_event_context *ctx;

	ctx = container_of(head, struct perf_event_context, rcu_head);
	kfree(ctx);
}

static void put_ctx(struct perf_event_context *ctx)
{
	if (refcount_dec_and_test(&ctx->refcount)) {
		if (ctx->parent_ctx)
			put_ctx(ctx->parent_ctx);
		if (ctx->task && ctx->task != TASK_TOMBSTONE)
			put_task_struct(ctx->task);
		call_rcu(&ctx->rcu_head, free_ctx);
	}
}

/*
 * Because of perf_event::ctx migration in sys_perf_event_open::move_group and
 * perf_pmu_migrate_context() we need some magic.
 *
 * Those places that change perf_event::ctx will hold both
 * perf_event_ctx::mutex of the 'old' and 'new' ctx value.
 *
 * Lock ordering is by mutex address. There are two other sites where
 * perf_event_context::mutex nests and those are:
 *
 *  - perf_event_exit_task_context()	[ child , 0 ]
 *      perf_event_exit_event()
 *        put_event()			[ parent, 1 ]
 *
 *  - perf_event_init_context()		[ parent, 0 ]
 *      inherit_task_group()
 *        inherit_group()
 *          inherit_event()
 *            perf_event_alloc()
 *              perf_init_event()
 *                perf_try_init_event()	[ child , 1 ]
 *
 * While it appears there is an obvious deadlock here -- the parent and child
 * nesting levels are inverted between the two. This is in fact safe because
 * life-time rules separate them. That is an exiting task cannot fork, and a
 * spawning task cannot (yet) exit.
 *
 * But remember that these are parent<->child context relations, and
 * migration does not affect children, therefore these two orderings should not
 * interact.
 *
 * The change in perf_event::ctx does not affect children (as claimed above)
 * because the sys_perf_event_open() case will install a new event and break
 * the ctx parent<->child relation, and perf_pmu_migrate_context() is only
 * concerned with cpuctx and that doesn't have children.
 *
 * The places that change perf_event::ctx will issue:
 *
 *   perf_remove_from_context();
 *   synchronize_rcu();
 *   perf_install_in_context();
 *
 * to affect the change. The remove_from_context() + synchronize_rcu() should
 * quiesce the event, after which we can install it in the new location. This
 * means that only external vectors (perf_fops, prctl) can perturb the event
 * while in transit. Therefore all such accessors should also acquire
 * perf_event_context::mutex to serialize against this.
 *
 * However; because event->ctx can change while we're waiting to acquire
 * ctx->mutex we must be careful and use the below perf_event_ctx_lock()
 * function.
 *
 * Lock order:
 *    exec_update_lock
 *	task_struct::perf_event_mutex
 *	  perf_event_context::mutex
 *	    perf_event::child_mutex;
 *	      perf_event_context::lock
 *	    perf_event::mmap_mutex
 *	    mmap_lock
 *	      perf_addr_filters_head::lock
 *
 *    cpu_hotplug_lock
 *      pmus_lock
 *	  cpuctx->mutex / perf_event_context::mutex
 */
static struct perf_event_context *
perf_event_ctx_lock_nested(struct perf_event *event, int nesting)
{
	struct perf_event_context *ctx;

again:
	rcu_read_lock();
	ctx = READ_ONCE(event->ctx);
	if (!refcount_inc_not_zero(&ctx->refcount)) {
		rcu_read_unlock();
		goto again;
	}
	rcu_read_unlock();

	mutex_lock_nested(&ctx->mutex, nesting);
	if (event->ctx != ctx) {
		mutex_unlock(&ctx->mutex);
		put_ctx(ctx);
		goto again;
	}

	return ctx;
}

static inline struct perf_event_context *
perf_event_ctx_lock(struct perf_event *event)
{
	return perf_event_ctx_lock_nested(event, 0);
}

static void perf_event_ctx_unlock(struct perf_event *event,
				  struct perf_event_context *ctx)
{
	mutex_unlock(&ctx->mutex);
	put_ctx(ctx);
}

/*
 * This must be done under the ctx->lock, such as to serialize against
 * context_equiv(), therefore we cannot call put_ctx() since that might end up
 * calling scheduler related locks and ctx->lock nests inside those.
 */
static __must_check struct perf_event_context *
unclone_ctx(struct perf_event_context *ctx)
{
	struct perf_event_context *parent_ctx = ctx->parent_ctx;

	lockdep_assert_held(&ctx->lock);

	if (parent_ctx)
		ctx->parent_ctx = NULL;
	ctx->generation++;

	return parent_ctx;
}

static u32 perf_event_pid_type(struct perf_event *event, struct task_struct *p,
				enum pid_type type)
{
	u32 nr;
	/*
	 * only top level events have the pid namespace they were created in
	 */
	if (event->parent)
		event = event->parent;

	nr = __task_pid_nr_ns(p, type, event->ns);
	/* avoid -1 if it is idle thread or runs in another ns */
	if (!nr && !pid_alive(p))
		nr = -1;
	return nr;
}

static u32 perf_event_pid(struct perf_event *event, struct task_struct *p)
{
	return perf_event_pid_type(event, p, PIDTYPE_TGID);
}

static u32 perf_event_tid(struct perf_event *event, struct task_struct *p)
{
	return perf_event_pid_type(event, p, PIDTYPE_PID);
}

/*
 * If we inherit events we want to return the parent event id
 * to userspace.
 */
static u64 primary_event_id(struct perf_event *event)
{
	u64 id = event->id;

	if (event->parent)
		id = event->parent->id;

	return id;
}

/*
 * Get the perf_event_context for a task and lock it.
 *
 * This has to cope with the fact that until it is locked,
 * the context could get moved to another task.
 */
static struct perf_event_context *
perf_lock_task_context(struct task_struct *task, unsigned long *flags)
{
	struct perf_event_context *ctx;

retry:
	/*
	 * One of the few rules of preemptible RCU is that one cannot do
	 * rcu_read_unlock() while holding a scheduler (or nested) lock when
	 * part of the read side critical section was irqs-enabled -- see
	 * rcu_read_unlock_special().
	 *
	 * Since ctx->lock nests under rq->lock we must ensure the entire read
	 * side critical section has interrupts disabled.
	 */
	local_irq_save(*flags);
	rcu_read_lock();
	ctx = rcu_dereference(task->perf_event_ctxp);
	if (ctx) {
		/*
		 * If this context is a clone of another, it might
		 * get swapped for another underneath us by
		 * perf_event_task_sched_out, though the
		 * rcu_read_lock() protects us from any context
		 * getting freed.  Lock the context and check if it
		 * got swapped before we could get the lock, and retry
		 * if so.  If we locked the right context, then it
		 * can't get swapped on us any more.
		 */
		raw_spin_lock(&ctx->lock);
		if (ctx != rcu_dereference(task->perf_event_ctxp)) {
			raw_spin_unlock(&ctx->lock);
			rcu_read_unlock();
			local_irq_restore(*flags);
			goto retry;
		}

		if (ctx->task == TASK_TOMBSTONE ||
		    !refcount_inc_not_zero(&ctx->refcount)) {
			raw_spin_unlock(&ctx->lock);
			ctx = NULL;
		} else {
			WARN_ON_ONCE(ctx->task != task);
		}
	}
	rcu_read_unlock();
	if (!ctx)
		local_irq_restore(*flags);
	return ctx;
}

/*
 * Get the context for a task and increment its pin_count so it
 * can't get swapped to another task.  This also increments its
 * reference count so that the context can't get freed.
 */
static struct perf_event_context *
perf_pin_task_context(struct task_struct *task)
{
	struct perf_event_context *ctx;
	unsigned long flags;

	ctx = perf_lock_task_context(task, &flags);
	if (ctx) {
		++ctx->pin_count;
		raw_spin_unlock_irqrestore(&ctx->lock, flags);
	}
	return ctx;
}

static void perf_unpin_context(struct perf_event_context *ctx)
{
	unsigned long flags;

	raw_spin_lock_irqsave(&ctx->lock, flags);
	--ctx->pin_count;
	raw_spin_unlock_irqrestore(&ctx->lock, flags);
}

/*
 * Update the record of the current time in a context.
 */
static void __update_context_time(struct perf_event_context *ctx, bool adv)
{
	u64 now = perf_clock();

	lockdep_assert_held(&ctx->lock);

	if (adv)
		ctx->time += now - ctx->timestamp;
	ctx->timestamp = now;

	/*
	 * The above: time' = time + (now - timestamp), can be re-arranged
	 * into: time` = now + (time - timestamp), which gives a single value
	 * offset to compute future time without locks on.
	 *
	 * See perf_event_time_now(), which can be used from NMI context where
	 * it's (obviously) not possible to acquire ctx->lock in order to read
	 * both the above values in a consistent manner.
	 */
	WRITE_ONCE(ctx->timeoffset, ctx->time - ctx->timestamp);
}

static void update_context_time(struct perf_event_context *ctx)
{
	__update_context_time(ctx, true);
}

static u64 perf_event_time(struct perf_event *event)
{
	struct perf_event_context *ctx = event->ctx;

	if (unlikely(!ctx))
		return 0;

	if (is_cgroup_event(event))
		return perf_cgroup_event_time(event);

	return ctx->time;
}

static u64 perf_event_time_now(struct perf_event *event, u64 now)
{
	struct perf_event_context *ctx = event->ctx;

	if (unlikely(!ctx))
		return 0;

	if (is_cgroup_event(event))
		return perf_cgroup_event_time_now(event, now);

	if (!(__load_acquire(&ctx->is_active) & EVENT_TIME))
		return ctx->time;

	now += READ_ONCE(ctx->timeoffset);
	return now;
}

static enum event_type_t get_event_type(struct perf_event *event)
{
	struct perf_event_context *ctx = event->ctx;
	enum event_type_t event_type;

	lockdep_assert_held(&ctx->lock);

	/*
	 * It's 'group type', really, because if our group leader is
	 * pinned, so are we.
	 */
	if (event->group_leader != event)
		event = event->group_leader;

	event_type = event->attr.pinned ? EVENT_PINNED : EVENT_FLEXIBLE;
	if (!ctx->task)
		event_type |= EVENT_CPU;

	return event_type;
}

/*
 * Helper function to initialize event group nodes.
 */
static void init_event_group(struct perf_event *event)
{
	RB_CLEAR_NODE(&event->group_node);
	event->group_index = 0;
}

/*
 * Extract pinned or flexible groups from the context
 * based on event attrs bits.
 */
static struct perf_event_groups *
get_event_groups(struct perf_event *event, struct perf_event_context *ctx)
{
	if (event->attr.pinned)
		return &ctx->pinned_groups;
	else
		return &ctx->flexible_groups;
}

/*
 * Helper function to initializes perf_event_group trees.
 */
static void perf_event_groups_init(struct perf_event_groups *groups)
{
	groups->tree = RB_ROOT;
	groups->index = 0;
}

static inline struct cgroup *event_cgroup(const struct perf_event *event)
{
	struct cgroup *cgroup = NULL;

#ifdef CONFIG_CGROUP_PERF
	if (event->cgrp)
		cgroup = event->cgrp->css.cgroup;
#endif

	return cgroup;
}

/*
 * Compare function for event groups;
 *
 * Implements complex key that first sorts by CPU and then by virtual index
 * which provides ordering when rotating groups for the same CPU.
 */
static __always_inline int
perf_event_groups_cmp(const int left_cpu, const struct pmu *left_pmu,
		      const struct cgroup *left_cgroup, const u64 left_group_index,
		      const struct perf_event *right)
{
	if (left_cpu < right->cpu)
		return -1;
	if (left_cpu > right->cpu)
		return 1;

	if (left_pmu) {
		if (left_pmu < right->pmu_ctx->pmu)
			return -1;
		if (left_pmu > right->pmu_ctx->pmu)
			return 1;
	}

#ifdef CONFIG_CGROUP_PERF
	{
		const struct cgroup *right_cgroup = event_cgroup(right);

		if (left_cgroup != right_cgroup) {
			if (!left_cgroup) {
				/*
				 * Left has no cgroup but right does, no
				 * cgroups come first.
				 */
				return -1;
			}
			if (!right_cgroup) {
				/*
				 * Right has no cgroup but left does, no
				 * cgroups come first.
				 */
				return 1;
			}
			/* Two dissimilar cgroups, order by id. */
			if (cgroup_id(left_cgroup) < cgroup_id(right_cgroup))
				return -1;

			return 1;
		}
	}
#endif

	if (left_group_index < right->group_index)
		return -1;
	if (left_group_index > right->group_index)
		return 1;

	return 0;
}

#define __node_2_pe(node) \
	rb_entry((node), struct perf_event, group_node)

static inline bool __group_less(struct rb_node *a, const struct rb_node *b)
{
	struct perf_event *e = __node_2_pe(a);
	return perf_event_groups_cmp(e->cpu, e->pmu_ctx->pmu, event_cgroup(e),
				     e->group_index, __node_2_pe(b)) < 0;
}

struct __group_key {
	int cpu;
	struct pmu *pmu;
	struct cgroup *cgroup;
};

static inline int __group_cmp(const void *key, const struct rb_node *node)
{
	const struct __group_key *a = key;
	const struct perf_event *b = __node_2_pe(node);

	/* partial/subtree match: @cpu, @pmu, @cgroup; ignore: @group_index */
	return perf_event_groups_cmp(a->cpu, a->pmu, a->cgroup, b->group_index, b);
}

static inline int
__group_cmp_ignore_cgroup(const void *key, const struct rb_node *node)
{
	const struct __group_key *a = key;
	const struct perf_event *b = __node_2_pe(node);

	/* partial/subtree match: @cpu, @pmu, ignore: @cgroup, @group_index */
	return perf_event_groups_cmp(a->cpu, a->pmu, event_cgroup(b),
				     b->group_index, b);
}

/*
 * Insert @event into @groups' tree; using
 *   {@event->cpu, @event->pmu_ctx->pmu, event_cgroup(@event), ++@groups->index}
 * as key. This places it last inside the {cpu,pmu,cgroup} subtree.
 */
static void
perf_event_groups_insert(struct perf_event_groups *groups,
			 struct perf_event *event)
{
	event->group_index = ++groups->index;

	rb_add(&event->group_node, &groups->tree, __group_less);
}

/*
 * Helper function to insert event into the pinned or flexible groups.
 */
static void
add_event_to_groups(struct perf_event *event, struct perf_event_context *ctx)
{
	struct perf_event_groups *groups;

	groups = get_event_groups(event, ctx);
	perf_event_groups_insert(groups, event);
}

/*
 * Delete a group from a tree.
 */
static void
perf_event_groups_delete(struct perf_event_groups *groups,
			 struct perf_event *event)
{
	WARN_ON_ONCE(RB_EMPTY_NODE(&event->group_node) ||
		     RB_EMPTY_ROOT(&groups->tree));

	rb_erase(&event->group_node, &groups->tree);
	init_event_group(event);
}

/*
 * Helper function to delete event from its groups.
 */
static void
del_event_from_groups(struct perf_event *event, struct perf_event_context *ctx)
{
	struct perf_event_groups *groups;

	groups = get_event_groups(event, ctx);
	perf_event_groups_delete(groups, event);
}

/*
 * Get the leftmost event in the {cpu,pmu,cgroup} subtree.
 */
static struct perf_event *
perf_event_groups_first(struct perf_event_groups *groups, int cpu,
			struct pmu *pmu, struct cgroup *cgrp)
{
	struct __group_key key = {
		.cpu = cpu,
		.pmu = pmu,
		.cgroup = cgrp,
	};
	struct rb_node *node;

	node = rb_find_first(&key, &groups->tree, __group_cmp);
	if (node)
		return __node_2_pe(node);

	return NULL;
}

static struct perf_event *
perf_event_groups_next(struct perf_event *event, struct pmu *pmu)
{
	struct __group_key key = {
		.cpu = event->cpu,
		.pmu = pmu,
		.cgroup = event_cgroup(event),
	};
	struct rb_node *next;

	next = rb_next_match(&key, &event->group_node, __group_cmp);
	if (next)
		return __node_2_pe(next);

	return NULL;
}

#define perf_event_groups_for_cpu_pmu(event, groups, cpu, pmu)		\
	for (event = perf_event_groups_first(groups, cpu, pmu, NULL);	\
	     event; event = perf_event_groups_next(event, pmu))

/*
 * Iterate through the whole groups tree.
 */
#define perf_event_groups_for_each(event, groups)			\
	for (event = rb_entry_safe(rb_first(&((groups)->tree)),		\
				typeof(*event), group_node); event;	\
		event = rb_entry_safe(rb_next(&event->group_node),	\
				typeof(*event), group_node))

/*
 * Add an event from the lists for its context.
 * Must be called with ctx->mutex and ctx->lock held.
 */
static void
list_add_event(struct perf_event *event, struct perf_event_context *ctx)
{
	lockdep_assert_held(&ctx->lock);

	WARN_ON_ONCE(event->attach_state & PERF_ATTACH_CONTEXT);
	event->attach_state |= PERF_ATTACH_CONTEXT;

	event->tstamp = perf_event_time(event);

	/*
	 * If we're a stand alone event or group leader, we go to the context
	 * list, group events are kept attached to the group so that
	 * perf_group_detach can, at all times, locate all siblings.
	 */
	if (event->group_leader == event) {
		event->group_caps = event->event_caps;
		add_event_to_groups(event, ctx);
	}

	list_add_rcu(&event->event_entry, &ctx->event_list);
	ctx->nr_events++;
	if (event->hw.flags & PERF_EVENT_FLAG_USER_READ_CNT)
		ctx->nr_user++;
	if (event->attr.inherit_stat)
		ctx->nr_stat++;

	if (event->state > PERF_EVENT_STATE_OFF)
		perf_cgroup_event_enable(event, ctx);

	ctx->generation++;
	event->pmu_ctx->nr_events++;
}

/*
 * Initialize event state based on the perf_event_attr::disabled.
 */
static inline void perf_event__state_init(struct perf_event *event)
{
	event->state = event->attr.disabled ? PERF_EVENT_STATE_OFF :
					      PERF_EVENT_STATE_INACTIVE;
}

static void __perf_event_read_size(struct perf_event *event, int nr_siblings)
{
	int entry = sizeof(u64); /* value */
	int size = 0;
	int nr = 1;

	if (event->attr.read_format & PERF_FORMAT_TOTAL_TIME_ENABLED)
		size += sizeof(u64);

	if (event->attr.read_format & PERF_FORMAT_TOTAL_TIME_RUNNING)
		size += sizeof(u64);

	if (event->attr.read_format & PERF_FORMAT_ID)
		entry += sizeof(u64);

	if (event->attr.read_format & PERF_FORMAT_LOST)
		entry += sizeof(u64);

	if (event->attr.read_format & PERF_FORMAT_GROUP) {
		nr += nr_siblings;
		size += sizeof(u64);
	}

	size += entry * nr;
	event->read_size = size;
}

static void __perf_event_header_size(struct perf_event *event, u64 sample_type)
{
	struct perf_sample_data *data;
	u16 size = 0;

	if (sample_type & PERF_SAMPLE_IP)
		size += sizeof(data->ip);

	if (sample_type & PERF_SAMPLE_ADDR)
		size += sizeof(data->addr);

	if (sample_type & PERF_SAMPLE_PERIOD)
		size += sizeof(data->period);

	if (sample_type & PERF_SAMPLE_WEIGHT_TYPE)
		size += sizeof(data->weight.full);

	if (sample_type & PERF_SAMPLE_READ)
		size += event->read_size;

	if (sample_type & PERF_SAMPLE_DATA_SRC)
		size += sizeof(data->data_src.val);

	if (sample_type & PERF_SAMPLE_TRANSACTION)
		size += sizeof(data->txn);

	if (sample_type & PERF_SAMPLE_PHYS_ADDR)
		size += sizeof(data->phys_addr);

	if (sample_type & PERF_SAMPLE_CGROUP)
		size += sizeof(data->cgroup);

	if (sample_type & PERF_SAMPLE_DATA_PAGE_SIZE)
		size += sizeof(data->data_page_size);

	if (sample_type & PERF_SAMPLE_CODE_PAGE_SIZE)
		size += sizeof(data->code_page_size);

	event->header_size = size;
}

/*
 * Called at perf_event creation and when events are attached/detached from a
 * group.
 */
static void perf_event__header_size(struct perf_event *event)
{
	__perf_event_read_size(event,
			       event->group_leader->nr_siblings);
	__perf_event_header_size(event, event->attr.sample_type);
}

static void perf_event__id_header_size(struct perf_event *event)
{
	struct perf_sample_data *data;
	u64 sample_type = event->attr.sample_type;
	u16 size = 0;

	if (sample_type & PERF_SAMPLE_TID)
		size += sizeof(data->tid_entry);

	if (sample_type & PERF_SAMPLE_TIME)
		size += sizeof(data->time);

	if (sample_type & PERF_SAMPLE_IDENTIFIER)
		size += sizeof(data->id);

	if (sample_type & PERF_SAMPLE_ID)
		size += sizeof(data->id);

	if (sample_type & PERF_SAMPLE_STREAM_ID)
		size += sizeof(data->stream_id);

	if (sample_type & PERF_SAMPLE_CPU)
		size += sizeof(data->cpu_entry);

	event->id_header_size = size;
}

static bool perf_event_validate_size(struct perf_event *event)
{
	/*
	 * The values computed here will be over-written when we actually
	 * attach the event.
	 */
	__perf_event_read_size(event, event->group_leader->nr_siblings + 1);
	__perf_event_header_size(event, event->attr.sample_type & ~PERF_SAMPLE_READ);
	perf_event__id_header_size(event);

	/*
	 * Sum the lot; should not exceed the 64k limit we have on records.
	 * Conservative limit to allow for callchains and other variable fields.
	 */
	if (event->read_size + event->header_size +
	    event->id_header_size + sizeof(struct perf_event_header) >= 16*1024)
		return false;

	return true;
}

static void perf_group_attach(struct perf_event *event)
{
	struct perf_event *group_leader = event->group_leader, *pos;

	lockdep_assert_held(&event->ctx->lock);

	/*
	 * We can have double attach due to group movement (move_group) in
	 * perf_event_open().
	 */
	if (event->attach_state & PERF_ATTACH_GROUP)
		return;

	event->attach_state |= PERF_ATTACH_GROUP;

	if (group_leader == event)
		return;

	WARN_ON_ONCE(group_leader->ctx != event->ctx);

	group_leader->group_caps &= event->event_caps;

	list_add_tail(&event->sibling_list, &group_leader->sibling_list);
	group_leader->nr_siblings++;

	perf_event__header_size(group_leader);

	for_each_sibling_event(pos, group_leader)
		perf_event__header_size(pos);
}

/*
 * Remove an event from the lists for its context.
 * Must be called with ctx->mutex and ctx->lock held.
 */
static void
list_del_event(struct perf_event *event, struct perf_event_context *ctx)
{
	WARN_ON_ONCE(event->ctx != ctx);
	lockdep_assert_held(&ctx->lock);

	/*
	 * We can have double detach due to exit/hot-unplug + close.
	 */
	if (!(event->attach_state & PERF_ATTACH_CONTEXT))
		return;

	event->attach_state &= ~PERF_ATTACH_CONTEXT;

	ctx->nr_events--;
	if (event->hw.flags & PERF_EVENT_FLAG_USER_READ_CNT)
		ctx->nr_user--;
	if (event->attr.inherit_stat)
		ctx->nr_stat--;

	list_del_rcu(&event->event_entry);

	if (event->group_leader == event)
		del_event_from_groups(event, ctx);

	/*
	 * If event was in error state, then keep it
	 * that way, otherwise bogus counts will be
	 * returned on read(). The only way to get out
	 * of error state is by explicit re-enabling
	 * of the event
	 */
	if (event->state > PERF_EVENT_STATE_OFF) {
		perf_cgroup_event_disable(event, ctx);
		perf_event_set_state(event, PERF_EVENT_STATE_OFF);
	}

	ctx->generation++;
	event->pmu_ctx->nr_events--;
}

static int
perf_aux_output_match(struct perf_event *event, struct perf_event *aux_event)
{
	if (!has_aux(aux_event))
		return 0;

	if (!event->pmu->aux_output_match)
		return 0;

	return event->pmu->aux_output_match(aux_event);
}

static void put_event(struct perf_event *event);
static void event_sched_out(struct perf_event *event,
			    struct perf_event_context *ctx);

static void perf_put_aux_event(struct perf_event *event)
{
	struct perf_event_context *ctx = event->ctx;
	struct perf_event *iter;

	/*
	 * If event uses aux_event tear down the link
	 */
	if (event->aux_event) {
		iter = event->aux_event;
		event->aux_event = NULL;
		put_event(iter);
		return;
	}

	/*
	 * If the event is an aux_event, tear down all links to
	 * it from other events.
	 */
	for_each_sibling_event(iter, event->group_leader) {
		if (iter->aux_event != event)
			continue;

		iter->aux_event = NULL;
		put_event(event);

		/*
		 * If it's ACTIVE, schedule it out and put it into ERROR
		 * state so that we don't try to schedule it again. Note
		 * that perf_event_enable() will clear the ERROR status.
		 */
		event_sched_out(iter, ctx);
		perf_event_set_state(event, PERF_EVENT_STATE_ERROR);
	}
}

static bool perf_need_aux_event(struct perf_event *event)
{
	return !!event->attr.aux_output || !!event->attr.aux_sample_size;
}

static int perf_get_aux_event(struct perf_event *event,
			      struct perf_event *group_leader)
{
	/*
	 * Our group leader must be an aux event if we want to be
	 * an aux_output. This way, the aux event will precede its
	 * aux_output events in the group, and therefore will always
	 * schedule first.
	 */
	if (!group_leader)
		return 0;

	/*
	 * aux_output and aux_sample_size are mutually exclusive.
	 */
	if (event->attr.aux_output && event->attr.aux_sample_size)
		return 0;

	if (event->attr.aux_output &&
	    !perf_aux_output_match(event, group_leader))
		return 0;

	if (event->attr.aux_sample_size && !group_leader->pmu->snapshot_aux)
		return 0;

	if (!atomic_long_inc_not_zero(&group_leader->refcount))
		return 0;

	/*
	 * Link aux_outputs to their aux event; this is undone in
	 * perf_group_detach() by perf_put_aux_event(). When the
	 * group in torn down, the aux_output events loose their
	 * link to the aux_event and can't schedule any more.
	 */
	event->aux_event = group_leader;

	return 1;
}

static inline struct list_head *get_event_list(struct perf_event *event)
{
	return event->attr.pinned ? &event->pmu_ctx->pinned_active :
				    &event->pmu_ctx->flexible_active;
}

/*
 * Events that have PERF_EV_CAP_SIBLING require being part of a group and
 * cannot exist on their own, schedule them out and move them into the ERROR
 * state. Also see _perf_event_enable(), it will not be able to recover
 * this ERROR state.
 */
static inline void perf_remove_sibling_event(struct perf_event *event)
{
	event_sched_out(event, event->ctx);
	perf_event_set_state(event, PERF_EVENT_STATE_ERROR);
}

static void perf_group_detach(struct perf_event *event)
{
	struct perf_event *leader = event->group_leader;
	struct perf_event *sibling, *tmp;
	struct perf_event_context *ctx = event->ctx;

	lockdep_assert_held(&ctx->lock);

	/*
	 * We can have double detach due to exit/hot-unplug + close.
	 */
	if (!(event->attach_state & PERF_ATTACH_GROUP))
		return;

	event->attach_state &= ~PERF_ATTACH_GROUP;

	perf_put_aux_event(event);

	/*
	 * If this is a sibling, remove it from its group.
	 */
	if (leader != event) {
		list_del_init(&event->sibling_list);
		event->group_leader->nr_siblings--;
		goto out;
	}

	/*
	 * If this was a group event with sibling events then
	 * upgrade the siblings to singleton events by adding them
	 * to whatever list we are on.
	 */
	list_for_each_entry_safe(sibling, tmp, &event->sibling_list, sibling_list) {

		if (sibling->event_caps & PERF_EV_CAP_SIBLING)
			perf_remove_sibling_event(sibling);

		sibling->group_leader = sibling;
		list_del_init(&sibling->sibling_list);

		/* Inherit group flags from the previous leader */
		sibling->group_caps = event->group_caps;

		if (!RB_EMPTY_NODE(&event->group_node)) {
			add_event_to_groups(sibling, event->ctx);

			if (sibling->state == PERF_EVENT_STATE_ACTIVE)
				list_add_tail(&sibling->active_list, get_event_list(sibling));
		}

		WARN_ON_ONCE(sibling->ctx != event->ctx);
	}

out:
	for_each_sibling_event(tmp, leader)
		perf_event__header_size(tmp);

	perf_event__header_size(leader);
}

static void sync_child_event(struct perf_event *child_event);

static void perf_child_detach(struct perf_event *event)
{
	struct perf_event *parent_event = event->parent;

	if (!(event->attach_state & PERF_ATTACH_CHILD))
		return;

	event->attach_state &= ~PERF_ATTACH_CHILD;

	if (WARN_ON_ONCE(!parent_event))
		return;

	lockdep_assert_held(&parent_event->child_mutex);

	sync_child_event(event);
	list_del_init(&event->child_list);
}

static bool is_orphaned_event(struct perf_event *event)
{
	return event->state == PERF_EVENT_STATE_DEAD;
}

<<<<<<< HEAD
static inline int __pmu_filter_match(struct perf_event *event)
{
	struct pmu *pmu = event->pmu;
	return pmu->filter_match ? pmu->filter_match(event) : 1;
}

/*
 * Check whether we should attempt to schedule an event group based on
 * PMU-specific filtering. An event group can consist of HW and SW events,
 * potentially with a SW leader, so we must check all the filters, to
 * determine whether a group is schedulable:
 */
static inline int pmu_filter_match(struct perf_event *event)
{
	struct perf_event *sibling;
	unsigned long flags;
	int ret = 1;

	if (!__pmu_filter_match(event))
		return 0;

	local_irq_save(flags);
	for_each_sibling_event(sibling, event) {
		if (!__pmu_filter_match(sibling)) {
			ret = 0;
			break;
		}
	}
	local_irq_restore(flags);

	return ret;
}

=======
>>>>>>> 0ee29814
static inline int
event_filter_match(struct perf_event *event)
{
	return (event->cpu == -1 || event->cpu == smp_processor_id()) &&
	       perf_cgroup_match(event);
}

static void
event_sched_out(struct perf_event *event, struct perf_event_context *ctx)
{
	struct perf_event_pmu_context *epc = event->pmu_ctx;
	struct perf_cpu_pmu_context *cpc = this_cpu_ptr(epc->pmu->cpu_pmu_context);
	enum perf_event_state state = PERF_EVENT_STATE_INACTIVE;

	// XXX cpc serialization, probably per-cpu IRQ disabled

	WARN_ON_ONCE(event->ctx != ctx);
	lockdep_assert_held(&ctx->lock);

	if (event->state != PERF_EVENT_STATE_ACTIVE)
		return;

	/*
	 * Asymmetry; we only schedule events _IN_ through ctx_sched_in(), but
	 * we can schedule events _OUT_ individually through things like
	 * __perf_remove_from_context().
	 */
	list_del_init(&event->active_list);

	perf_pmu_disable(event->pmu);

	event->pmu->del(event, 0);
	event->oncpu = -1;

	if (event->pending_disable) {
		event->pending_disable = 0;
		perf_cgroup_event_disable(event, ctx);
		state = PERF_EVENT_STATE_OFF;
	}

	if (event->pending_sigtrap) {
		bool dec = true;

		event->pending_sigtrap = 0;
		if (state != PERF_EVENT_STATE_OFF &&
		    !event->pending_work) {
			event->pending_work = 1;
			dec = false;
<<<<<<< HEAD
=======
			WARN_ON_ONCE(!atomic_long_inc_not_zero(&event->refcount));
>>>>>>> 0ee29814
			task_work_add(current, &event->pending_task, TWA_RESUME);
		}
		if (dec)
			local_dec(&event->ctx->nr_pending);
	}

	perf_event_set_state(event, state);

	if (!is_software_event(event))
		cpc->active_oncpu--;
	if (event->attr.freq && event->attr.sample_freq)
		ctx->nr_freq--;
	if (event->attr.exclusive || !cpc->active_oncpu)
		cpc->exclusive = 0;

	perf_pmu_enable(event->pmu);
}

static void
group_sched_out(struct perf_event *group_event, struct perf_event_context *ctx)
{
	struct perf_event *event;

	if (group_event->state != PERF_EVENT_STATE_ACTIVE)
		return;

	perf_assert_pmu_disabled(group_event->pmu_ctx->pmu);

	event_sched_out(group_event, ctx);

	/*
	 * Schedule out siblings (if any):
	 */
	for_each_sibling_event(event, group_event)
		event_sched_out(event, ctx);
}

#define DETACH_GROUP	0x01UL
#define DETACH_CHILD	0x02UL
#define DETACH_DEAD	0x04UL

/*
 * Cross CPU call to remove a performance event
 *
 * We disable the event on the hardware level first. After that we
 * remove it from the context list.
 */
static void
__perf_remove_from_context(struct perf_event *event,
			   struct perf_cpu_context *cpuctx,
			   struct perf_event_context *ctx,
			   void *info)
{
	struct perf_event_pmu_context *pmu_ctx = event->pmu_ctx;
	unsigned long flags = (unsigned long)info;

	if (ctx->is_active & EVENT_TIME) {
		update_context_time(ctx);
		update_cgrp_time_from_cpuctx(cpuctx, false);
	}

	/*
	 * Ensure event_sched_out() switches to OFF, at the very least
	 * this avoids raising perf_pending_task() at this time.
	 */
	if (flags & DETACH_DEAD)
		event->pending_disable = 1;
	event_sched_out(event, ctx);
	if (flags & DETACH_GROUP)
		perf_group_detach(event);
	if (flags & DETACH_CHILD)
		perf_child_detach(event);
	list_del_event(event, ctx);
	if (flags & DETACH_DEAD)
		event->state = PERF_EVENT_STATE_DEAD;

	if (!pmu_ctx->nr_events) {
		pmu_ctx->rotate_necessary = 0;

		if (ctx->task && ctx->is_active) {
			struct perf_cpu_pmu_context *cpc;

			cpc = this_cpu_ptr(pmu_ctx->pmu->cpu_pmu_context);
			WARN_ON_ONCE(cpc->task_epc && cpc->task_epc != pmu_ctx);
			cpc->task_epc = NULL;
		}
	}

	if (!ctx->nr_events && ctx->is_active) {
		if (ctx == &cpuctx->ctx)
			update_cgrp_time_from_cpuctx(cpuctx, true);

		ctx->is_active = 0;
		if (ctx->task) {
			WARN_ON_ONCE(cpuctx->task_ctx != ctx);
			cpuctx->task_ctx = NULL;
		}
	}
}

/*
 * Remove the event from a task's (or a CPU's) list of events.
 *
 * If event->ctx is a cloned context, callers must make sure that
 * every task struct that event->ctx->task could possibly point to
 * remains valid.  This is OK when called from perf_release since
 * that only calls us on the top-level context, which can't be a clone.
 * When called from perf_event_exit_task, it's OK because the
 * context has been detached from its task.
 */
static void perf_remove_from_context(struct perf_event *event, unsigned long flags)
{
	struct perf_event_context *ctx = event->ctx;

	lockdep_assert_held(&ctx->mutex);

	/*
	 * Because of perf_event_exit_task(), perf_remove_from_context() ought
	 * to work in the face of TASK_TOMBSTONE, unlike every other
	 * event_function_call() user.
	 */
	raw_spin_lock_irq(&ctx->lock);
	if (!ctx->is_active) {
		__perf_remove_from_context(event, this_cpu_ptr(&perf_cpu_context),
					   ctx, (void *)flags);
		raw_spin_unlock_irq(&ctx->lock);
		return;
	}
	raw_spin_unlock_irq(&ctx->lock);

	event_function_call(event, __perf_remove_from_context, (void *)flags);
}

/*
 * Cross CPU call to disable a performance event
 */
static void __perf_event_disable(struct perf_event *event,
				 struct perf_cpu_context *cpuctx,
				 struct perf_event_context *ctx,
				 void *info)
{
	if (event->state < PERF_EVENT_STATE_INACTIVE)
		return;

	if (ctx->is_active & EVENT_TIME) {
		update_context_time(ctx);
		update_cgrp_time_from_event(event);
	}

	perf_pmu_disable(event->pmu_ctx->pmu);

	if (event == event->group_leader)
		group_sched_out(event, ctx);
	else
		event_sched_out(event, ctx);

	perf_event_set_state(event, PERF_EVENT_STATE_OFF);
	perf_cgroup_event_disable(event, ctx);

	perf_pmu_enable(event->pmu_ctx->pmu);
}

/*
 * Disable an event.
 *
 * If event->ctx is a cloned context, callers must make sure that
 * every task struct that event->ctx->task could possibly point to
 * remains valid.  This condition is satisfied when called through
 * perf_event_for_each_child or perf_event_for_each because they
 * hold the top-level event's child_mutex, so any descendant that
 * goes to exit will block in perf_event_exit_event().
 *
 * When called from perf_pending_irq it's OK because event->ctx
 * is the current context on this CPU and preemption is disabled,
 * hence we can't get into perf_event_task_sched_out for this context.
 */
static void _perf_event_disable(struct perf_event *event)
{
	struct perf_event_context *ctx = event->ctx;

	raw_spin_lock_irq(&ctx->lock);
	if (event->state <= PERF_EVENT_STATE_OFF) {
		raw_spin_unlock_irq(&ctx->lock);
		return;
	}
	raw_spin_unlock_irq(&ctx->lock);

	event_function_call(event, __perf_event_disable, NULL);
}

void perf_event_disable_local(struct perf_event *event)
{
	event_function_local(event, __perf_event_disable, NULL);
}

/*
 * Strictly speaking kernel users cannot create groups and therefore this
 * interface does not need the perf_event_ctx_lock() magic.
 */
void perf_event_disable(struct perf_event *event)
{
	struct perf_event_context *ctx;

	ctx = perf_event_ctx_lock(event);
	_perf_event_disable(event);
	perf_event_ctx_unlock(event, ctx);
}
EXPORT_SYMBOL_GPL(perf_event_disable);

void perf_event_disable_inatomic(struct perf_event *event)
{
	event->pending_disable = 1;
	irq_work_queue(&event->pending_irq);
}

#define MAX_INTERRUPTS (~0ULL)

static void perf_log_throttle(struct perf_event *event, int enable);
static void perf_log_itrace_start(struct perf_event *event);

static int
event_sched_in(struct perf_event *event, struct perf_event_context *ctx)
{
	struct perf_event_pmu_context *epc = event->pmu_ctx;
	struct perf_cpu_pmu_context *cpc = this_cpu_ptr(epc->pmu->cpu_pmu_context);
	int ret = 0;

	WARN_ON_ONCE(event->ctx != ctx);

	lockdep_assert_held(&ctx->lock);

	if (event->state <= PERF_EVENT_STATE_OFF)
		return 0;

	WRITE_ONCE(event->oncpu, smp_processor_id());
	/*
	 * Order event::oncpu write to happen before the ACTIVE state is
	 * visible. This allows perf_event_{stop,read}() to observe the correct
	 * ->oncpu if it sees ACTIVE.
	 */
	smp_wmb();
	perf_event_set_state(event, PERF_EVENT_STATE_ACTIVE);

	/*
	 * Unthrottle events, since we scheduled we might have missed several
	 * ticks already, also for a heavily scheduling task there is little
	 * guarantee it'll get a tick in a timely manner.
	 */
	if (unlikely(event->hw.interrupts == MAX_INTERRUPTS)) {
		perf_log_throttle(event, 1);
		event->hw.interrupts = 0;
	}

	perf_pmu_disable(event->pmu);

	perf_log_itrace_start(event);

	if (event->pmu->add(event, PERF_EF_START)) {
		perf_event_set_state(event, PERF_EVENT_STATE_INACTIVE);
		event->oncpu = -1;
		ret = -EAGAIN;
		goto out;
	}

	if (!is_software_event(event))
		cpc->active_oncpu++;
	if (event->attr.freq && event->attr.sample_freq)
		ctx->nr_freq++;

	if (event->attr.exclusive)
		cpc->exclusive = 1;

out:
	perf_pmu_enable(event->pmu);

	return ret;
}

static int
group_sched_in(struct perf_event *group_event, struct perf_event_context *ctx)
{
	struct perf_event *event, *partial_group = NULL;
	struct pmu *pmu = group_event->pmu_ctx->pmu;

	if (group_event->state == PERF_EVENT_STATE_OFF)
		return 0;

	pmu->start_txn(pmu, PERF_PMU_TXN_ADD);

	if (event_sched_in(group_event, ctx))
		goto error;

	/*
	 * Schedule in siblings as one group (if any):
	 */
	for_each_sibling_event(event, group_event) {
		if (event_sched_in(event, ctx)) {
			partial_group = event;
			goto group_error;
		}
	}

	if (!pmu->commit_txn(pmu))
		return 0;

group_error:
	/*
	 * Groups can be scheduled in as one unit only, so undo any
	 * partial group before returning:
	 * The events up to the failed event are scheduled out normally.
	 */
	for_each_sibling_event(event, group_event) {
		if (event == partial_group)
			break;

		event_sched_out(event, ctx);
	}
	event_sched_out(group_event, ctx);

error:
	pmu->cancel_txn(pmu);
	return -EAGAIN;
}

/*
 * Work out whether we can put this event group on the CPU now.
 */
static int group_can_go_on(struct perf_event *event, int can_add_hw)
{
	struct perf_event_pmu_context *epc = event->pmu_ctx;
	struct perf_cpu_pmu_context *cpc = this_cpu_ptr(epc->pmu->cpu_pmu_context);

	/*
	 * Groups consisting entirely of software events can always go on.
	 */
	if (event->group_caps & PERF_EV_CAP_SOFTWARE)
		return 1;
	/*
	 * If an exclusive group is already on, no other hardware
	 * events can go on.
	 */
	if (cpc->exclusive)
		return 0;
	/*
	 * If this group is exclusive and there are already
	 * events on the CPU, it can't go on.
	 */
	if (event->attr.exclusive && !list_empty(get_event_list(event)))
		return 0;
	/*
	 * Otherwise, try to add it if all previous groups were able
	 * to go on.
	 */
	return can_add_hw;
}

static void add_event_to_ctx(struct perf_event *event,
			       struct perf_event_context *ctx)
{
	list_add_event(event, ctx);
	perf_group_attach(event);
}

static void task_ctx_sched_out(struct perf_event_context *ctx,
				enum event_type_t event_type)
{
	struct perf_cpu_context *cpuctx = this_cpu_ptr(&perf_cpu_context);

	if (!cpuctx->task_ctx)
		return;

	if (WARN_ON_ONCE(ctx != cpuctx->task_ctx))
		return;

	ctx_sched_out(ctx, event_type);
}

static void perf_event_sched_in(struct perf_cpu_context *cpuctx,
				struct perf_event_context *ctx)
{
	ctx_sched_in(&cpuctx->ctx, EVENT_PINNED);
	if (ctx)
		 ctx_sched_in(ctx, EVENT_PINNED);
	ctx_sched_in(&cpuctx->ctx, EVENT_FLEXIBLE);
	if (ctx)
		 ctx_sched_in(ctx, EVENT_FLEXIBLE);
}

/*
 * We want to maintain the following priority of scheduling:
 *  - CPU pinned (EVENT_CPU | EVENT_PINNED)
 *  - task pinned (EVENT_PINNED)
 *  - CPU flexible (EVENT_CPU | EVENT_FLEXIBLE)
 *  - task flexible (EVENT_FLEXIBLE).
 *
 * In order to avoid unscheduling and scheduling back in everything every
 * time an event is added, only do it for the groups of equal priority and
 * below.
 *
 * This can be called after a batch operation on task events, in which case
 * event_type is a bit mask of the types of events involved. For CPU events,
 * event_type is only either EVENT_PINNED or EVENT_FLEXIBLE.
 */
/*
 * XXX: ctx_resched() reschedule entire perf_event_context while adding new
 * event to the context or enabling existing event in the context. We can
 * probably optimize it by rescheduling only affected pmu_ctx.
 */
static void ctx_resched(struct perf_cpu_context *cpuctx,
			struct perf_event_context *task_ctx,
			enum event_type_t event_type)
{
	bool cpu_event = !!(event_type & EVENT_CPU);

	/*
	 * If pinned groups are involved, flexible groups also need to be
	 * scheduled out.
	 */
	if (event_type & EVENT_PINNED)
		event_type |= EVENT_FLEXIBLE;

	event_type &= EVENT_ALL;

	perf_ctx_disable(&cpuctx->ctx);
	if (task_ctx) {
		perf_ctx_disable(task_ctx);
		task_ctx_sched_out(task_ctx, event_type);
	}

	/*
	 * Decide which cpu ctx groups to schedule out based on the types
	 * of events that caused rescheduling:
	 *  - EVENT_CPU: schedule out corresponding groups;
	 *  - EVENT_PINNED task events: schedule out EVENT_FLEXIBLE groups;
	 *  - otherwise, do nothing more.
	 */
	if (cpu_event)
		ctx_sched_out(&cpuctx->ctx, event_type);
	else if (event_type & EVENT_PINNED)
		ctx_sched_out(&cpuctx->ctx, EVENT_FLEXIBLE);

	perf_event_sched_in(cpuctx, task_ctx);

	perf_ctx_enable(&cpuctx->ctx);
	if (task_ctx)
		perf_ctx_enable(task_ctx);
}

void perf_pmu_resched(struct pmu *pmu)
{
	struct perf_cpu_context *cpuctx = this_cpu_ptr(&perf_cpu_context);
	struct perf_event_context *task_ctx = cpuctx->task_ctx;

	perf_ctx_lock(cpuctx, task_ctx);
	ctx_resched(cpuctx, task_ctx, EVENT_ALL|EVENT_CPU);
	perf_ctx_unlock(cpuctx, task_ctx);
}

/*
 * Cross CPU call to install and enable a performance event
 *
 * Very similar to remote_function() + event_function() but cannot assume that
 * things like ctx->is_active and cpuctx->task_ctx are set.
 */
static int  __perf_install_in_context(void *info)
{
	struct perf_event *event = info;
	struct perf_event_context *ctx = event->ctx;
	struct perf_cpu_context *cpuctx = this_cpu_ptr(&perf_cpu_context);
	struct perf_event_context *task_ctx = cpuctx->task_ctx;
	bool reprogram = true;
	int ret = 0;

	raw_spin_lock(&cpuctx->ctx.lock);
	if (ctx->task) {
		raw_spin_lock(&ctx->lock);
		task_ctx = ctx;

		reprogram = (ctx->task == current);

		/*
		 * If the task is running, it must be running on this CPU,
		 * otherwise we cannot reprogram things.
		 *
		 * If its not running, we don't care, ctx->lock will
		 * serialize against it becoming runnable.
		 */
		if (task_curr(ctx->task) && !reprogram) {
			ret = -ESRCH;
			goto unlock;
		}

		WARN_ON_ONCE(reprogram && cpuctx->task_ctx && cpuctx->task_ctx != ctx);
	} else if (task_ctx) {
		raw_spin_lock(&task_ctx->lock);
	}

#ifdef CONFIG_CGROUP_PERF
	if (event->state > PERF_EVENT_STATE_OFF && is_cgroup_event(event)) {
		/*
		 * If the current cgroup doesn't match the event's
		 * cgroup, we should not try to schedule it.
		 */
		struct perf_cgroup *cgrp = perf_cgroup_from_task(current, ctx);
		reprogram = cgroup_is_descendant(cgrp->css.cgroup,
					event->cgrp->css.cgroup);
	}
#endif

	if (reprogram) {
		ctx_sched_out(ctx, EVENT_TIME);
		add_event_to_ctx(event, ctx);
		ctx_resched(cpuctx, task_ctx, get_event_type(event));
	} else {
		add_event_to_ctx(event, ctx);
	}

unlock:
	perf_ctx_unlock(cpuctx, task_ctx);

	return ret;
}

static bool exclusive_event_installable(struct perf_event *event,
					struct perf_event_context *ctx);

/*
 * Attach a performance event to a context.
 *
 * Very similar to event_function_call, see comment there.
 */
static void
perf_install_in_context(struct perf_event_context *ctx,
			struct perf_event *event,
			int cpu)
{
	struct task_struct *task = READ_ONCE(ctx->task);

	lockdep_assert_held(&ctx->mutex);

	WARN_ON_ONCE(!exclusive_event_installable(event, ctx));

	if (event->cpu != -1)
		WARN_ON_ONCE(event->cpu != cpu);

	/*
	 * Ensures that if we can observe event->ctx, both the event and ctx
	 * will be 'complete'. See perf_iterate_sb_cpu().
	 */
	smp_store_release(&event->ctx, ctx);

	/*
	 * perf_event_attr::disabled events will not run and can be initialized
	 * without IPI. Except when this is the first event for the context, in
	 * that case we need the magic of the IPI to set ctx->is_active.
	 *
	 * The IOC_ENABLE that is sure to follow the creation of a disabled
	 * event will issue the IPI and reprogram the hardware.
	 */
	if (__perf_effective_state(event) == PERF_EVENT_STATE_OFF &&
	    ctx->nr_events && !is_cgroup_event(event)) {
		raw_spin_lock_irq(&ctx->lock);
		if (ctx->task == TASK_TOMBSTONE) {
			raw_spin_unlock_irq(&ctx->lock);
			return;
		}
		add_event_to_ctx(event, ctx);
		raw_spin_unlock_irq(&ctx->lock);
		return;
	}

	if (!task) {
		cpu_function_call(cpu, __perf_install_in_context, event);
		return;
	}

	/*
	 * Should not happen, we validate the ctx is still alive before calling.
	 */
	if (WARN_ON_ONCE(task == TASK_TOMBSTONE))
		return;

	/*
	 * Installing events is tricky because we cannot rely on ctx->is_active
	 * to be set in case this is the nr_events 0 -> 1 transition.
	 *
	 * Instead we use task_curr(), which tells us if the task is running.
	 * However, since we use task_curr() outside of rq::lock, we can race
	 * against the actual state. This means the result can be wrong.
	 *
	 * If we get a false positive, we retry, this is harmless.
	 *
	 * If we get a false negative, things are complicated. If we are after
	 * perf_event_context_sched_in() ctx::lock will serialize us, and the
	 * value must be correct. If we're before, it doesn't matter since
	 * perf_event_context_sched_in() will program the counter.
	 *
	 * However, this hinges on the remote context switch having observed
	 * our task->perf_event_ctxp[] store, such that it will in fact take
	 * ctx::lock in perf_event_context_sched_in().
	 *
	 * We do this by task_function_call(), if the IPI fails to hit the task
	 * we know any future context switch of task must see the
	 * perf_event_ctpx[] store.
	 */

	/*
	 * This smp_mb() orders the task->perf_event_ctxp[] store with the
	 * task_cpu() load, such that if the IPI then does not find the task
	 * running, a future context switch of that task must observe the
	 * store.
	 */
	smp_mb();
again:
	if (!task_function_call(task, __perf_install_in_context, event))
		return;

	raw_spin_lock_irq(&ctx->lock);
	task = ctx->task;
	if (WARN_ON_ONCE(task == TASK_TOMBSTONE)) {
		/*
		 * Cannot happen because we already checked above (which also
		 * cannot happen), and we hold ctx->mutex, which serializes us
		 * against perf_event_exit_task_context().
		 */
		raw_spin_unlock_irq(&ctx->lock);
		return;
	}
	/*
	 * If the task is not running, ctx->lock will avoid it becoming so,
	 * thus we can safely install the event.
	 */
	if (task_curr(task)) {
		raw_spin_unlock_irq(&ctx->lock);
		goto again;
	}
	add_event_to_ctx(event, ctx);
	raw_spin_unlock_irq(&ctx->lock);
}

/*
 * Cross CPU call to enable a performance event
 */
static void __perf_event_enable(struct perf_event *event,
				struct perf_cpu_context *cpuctx,
				struct perf_event_context *ctx,
				void *info)
{
	struct perf_event *leader = event->group_leader;
	struct perf_event_context *task_ctx;

	if (event->state >= PERF_EVENT_STATE_INACTIVE ||
	    event->state <= PERF_EVENT_STATE_ERROR)
		return;

	if (ctx->is_active)
		ctx_sched_out(ctx, EVENT_TIME);

	perf_event_set_state(event, PERF_EVENT_STATE_INACTIVE);
	perf_cgroup_event_enable(event, ctx);

	if (!ctx->is_active)
		return;

	if (!event_filter_match(event)) {
		ctx_sched_in(ctx, EVENT_TIME);
		return;
	}

	/*
	 * If the event is in a group and isn't the group leader,
	 * then don't put it on unless the group is on.
	 */
	if (leader != event && leader->state != PERF_EVENT_STATE_ACTIVE) {
		ctx_sched_in(ctx, EVENT_TIME);
		return;
	}

	task_ctx = cpuctx->task_ctx;
	if (ctx->task)
		WARN_ON_ONCE(task_ctx != ctx);

	ctx_resched(cpuctx, task_ctx, get_event_type(event));
}

/*
 * Enable an event.
 *
 * If event->ctx is a cloned context, callers must make sure that
 * every task struct that event->ctx->task could possibly point to
 * remains valid.  This condition is satisfied when called through
 * perf_event_for_each_child or perf_event_for_each as described
 * for perf_event_disable.
 */
static void _perf_event_enable(struct perf_event *event)
{
	struct perf_event_context *ctx = event->ctx;

	raw_spin_lock_irq(&ctx->lock);
	if (event->state >= PERF_EVENT_STATE_INACTIVE ||
	    event->state <  PERF_EVENT_STATE_ERROR) {
out:
		raw_spin_unlock_irq(&ctx->lock);
		return;
	}

	/*
	 * If the event is in error state, clear that first.
	 *
	 * That way, if we see the event in error state below, we know that it
	 * has gone back into error state, as distinct from the task having
	 * been scheduled away before the cross-call arrived.
	 */
	if (event->state == PERF_EVENT_STATE_ERROR) {
		/*
		 * Detached SIBLING events cannot leave ERROR state.
		 */
		if (event->event_caps & PERF_EV_CAP_SIBLING &&
		    event->group_leader == event)
			goto out;

		event->state = PERF_EVENT_STATE_OFF;
	}
	raw_spin_unlock_irq(&ctx->lock);

	event_function_call(event, __perf_event_enable, NULL);
}

/*
 * See perf_event_disable();
 */
void perf_event_enable(struct perf_event *event)
{
	struct perf_event_context *ctx;

	ctx = perf_event_ctx_lock(event);
	_perf_event_enable(event);
	perf_event_ctx_unlock(event, ctx);
}
EXPORT_SYMBOL_GPL(perf_event_enable);

struct stop_event_data {
	struct perf_event	*event;
	unsigned int		restart;
};

static int __perf_event_stop(void *info)
{
	struct stop_event_data *sd = info;
	struct perf_event *event = sd->event;

	/* if it's already INACTIVE, do nothing */
	if (READ_ONCE(event->state) != PERF_EVENT_STATE_ACTIVE)
		return 0;

	/* matches smp_wmb() in event_sched_in() */
	smp_rmb();

	/*
	 * There is a window with interrupts enabled before we get here,
	 * so we need to check again lest we try to stop another CPU's event.
	 */
	if (READ_ONCE(event->oncpu) != smp_processor_id())
		return -EAGAIN;

	event->pmu->stop(event, PERF_EF_UPDATE);

	/*
	 * May race with the actual stop (through perf_pmu_output_stop()),
	 * but it is only used for events with AUX ring buffer, and such
	 * events will refuse to restart because of rb::aux_mmap_count==0,
	 * see comments in perf_aux_output_begin().
	 *
	 * Since this is happening on an event-local CPU, no trace is lost
	 * while restarting.
	 */
	if (sd->restart)
		event->pmu->start(event, 0);

	return 0;
}

static int perf_event_stop(struct perf_event *event, int restart)
{
	struct stop_event_data sd = {
		.event		= event,
		.restart	= restart,
	};
	int ret = 0;

	do {
		if (READ_ONCE(event->state) != PERF_EVENT_STATE_ACTIVE)
			return 0;

		/* matches smp_wmb() in event_sched_in() */
		smp_rmb();

		/*
		 * We only want to restart ACTIVE events, so if the event goes
		 * inactive here (event->oncpu==-1), there's nothing more to do;
		 * fall through with ret==-ENXIO.
		 */
		ret = cpu_function_call(READ_ONCE(event->oncpu),
					__perf_event_stop, &sd);
	} while (ret == -EAGAIN);

	return ret;
}

/*
 * In order to contain the amount of racy and tricky in the address filter
 * configuration management, it is a two part process:
 *
 * (p1) when userspace mappings change as a result of (1) or (2) or (3) below,
 *      we update the addresses of corresponding vmas in
 *	event::addr_filter_ranges array and bump the event::addr_filters_gen;
 * (p2) when an event is scheduled in (pmu::add), it calls
 *      perf_event_addr_filters_sync() which calls pmu::addr_filters_sync()
 *      if the generation has changed since the previous call.
 *
 * If (p1) happens while the event is active, we restart it to force (p2).
 *
 * (1) perf_addr_filters_apply(): adjusting filters' offsets based on
 *     pre-existing mappings, called once when new filters arrive via SET_FILTER
 *     ioctl;
 * (2) perf_addr_filters_adjust(): adjusting filters' offsets based on newly
 *     registered mapping, called for every new mmap(), with mm::mmap_lock down
 *     for reading;
 * (3) perf_event_addr_filters_exec(): clearing filters' offsets in the process
 *     of exec.
 */
void perf_event_addr_filters_sync(struct perf_event *event)
{
	struct perf_addr_filters_head *ifh = perf_event_addr_filters(event);

	if (!has_addr_filter(event))
		return;

	raw_spin_lock(&ifh->lock);
	if (event->addr_filters_gen != event->hw.addr_filters_gen) {
		event->pmu->addr_filters_sync(event);
		event->hw.addr_filters_gen = event->addr_filters_gen;
	}
	raw_spin_unlock(&ifh->lock);
}
EXPORT_SYMBOL_GPL(perf_event_addr_filters_sync);

static int _perf_event_refresh(struct perf_event *event, int refresh)
{
	/*
	 * not supported on inherited events
	 */
	if (event->attr.inherit || !is_sampling_event(event))
		return -EINVAL;

	atomic_add(refresh, &event->event_limit);
	_perf_event_enable(event);

	return 0;
}

/*
 * See perf_event_disable()
 */
int perf_event_refresh(struct perf_event *event, int refresh)
{
	struct perf_event_context *ctx;
	int ret;

	ctx = perf_event_ctx_lock(event);
	ret = _perf_event_refresh(event, refresh);
	perf_event_ctx_unlock(event, ctx);

	return ret;
}
EXPORT_SYMBOL_GPL(perf_event_refresh);

static int perf_event_modify_breakpoint(struct perf_event *bp,
					 struct perf_event_attr *attr)
{
	int err;

	_perf_event_disable(bp);

	err = modify_user_hw_breakpoint_check(bp, attr, true);

	if (!bp->attr.disabled)
		_perf_event_enable(bp);

	return err;
}

/*
 * Copy event-type-independent attributes that may be modified.
 */
static void perf_event_modify_copy_attr(struct perf_event_attr *to,
					const struct perf_event_attr *from)
{
	to->sig_data = from->sig_data;
}

static int perf_event_modify_attr(struct perf_event *event,
				  struct perf_event_attr *attr)
{
	int (*func)(struct perf_event *, struct perf_event_attr *);
	struct perf_event *child;
	int err;

	if (event->attr.type != attr->type)
		return -EINVAL;

	switch (event->attr.type) {
	case PERF_TYPE_BREAKPOINT:
		func = perf_event_modify_breakpoint;
		break;
	default:
		/* Place holder for future additions. */
		return -EOPNOTSUPP;
	}

	WARN_ON_ONCE(event->ctx->parent_ctx);

	mutex_lock(&event->child_mutex);
	/*
	 * Event-type-independent attributes must be copied before event-type
	 * modification, which will validate that final attributes match the
	 * source attributes after all relevant attributes have been copied.
	 */
	perf_event_modify_copy_attr(&event->attr, attr);
	err = func(event, attr);
	if (err)
		goto out;
	list_for_each_entry(child, &event->child_list, child_list) {
		perf_event_modify_copy_attr(&child->attr, attr);
		err = func(child, attr);
		if (err)
			goto out;
	}
out:
	mutex_unlock(&event->child_mutex);
	return err;
}

static void __pmu_ctx_sched_out(struct perf_event_pmu_context *pmu_ctx,
				enum event_type_t event_type)
{
	struct perf_event_context *ctx = pmu_ctx->ctx;
	struct perf_event *event, *tmp;
	struct pmu *pmu = pmu_ctx->pmu;

	if (ctx->task && !ctx->is_active) {
		struct perf_cpu_pmu_context *cpc;

		cpc = this_cpu_ptr(pmu->cpu_pmu_context);
		WARN_ON_ONCE(cpc->task_epc && cpc->task_epc != pmu_ctx);
		cpc->task_epc = NULL;
	}

	if (!event_type)
		return;

	perf_pmu_disable(pmu);
	if (event_type & EVENT_PINNED) {
		list_for_each_entry_safe(event, tmp,
					 &pmu_ctx->pinned_active,
					 active_list)
			group_sched_out(event, ctx);
	}

	if (event_type & EVENT_FLEXIBLE) {
		list_for_each_entry_safe(event, tmp,
					 &pmu_ctx->flexible_active,
					 active_list)
			group_sched_out(event, ctx);
		/*
		 * Since we cleared EVENT_FLEXIBLE, also clear
		 * rotate_necessary, is will be reset by
		 * ctx_flexible_sched_in() when needed.
		 */
		pmu_ctx->rotate_necessary = 0;
	}
	perf_pmu_enable(pmu);
}

static void
ctx_sched_out(struct perf_event_context *ctx, enum event_type_t event_type)
{
	struct perf_cpu_context *cpuctx = this_cpu_ptr(&perf_cpu_context);
	struct perf_event_pmu_context *pmu_ctx;
	int is_active = ctx->is_active;

	lockdep_assert_held(&ctx->lock);

	if (likely(!ctx->nr_events)) {
		/*
		 * See __perf_remove_from_context().
		 */
		WARN_ON_ONCE(ctx->is_active);
		if (ctx->task)
			WARN_ON_ONCE(cpuctx->task_ctx);
		return;
	}

	/*
	 * Always update time if it was set; not only when it changes.
	 * Otherwise we can 'forget' to update time for any but the last
	 * context we sched out. For example:
	 *
	 *   ctx_sched_out(.event_type = EVENT_FLEXIBLE)
	 *   ctx_sched_out(.event_type = EVENT_PINNED)
	 *
	 * would only update time for the pinned events.
	 */
	if (is_active & EVENT_TIME) {
		/* update (and stop) ctx time */
		update_context_time(ctx);
		update_cgrp_time_from_cpuctx(cpuctx, ctx == &cpuctx->ctx);
		/*
		 * CPU-release for the below ->is_active store,
		 * see __load_acquire() in perf_event_time_now()
		 */
		barrier();
	}

	ctx->is_active &= ~event_type;
	if (!(ctx->is_active & EVENT_ALL))
		ctx->is_active = 0;

	if (ctx->task) {
		WARN_ON_ONCE(cpuctx->task_ctx != ctx);
		if (!ctx->is_active)
			cpuctx->task_ctx = NULL;
	}

	is_active ^= ctx->is_active; /* changed bits */

	list_for_each_entry(pmu_ctx, &ctx->pmu_ctx_list, pmu_ctx_entry)
		__pmu_ctx_sched_out(pmu_ctx, is_active);
}

/*
 * Test whether two contexts are equivalent, i.e. whether they have both been
 * cloned from the same version of the same context.
 *
 * Equivalence is measured using a generation number in the context that is
 * incremented on each modification to it; see unclone_ctx(), list_add_event()
 * and list_del_event().
 */
static int context_equiv(struct perf_event_context *ctx1,
			 struct perf_event_context *ctx2)
{
	lockdep_assert_held(&ctx1->lock);
	lockdep_assert_held(&ctx2->lock);

	/* Pinning disables the swap optimization */
	if (ctx1->pin_count || ctx2->pin_count)
		return 0;

	/* If ctx1 is the parent of ctx2 */
	if (ctx1 == ctx2->parent_ctx && ctx1->generation == ctx2->parent_gen)
		return 1;

	/* If ctx2 is the parent of ctx1 */
	if (ctx1->parent_ctx == ctx2 && ctx1->parent_gen == ctx2->generation)
		return 1;

	/*
	 * If ctx1 and ctx2 have the same parent; we flatten the parent
	 * hierarchy, see perf_event_init_context().
	 */
	if (ctx1->parent_ctx && ctx1->parent_ctx == ctx2->parent_ctx &&
			ctx1->parent_gen == ctx2->parent_gen)
		return 1;

	/* Unmatched */
	return 0;
}

static void __perf_event_sync_stat(struct perf_event *event,
				     struct perf_event *next_event)
{
	u64 value;

	if (!event->attr.inherit_stat)
		return;

	/*
	 * Update the event value, we cannot use perf_event_read()
	 * because we're in the middle of a context switch and have IRQs
	 * disabled, which upsets smp_call_function_single(), however
	 * we know the event must be on the current CPU, therefore we
	 * don't need to use it.
	 */
	if (event->state == PERF_EVENT_STATE_ACTIVE)
		event->pmu->read(event);

	perf_event_update_time(event);

	/*
	 * In order to keep per-task stats reliable we need to flip the event
	 * values when we flip the contexts.
	 */
	value = local64_read(&next_event->count);
	value = local64_xchg(&event->count, value);
	local64_set(&next_event->count, value);

	swap(event->total_time_enabled, next_event->total_time_enabled);
	swap(event->total_time_running, next_event->total_time_running);

	/*
	 * Since we swizzled the values, update the user visible data too.
	 */
	perf_event_update_userpage(event);
	perf_event_update_userpage(next_event);
}

static void perf_event_sync_stat(struct perf_event_context *ctx,
				   struct perf_event_context *next_ctx)
{
	struct perf_event *event, *next_event;

	if (!ctx->nr_stat)
		return;

	update_context_time(ctx);

	event = list_first_entry(&ctx->event_list,
				   struct perf_event, event_entry);

	next_event = list_first_entry(&next_ctx->event_list,
					struct perf_event, event_entry);

	while (&event->event_entry != &ctx->event_list &&
	       &next_event->event_entry != &next_ctx->event_list) {

		__perf_event_sync_stat(event, next_event);

		event = list_next_entry(event, event_entry);
		next_event = list_next_entry(next_event, event_entry);
	}
}

#define double_list_for_each_entry(pos1, pos2, head1, head2, member)	\
	for (pos1 = list_first_entry(head1, typeof(*pos1), member),	\
	     pos2 = list_first_entry(head2, typeof(*pos2), member);	\
	     !list_entry_is_head(pos1, head1, member) &&		\
	     !list_entry_is_head(pos2, head2, member);			\
	     pos1 = list_next_entry(pos1, member),			\
	     pos2 = list_next_entry(pos2, member))

static void perf_event_swap_task_ctx_data(struct perf_event_context *prev_ctx,
					  struct perf_event_context *next_ctx)
{
	struct perf_event_pmu_context *prev_epc, *next_epc;

	if (!prev_ctx->nr_task_data)
		return;

	double_list_for_each_entry(prev_epc, next_epc,
				   &prev_ctx->pmu_ctx_list, &next_ctx->pmu_ctx_list,
				   pmu_ctx_entry) {

		if (WARN_ON_ONCE(prev_epc->pmu != next_epc->pmu))
			continue;

		/*
		 * PMU specific parts of task perf context can require
		 * additional synchronization. As an example of such
		 * synchronization see implementation details of Intel
		 * LBR call stack data profiling;
		 */
		if (prev_epc->pmu->swap_task_ctx)
			prev_epc->pmu->swap_task_ctx(prev_epc, next_epc);
		else
			swap(prev_epc->task_ctx_data, next_epc->task_ctx_data);
	}
}

static void perf_ctx_sched_task_cb(struct perf_event_context *ctx, bool sched_in)
{
	struct perf_event_pmu_context *pmu_ctx;
	struct perf_cpu_pmu_context *cpc;

	list_for_each_entry(pmu_ctx, &ctx->pmu_ctx_list, pmu_ctx_entry) {
		cpc = this_cpu_ptr(pmu_ctx->pmu->cpu_pmu_context);

		if (cpc->sched_cb_usage && pmu_ctx->pmu->sched_task)
			pmu_ctx->pmu->sched_task(pmu_ctx, sched_in);
	}
}

static void
perf_event_context_sched_out(struct task_struct *task, struct task_struct *next)
{
	struct perf_event_context *ctx = task->perf_event_ctxp;
	struct perf_event_context *next_ctx;
	struct perf_event_context *parent, *next_parent;
	int do_switch = 1;

	if (likely(!ctx))
		return;

	rcu_read_lock();
	next_ctx = rcu_dereference(next->perf_event_ctxp);
	if (!next_ctx)
		goto unlock;

	parent = rcu_dereference(ctx->parent_ctx);
	next_parent = rcu_dereference(next_ctx->parent_ctx);

	/* If neither context have a parent context; they cannot be clones. */
	if (!parent && !next_parent)
		goto unlock;

	if (next_parent == ctx || next_ctx == parent || next_parent == parent) {
		/*
		 * Looks like the two contexts are clones, so we might be
		 * able to optimize the context switch.  We lock both
		 * contexts and check that they are clones under the
		 * lock (including re-checking that neither has been
		 * uncloned in the meantime).  It doesn't matter which
		 * order we take the locks because no other cpu could
		 * be trying to lock both of these tasks.
		 */
		raw_spin_lock(&ctx->lock);
		raw_spin_lock_nested(&next_ctx->lock, SINGLE_DEPTH_NESTING);
		if (context_equiv(ctx, next_ctx)) {

<<<<<<< HEAD
			perf_pmu_disable(pmu);

			/* PMIs are disabled; ctx->nr_pending is stable. */
			if (local_read(&ctx->nr_pending) ||
			    local_read(&next_ctx->nr_pending)) {
				/*
				 * Must not swap out ctx when there's pending
				 * events that rely on the ctx->task relation.
				 */
				raw_spin_unlock(&next_ctx->lock);
				rcu_read_unlock();
				goto inside_switch;
			}

			WRITE_ONCE(ctx->task, next);
			WRITE_ONCE(next_ctx->task, task);

			if (cpuctx->sched_cb_usage && pmu->sched_task)
				pmu->sched_task(ctx, false);
=======
			perf_ctx_disable(ctx);

			/* PMIs are disabled; ctx->nr_pending is stable. */
			if (local_read(&ctx->nr_pending) ||
			    local_read(&next_ctx->nr_pending)) {
				/*
				 * Must not swap out ctx when there's pending
				 * events that rely on the ctx->task relation.
				 */
				raw_spin_unlock(&next_ctx->lock);
				rcu_read_unlock();
				goto inside_switch;
			}

			WRITE_ONCE(ctx->task, next);
			WRITE_ONCE(next_ctx->task, task);
>>>>>>> 0ee29814

			perf_ctx_sched_task_cb(ctx, false);
			perf_event_swap_task_ctx_data(ctx, next_ctx);

			perf_ctx_enable(ctx);

			/*
			 * RCU_INIT_POINTER here is safe because we've not
			 * modified the ctx and the above modification of
			 * ctx->task and ctx->task_ctx_data are immaterial
			 * since those values are always verified under
			 * ctx->lock which we're now holding.
			 */
			RCU_INIT_POINTER(task->perf_event_ctxp, next_ctx);
			RCU_INIT_POINTER(next->perf_event_ctxp, ctx);

			do_switch = 0;

			perf_event_sync_stat(ctx, next_ctx);
		}
		raw_spin_unlock(&next_ctx->lock);
		raw_spin_unlock(&ctx->lock);
	}
unlock:
	rcu_read_unlock();

	if (do_switch) {
		raw_spin_lock(&ctx->lock);
		perf_ctx_disable(ctx);

inside_switch:
<<<<<<< HEAD
		if (cpuctx->sched_cb_usage && pmu->sched_task)
			pmu->sched_task(ctx, false);
		task_ctx_sched_out(cpuctx, ctx, EVENT_ALL);
=======
		perf_ctx_sched_task_cb(ctx, false);
		task_ctx_sched_out(ctx, EVENT_ALL);
>>>>>>> 0ee29814

		perf_ctx_enable(ctx);
		raw_spin_unlock(&ctx->lock);
	}
}

static DEFINE_PER_CPU(struct list_head, sched_cb_list);
static DEFINE_PER_CPU(int, perf_sched_cb_usages);

void perf_sched_cb_dec(struct pmu *pmu)
{
	struct perf_cpu_pmu_context *cpc = this_cpu_ptr(pmu->cpu_pmu_context);

	this_cpu_dec(perf_sched_cb_usages);
	barrier();

	if (!--cpc->sched_cb_usage)
		list_del(&cpc->sched_cb_entry);
}


void perf_sched_cb_inc(struct pmu *pmu)
{
	struct perf_cpu_pmu_context *cpc = this_cpu_ptr(pmu->cpu_pmu_context);

	if (!cpc->sched_cb_usage++)
		list_add(&cpc->sched_cb_entry, this_cpu_ptr(&sched_cb_list));

	barrier();
	this_cpu_inc(perf_sched_cb_usages);
}

/*
 * This function provides the context switch callback to the lower code
 * layer. It is invoked ONLY when the context switch callback is enabled.
 *
 * This callback is relevant even to per-cpu events; for example multi event
 * PEBS requires this to provide PID/TID information. This requires we flush
 * all queued PEBS records before we context switch to a new task.
 */
static void __perf_pmu_sched_task(struct perf_cpu_pmu_context *cpc, bool sched_in)
{
	struct perf_cpu_context *cpuctx = this_cpu_ptr(&perf_cpu_context);
	struct pmu *pmu;

	pmu = cpc->epc.pmu;

	/* software PMUs will not have sched_task */
	if (WARN_ON_ONCE(!pmu->sched_task))
		return;

	perf_ctx_lock(cpuctx, cpuctx->task_ctx);
	perf_pmu_disable(pmu);

	pmu->sched_task(cpc->task_epc, sched_in);

	perf_pmu_enable(pmu);
	perf_ctx_unlock(cpuctx, cpuctx->task_ctx);
}

static void perf_pmu_sched_task(struct task_struct *prev,
				struct task_struct *next,
				bool sched_in)
{
	struct perf_cpu_context *cpuctx = this_cpu_ptr(&perf_cpu_context);
	struct perf_cpu_pmu_context *cpc;

	/* cpuctx->task_ctx will be handled in perf_event_context_sched_in/out */
	if (prev == next || cpuctx->task_ctx)
		return;

	list_for_each_entry(cpc, this_cpu_ptr(&sched_cb_list), sched_cb_entry)
		__perf_pmu_sched_task(cpc, sched_in);
}

static void perf_event_switch(struct task_struct *task,
			      struct task_struct *next_prev, bool sched_in);

/*
 * Called from scheduler to remove the events of the current task,
 * with interrupts disabled.
 *
 * We stop each event and update the event value in event->count.
 *
 * This does not protect us against NMI, but disable()
 * sets the disabled bit in the control field of event _before_
 * accessing the event control register. If a NMI hits, then it will
 * not restart the event.
 */
void __perf_event_task_sched_out(struct task_struct *task,
				 struct task_struct *next)
{
	if (__this_cpu_read(perf_sched_cb_usages))
		perf_pmu_sched_task(task, next, false);

	if (atomic_read(&nr_switch_events))
		perf_event_switch(task, next, false);

	perf_event_context_sched_out(task, next);

	/*
	 * if cgroup events exist on this CPU, then we need
	 * to check if we have to switch out PMU state.
	 * cgroup event are system-wide mode only
	 */
	if (atomic_read(this_cpu_ptr(&perf_cgroup_events)))
		perf_cgroup_switch(next);
}

static bool perf_less_group_idx(const void *l, const void *r)
{
	const struct perf_event *le = *(const struct perf_event **)l;
	const struct perf_event *re = *(const struct perf_event **)r;

	return le->group_index < re->group_index;
}

static void swap_ptr(void *l, void *r)
{
	void **lp = l, **rp = r;

	swap(*lp, *rp);
}

static const struct min_heap_callbacks perf_min_heap = {
	.elem_size = sizeof(struct perf_event *),
	.less = perf_less_group_idx,
	.swp = swap_ptr,
};

static void __heap_add(struct min_heap *heap, struct perf_event *event)
{
	struct perf_event **itrs = heap->data;

	if (event) {
		itrs[heap->nr] = event;
		heap->nr++;
	}
}

static void __link_epc(struct perf_event_pmu_context *pmu_ctx)
{
	struct perf_cpu_pmu_context *cpc;

	if (!pmu_ctx->ctx->task)
		return;

	cpc = this_cpu_ptr(pmu_ctx->pmu->cpu_pmu_context);
	WARN_ON_ONCE(cpc->task_epc && cpc->task_epc != pmu_ctx);
	cpc->task_epc = pmu_ctx;
}

static noinline int visit_groups_merge(struct perf_event_context *ctx,
				struct perf_event_groups *groups, int cpu,
				struct pmu *pmu,
				int (*func)(struct perf_event *, void *),
				void *data)
{
#ifdef CONFIG_CGROUP_PERF
	struct cgroup_subsys_state *css = NULL;
#endif
	struct perf_cpu_context *cpuctx = NULL;
	/* Space for per CPU and/or any CPU event iterators. */
	struct perf_event *itrs[2];
	struct min_heap event_heap;
	struct perf_event **evt;
	int ret;

	if (pmu->filter && pmu->filter(pmu, cpu))
		return 0;

	if (!ctx->task) {
		cpuctx = this_cpu_ptr(&perf_cpu_context);
		event_heap = (struct min_heap){
			.data = cpuctx->heap,
			.nr = 0,
			.size = cpuctx->heap_size,
		};

		lockdep_assert_held(&cpuctx->ctx.lock);

#ifdef CONFIG_CGROUP_PERF
		if (cpuctx->cgrp)
			css = &cpuctx->cgrp->css;
#endif
	} else {
		event_heap = (struct min_heap){
			.data = itrs,
			.nr = 0,
			.size = ARRAY_SIZE(itrs),
		};
		/* Events not within a CPU context may be on any CPU. */
		__heap_add(&event_heap, perf_event_groups_first(groups, -1, pmu, NULL));
	}
	evt = event_heap.data;

	__heap_add(&event_heap, perf_event_groups_first(groups, cpu, pmu, NULL));

#ifdef CONFIG_CGROUP_PERF
	for (; css; css = css->parent)
		__heap_add(&event_heap, perf_event_groups_first(groups, cpu, pmu, css->cgroup));
#endif

	if (event_heap.nr) {
		__link_epc((*evt)->pmu_ctx);
		perf_assert_pmu_disabled((*evt)->pmu_ctx->pmu);
	}

	min_heapify_all(&event_heap, &perf_min_heap);

	while (event_heap.nr) {
		ret = func(*evt, data);
		if (ret)
			return ret;

		*evt = perf_event_groups_next(*evt, pmu);
		if (*evt)
			min_heapify(&event_heap, 0, &perf_min_heap);
		else
			min_heap_pop(&event_heap, &perf_min_heap);
	}

	return 0;
}

/*
 * Because the userpage is strictly per-event (there is no concept of context,
 * so there cannot be a context indirection), every userpage must be updated
 * when context time starts :-(
 *
 * IOW, we must not miss EVENT_TIME edges.
 */
static inline bool event_update_userpage(struct perf_event *event)
{
	if (likely(!atomic_read(&event->mmap_count)))
		return false;

	perf_event_update_time(event);
	perf_event_update_userpage(event);

	return true;
}

static inline void group_update_userpage(struct perf_event *group_event)
{
	struct perf_event *event;

	if (!event_update_userpage(group_event))
		return;

	for_each_sibling_event(event, group_event)
		event_update_userpage(event);
}

static int merge_sched_in(struct perf_event *event, void *data)
{
	struct perf_event_context *ctx = event->ctx;
	int *can_add_hw = data;

	if (event->state <= PERF_EVENT_STATE_OFF)
		return 0;

	if (!event_filter_match(event))
		return 0;

	if (group_can_go_on(event, *can_add_hw)) {
		if (!group_sched_in(event, ctx))
			list_add_tail(&event->active_list, get_event_list(event));
	}

	if (event->state == PERF_EVENT_STATE_INACTIVE) {
		*can_add_hw = 0;
		if (event->attr.pinned) {
			perf_cgroup_event_disable(event, ctx);
			perf_event_set_state(event, PERF_EVENT_STATE_ERROR);
		} else {
			struct perf_cpu_pmu_context *cpc;

			event->pmu_ctx->rotate_necessary = 1;
			cpc = this_cpu_ptr(event->pmu_ctx->pmu->cpu_pmu_context);
			perf_mux_hrtimer_restart(cpc);
			group_update_userpage(event);
		}
	}

	return 0;
}

static void ctx_pinned_sched_in(struct perf_event_context *ctx, struct pmu *pmu)
{
	struct perf_event_pmu_context *pmu_ctx;
	int can_add_hw = 1;

	if (pmu) {
		visit_groups_merge(ctx, &ctx->pinned_groups,
				   smp_processor_id(), pmu,
				   merge_sched_in, &can_add_hw);
	} else {
		list_for_each_entry(pmu_ctx, &ctx->pmu_ctx_list, pmu_ctx_entry) {
			can_add_hw = 1;
			visit_groups_merge(ctx, &ctx->pinned_groups,
					   smp_processor_id(), pmu_ctx->pmu,
					   merge_sched_in, &can_add_hw);
		}
	}
}

static void ctx_flexible_sched_in(struct perf_event_context *ctx, struct pmu *pmu)
{
	struct perf_event_pmu_context *pmu_ctx;
	int can_add_hw = 1;

	if (pmu) {
		visit_groups_merge(ctx, &ctx->flexible_groups,
				   smp_processor_id(), pmu,
				   merge_sched_in, &can_add_hw);
	} else {
		list_for_each_entry(pmu_ctx, &ctx->pmu_ctx_list, pmu_ctx_entry) {
			can_add_hw = 1;
			visit_groups_merge(ctx, &ctx->flexible_groups,
					   smp_processor_id(), pmu_ctx->pmu,
					   merge_sched_in, &can_add_hw);
		}
	}
}

static void __pmu_ctx_sched_in(struct perf_event_context *ctx, struct pmu *pmu)
{
	ctx_flexible_sched_in(ctx, pmu);
}

static void
ctx_sched_in(struct perf_event_context *ctx, enum event_type_t event_type)
{
	struct perf_cpu_context *cpuctx = this_cpu_ptr(&perf_cpu_context);
	int is_active = ctx->is_active;

	lockdep_assert_held(&ctx->lock);

	if (likely(!ctx->nr_events))
		return;

	if (is_active ^ EVENT_TIME) {
		/* start ctx time */
		__update_context_time(ctx, false);
		perf_cgroup_set_timestamp(cpuctx);
		/*
		 * CPU-release for the below ->is_active store,
		 * see __load_acquire() in perf_event_time_now()
		 */
		barrier();
	}

	ctx->is_active |= (event_type | EVENT_TIME);
	if (ctx->task) {
		if (!is_active)
			cpuctx->task_ctx = ctx;
		else
			WARN_ON_ONCE(cpuctx->task_ctx != ctx);
	}

	is_active ^= ctx->is_active; /* changed bits */

	/*
	 * First go through the list and put on any pinned groups
	 * in order to give them the best chance of going on.
	 */
	if (is_active & EVENT_PINNED)
		ctx_pinned_sched_in(ctx, NULL);

	/* Then walk through the lower prio flexible groups */
	if (is_active & EVENT_FLEXIBLE)
		ctx_flexible_sched_in(ctx, NULL);
}

static void perf_event_context_sched_in(struct task_struct *task)
{
	struct perf_cpu_context *cpuctx = this_cpu_ptr(&perf_cpu_context);
	struct perf_event_context *ctx;

	rcu_read_lock();
	ctx = rcu_dereference(task->perf_event_ctxp);
	if (!ctx)
		goto rcu_unlock;

	if (cpuctx->task_ctx == ctx) {
		perf_ctx_lock(cpuctx, ctx);
		perf_ctx_disable(ctx);

		perf_ctx_sched_task_cb(ctx, true);

		perf_ctx_enable(ctx);
		perf_ctx_unlock(cpuctx, ctx);
		goto rcu_unlock;
	}

	perf_ctx_lock(cpuctx, ctx);
	/*
	 * We must check ctx->nr_events while holding ctx->lock, such
	 * that we serialize against perf_install_in_context().
	 */
	if (!ctx->nr_events)
		goto unlock;

	perf_ctx_disable(ctx);
	/*
	 * We want to keep the following priority order:
	 * cpu pinned (that don't need to move), task pinned,
	 * cpu flexible, task flexible.
	 *
	 * However, if task's ctx is not carrying any pinned
	 * events, no need to flip the cpuctx's events around.
	 */
	if (!RB_EMPTY_ROOT(&ctx->pinned_groups.tree)) {
		perf_ctx_disable(&cpuctx->ctx);
		ctx_sched_out(&cpuctx->ctx, EVENT_FLEXIBLE);
	}

	perf_event_sched_in(cpuctx, ctx);

	perf_ctx_sched_task_cb(cpuctx->task_ctx, true);

	if (!RB_EMPTY_ROOT(&ctx->pinned_groups.tree))
		perf_ctx_enable(&cpuctx->ctx);

	perf_ctx_enable(ctx);

unlock:
	perf_ctx_unlock(cpuctx, ctx);
rcu_unlock:
	rcu_read_unlock();
}

/*
 * Called from scheduler to add the events of the current task
 * with interrupts disabled.
 *
 * We restore the event value and then enable it.
 *
 * This does not protect us against NMI, but enable()
 * sets the enabled bit in the control field of event _before_
 * accessing the event control register. If a NMI hits, then it will
 * keep the event running.
 */
void __perf_event_task_sched_in(struct task_struct *prev,
				struct task_struct *task)
{
	perf_event_context_sched_in(task);

	if (atomic_read(&nr_switch_events))
		perf_event_switch(task, prev, true);

	if (__this_cpu_read(perf_sched_cb_usages))
		perf_pmu_sched_task(prev, task, true);
}

static u64 perf_calculate_period(struct perf_event *event, u64 nsec, u64 count)
{
	u64 frequency = event->attr.sample_freq;
	u64 sec = NSEC_PER_SEC;
	u64 divisor, dividend;

	int count_fls, nsec_fls, frequency_fls, sec_fls;

	count_fls = fls64(count);
	nsec_fls = fls64(nsec);
	frequency_fls = fls64(frequency);
	sec_fls = 30;

	/*
	 * We got @count in @nsec, with a target of sample_freq HZ
	 * the target period becomes:
	 *
	 *             @count * 10^9
	 * period = -------------------
	 *          @nsec * sample_freq
	 *
	 */

	/*
	 * Reduce accuracy by one bit such that @a and @b converge
	 * to a similar magnitude.
	 */
#define REDUCE_FLS(a, b)		\
do {					\
	if (a##_fls > b##_fls) {	\
		a >>= 1;		\
		a##_fls--;		\
	} else {			\
		b >>= 1;		\
		b##_fls--;		\
	}				\
} while (0)

	/*
	 * Reduce accuracy until either term fits in a u64, then proceed with
	 * the other, so that finally we can do a u64/u64 division.
	 */
	while (count_fls + sec_fls > 64 && nsec_fls + frequency_fls > 64) {
		REDUCE_FLS(nsec, frequency);
		REDUCE_FLS(sec, count);
	}

	if (count_fls + sec_fls > 64) {
		divisor = nsec * frequency;

		while (count_fls + sec_fls > 64) {
			REDUCE_FLS(count, sec);
			divisor >>= 1;
		}

		dividend = count * sec;
	} else {
		dividend = count * sec;

		while (nsec_fls + frequency_fls > 64) {
			REDUCE_FLS(nsec, frequency);
			dividend >>= 1;
		}

		divisor = nsec * frequency;
	}

	if (!divisor)
		return dividend;

	return div64_u64(dividend, divisor);
}

static DEFINE_PER_CPU(int, perf_throttled_count);
static DEFINE_PER_CPU(u64, perf_throttled_seq);

static void perf_adjust_period(struct perf_event *event, u64 nsec, u64 count, bool disable)
{
	struct hw_perf_event *hwc = &event->hw;
	s64 period, sample_period;
	s64 delta;

	period = perf_calculate_period(event, nsec, count);

	delta = (s64)(period - hwc->sample_period);
	delta = (delta + 7) / 8; /* low pass filter */

	sample_period = hwc->sample_period + delta;

	if (!sample_period)
		sample_period = 1;

	hwc->sample_period = sample_period;

	if (local64_read(&hwc->period_left) > 8*sample_period) {
		if (disable)
			event->pmu->stop(event, PERF_EF_UPDATE);

		local64_set(&hwc->period_left, 0);

		if (disable)
			event->pmu->start(event, PERF_EF_RELOAD);
	}
}

/*
 * combine freq adjustment with unthrottling to avoid two passes over the
 * events. At the same time, make sure, having freq events does not change
 * the rate of unthrottling as that would introduce bias.
 */
static void
perf_adjust_freq_unthr_context(struct perf_event_context *ctx, bool unthrottle)
{
	struct perf_event *event;
	struct hw_perf_event *hwc;
	u64 now, period = TICK_NSEC;
	s64 delta;

	/*
	 * only need to iterate over all events iff:
	 * - context have events in frequency mode (needs freq adjust)
	 * - there are events to unthrottle on this cpu
	 */
	if (!(ctx->nr_freq || unthrottle))
		return;

	raw_spin_lock(&ctx->lock);

	list_for_each_entry_rcu(event, &ctx->event_list, event_entry) {
		if (event->state != PERF_EVENT_STATE_ACTIVE)
			continue;

		// XXX use visit thingy to avoid the -1,cpu match
		if (!event_filter_match(event))
			continue;

		perf_pmu_disable(event->pmu);

		hwc = &event->hw;

		if (hwc->interrupts == MAX_INTERRUPTS) {
			hwc->interrupts = 0;
			perf_log_throttle(event, 1);
			event->pmu->start(event, 0);
		}

		if (!event->attr.freq || !event->attr.sample_freq)
			goto next;

		/*
		 * stop the event and update event->count
		 */
		event->pmu->stop(event, PERF_EF_UPDATE);

		now = local64_read(&event->count);
		delta = now - hwc->freq_count_stamp;
		hwc->freq_count_stamp = now;

		/*
		 * restart the event
		 * reload only if value has changed
		 * we have stopped the event so tell that
		 * to perf_adjust_period() to avoid stopping it
		 * twice.
		 */
		if (delta > 0)
			perf_adjust_period(event, period, delta, false);

		event->pmu->start(event, delta > 0 ? PERF_EF_RELOAD : 0);
	next:
		perf_pmu_enable(event->pmu);
	}

	raw_spin_unlock(&ctx->lock);
}

/*
 * Move @event to the tail of the @ctx's elegible events.
 */
static void rotate_ctx(struct perf_event_context *ctx, struct perf_event *event)
{
	/*
	 * Rotate the first entry last of non-pinned groups. Rotation might be
	 * disabled by the inheritance code.
	 */
	if (ctx->rotate_disable)
		return;

	perf_event_groups_delete(&ctx->flexible_groups, event);
	perf_event_groups_insert(&ctx->flexible_groups, event);
}

/* pick an event from the flexible_groups to rotate */
static inline struct perf_event *
ctx_event_to_rotate(struct perf_event_pmu_context *pmu_ctx)
{
	struct perf_event *event;
	struct rb_node *node;
	struct rb_root *tree;
	struct __group_key key = {
		.pmu = pmu_ctx->pmu,
	};

	/* pick the first active flexible event */
	event = list_first_entry_or_null(&pmu_ctx->flexible_active,
					 struct perf_event, active_list);
	if (event)
		goto out;

	/* if no active flexible event, pick the first event */
	tree = &pmu_ctx->ctx->flexible_groups.tree;

	if (!pmu_ctx->ctx->task) {
		key.cpu = smp_processor_id();

		node = rb_find_first(&key, tree, __group_cmp_ignore_cgroup);
		if (node)
			event = __node_2_pe(node);
		goto out;
	}

	key.cpu = -1;
	node = rb_find_first(&key, tree, __group_cmp_ignore_cgroup);
	if (node) {
		event = __node_2_pe(node);
		goto out;
	}

	key.cpu = smp_processor_id();
	node = rb_find_first(&key, tree, __group_cmp_ignore_cgroup);
	if (node)
		event = __node_2_pe(node);

out:
	/*
	 * Unconditionally clear rotate_necessary; if ctx_flexible_sched_in()
	 * finds there are unschedulable events, it will set it again.
	 */
	pmu_ctx->rotate_necessary = 0;

	return event;
}

static bool perf_rotate_context(struct perf_cpu_pmu_context *cpc)
{
	struct perf_cpu_context *cpuctx = this_cpu_ptr(&perf_cpu_context);
	struct perf_event_pmu_context *cpu_epc, *task_epc = NULL;
	struct perf_event *cpu_event = NULL, *task_event = NULL;
	int cpu_rotate, task_rotate;
	struct pmu *pmu;

	/*
	 * Since we run this from IRQ context, nobody can install new
	 * events, thus the event count values are stable.
	 */

	cpu_epc = &cpc->epc;
	pmu = cpu_epc->pmu;
	task_epc = cpc->task_epc;

	cpu_rotate = cpu_epc->rotate_necessary;
	task_rotate = task_epc ? task_epc->rotate_necessary : 0;

	if (!(cpu_rotate || task_rotate))
		return false;

	perf_ctx_lock(cpuctx, cpuctx->task_ctx);
	perf_pmu_disable(pmu);

	if (task_rotate)
		task_event = ctx_event_to_rotate(task_epc);
	if (cpu_rotate)
		cpu_event = ctx_event_to_rotate(cpu_epc);

	/*
	 * As per the order given at ctx_resched() first 'pop' task flexible
	 * and then, if needed CPU flexible.
	 */
	if (task_event || (task_epc && cpu_event)) {
		update_context_time(task_epc->ctx);
		__pmu_ctx_sched_out(task_epc, EVENT_FLEXIBLE);
	}

	if (cpu_event) {
		update_context_time(&cpuctx->ctx);
		__pmu_ctx_sched_out(cpu_epc, EVENT_FLEXIBLE);
		rotate_ctx(&cpuctx->ctx, cpu_event);
		__pmu_ctx_sched_in(&cpuctx->ctx, pmu);
	}

	if (task_event)
		rotate_ctx(task_epc->ctx, task_event);

	if (task_event || (task_epc && cpu_event))
		__pmu_ctx_sched_in(task_epc->ctx, pmu);

	perf_pmu_enable(pmu);
	perf_ctx_unlock(cpuctx, cpuctx->task_ctx);

	return true;
}

void perf_event_task_tick(void)
{
	struct perf_cpu_context *cpuctx = this_cpu_ptr(&perf_cpu_context);
	struct perf_event_context *ctx;
	int throttled;

	lockdep_assert_irqs_disabled();

	__this_cpu_inc(perf_throttled_seq);
	throttled = __this_cpu_xchg(perf_throttled_count, 0);
	tick_dep_clear_cpu(smp_processor_id(), TICK_DEP_BIT_PERF_EVENTS);

	perf_adjust_freq_unthr_context(&cpuctx->ctx, !!throttled);

	rcu_read_lock();
	ctx = rcu_dereference(current->perf_event_ctxp);
	if (ctx)
		perf_adjust_freq_unthr_context(ctx, !!throttled);
	rcu_read_unlock();
}

static int event_enable_on_exec(struct perf_event *event,
				struct perf_event_context *ctx)
{
	if (!event->attr.enable_on_exec)
		return 0;

	event->attr.enable_on_exec = 0;
	if (event->state >= PERF_EVENT_STATE_INACTIVE)
		return 0;

	perf_event_set_state(event, PERF_EVENT_STATE_INACTIVE);

	return 1;
}

/*
 * Enable all of a task's events that have been marked enable-on-exec.
 * This expects task == current.
 */
static void perf_event_enable_on_exec(struct perf_event_context *ctx)
{
	struct perf_event_context *clone_ctx = NULL;
	enum event_type_t event_type = 0;
	struct perf_cpu_context *cpuctx;
	struct perf_event *event;
	unsigned long flags;
	int enabled = 0;

	local_irq_save(flags);
	if (WARN_ON_ONCE(current->perf_event_ctxp != ctx))
		goto out;

	if (!ctx->nr_events)
		goto out;

	cpuctx = this_cpu_ptr(&perf_cpu_context);
	perf_ctx_lock(cpuctx, ctx);
	ctx_sched_out(ctx, EVENT_TIME);

	list_for_each_entry(event, &ctx->event_list, event_entry) {
		enabled |= event_enable_on_exec(event, ctx);
		event_type |= get_event_type(event);
	}

	/*
	 * Unclone and reschedule this context if we enabled any event.
	 */
	if (enabled) {
		clone_ctx = unclone_ctx(ctx);
		ctx_resched(cpuctx, ctx, event_type);
	} else {
		ctx_sched_in(ctx, EVENT_TIME);
	}
	perf_ctx_unlock(cpuctx, ctx);

out:
	local_irq_restore(flags);

	if (clone_ctx)
		put_ctx(clone_ctx);
}

static void perf_remove_from_owner(struct perf_event *event);
static void perf_event_exit_event(struct perf_event *event,
				  struct perf_event_context *ctx);

/*
 * Removes all events from the current task that have been marked
 * remove-on-exec, and feeds their values back to parent events.
 */
static void perf_event_remove_on_exec(struct perf_event_context *ctx)
{
	struct perf_event_context *clone_ctx = NULL;
	struct perf_event *event, *next;
	unsigned long flags;
	bool modified = false;

	mutex_lock(&ctx->mutex);

	if (WARN_ON_ONCE(ctx->task != current))
		goto unlock;

	list_for_each_entry_safe(event, next, &ctx->event_list, event_entry) {
		if (!event->attr.remove_on_exec)
			continue;

		if (!is_kernel_event(event))
			perf_remove_from_owner(event);

		modified = true;

		perf_event_exit_event(event, ctx);
	}

	raw_spin_lock_irqsave(&ctx->lock, flags);
	if (modified)
		clone_ctx = unclone_ctx(ctx);
	raw_spin_unlock_irqrestore(&ctx->lock, flags);

unlock:
	mutex_unlock(&ctx->mutex);

	if (clone_ctx)
		put_ctx(clone_ctx);
}

struct perf_read_data {
	struct perf_event *event;
	bool group;
	int ret;
};

static int __perf_event_read_cpu(struct perf_event *event, int event_cpu)
{
	u16 local_pkg, event_pkg;

	if (event->group_caps & PERF_EV_CAP_READ_ACTIVE_PKG) {
		int local_cpu = smp_processor_id();

		event_pkg = topology_physical_package_id(event_cpu);
		local_pkg = topology_physical_package_id(local_cpu);

		if (event_pkg == local_pkg)
			return local_cpu;
	}

	return event_cpu;
}

/*
 * Cross CPU call to read the hardware event
 */
static void __perf_event_read(void *info)
{
	struct perf_read_data *data = info;
	struct perf_event *sub, *event = data->event;
	struct perf_event_context *ctx = event->ctx;
	struct perf_cpu_context *cpuctx = this_cpu_ptr(&perf_cpu_context);
	struct pmu *pmu = event->pmu;

	/*
	 * If this is a task context, we need to check whether it is
	 * the current task context of this cpu.  If not it has been
	 * scheduled out before the smp call arrived.  In that case
	 * event->count would have been updated to a recent sample
	 * when the event was scheduled out.
	 */
	if (ctx->task && cpuctx->task_ctx != ctx)
		return;

	raw_spin_lock(&ctx->lock);
	if (ctx->is_active & EVENT_TIME) {
		update_context_time(ctx);
		update_cgrp_time_from_event(event);
	}

	perf_event_update_time(event);
	if (data->group)
		perf_event_update_sibling_time(event);

	if (event->state != PERF_EVENT_STATE_ACTIVE)
		goto unlock;

	if (!data->group) {
		pmu->read(event);
		data->ret = 0;
		goto unlock;
	}

	pmu->start_txn(pmu, PERF_PMU_TXN_READ);

	pmu->read(event);

	for_each_sibling_event(sub, event) {
		if (sub->state == PERF_EVENT_STATE_ACTIVE) {
			/*
			 * Use sibling's PMU rather than @event's since
			 * sibling could be on different (eg: software) PMU.
			 */
			sub->pmu->read(sub);
		}
	}

	data->ret = pmu->commit_txn(pmu);

unlock:
	raw_spin_unlock(&ctx->lock);
}

static inline u64 perf_event_count(struct perf_event *event)
{
	return local64_read(&event->count) + atomic64_read(&event->child_count);
}

static void calc_timer_values(struct perf_event *event,
				u64 *now,
				u64 *enabled,
				u64 *running)
{
	u64 ctx_time;

	*now = perf_clock();
	ctx_time = perf_event_time_now(event, *now);
	__perf_update_times(event, ctx_time, enabled, running);
}

/*
 * NMI-safe method to read a local event, that is an event that
 * is:
 *   - either for the current task, or for this CPU
 *   - does not have inherit set, for inherited task events
 *     will not be local and we cannot read them atomically
 *   - must not have a pmu::count method
 */
int perf_event_read_local(struct perf_event *event, u64 *value,
			  u64 *enabled, u64 *running)
{
	unsigned long flags;
	int ret = 0;

	/*
	 * Disabling interrupts avoids all counter scheduling (context
	 * switches, timer based rotation and IPIs).
	 */
	local_irq_save(flags);

	/*
	 * It must not be an event with inherit set, we cannot read
	 * all child counters from atomic context.
	 */
	if (event->attr.inherit) {
		ret = -EOPNOTSUPP;
		goto out;
	}

	/* If this is a per-task event, it must be for current */
	if ((event->attach_state & PERF_ATTACH_TASK) &&
	    event->hw.target != current) {
		ret = -EINVAL;
		goto out;
	}

	/* If this is a per-CPU event, it must be for this CPU */
	if (!(event->attach_state & PERF_ATTACH_TASK) &&
	    event->cpu != smp_processor_id()) {
		ret = -EINVAL;
		goto out;
	}

	/* If this is a pinned event it must be running on this CPU */
	if (event->attr.pinned && event->oncpu != smp_processor_id()) {
		ret = -EBUSY;
		goto out;
	}

	/*
	 * If the event is currently on this CPU, its either a per-task event,
	 * or local to this CPU. Furthermore it means its ACTIVE (otherwise
	 * oncpu == -1).
	 */
	if (event->oncpu == smp_processor_id())
		event->pmu->read(event);

	*value = local64_read(&event->count);
	if (enabled || running) {
		u64 __enabled, __running, __now;

		calc_timer_values(event, &__now, &__enabled, &__running);
		if (enabled)
			*enabled = __enabled;
		if (running)
			*running = __running;
	}
out:
	local_irq_restore(flags);

	return ret;
}

static int perf_event_read(struct perf_event *event, bool group)
{
	enum perf_event_state state = READ_ONCE(event->state);
	int event_cpu, ret = 0;

	/*
	 * If event is enabled and currently active on a CPU, update the
	 * value in the event structure:
	 */
again:
	if (state == PERF_EVENT_STATE_ACTIVE) {
		struct perf_read_data data;

		/*
		 * Orders the ->state and ->oncpu loads such that if we see
		 * ACTIVE we must also see the right ->oncpu.
		 *
		 * Matches the smp_wmb() from event_sched_in().
		 */
		smp_rmb();

		event_cpu = READ_ONCE(event->oncpu);
		if ((unsigned)event_cpu >= nr_cpu_ids)
			return 0;

		data = (struct perf_read_data){
			.event = event,
			.group = group,
			.ret = 0,
		};

		preempt_disable();
		event_cpu = __perf_event_read_cpu(event, event_cpu);

		/*
		 * Purposely ignore the smp_call_function_single() return
		 * value.
		 *
		 * If event_cpu isn't a valid CPU it means the event got
		 * scheduled out and that will have updated the event count.
		 *
		 * Therefore, either way, we'll have an up-to-date event count
		 * after this.
		 */
		(void)smp_call_function_single(event_cpu, __perf_event_read, &data, 1);
		preempt_enable();
		ret = data.ret;

	} else if (state == PERF_EVENT_STATE_INACTIVE) {
		struct perf_event_context *ctx = event->ctx;
		unsigned long flags;

		raw_spin_lock_irqsave(&ctx->lock, flags);
		state = event->state;
		if (state != PERF_EVENT_STATE_INACTIVE) {
			raw_spin_unlock_irqrestore(&ctx->lock, flags);
			goto again;
		}

		/*
		 * May read while context is not active (e.g., thread is
		 * blocked), in that case we cannot update context time
		 */
		if (ctx->is_active & EVENT_TIME) {
			update_context_time(ctx);
			update_cgrp_time_from_event(event);
		}

		perf_event_update_time(event);
		if (group)
			perf_event_update_sibling_time(event);
		raw_spin_unlock_irqrestore(&ctx->lock, flags);
	}

	return ret;
}

/*
 * Initialize the perf_event context in a task_struct:
 */
static void __perf_event_init_context(struct perf_event_context *ctx)
{
	raw_spin_lock_init(&ctx->lock);
	mutex_init(&ctx->mutex);
	INIT_LIST_HEAD(&ctx->pmu_ctx_list);
	perf_event_groups_init(&ctx->pinned_groups);
	perf_event_groups_init(&ctx->flexible_groups);
	INIT_LIST_HEAD(&ctx->event_list);
	refcount_set(&ctx->refcount, 1);
}

static void
__perf_init_event_pmu_context(struct perf_event_pmu_context *epc, struct pmu *pmu)
{
	epc->pmu = pmu;
	INIT_LIST_HEAD(&epc->pmu_ctx_entry);
	INIT_LIST_HEAD(&epc->pinned_active);
	INIT_LIST_HEAD(&epc->flexible_active);
	atomic_set(&epc->refcount, 1);
}

static struct perf_event_context *
alloc_perf_context(struct task_struct *task)
{
	struct perf_event_context *ctx;

	ctx = kzalloc(sizeof(struct perf_event_context), GFP_KERNEL);
	if (!ctx)
		return NULL;

	__perf_event_init_context(ctx);
	if (task)
		ctx->task = get_task_struct(task);

	return ctx;
}

static struct task_struct *
find_lively_task_by_vpid(pid_t vpid)
{
	struct task_struct *task;

	rcu_read_lock();
	if (!vpid)
		task = current;
	else
		task = find_task_by_vpid(vpid);
	if (task)
		get_task_struct(task);
	rcu_read_unlock();

	if (!task)
		return ERR_PTR(-ESRCH);

	return task;
}

/*
 * Returns a matching context with refcount and pincount.
 */
static struct perf_event_context *
find_get_context(struct task_struct *task, struct perf_event *event)
{
	struct perf_event_context *ctx, *clone_ctx = NULL;
	struct perf_cpu_context *cpuctx;
	unsigned long flags;
	int err;

	if (!task) {
		/* Must be root to operate on a CPU event: */
		err = perf_allow_cpu(&event->attr);
		if (err)
			return ERR_PTR(err);

		cpuctx = per_cpu_ptr(&perf_cpu_context, event->cpu);
		ctx = &cpuctx->ctx;
		get_ctx(ctx);
		raw_spin_lock_irqsave(&ctx->lock, flags);
		++ctx->pin_count;
		raw_spin_unlock_irqrestore(&ctx->lock, flags);

		return ctx;
	}

	err = -EINVAL;
retry:
	ctx = perf_lock_task_context(task, &flags);
	if (ctx) {
		clone_ctx = unclone_ctx(ctx);
		++ctx->pin_count;

		raw_spin_unlock_irqrestore(&ctx->lock, flags);

		if (clone_ctx)
			put_ctx(clone_ctx);
	} else {
		ctx = alloc_perf_context(task);
		err = -ENOMEM;
		if (!ctx)
			goto errout;

		err = 0;
		mutex_lock(&task->perf_event_mutex);
		/*
		 * If it has already passed perf_event_exit_task().
		 * we must see PF_EXITING, it takes this mutex too.
		 */
		if (task->flags & PF_EXITING)
			err = -ESRCH;
		else if (task->perf_event_ctxp)
			err = -EAGAIN;
		else {
			get_ctx(ctx);
			++ctx->pin_count;
			rcu_assign_pointer(task->perf_event_ctxp, ctx);
		}
		mutex_unlock(&task->perf_event_mutex);

		if (unlikely(err)) {
			put_ctx(ctx);

			if (err == -EAGAIN)
				goto retry;
			goto errout;
		}
	}

	return ctx;

errout:
	return ERR_PTR(err);
}

static struct perf_event_pmu_context *
find_get_pmu_context(struct pmu *pmu, struct perf_event_context *ctx,
		     struct perf_event *event)
{
	struct perf_event_pmu_context *new = NULL, *epc;
	void *task_ctx_data = NULL;

	if (!ctx->task) {
		struct perf_cpu_pmu_context *cpc;

		cpc = per_cpu_ptr(pmu->cpu_pmu_context, event->cpu);
		epc = &cpc->epc;

		if (!epc->ctx) {
			atomic_set(&epc->refcount, 1);
			epc->embedded = 1;
			raw_spin_lock_irq(&ctx->lock);
			list_add(&epc->pmu_ctx_entry, &ctx->pmu_ctx_list);
			epc->ctx = ctx;
			raw_spin_unlock_irq(&ctx->lock);
		} else {
			WARN_ON_ONCE(epc->ctx != ctx);
			atomic_inc(&epc->refcount);
		}

		return epc;
	}

	new = kzalloc(sizeof(*epc), GFP_KERNEL);
	if (!new)
		return ERR_PTR(-ENOMEM);

	if (event->attach_state & PERF_ATTACH_TASK_DATA) {
		task_ctx_data = alloc_task_ctx_data(pmu);
		if (!task_ctx_data) {
			kfree(new);
			return ERR_PTR(-ENOMEM);
		}
	}

	__perf_init_event_pmu_context(new, pmu);

	/*
	 * XXX
	 *
	 * lockdep_assert_held(&ctx->mutex);
	 *
	 * can't because perf_event_init_task() doesn't actually hold the
	 * child_ctx->mutex.
	 */

	raw_spin_lock_irq(&ctx->lock);
	list_for_each_entry(epc, &ctx->pmu_ctx_list, pmu_ctx_entry) {
		if (epc->pmu == pmu) {
			WARN_ON_ONCE(epc->ctx != ctx);
			atomic_inc(&epc->refcount);
			goto found_epc;
		}
	}

	epc = new;
	new = NULL;

	list_add(&epc->pmu_ctx_entry, &ctx->pmu_ctx_list);
	epc->ctx = ctx;

found_epc:
	if (task_ctx_data && !epc->task_ctx_data) {
		epc->task_ctx_data = task_ctx_data;
		task_ctx_data = NULL;
		ctx->nr_task_data++;
	}
	raw_spin_unlock_irq(&ctx->lock);

	free_task_ctx_data(pmu, task_ctx_data);
	kfree(new);

	return epc;
}

static void get_pmu_ctx(struct perf_event_pmu_context *epc)
{
	WARN_ON_ONCE(!atomic_inc_not_zero(&epc->refcount));
}

static void free_epc_rcu(struct rcu_head *head)
{
	struct perf_event_pmu_context *epc = container_of(head, typeof(*epc), rcu_head);

	kfree(epc->task_ctx_data);
	kfree(epc);
}

static void put_pmu_ctx(struct perf_event_pmu_context *epc)
{
	unsigned long flags;

	if (!atomic_dec_and_test(&epc->refcount))
		return;

	if (epc->ctx) {
		struct perf_event_context *ctx = epc->ctx;

		/*
		 * XXX
		 *
		 * lockdep_assert_held(&ctx->mutex);
		 *
		 * can't because of the call-site in _free_event()/put_event()
		 * which isn't always called under ctx->mutex.
		 */

		WARN_ON_ONCE(list_empty(&epc->pmu_ctx_entry));
		raw_spin_lock_irqsave(&ctx->lock, flags);
		list_del_init(&epc->pmu_ctx_entry);
		epc->ctx = NULL;
		raw_spin_unlock_irqrestore(&ctx->lock, flags);
	}

	WARN_ON_ONCE(!list_empty(&epc->pinned_active));
	WARN_ON_ONCE(!list_empty(&epc->flexible_active));

	if (epc->embedded)
		return;

	call_rcu(&epc->rcu_head, free_epc_rcu);
}

static void perf_event_free_filter(struct perf_event *event);

static void free_event_rcu(struct rcu_head *head)
{
	struct perf_event *event = container_of(head, typeof(*event), rcu_head);

	if (event->ns)
		put_pid_ns(event->ns);
	perf_event_free_filter(event);
	kmem_cache_free(perf_event_cache, event);
}

static void ring_buffer_attach(struct perf_event *event,
			       struct perf_buffer *rb);

static void detach_sb_event(struct perf_event *event)
{
	struct pmu_event_list *pel = per_cpu_ptr(&pmu_sb_events, event->cpu);

	raw_spin_lock(&pel->lock);
	list_del_rcu(&event->sb_list);
	raw_spin_unlock(&pel->lock);
}

static bool is_sb_event(struct perf_event *event)
{
	struct perf_event_attr *attr = &event->attr;

	if (event->parent)
		return false;

	if (event->attach_state & PERF_ATTACH_TASK)
		return false;

	if (attr->mmap || attr->mmap_data || attr->mmap2 ||
	    attr->comm || attr->comm_exec ||
	    attr->task || attr->ksymbol ||
	    attr->context_switch || attr->text_poke ||
	    attr->bpf_event)
		return true;
	return false;
}

static void unaccount_pmu_sb_event(struct perf_event *event)
{
	if (is_sb_event(event))
		detach_sb_event(event);
}

static void unaccount_event_cpu(struct perf_event *event, int cpu)
{
	if (event->parent)
		return;

	if (is_cgroup_event(event))
		atomic_dec(&per_cpu(perf_cgroup_events, cpu));
}

#ifdef CONFIG_NO_HZ_FULL
static DEFINE_SPINLOCK(nr_freq_lock);
#endif

static void unaccount_freq_event_nohz(void)
{
#ifdef CONFIG_NO_HZ_FULL
	spin_lock(&nr_freq_lock);
	if (atomic_dec_and_test(&nr_freq_events))
		tick_nohz_dep_clear(TICK_DEP_BIT_PERF_EVENTS);
	spin_unlock(&nr_freq_lock);
#endif
}

static void unaccount_freq_event(void)
{
	if (tick_nohz_full_enabled())
		unaccount_freq_event_nohz();
	else
		atomic_dec(&nr_freq_events);
}

static void unaccount_event(struct perf_event *event)
{
	bool dec = false;

	if (event->parent)
		return;

	if (event->attach_state & (PERF_ATTACH_TASK | PERF_ATTACH_SCHED_CB))
		dec = true;
	if (event->attr.mmap || event->attr.mmap_data)
		atomic_dec(&nr_mmap_events);
	if (event->attr.build_id)
		atomic_dec(&nr_build_id_events);
	if (event->attr.comm)
		atomic_dec(&nr_comm_events);
	if (event->attr.namespaces)
		atomic_dec(&nr_namespaces_events);
	if (event->attr.cgroup)
		atomic_dec(&nr_cgroup_events);
	if (event->attr.task)
		atomic_dec(&nr_task_events);
	if (event->attr.freq)
		unaccount_freq_event();
	if (event->attr.context_switch) {
		dec = true;
		atomic_dec(&nr_switch_events);
	}
	if (is_cgroup_event(event))
		dec = true;
	if (has_branch_stack(event))
		dec = true;
	if (event->attr.ksymbol)
		atomic_dec(&nr_ksymbol_events);
	if (event->attr.bpf_event)
		atomic_dec(&nr_bpf_events);
	if (event->attr.text_poke)
		atomic_dec(&nr_text_poke_events);

	if (dec) {
		if (!atomic_add_unless(&perf_sched_count, -1, 1))
			schedule_delayed_work(&perf_sched_work, HZ);
	}

	unaccount_event_cpu(event, event->cpu);

	unaccount_pmu_sb_event(event);
}

static void perf_sched_delayed(struct work_struct *work)
{
	mutex_lock(&perf_sched_mutex);
	if (atomic_dec_and_test(&perf_sched_count))
		static_branch_disable(&perf_sched_events);
	mutex_unlock(&perf_sched_mutex);
}

/*
 * The following implement mutual exclusion of events on "exclusive" pmus
 * (PERF_PMU_CAP_EXCLUSIVE). Such pmus can only have one event scheduled
 * at a time, so we disallow creating events that might conflict, namely:
 *
 *  1) cpu-wide events in the presence of per-task events,
 *  2) per-task events in the presence of cpu-wide events,
 *  3) two matching events on the same perf_event_context.
 *
 * The former two cases are handled in the allocation path (perf_event_alloc(),
 * _free_event()), the latter -- before the first perf_install_in_context().
 */
static int exclusive_event_init(struct perf_event *event)
{
	struct pmu *pmu = event->pmu;

	if (!is_exclusive_pmu(pmu))
		return 0;

	/*
	 * Prevent co-existence of per-task and cpu-wide events on the
	 * same exclusive pmu.
	 *
	 * Negative pmu::exclusive_cnt means there are cpu-wide
	 * events on this "exclusive" pmu, positive means there are
	 * per-task events.
	 *
	 * Since this is called in perf_event_alloc() path, event::ctx
	 * doesn't exist yet; it is, however, safe to use PERF_ATTACH_TASK
	 * to mean "per-task event", because unlike other attach states it
	 * never gets cleared.
	 */
	if (event->attach_state & PERF_ATTACH_TASK) {
		if (!atomic_inc_unless_negative(&pmu->exclusive_cnt))
			return -EBUSY;
	} else {
		if (!atomic_dec_unless_positive(&pmu->exclusive_cnt))
			return -EBUSY;
	}

	return 0;
}

static void exclusive_event_destroy(struct perf_event *event)
{
	struct pmu *pmu = event->pmu;

	if (!is_exclusive_pmu(pmu))
		return;

	/* see comment in exclusive_event_init() */
	if (event->attach_state & PERF_ATTACH_TASK)
		atomic_dec(&pmu->exclusive_cnt);
	else
		atomic_inc(&pmu->exclusive_cnt);
}

static bool exclusive_event_match(struct perf_event *e1, struct perf_event *e2)
{
	if ((e1->pmu == e2->pmu) &&
	    (e1->cpu == e2->cpu ||
	     e1->cpu == -1 ||
	     e2->cpu == -1))
		return true;
	return false;
}

static bool exclusive_event_installable(struct perf_event *event,
					struct perf_event_context *ctx)
{
	struct perf_event *iter_event;
	struct pmu *pmu = event->pmu;

	lockdep_assert_held(&ctx->mutex);

	if (!is_exclusive_pmu(pmu))
		return true;

	list_for_each_entry(iter_event, &ctx->event_list, event_entry) {
		if (exclusive_event_match(iter_event, event))
			return false;
	}

	return true;
}

static void perf_addr_filters_splice(struct perf_event *event,
				       struct list_head *head);

static void _free_event(struct perf_event *event)
{
	irq_work_sync(&event->pending_irq);

	unaccount_event(event);

	security_perf_event_free(event);

	if (event->rb) {
		/*
		 * Can happen when we close an event with re-directed output.
		 *
		 * Since we have a 0 refcount, perf_mmap_close() will skip
		 * over us; possibly making our ring_buffer_put() the last.
		 */
		mutex_lock(&event->mmap_mutex);
		ring_buffer_attach(event, NULL);
		mutex_unlock(&event->mmap_mutex);
	}

	if (is_cgroup_event(event))
		perf_detach_cgroup(event);

	if (!event->parent) {
		if (event->attr.sample_type & PERF_SAMPLE_CALLCHAIN)
			put_callchain_buffers();
	}

	perf_event_free_bpf_prog(event);
	perf_addr_filters_splice(event, NULL);
	kfree(event->addr_filter_ranges);

	if (event->destroy)
		event->destroy(event);

	/*
	 * Must be after ->destroy(), due to uprobe_perf_close() using
	 * hw.target.
	 */
	if (event->hw.target)
		put_task_struct(event->hw.target);

	if (event->pmu_ctx)
		put_pmu_ctx(event->pmu_ctx);

	/*
	 * perf_event_free_task() relies on put_ctx() being 'last', in particular
	 * all task references must be cleaned up.
	 */
	if (event->ctx)
		put_ctx(event->ctx);

	exclusive_event_destroy(event);
	module_put(event->pmu->module);

	call_rcu(&event->rcu_head, free_event_rcu);
}

/*
 * Used to free events which have a known refcount of 1, such as in error paths
 * where the event isn't exposed yet and inherited events.
 */
static void free_event(struct perf_event *event)
{
	if (WARN(atomic_long_cmpxchg(&event->refcount, 1, 0) != 1,
				"unexpected event refcount: %ld; ptr=%p\n",
				atomic_long_read(&event->refcount), event)) {
		/* leak to avoid use-after-free */
		return;
	}

	_free_event(event);
}

/*
 * Remove user event from the owner task.
 */
static void perf_remove_from_owner(struct perf_event *event)
{
	struct task_struct *owner;

	rcu_read_lock();
	/*
	 * Matches the smp_store_release() in perf_event_exit_task(). If we
	 * observe !owner it means the list deletion is complete and we can
	 * indeed free this event, otherwise we need to serialize on
	 * owner->perf_event_mutex.
	 */
	owner = READ_ONCE(event->owner);
	if (owner) {
		/*
		 * Since delayed_put_task_struct() also drops the last
		 * task reference we can safely take a new reference
		 * while holding the rcu_read_lock().
		 */
		get_task_struct(owner);
	}
	rcu_read_unlock();

	if (owner) {
		/*
		 * If we're here through perf_event_exit_task() we're already
		 * holding ctx->mutex which would be an inversion wrt. the
		 * normal lock order.
		 *
		 * However we can safely take this lock because its the child
		 * ctx->mutex.
		 */
		mutex_lock_nested(&owner->perf_event_mutex, SINGLE_DEPTH_NESTING);

		/*
		 * We have to re-check the event->owner field, if it is cleared
		 * we raced with perf_event_exit_task(), acquiring the mutex
		 * ensured they're done, and we can proceed with freeing the
		 * event.
		 */
		if (event->owner) {
			list_del_init(&event->owner_entry);
			smp_store_release(&event->owner, NULL);
		}
		mutex_unlock(&owner->perf_event_mutex);
		put_task_struct(owner);
	}
}

static void put_event(struct perf_event *event)
{
	if (!atomic_long_dec_and_test(&event->refcount))
		return;

	_free_event(event);
}

/*
 * Kill an event dead; while event:refcount will preserve the event
 * object, it will not preserve its functionality. Once the last 'user'
 * gives up the object, we'll destroy the thing.
 */
int perf_event_release_kernel(struct perf_event *event)
{
	struct perf_event_context *ctx = event->ctx;
	struct perf_event *child, *tmp;
	LIST_HEAD(free_list);

	/*
	 * If we got here through err_alloc: free_event(event); we will not
	 * have attached to a context yet.
	 */
	if (!ctx) {
		WARN_ON_ONCE(event->attach_state &
				(PERF_ATTACH_CONTEXT|PERF_ATTACH_GROUP));
		goto no_ctx;
	}

	if (!is_kernel_event(event))
		perf_remove_from_owner(event);

	ctx = perf_event_ctx_lock(event);
	WARN_ON_ONCE(ctx->parent_ctx);

	/*
	 * Mark this event as STATE_DEAD, there is no external reference to it
	 * anymore.
	 *
	 * Anybody acquiring event->child_mutex after the below loop _must_
	 * also see this, most importantly inherit_event() which will avoid
	 * placing more children on the list.
	 *
	 * Thus this guarantees that we will in fact observe and kill _ALL_
	 * child events.
	 */
	perf_remove_from_context(event, DETACH_GROUP|DETACH_DEAD);

	perf_event_ctx_unlock(event, ctx);

again:
	mutex_lock(&event->child_mutex);
	list_for_each_entry(child, &event->child_list, child_list) {

		/*
		 * Cannot change, child events are not migrated, see the
		 * comment with perf_event_ctx_lock_nested().
		 */
		ctx = READ_ONCE(child->ctx);
		/*
		 * Since child_mutex nests inside ctx::mutex, we must jump
		 * through hoops. We start by grabbing a reference on the ctx.
		 *
		 * Since the event cannot get freed while we hold the
		 * child_mutex, the context must also exist and have a !0
		 * reference count.
		 */
		get_ctx(ctx);

		/*
		 * Now that we have a ctx ref, we can drop child_mutex, and
		 * acquire ctx::mutex without fear of it going away. Then we
		 * can re-acquire child_mutex.
		 */
		mutex_unlock(&event->child_mutex);
		mutex_lock(&ctx->mutex);
		mutex_lock(&event->child_mutex);

		/*
		 * Now that we hold ctx::mutex and child_mutex, revalidate our
		 * state, if child is still the first entry, it didn't get freed
		 * and we can continue doing so.
		 */
		tmp = list_first_entry_or_null(&event->child_list,
					       struct perf_event, child_list);
		if (tmp == child) {
			perf_remove_from_context(child, DETACH_GROUP);
			list_move(&child->child_list, &free_list);
			/*
			 * This matches the refcount bump in inherit_event();
			 * this can't be the last reference.
			 */
			put_event(event);
		}

		mutex_unlock(&event->child_mutex);
		mutex_unlock(&ctx->mutex);
		put_ctx(ctx);
		goto again;
	}
	mutex_unlock(&event->child_mutex);

	list_for_each_entry_safe(child, tmp, &free_list, child_list) {
		void *var = &child->ctx->refcount;

		list_del(&child->child_list);
		free_event(child);

		/*
		 * Wake any perf_event_free_task() waiting for this event to be
		 * freed.
		 */
		smp_mb(); /* pairs with wait_var_event() */
		wake_up_var(var);
	}

no_ctx:
	put_event(event); /* Must be the 'last' reference */
	return 0;
}
EXPORT_SYMBOL_GPL(perf_event_release_kernel);

/*
 * Called when the last reference to the file is gone.
 */
static int perf_release(struct inode *inode, struct file *file)
{
	perf_event_release_kernel(file->private_data);
	return 0;
}

static u64 __perf_event_read_value(struct perf_event *event, u64 *enabled, u64 *running)
{
	struct perf_event *child;
	u64 total = 0;

	*enabled = 0;
	*running = 0;

	mutex_lock(&event->child_mutex);

	(void)perf_event_read(event, false);
	total += perf_event_count(event);

	*enabled += event->total_time_enabled +
			atomic64_read(&event->child_total_time_enabled);
	*running += event->total_time_running +
			atomic64_read(&event->child_total_time_running);

	list_for_each_entry(child, &event->child_list, child_list) {
		(void)perf_event_read(child, false);
		total += perf_event_count(child);
		*enabled += child->total_time_enabled;
		*running += child->total_time_running;
	}
	mutex_unlock(&event->child_mutex);

	return total;
}

u64 perf_event_read_value(struct perf_event *event, u64 *enabled, u64 *running)
{
	struct perf_event_context *ctx;
	u64 count;

	ctx = perf_event_ctx_lock(event);
	count = __perf_event_read_value(event, enabled, running);
	perf_event_ctx_unlock(event, ctx);

	return count;
}
EXPORT_SYMBOL_GPL(perf_event_read_value);

static int __perf_read_group_add(struct perf_event *leader,
					u64 read_format, u64 *values)
{
	struct perf_event_context *ctx = leader->ctx;
	struct perf_event *sub;
	unsigned long flags;
	int n = 1; /* skip @nr */
	int ret;

	ret = perf_event_read(leader, true);
	if (ret)
		return ret;

	raw_spin_lock_irqsave(&ctx->lock, flags);

	/*
	 * Since we co-schedule groups, {enabled,running} times of siblings
	 * will be identical to those of the leader, so we only publish one
	 * set.
	 */
	if (read_format & PERF_FORMAT_TOTAL_TIME_ENABLED) {
		values[n++] += leader->total_time_enabled +
			atomic64_read(&leader->child_total_time_enabled);
	}

	if (read_format & PERF_FORMAT_TOTAL_TIME_RUNNING) {
		values[n++] += leader->total_time_running +
			atomic64_read(&leader->child_total_time_running);
	}

	/*
	 * Write {count,id} tuples for every sibling.
	 */
	values[n++] += perf_event_count(leader);
	if (read_format & PERF_FORMAT_ID)
		values[n++] = primary_event_id(leader);
	if (read_format & PERF_FORMAT_LOST)
		values[n++] = atomic64_read(&leader->lost_samples);

	for_each_sibling_event(sub, leader) {
		values[n++] += perf_event_count(sub);
		if (read_format & PERF_FORMAT_ID)
			values[n++] = primary_event_id(sub);
		if (read_format & PERF_FORMAT_LOST)
			values[n++] = atomic64_read(&sub->lost_samples);
	}

	raw_spin_unlock_irqrestore(&ctx->lock, flags);
	return 0;
}

static int perf_read_group(struct perf_event *event,
				   u64 read_format, char __user *buf)
{
	struct perf_event *leader = event->group_leader, *child;
	struct perf_event_context *ctx = leader->ctx;
	int ret;
	u64 *values;

	lockdep_assert_held(&ctx->mutex);

	values = kzalloc(event->read_size, GFP_KERNEL);
	if (!values)
		return -ENOMEM;

	values[0] = 1 + leader->nr_siblings;

	/*
	 * By locking the child_mutex of the leader we effectively
	 * lock the child list of all siblings.. XXX explain how.
	 */
	mutex_lock(&leader->child_mutex);

	ret = __perf_read_group_add(leader, read_format, values);
	if (ret)
		goto unlock;

	list_for_each_entry(child, &leader->child_list, child_list) {
		ret = __perf_read_group_add(child, read_format, values);
		if (ret)
			goto unlock;
	}

	mutex_unlock(&leader->child_mutex);

	ret = event->read_size;
	if (copy_to_user(buf, values, event->read_size))
		ret = -EFAULT;
	goto out;

unlock:
	mutex_unlock(&leader->child_mutex);
out:
	kfree(values);
	return ret;
}

static int perf_read_one(struct perf_event *event,
				 u64 read_format, char __user *buf)
{
	u64 enabled, running;
	u64 values[5];
	int n = 0;

	values[n++] = __perf_event_read_value(event, &enabled, &running);
	if (read_format & PERF_FORMAT_TOTAL_TIME_ENABLED)
		values[n++] = enabled;
	if (read_format & PERF_FORMAT_TOTAL_TIME_RUNNING)
		values[n++] = running;
	if (read_format & PERF_FORMAT_ID)
		values[n++] = primary_event_id(event);
	if (read_format & PERF_FORMAT_LOST)
		values[n++] = atomic64_read(&event->lost_samples);

	if (copy_to_user(buf, values, n * sizeof(u64)))
		return -EFAULT;

	return n * sizeof(u64);
}

static bool is_event_hup(struct perf_event *event)
{
	bool no_children;

	if (event->state > PERF_EVENT_STATE_EXIT)
		return false;

	mutex_lock(&event->child_mutex);
	no_children = list_empty(&event->child_list);
	mutex_unlock(&event->child_mutex);
	return no_children;
}

/*
 * Read the performance event - simple non blocking version for now
 */
static ssize_t
__perf_read(struct perf_event *event, char __user *buf, size_t count)
{
	u64 read_format = event->attr.read_format;
	int ret;

	/*
	 * Return end-of-file for a read on an event that is in
	 * error state (i.e. because it was pinned but it couldn't be
	 * scheduled on to the CPU at some point).
	 */
	if (event->state == PERF_EVENT_STATE_ERROR)
		return 0;

	if (count < event->read_size)
		return -ENOSPC;

	WARN_ON_ONCE(event->ctx->parent_ctx);
	if (read_format & PERF_FORMAT_GROUP)
		ret = perf_read_group(event, read_format, buf);
	else
		ret = perf_read_one(event, read_format, buf);

	return ret;
}

static ssize_t
perf_read(struct file *file, char __user *buf, size_t count, loff_t *ppos)
{
	struct perf_event *event = file->private_data;
	struct perf_event_context *ctx;
	int ret;

	ret = security_perf_event_read(event);
	if (ret)
		return ret;

	ctx = perf_event_ctx_lock(event);
	ret = __perf_read(event, buf, count);
	perf_event_ctx_unlock(event, ctx);

	return ret;
}

static __poll_t perf_poll(struct file *file, poll_table *wait)
{
	struct perf_event *event = file->private_data;
	struct perf_buffer *rb;
	__poll_t events = EPOLLHUP;

	poll_wait(file, &event->waitq, wait);

	if (is_event_hup(event))
		return events;

	/*
	 * Pin the event->rb by taking event->mmap_mutex; otherwise
	 * perf_event_set_output() can swizzle our rb and make us miss wakeups.
	 */
	mutex_lock(&event->mmap_mutex);
	rb = event->rb;
	if (rb)
		events = atomic_xchg(&rb->poll, 0);
	mutex_unlock(&event->mmap_mutex);
	return events;
}

static void _perf_event_reset(struct perf_event *event)
{
	(void)perf_event_read(event, false);
	local64_set(&event->count, 0);
	perf_event_update_userpage(event);
}

/* Assume it's not an event with inherit set. */
u64 perf_event_pause(struct perf_event *event, bool reset)
{
	struct perf_event_context *ctx;
	u64 count;

	ctx = perf_event_ctx_lock(event);
	WARN_ON_ONCE(event->attr.inherit);
	_perf_event_disable(event);
	count = local64_read(&event->count);
	if (reset)
		local64_set(&event->count, 0);
	perf_event_ctx_unlock(event, ctx);

	return count;
}
EXPORT_SYMBOL_GPL(perf_event_pause);

/*
 * Holding the top-level event's child_mutex means that any
 * descendant process that has inherited this event will block
 * in perf_event_exit_event() if it goes to exit, thus satisfying the
 * task existence requirements of perf_event_enable/disable.
 */
static void perf_event_for_each_child(struct perf_event *event,
					void (*func)(struct perf_event *))
{
	struct perf_event *child;

	WARN_ON_ONCE(event->ctx->parent_ctx);

	mutex_lock(&event->child_mutex);
	func(event);
	list_for_each_entry(child, &event->child_list, child_list)
		func(child);
	mutex_unlock(&event->child_mutex);
}

static void perf_event_for_each(struct perf_event *event,
				  void (*func)(struct perf_event *))
{
	struct perf_event_context *ctx = event->ctx;
	struct perf_event *sibling;

	lockdep_assert_held(&ctx->mutex);

	event = event->group_leader;

	perf_event_for_each_child(event, func);
	for_each_sibling_event(sibling, event)
		perf_event_for_each_child(sibling, func);
}

static void __perf_event_period(struct perf_event *event,
				struct perf_cpu_context *cpuctx,
				struct perf_event_context *ctx,
				void *info)
{
	u64 value = *((u64 *)info);
	bool active;

	if (event->attr.freq) {
		event->attr.sample_freq = value;
	} else {
		event->attr.sample_period = value;
		event->hw.sample_period = value;
	}

	active = (event->state == PERF_EVENT_STATE_ACTIVE);
	if (active) {
		perf_pmu_disable(event->pmu);
		/*
		 * We could be throttled; unthrottle now to avoid the tick
		 * trying to unthrottle while we already re-started the event.
		 */
		if (event->hw.interrupts == MAX_INTERRUPTS) {
			event->hw.interrupts = 0;
			perf_log_throttle(event, 1);
		}
		event->pmu->stop(event, PERF_EF_UPDATE);
	}

	local64_set(&event->hw.period_left, 0);

	if (active) {
		event->pmu->start(event, PERF_EF_RELOAD);
		perf_pmu_enable(event->pmu);
	}
}

static int perf_event_check_period(struct perf_event *event, u64 value)
{
	return event->pmu->check_period(event, value);
}

static int _perf_event_period(struct perf_event *event, u64 value)
{
	if (!is_sampling_event(event))
		return -EINVAL;

	if (!value)
		return -EINVAL;

	if (event->attr.freq && value > sysctl_perf_event_sample_rate)
		return -EINVAL;

	if (perf_event_check_period(event, value))
		return -EINVAL;

	if (!event->attr.freq && (value & (1ULL << 63)))
		return -EINVAL;

	event_function_call(event, __perf_event_period, &value);

	return 0;
}

int perf_event_period(struct perf_event *event, u64 value)
{
	struct perf_event_context *ctx;
	int ret;

	ctx = perf_event_ctx_lock(event);
	ret = _perf_event_period(event, value);
	perf_event_ctx_unlock(event, ctx);

	return ret;
}
EXPORT_SYMBOL_GPL(perf_event_period);

static const struct file_operations perf_fops;

static inline int perf_fget_light(int fd, struct fd *p)
{
	struct fd f = fdget(fd);
	if (!f.file)
		return -EBADF;

	if (f.file->f_op != &perf_fops) {
		fdput(f);
		return -EBADF;
	}
	*p = f;
	return 0;
}

static int perf_event_set_output(struct perf_event *event,
				 struct perf_event *output_event);
static int perf_event_set_filter(struct perf_event *event, void __user *arg);
static int perf_copy_attr(struct perf_event_attr __user *uattr,
			  struct perf_event_attr *attr);

static long _perf_ioctl(struct perf_event *event, unsigned int cmd, unsigned long arg)
{
	void (*func)(struct perf_event *);
	u32 flags = arg;

	switch (cmd) {
	case PERF_EVENT_IOC_ENABLE:
		func = _perf_event_enable;
		break;
	case PERF_EVENT_IOC_DISABLE:
		func = _perf_event_disable;
		break;
	case PERF_EVENT_IOC_RESET:
		func = _perf_event_reset;
		break;

	case PERF_EVENT_IOC_REFRESH:
		return _perf_event_refresh(event, arg);

	case PERF_EVENT_IOC_PERIOD:
	{
		u64 value;

		if (copy_from_user(&value, (u64 __user *)arg, sizeof(value)))
			return -EFAULT;

		return _perf_event_period(event, value);
	}
	case PERF_EVENT_IOC_ID:
	{
		u64 id = primary_event_id(event);

		if (copy_to_user((void __user *)arg, &id, sizeof(id)))
			return -EFAULT;
		return 0;
	}

	case PERF_EVENT_IOC_SET_OUTPUT:
	{
		int ret;
		if (arg != -1) {
			struct perf_event *output_event;
			struct fd output;
			ret = perf_fget_light(arg, &output);
			if (ret)
				return ret;
			output_event = output.file->private_data;
			ret = perf_event_set_output(event, output_event);
			fdput(output);
		} else {
			ret = perf_event_set_output(event, NULL);
		}
		return ret;
	}

	case PERF_EVENT_IOC_SET_FILTER:
		return perf_event_set_filter(event, (void __user *)arg);

	case PERF_EVENT_IOC_SET_BPF:
	{
		struct bpf_prog *prog;
		int err;

		prog = bpf_prog_get(arg);
		if (IS_ERR(prog))
			return PTR_ERR(prog);

		err = perf_event_set_bpf_prog(event, prog, 0);
		if (err) {
			bpf_prog_put(prog);
			return err;
		}

		return 0;
	}

	case PERF_EVENT_IOC_PAUSE_OUTPUT: {
		struct perf_buffer *rb;

		rcu_read_lock();
		rb = rcu_dereference(event->rb);
		if (!rb || !rb->nr_pages) {
			rcu_read_unlock();
			return -EINVAL;
		}
		rb_toggle_paused(rb, !!arg);
		rcu_read_unlock();
		return 0;
	}

	case PERF_EVENT_IOC_QUERY_BPF:
		return perf_event_query_prog_array(event, (void __user *)arg);

	case PERF_EVENT_IOC_MODIFY_ATTRIBUTES: {
		struct perf_event_attr new_attr;
		int err = perf_copy_attr((struct perf_event_attr __user *)arg,
					 &new_attr);

		if (err)
			return err;

		return perf_event_modify_attr(event,  &new_attr);
	}
	default:
		return -ENOTTY;
	}

	if (flags & PERF_IOC_FLAG_GROUP)
		perf_event_for_each(event, func);
	else
		perf_event_for_each_child(event, func);

	return 0;
}

static long perf_ioctl(struct file *file, unsigned int cmd, unsigned long arg)
{
	struct perf_event *event = file->private_data;
	struct perf_event_context *ctx;
	long ret;

	/* Treat ioctl like writes as it is likely a mutating operation. */
	ret = security_perf_event_write(event);
	if (ret)
		return ret;

	ctx = perf_event_ctx_lock(event);
	ret = _perf_ioctl(event, cmd, arg);
	perf_event_ctx_unlock(event, ctx);

	return ret;
}

#ifdef CONFIG_COMPAT
static long perf_compat_ioctl(struct file *file, unsigned int cmd,
				unsigned long arg)
{
	switch (_IOC_NR(cmd)) {
	case _IOC_NR(PERF_EVENT_IOC_SET_FILTER):
	case _IOC_NR(PERF_EVENT_IOC_ID):
	case _IOC_NR(PERF_EVENT_IOC_QUERY_BPF):
	case _IOC_NR(PERF_EVENT_IOC_MODIFY_ATTRIBUTES):
		/* Fix up pointer size (usually 4 -> 8 in 32-on-64-bit case */
		if (_IOC_SIZE(cmd) == sizeof(compat_uptr_t)) {
			cmd &= ~IOCSIZE_MASK;
			cmd |= sizeof(void *) << IOCSIZE_SHIFT;
		}
		break;
	}
	return perf_ioctl(file, cmd, arg);
}
#else
# define perf_compat_ioctl NULL
#endif

int perf_event_task_enable(void)
{
	struct perf_event_context *ctx;
	struct perf_event *event;

	mutex_lock(&current->perf_event_mutex);
	list_for_each_entry(event, &current->perf_event_list, owner_entry) {
		ctx = perf_event_ctx_lock(event);
		perf_event_for_each_child(event, _perf_event_enable);
		perf_event_ctx_unlock(event, ctx);
	}
	mutex_unlock(&current->perf_event_mutex);

	return 0;
}

int perf_event_task_disable(void)
{
	struct perf_event_context *ctx;
	struct perf_event *event;

	mutex_lock(&current->perf_event_mutex);
	list_for_each_entry(event, &current->perf_event_list, owner_entry) {
		ctx = perf_event_ctx_lock(event);
		perf_event_for_each_child(event, _perf_event_disable);
		perf_event_ctx_unlock(event, ctx);
	}
	mutex_unlock(&current->perf_event_mutex);

	return 0;
}

static int perf_event_index(struct perf_event *event)
{
	if (event->hw.state & PERF_HES_STOPPED)
		return 0;

	if (event->state != PERF_EVENT_STATE_ACTIVE)
		return 0;

	return event->pmu->event_idx(event);
}

static void perf_event_init_userpage(struct perf_event *event)
{
	struct perf_event_mmap_page *userpg;
	struct perf_buffer *rb;

	rcu_read_lock();
	rb = rcu_dereference(event->rb);
	if (!rb)
		goto unlock;

	userpg = rb->user_page;

	/* Allow new userspace to detect that bit 0 is deprecated */
	userpg->cap_bit0_is_deprecated = 1;
	userpg->size = offsetof(struct perf_event_mmap_page, __reserved);
	userpg->data_offset = PAGE_SIZE;
	userpg->data_size = perf_data_size(rb);

unlock:
	rcu_read_unlock();
}

void __weak arch_perf_update_userpage(
	struct perf_event *event, struct perf_event_mmap_page *userpg, u64 now)
{
}

/*
 * Callers need to ensure there can be no nesting of this function, otherwise
 * the seqlock logic goes bad. We can not serialize this because the arch
 * code calls this from NMI context.
 */
void perf_event_update_userpage(struct perf_event *event)
{
	struct perf_event_mmap_page *userpg;
	struct perf_buffer *rb;
	u64 enabled, running, now;

	rcu_read_lock();
	rb = rcu_dereference(event->rb);
	if (!rb)
		goto unlock;

	/*
	 * compute total_time_enabled, total_time_running
	 * based on snapshot values taken when the event
	 * was last scheduled in.
	 *
	 * we cannot simply called update_context_time()
	 * because of locking issue as we can be called in
	 * NMI context
	 */
	calc_timer_values(event, &now, &enabled, &running);

	userpg = rb->user_page;
	/*
	 * Disable preemption to guarantee consistent time stamps are stored to
	 * the user page.
	 */
	preempt_disable();
	++userpg->lock;
	barrier();
	userpg->index = perf_event_index(event);
	userpg->offset = perf_event_count(event);
	if (userpg->index)
		userpg->offset -= local64_read(&event->hw.prev_count);

	userpg->time_enabled = enabled +
			atomic64_read(&event->child_total_time_enabled);

	userpg->time_running = running +
			atomic64_read(&event->child_total_time_running);

	arch_perf_update_userpage(event, userpg, now);

	barrier();
	++userpg->lock;
	preempt_enable();
unlock:
	rcu_read_unlock();
}
EXPORT_SYMBOL_GPL(perf_event_update_userpage);

static vm_fault_t perf_mmap_fault(struct vm_fault *vmf)
{
	struct perf_event *event = vmf->vma->vm_file->private_data;
	struct perf_buffer *rb;
	vm_fault_t ret = VM_FAULT_SIGBUS;

	if (vmf->flags & FAULT_FLAG_MKWRITE) {
		if (vmf->pgoff == 0)
			ret = 0;
		return ret;
	}

	rcu_read_lock();
	rb = rcu_dereference(event->rb);
	if (!rb)
		goto unlock;

	if (vmf->pgoff && (vmf->flags & FAULT_FLAG_WRITE))
		goto unlock;

	vmf->page = perf_mmap_to_page(rb, vmf->pgoff);
	if (!vmf->page)
		goto unlock;

	get_page(vmf->page);
	vmf->page->mapping = vmf->vma->vm_file->f_mapping;
	vmf->page->index   = vmf->pgoff;

	ret = 0;
unlock:
	rcu_read_unlock();

	return ret;
}

static void ring_buffer_attach(struct perf_event *event,
			       struct perf_buffer *rb)
{
	struct perf_buffer *old_rb = NULL;
	unsigned long flags;

	WARN_ON_ONCE(event->parent);

	if (event->rb) {
		/*
		 * Should be impossible, we set this when removing
		 * event->rb_entry and wait/clear when adding event->rb_entry.
		 */
		WARN_ON_ONCE(event->rcu_pending);

		old_rb = event->rb;
		spin_lock_irqsave(&old_rb->event_lock, flags);
		list_del_rcu(&event->rb_entry);
		spin_unlock_irqrestore(&old_rb->event_lock, flags);

		event->rcu_batches = get_state_synchronize_rcu();
		event->rcu_pending = 1;
	}

	if (rb) {
		if (event->rcu_pending) {
			cond_synchronize_rcu(event->rcu_batches);
			event->rcu_pending = 0;
		}

		spin_lock_irqsave(&rb->event_lock, flags);
		list_add_rcu(&event->rb_entry, &rb->event_list);
		spin_unlock_irqrestore(&rb->event_lock, flags);
	}

	/*
	 * Avoid racing with perf_mmap_close(AUX): stop the event
	 * before swizzling the event::rb pointer; if it's getting
	 * unmapped, its aux_mmap_count will be 0 and it won't
	 * restart. See the comment in __perf_pmu_output_stop().
	 *
	 * Data will inevitably be lost when set_output is done in
	 * mid-air, but then again, whoever does it like this is
	 * not in for the data anyway.
	 */
	if (has_aux(event))
		perf_event_stop(event, 0);

	rcu_assign_pointer(event->rb, rb);

	if (old_rb) {
		ring_buffer_put(old_rb);
		/*
		 * Since we detached before setting the new rb, so that we
		 * could attach the new rb, we could have missed a wakeup.
		 * Provide it now.
		 */
		wake_up_all(&event->waitq);
	}
}

static void ring_buffer_wakeup(struct perf_event *event)
{
	struct perf_buffer *rb;

	if (event->parent)
		event = event->parent;

	rcu_read_lock();
	rb = rcu_dereference(event->rb);
	if (rb) {
		list_for_each_entry_rcu(event, &rb->event_list, rb_entry)
			wake_up_all(&event->waitq);
	}
	rcu_read_unlock();
}

struct perf_buffer *ring_buffer_get(struct perf_event *event)
{
	struct perf_buffer *rb;

	if (event->parent)
		event = event->parent;

	rcu_read_lock();
	rb = rcu_dereference(event->rb);
	if (rb) {
		if (!refcount_inc_not_zero(&rb->refcount))
			rb = NULL;
	}
	rcu_read_unlock();

	return rb;
}

void ring_buffer_put(struct perf_buffer *rb)
{
	if (!refcount_dec_and_test(&rb->refcount))
		return;

	WARN_ON_ONCE(!list_empty(&rb->event_list));

	call_rcu(&rb->rcu_head, rb_free_rcu);
}

static void perf_mmap_open(struct vm_area_struct *vma)
{
	struct perf_event *event = vma->vm_file->private_data;

	atomic_inc(&event->mmap_count);
	atomic_inc(&event->rb->mmap_count);

	if (vma->vm_pgoff)
		atomic_inc(&event->rb->aux_mmap_count);

	if (event->pmu->event_mapped)
		event->pmu->event_mapped(event, vma->vm_mm);
}

static void perf_pmu_output_stop(struct perf_event *event);

/*
 * A buffer can be mmap()ed multiple times; either directly through the same
 * event, or through other events by use of perf_event_set_output().
 *
 * In order to undo the VM accounting done by perf_mmap() we need to destroy
 * the buffer here, where we still have a VM context. This means we need
 * to detach all events redirecting to us.
 */
static void perf_mmap_close(struct vm_area_struct *vma)
{
	struct perf_event *event = vma->vm_file->private_data;
	struct perf_buffer *rb = ring_buffer_get(event);
	struct user_struct *mmap_user = rb->mmap_user;
	int mmap_locked = rb->mmap_locked;
	unsigned long size = perf_data_size(rb);
	bool detach_rest = false;

	if (event->pmu->event_unmapped)
		event->pmu->event_unmapped(event, vma->vm_mm);

	/*
	 * rb->aux_mmap_count will always drop before rb->mmap_count and
	 * event->mmap_count, so it is ok to use event->mmap_mutex to
	 * serialize with perf_mmap here.
	 */
	if (rb_has_aux(rb) && vma->vm_pgoff == rb->aux_pgoff &&
	    atomic_dec_and_mutex_lock(&rb->aux_mmap_count, &event->mmap_mutex)) {
		/*
		 * Stop all AUX events that are writing to this buffer,
		 * so that we can free its AUX pages and corresponding PMU
		 * data. Note that after rb::aux_mmap_count dropped to zero,
		 * they won't start any more (see perf_aux_output_begin()).
		 */
		perf_pmu_output_stop(event);

		/* now it's safe to free the pages */
		atomic_long_sub(rb->aux_nr_pages - rb->aux_mmap_locked, &mmap_user->locked_vm);
		atomic64_sub(rb->aux_mmap_locked, &vma->vm_mm->pinned_vm);

		/* this has to be the last one */
		rb_free_aux(rb);
		WARN_ON_ONCE(refcount_read(&rb->aux_refcount));

		mutex_unlock(&event->mmap_mutex);
	}

	if (atomic_dec_and_test(&rb->mmap_count))
		detach_rest = true;

	if (!atomic_dec_and_mutex_lock(&event->mmap_count, &event->mmap_mutex))
		goto out_put;

	ring_buffer_attach(event, NULL);
	mutex_unlock(&event->mmap_mutex);

	/* If there's still other mmap()s of this buffer, we're done. */
	if (!detach_rest)
		goto out_put;

	/*
	 * No other mmap()s, detach from all other events that might redirect
	 * into the now unreachable buffer. Somewhat complicated by the
	 * fact that rb::event_lock otherwise nests inside mmap_mutex.
	 */
again:
	rcu_read_lock();
	list_for_each_entry_rcu(event, &rb->event_list, rb_entry) {
		if (!atomic_long_inc_not_zero(&event->refcount)) {
			/*
			 * This event is en-route to free_event() which will
			 * detach it and remove it from the list.
			 */
			continue;
		}
		rcu_read_unlock();

		mutex_lock(&event->mmap_mutex);
		/*
		 * Check we didn't race with perf_event_set_output() which can
		 * swizzle the rb from under us while we were waiting to
		 * acquire mmap_mutex.
		 *
		 * If we find a different rb; ignore this event, a next
		 * iteration will no longer find it on the list. We have to
		 * still restart the iteration to make sure we're not now
		 * iterating the wrong list.
		 */
		if (event->rb == rb)
			ring_buffer_attach(event, NULL);

		mutex_unlock(&event->mmap_mutex);
		put_event(event);

		/*
		 * Restart the iteration; either we're on the wrong list or
		 * destroyed its integrity by doing a deletion.
		 */
		goto again;
	}
	rcu_read_unlock();

	/*
	 * It could be there's still a few 0-ref events on the list; they'll
	 * get cleaned up by free_event() -- they'll also still have their
	 * ref on the rb and will free it whenever they are done with it.
	 *
	 * Aside from that, this buffer is 'fully' detached and unmapped,
	 * undo the VM accounting.
	 */

	atomic_long_sub((size >> PAGE_SHIFT) + 1 - mmap_locked,
			&mmap_user->locked_vm);
	atomic64_sub(mmap_locked, &vma->vm_mm->pinned_vm);
	free_uid(mmap_user);

out_put:
	ring_buffer_put(rb); /* could be last */
}

static const struct vm_operations_struct perf_mmap_vmops = {
	.open		= perf_mmap_open,
	.close		= perf_mmap_close, /* non mergeable */
	.fault		= perf_mmap_fault,
	.page_mkwrite	= perf_mmap_fault,
};

static int perf_mmap(struct file *file, struct vm_area_struct *vma)
{
	struct perf_event *event = file->private_data;
	unsigned long user_locked, user_lock_limit;
	struct user_struct *user = current_user();
	struct perf_buffer *rb = NULL;
	unsigned long locked, lock_limit;
	unsigned long vma_size;
	unsigned long nr_pages;
	long user_extra = 0, extra = 0;
	int ret = 0, flags = 0;

	/*
	 * Don't allow mmap() of inherited per-task counters. This would
	 * create a performance issue due to all children writing to the
	 * same rb.
	 */
	if (event->cpu == -1 && event->attr.inherit)
		return -EINVAL;

	if (!(vma->vm_flags & VM_SHARED))
		return -EINVAL;

	ret = security_perf_event_read(event);
	if (ret)
		return ret;

	vma_size = vma->vm_end - vma->vm_start;

	if (vma->vm_pgoff == 0) {
		nr_pages = (vma_size / PAGE_SIZE) - 1;
	} else {
		/*
		 * AUX area mapping: if rb->aux_nr_pages != 0, it's already
		 * mapped, all subsequent mappings should have the same size
		 * and offset. Must be above the normal perf buffer.
		 */
		u64 aux_offset, aux_size;

		if (!event->rb)
			return -EINVAL;

		nr_pages = vma_size / PAGE_SIZE;

		mutex_lock(&event->mmap_mutex);
		ret = -EINVAL;

		rb = event->rb;
		if (!rb)
			goto aux_unlock;

		aux_offset = READ_ONCE(rb->user_page->aux_offset);
		aux_size = READ_ONCE(rb->user_page->aux_size);

		if (aux_offset < perf_data_size(rb) + PAGE_SIZE)
			goto aux_unlock;

		if (aux_offset != vma->vm_pgoff << PAGE_SHIFT)
			goto aux_unlock;

		/* already mapped with a different offset */
		if (rb_has_aux(rb) && rb->aux_pgoff != vma->vm_pgoff)
			goto aux_unlock;

		if (aux_size != vma_size || aux_size != nr_pages * PAGE_SIZE)
			goto aux_unlock;

		/* already mapped with a different size */
		if (rb_has_aux(rb) && rb->aux_nr_pages != nr_pages)
			goto aux_unlock;

		if (!is_power_of_2(nr_pages))
			goto aux_unlock;

		if (!atomic_inc_not_zero(&rb->mmap_count))
			goto aux_unlock;

		if (rb_has_aux(rb)) {
			atomic_inc(&rb->aux_mmap_count);
			ret = 0;
			goto unlock;
		}

		atomic_set(&rb->aux_mmap_count, 1);
		user_extra = nr_pages;

		goto accounting;
	}

	/*
	 * If we have rb pages ensure they're a power-of-two number, so we
	 * can do bitmasks instead of modulo.
	 */
	if (nr_pages != 0 && !is_power_of_2(nr_pages))
		return -EINVAL;

	if (vma_size != PAGE_SIZE * (1 + nr_pages))
		return -EINVAL;

	WARN_ON_ONCE(event->ctx->parent_ctx);
again:
	mutex_lock(&event->mmap_mutex);
	if (event->rb) {
		if (data_page_nr(event->rb) != nr_pages) {
			ret = -EINVAL;
			goto unlock;
		}

		if (!atomic_inc_not_zero(&event->rb->mmap_count)) {
			/*
			 * Raced against perf_mmap_close(); remove the
			 * event and try again.
			 */
			ring_buffer_attach(event, NULL);
			mutex_unlock(&event->mmap_mutex);
			goto again;
		}

		goto unlock;
	}

	user_extra = nr_pages + 1;

accounting:
	user_lock_limit = sysctl_perf_event_mlock >> (PAGE_SHIFT - 10);

	/*
	 * Increase the limit linearly with more CPUs:
	 */
	user_lock_limit *= num_online_cpus();

	user_locked = atomic_long_read(&user->locked_vm);

	/*
	 * sysctl_perf_event_mlock may have changed, so that
	 *     user->locked_vm > user_lock_limit
	 */
	if (user_locked > user_lock_limit)
		user_locked = user_lock_limit;
	user_locked += user_extra;

	if (user_locked > user_lock_limit) {
		/*
		 * charge locked_vm until it hits user_lock_limit;
		 * charge the rest from pinned_vm
		 */
		extra = user_locked - user_lock_limit;
		user_extra -= extra;
	}

	lock_limit = rlimit(RLIMIT_MEMLOCK);
	lock_limit >>= PAGE_SHIFT;
	locked = atomic64_read(&vma->vm_mm->pinned_vm) + extra;

	if ((locked > lock_limit) && perf_is_paranoid() &&
		!capable(CAP_IPC_LOCK)) {
		ret = -EPERM;
		goto unlock;
	}

	WARN_ON(!rb && event->rb);

	if (vma->vm_flags & VM_WRITE)
		flags |= RING_BUFFER_WRITABLE;

	if (!rb) {
		rb = rb_alloc(nr_pages,
			      event->attr.watermark ? event->attr.wakeup_watermark : 0,
			      event->cpu, flags);

		if (!rb) {
			ret = -ENOMEM;
			goto unlock;
		}

		atomic_set(&rb->mmap_count, 1);
		rb->mmap_user = get_current_user();
		rb->mmap_locked = extra;

		ring_buffer_attach(event, rb);

		perf_event_update_time(event);
		perf_event_init_userpage(event);
		perf_event_update_userpage(event);
	} else {
		ret = rb_alloc_aux(rb, event, vma->vm_pgoff, nr_pages,
				   event->attr.aux_watermark, flags);
		if (!ret)
			rb->aux_mmap_locked = extra;
	}

unlock:
	if (!ret) {
		atomic_long_add(user_extra, &user->locked_vm);
		atomic64_add(extra, &vma->vm_mm->pinned_vm);

		atomic_inc(&event->mmap_count);
	} else if (rb) {
		atomic_dec(&rb->mmap_count);
	}
aux_unlock:
	mutex_unlock(&event->mmap_mutex);

	/*
	 * Since pinned accounting is per vm we cannot allow fork() to copy our
	 * vma.
	 */
	vma->vm_flags |= VM_DONTCOPY | VM_DONTEXPAND | VM_DONTDUMP;
	vma->vm_ops = &perf_mmap_vmops;

	if (event->pmu->event_mapped)
		event->pmu->event_mapped(event, vma->vm_mm);

	return ret;
}

static int perf_fasync(int fd, struct file *filp, int on)
{
	struct inode *inode = file_inode(filp);
	struct perf_event *event = filp->private_data;
	int retval;

	inode_lock(inode);
	retval = fasync_helper(fd, filp, on, &event->fasync);
	inode_unlock(inode);

	if (retval < 0)
		return retval;

	return 0;
}

static const struct file_operations perf_fops = {
	.llseek			= no_llseek,
	.release		= perf_release,
	.read			= perf_read,
	.poll			= perf_poll,
	.unlocked_ioctl		= perf_ioctl,
	.compat_ioctl		= perf_compat_ioctl,
	.mmap			= perf_mmap,
	.fasync			= perf_fasync,
};

/*
 * Perf event wakeup
 *
 * If there's data, ensure we set the poll() state and publish everything
 * to user-space before waking everybody up.
 */

static inline struct fasync_struct **perf_event_fasync(struct perf_event *event)
{
	/* only the parent has fasync state */
	if (event->parent)
		event = event->parent;
	return &event->fasync;
}

void perf_event_wakeup(struct perf_event *event)
{
	ring_buffer_wakeup(event);

	if (event->pending_kill) {
		kill_fasync(perf_event_fasync(event), SIGIO, event->pending_kill);
		event->pending_kill = 0;
	}
}

static void perf_sigtrap(struct perf_event *event)
{
	/*
	 * We'd expect this to only occur if the irq_work is delayed and either
	 * ctx->task or current has changed in the meantime. This can be the
	 * case on architectures that do not implement arch_irq_work_raise().
	 */
	if (WARN_ON_ONCE(event->ctx->task != current))
		return;

	/*
	 * Both perf_pending_task() and perf_pending_irq() can race with the
	 * task exiting.
	 */
	if (current->flags & PF_EXITING)
		return;

	send_sig_perf((void __user *)event->pending_addr,
		      event->attr.type, event->attr.sig_data);
}

/*
 * Deliver the pending work in-event-context or follow the context.
 */
static void __perf_pending_irq(struct perf_event *event)
{
	int cpu = READ_ONCE(event->oncpu);

	/*
	 * If the event isn't running; we done. event_sched_out() will have
	 * taken care of things.
	 */
	if (cpu < 0)
		return;

	/*
	 * Yay, we hit home and are in the context of the event.
	 */
	if (cpu == smp_processor_id()) {
		if (event->pending_sigtrap) {
			event->pending_sigtrap = 0;
			perf_sigtrap(event);
			local_dec(&event->ctx->nr_pending);
		}
		if (event->pending_disable) {
			event->pending_disable = 0;
			perf_event_disable_local(event);
		}
		return;
	}

	/*
	 *  CPU-A			CPU-B
	 *
	 *  perf_event_disable_inatomic()
	 *    @pending_disable = CPU-A;
	 *    irq_work_queue();
	 *
	 *  sched-out
	 *    @pending_disable = -1;
	 *
	 *				sched-in
	 *				perf_event_disable_inatomic()
	 *				  @pending_disable = CPU-B;
	 *				  irq_work_queue(); // FAILS
	 *
	 *  irq_work_run()
	 *    perf_pending_irq()
	 *
	 * But the event runs on CPU-B and wants disabling there.
	 */
	irq_work_queue_on(&event->pending_irq, cpu);
}

static void perf_pending_irq(struct irq_work *entry)
{
	struct perf_event *event = container_of(entry, struct perf_event, pending_irq);
	int rctx;

	/*
	 * If we 'fail' here, that's OK, it means recursion is already disabled
	 * and we won't recurse 'further'.
	 */
	rctx = perf_swevent_get_recursion_context();

	/*
	 * The wakeup isn't bound to the context of the event -- it can happen
	 * irrespective of where the event is.
	 */
	if (event->pending_wakeup) {
		event->pending_wakeup = 0;
		perf_event_wakeup(event);
	}

	__perf_pending_irq(event);

	if (rctx >= 0)
		perf_swevent_put_recursion_context(rctx);
}

static void perf_pending_task(struct callback_head *head)
{
	struct perf_event *event = container_of(head, struct perf_event, pending_task);
	int rctx;

	/*
	 * If we 'fail' here, that's OK, it means recursion is already disabled
	 * and we won't recurse 'further'.
	 */
	preempt_disable_notrace();
	rctx = perf_swevent_get_recursion_context();

	if (event->pending_work) {
		event->pending_work = 0;
		perf_sigtrap(event);
		local_dec(&event->ctx->nr_pending);
	}

	if (rctx >= 0)
		perf_swevent_put_recursion_context(rctx);
	preempt_enable_notrace();
<<<<<<< HEAD
=======

	put_event(event);
>>>>>>> 0ee29814
}

#ifdef CONFIG_GUEST_PERF_EVENTS
struct perf_guest_info_callbacks __rcu *perf_guest_cbs;

DEFINE_STATIC_CALL_RET0(__perf_guest_state, *perf_guest_cbs->state);
DEFINE_STATIC_CALL_RET0(__perf_guest_get_ip, *perf_guest_cbs->get_ip);
DEFINE_STATIC_CALL_RET0(__perf_guest_handle_intel_pt_intr, *perf_guest_cbs->handle_intel_pt_intr);

void perf_register_guest_info_callbacks(struct perf_guest_info_callbacks *cbs)
{
	if (WARN_ON_ONCE(rcu_access_pointer(perf_guest_cbs)))
		return;

	rcu_assign_pointer(perf_guest_cbs, cbs);
	static_call_update(__perf_guest_state, cbs->state);
	static_call_update(__perf_guest_get_ip, cbs->get_ip);

	/* Implementing ->handle_intel_pt_intr is optional. */
	if (cbs->handle_intel_pt_intr)
		static_call_update(__perf_guest_handle_intel_pt_intr,
				   cbs->handle_intel_pt_intr);
}
EXPORT_SYMBOL_GPL(perf_register_guest_info_callbacks);

void perf_unregister_guest_info_callbacks(struct perf_guest_info_callbacks *cbs)
{
	if (WARN_ON_ONCE(rcu_access_pointer(perf_guest_cbs) != cbs))
		return;

	rcu_assign_pointer(perf_guest_cbs, NULL);
	static_call_update(__perf_guest_state, (void *)&__static_call_return0);
	static_call_update(__perf_guest_get_ip, (void *)&__static_call_return0);
	static_call_update(__perf_guest_handle_intel_pt_intr,
			   (void *)&__static_call_return0);
	synchronize_rcu();
}
EXPORT_SYMBOL_GPL(perf_unregister_guest_info_callbacks);
#endif

static void
perf_output_sample_regs(struct perf_output_handle *handle,
			struct pt_regs *regs, u64 mask)
{
	int bit;
	DECLARE_BITMAP(_mask, 64);

	bitmap_from_u64(_mask, mask);
	for_each_set_bit(bit, _mask, sizeof(mask) * BITS_PER_BYTE) {
		u64 val;

		val = perf_reg_value(regs, bit);
		perf_output_put(handle, val);
	}
}

static void perf_sample_regs_user(struct perf_regs *regs_user,
				  struct pt_regs *regs)
{
	if (user_mode(regs)) {
		regs_user->abi = perf_reg_abi(current);
		regs_user->regs = regs;
	} else if (!(current->flags & PF_KTHREAD)) {
		perf_get_regs_user(regs_user, regs);
	} else {
		regs_user->abi = PERF_SAMPLE_REGS_ABI_NONE;
		regs_user->regs = NULL;
	}
}

static void perf_sample_regs_intr(struct perf_regs *regs_intr,
				  struct pt_regs *regs)
{
	regs_intr->regs = regs;
	regs_intr->abi  = perf_reg_abi(current);
}


/*
 * Get remaining task size from user stack pointer.
 *
 * It'd be better to take stack vma map and limit this more
 * precisely, but there's no way to get it safely under interrupt,
 * so using TASK_SIZE as limit.
 */
static u64 perf_ustack_task_size(struct pt_regs *regs)
{
	unsigned long addr = perf_user_stack_pointer(regs);

	if (!addr || addr >= TASK_SIZE)
		return 0;

	return TASK_SIZE - addr;
}

static u16
perf_sample_ustack_size(u16 stack_size, u16 header_size,
			struct pt_regs *regs)
{
	u64 task_size;

	/* No regs, no stack pointer, no dump. */
	if (!regs)
		return 0;

	/*
	 * Check if we fit in with the requested stack size into the:
	 * - TASK_SIZE
	 *   If we don't, we limit the size to the TASK_SIZE.
	 *
	 * - remaining sample size
	 *   If we don't, we customize the stack size to
	 *   fit in to the remaining sample size.
	 */

	task_size  = min((u64) USHRT_MAX, perf_ustack_task_size(regs));
	stack_size = min(stack_size, (u16) task_size);

	/* Current header size plus static size and dynamic size. */
	header_size += 2 * sizeof(u64);

	/* Do we fit in with the current stack dump size? */
	if ((u16) (header_size + stack_size) < header_size) {
		/*
		 * If we overflow the maximum size for the sample,
		 * we customize the stack dump size to fit in.
		 */
		stack_size = USHRT_MAX - header_size - sizeof(u64);
		stack_size = round_up(stack_size, sizeof(u64));
	}

	return stack_size;
}

static void
perf_output_sample_ustack(struct perf_output_handle *handle, u64 dump_size,
			  struct pt_regs *regs)
{
	/* Case of a kernel thread, nothing to dump */
	if (!regs) {
		u64 size = 0;
		perf_output_put(handle, size);
	} else {
		unsigned long sp;
		unsigned int rem;
		u64 dyn_size;

		/*
		 * We dump:
		 * static size
		 *   - the size requested by user or the best one we can fit
		 *     in to the sample max size
		 * data
		 *   - user stack dump data
		 * dynamic size
		 *   - the actual dumped size
		 */

		/* Static size. */
		perf_output_put(handle, dump_size);

		/* Data. */
		sp = perf_user_stack_pointer(regs);
		rem = __output_copy_user(handle, (void *) sp, dump_size);
		dyn_size = dump_size - rem;

		perf_output_skip(handle, rem);

		/* Dynamic size. */
		perf_output_put(handle, dyn_size);
	}
}

static unsigned long perf_prepare_sample_aux(struct perf_event *event,
					  struct perf_sample_data *data,
					  size_t size)
{
	struct perf_event *sampler = event->aux_event;
	struct perf_buffer *rb;

	data->aux_size = 0;

	if (!sampler)
		goto out;

	if (WARN_ON_ONCE(READ_ONCE(sampler->state) != PERF_EVENT_STATE_ACTIVE))
		goto out;

	if (WARN_ON_ONCE(READ_ONCE(sampler->oncpu) != smp_processor_id()))
		goto out;

	rb = ring_buffer_get(sampler);
	if (!rb)
		goto out;

	/*
	 * If this is an NMI hit inside sampling code, don't take
	 * the sample. See also perf_aux_sample_output().
	 */
	if (READ_ONCE(rb->aux_in_sampling)) {
		data->aux_size = 0;
	} else {
		size = min_t(size_t, size, perf_aux_size(rb));
		data->aux_size = ALIGN(size, sizeof(u64));
	}
	ring_buffer_put(rb);

out:
	return data->aux_size;
}

static long perf_pmu_snapshot_aux(struct perf_buffer *rb,
                                 struct perf_event *event,
                                 struct perf_output_handle *handle,
                                 unsigned long size)
{
	unsigned long flags;
	long ret;

	/*
	 * Normal ->start()/->stop() callbacks run in IRQ mode in scheduler
	 * paths. If we start calling them in NMI context, they may race with
	 * the IRQ ones, that is, for example, re-starting an event that's just
	 * been stopped, which is why we're using a separate callback that
	 * doesn't change the event state.
	 *
	 * IRQs need to be disabled to prevent IPIs from racing with us.
	 */
	local_irq_save(flags);
	/*
	 * Guard against NMI hits inside the critical section;
	 * see also perf_prepare_sample_aux().
	 */
	WRITE_ONCE(rb->aux_in_sampling, 1);
	barrier();

	ret = event->pmu->snapshot_aux(event, handle, size);

	barrier();
	WRITE_ONCE(rb->aux_in_sampling, 0);
	local_irq_restore(flags);

	return ret;
}

static void perf_aux_sample_output(struct perf_event *event,
				   struct perf_output_handle *handle,
				   struct perf_sample_data *data)
{
	struct perf_event *sampler = event->aux_event;
	struct perf_buffer *rb;
	unsigned long pad;
	long size;

	if (WARN_ON_ONCE(!sampler || !data->aux_size))
		return;

	rb = ring_buffer_get(sampler);
	if (!rb)
		return;

	size = perf_pmu_snapshot_aux(rb, sampler, handle, data->aux_size);

	/*
	 * An error here means that perf_output_copy() failed (returned a
	 * non-zero surplus that it didn't copy), which in its current
	 * enlightened implementation is not possible. If that changes, we'd
	 * like to know.
	 */
	if (WARN_ON_ONCE(size < 0))
		goto out_put;

	/*
	 * The pad comes from ALIGN()ing data->aux_size up to u64 in
	 * perf_prepare_sample_aux(), so should not be more than that.
	 */
	pad = data->aux_size - size;
	if (WARN_ON_ONCE(pad >= sizeof(u64)))
		pad = 8;

	if (pad) {
		u64 zero = 0;
		perf_output_copy(handle, &zero, pad);
	}

out_put:
	ring_buffer_put(rb);
}

static void __perf_event_header__init_id(struct perf_event_header *header,
					 struct perf_sample_data *data,
					 struct perf_event *event,
					 u64 sample_type)
{
	data->type = event->attr.sample_type;
	header->size += event->id_header_size;

	if (sample_type & PERF_SAMPLE_TID) {
		/* namespace issues */
		data->tid_entry.pid = perf_event_pid(event, current);
		data->tid_entry.tid = perf_event_tid(event, current);
	}

	if (sample_type & PERF_SAMPLE_TIME)
		data->time = perf_event_clock(event);

	if (sample_type & (PERF_SAMPLE_ID | PERF_SAMPLE_IDENTIFIER))
		data->id = primary_event_id(event);

	if (sample_type & PERF_SAMPLE_STREAM_ID)
		data->stream_id = event->id;

	if (sample_type & PERF_SAMPLE_CPU) {
		data->cpu_entry.cpu	 = raw_smp_processor_id();
		data->cpu_entry.reserved = 0;
	}
}

void perf_event_header__init_id(struct perf_event_header *header,
				struct perf_sample_data *data,
				struct perf_event *event)
{
	if (event->attr.sample_id_all)
		__perf_event_header__init_id(header, data, event, event->attr.sample_type);
}

static void __perf_event__output_id_sample(struct perf_output_handle *handle,
					   struct perf_sample_data *data)
{
	u64 sample_type = data->type;

	if (sample_type & PERF_SAMPLE_TID)
		perf_output_put(handle, data->tid_entry);

	if (sample_type & PERF_SAMPLE_TIME)
		perf_output_put(handle, data->time);

	if (sample_type & PERF_SAMPLE_ID)
		perf_output_put(handle, data->id);

	if (sample_type & PERF_SAMPLE_STREAM_ID)
		perf_output_put(handle, data->stream_id);

	if (sample_type & PERF_SAMPLE_CPU)
		perf_output_put(handle, data->cpu_entry);

	if (sample_type & PERF_SAMPLE_IDENTIFIER)
		perf_output_put(handle, data->id);
}

void perf_event__output_id_sample(struct perf_event *event,
				  struct perf_output_handle *handle,
				  struct perf_sample_data *sample)
{
	if (event->attr.sample_id_all)
		__perf_event__output_id_sample(handle, sample);
}

static void perf_output_read_one(struct perf_output_handle *handle,
				 struct perf_event *event,
				 u64 enabled, u64 running)
{
	u64 read_format = event->attr.read_format;
	u64 values[5];
	int n = 0;

	values[n++] = perf_event_count(event);
	if (read_format & PERF_FORMAT_TOTAL_TIME_ENABLED) {
		values[n++] = enabled +
			atomic64_read(&event->child_total_time_enabled);
	}
	if (read_format & PERF_FORMAT_TOTAL_TIME_RUNNING) {
		values[n++] = running +
			atomic64_read(&event->child_total_time_running);
	}
	if (read_format & PERF_FORMAT_ID)
		values[n++] = primary_event_id(event);
	if (read_format & PERF_FORMAT_LOST)
		values[n++] = atomic64_read(&event->lost_samples);

	__output_copy(handle, values, n * sizeof(u64));
}

static void perf_output_read_group(struct perf_output_handle *handle,
			    struct perf_event *event,
			    u64 enabled, u64 running)
{
	struct perf_event *leader = event->group_leader, *sub;
	u64 read_format = event->attr.read_format;
	unsigned long flags;
	u64 values[6];
	int n = 0;

	/*
	 * Disabling interrupts avoids all counter scheduling
	 * (context switches, timer based rotation and IPIs).
	 */
	local_irq_save(flags);

	values[n++] = 1 + leader->nr_siblings;

	if (read_format & PERF_FORMAT_TOTAL_TIME_ENABLED)
		values[n++] = enabled;

	if (read_format & PERF_FORMAT_TOTAL_TIME_RUNNING)
		values[n++] = running;

	if ((leader != event) &&
	    (leader->state == PERF_EVENT_STATE_ACTIVE))
		leader->pmu->read(leader);

	values[n++] = perf_event_count(leader);
	if (read_format & PERF_FORMAT_ID)
		values[n++] = primary_event_id(leader);
	if (read_format & PERF_FORMAT_LOST)
		values[n++] = atomic64_read(&leader->lost_samples);

	__output_copy(handle, values, n * sizeof(u64));

	for_each_sibling_event(sub, leader) {
		n = 0;

		if ((sub != event) &&
		    (sub->state == PERF_EVENT_STATE_ACTIVE))
			sub->pmu->read(sub);

		values[n++] = perf_event_count(sub);
		if (read_format & PERF_FORMAT_ID)
			values[n++] = primary_event_id(sub);
		if (read_format & PERF_FORMAT_LOST)
			values[n++] = atomic64_read(&sub->lost_samples);

		__output_copy(handle, values, n * sizeof(u64));
	}

	local_irq_restore(flags);
}

#define PERF_FORMAT_TOTAL_TIMES (PERF_FORMAT_TOTAL_TIME_ENABLED|\
				 PERF_FORMAT_TOTAL_TIME_RUNNING)

/*
 * XXX PERF_SAMPLE_READ vs inherited events seems difficult.
 *
 * The problem is that its both hard and excessively expensive to iterate the
 * child list, not to mention that its impossible to IPI the children running
 * on another CPU, from interrupt/NMI context.
 */
static void perf_output_read(struct perf_output_handle *handle,
			     struct perf_event *event)
{
	u64 enabled = 0, running = 0, now;
	u64 read_format = event->attr.read_format;

	/*
	 * compute total_time_enabled, total_time_running
	 * based on snapshot values taken when the event
	 * was last scheduled in.
	 *
	 * we cannot simply called update_context_time()
	 * because of locking issue as we are called in
	 * NMI context
	 */
	if (read_format & PERF_FORMAT_TOTAL_TIMES)
		calc_timer_values(event, &now, &enabled, &running);

	if (event->attr.read_format & PERF_FORMAT_GROUP)
		perf_output_read_group(handle, event, enabled, running);
	else
		perf_output_read_one(handle, event, enabled, running);
}

void perf_output_sample(struct perf_output_handle *handle,
			struct perf_event_header *header,
			struct perf_sample_data *data,
			struct perf_event *event)
{
	u64 sample_type = data->type;

	perf_output_put(handle, *header);

	if (sample_type & PERF_SAMPLE_IDENTIFIER)
		perf_output_put(handle, data->id);

	if (sample_type & PERF_SAMPLE_IP)
		perf_output_put(handle, data->ip);

	if (sample_type & PERF_SAMPLE_TID)
		perf_output_put(handle, data->tid_entry);

	if (sample_type & PERF_SAMPLE_TIME)
		perf_output_put(handle, data->time);

	if (sample_type & PERF_SAMPLE_ADDR)
		perf_output_put(handle, data->addr);

	if (sample_type & PERF_SAMPLE_ID)
		perf_output_put(handle, data->id);

	if (sample_type & PERF_SAMPLE_STREAM_ID)
		perf_output_put(handle, data->stream_id);

	if (sample_type & PERF_SAMPLE_CPU)
		perf_output_put(handle, data->cpu_entry);

	if (sample_type & PERF_SAMPLE_PERIOD)
		perf_output_put(handle, data->period);

	if (sample_type & PERF_SAMPLE_READ)
		perf_output_read(handle, event);

	if (sample_type & PERF_SAMPLE_CALLCHAIN) {
		int size = 1;

		size += data->callchain->nr;
		size *= sizeof(u64);
		__output_copy(handle, data->callchain, size);
	}

	if (sample_type & PERF_SAMPLE_RAW) {
		struct perf_raw_record *raw = data->raw;

		if (raw) {
			struct perf_raw_frag *frag = &raw->frag;

			perf_output_put(handle, raw->size);
			do {
				if (frag->copy) {
					__output_custom(handle, frag->copy,
							frag->data, frag->size);
				} else {
					__output_copy(handle, frag->data,
						      frag->size);
				}
				if (perf_raw_frag_last(frag))
					break;
				frag = frag->next;
			} while (1);
			if (frag->pad)
				__output_skip(handle, NULL, frag->pad);
		} else {
			struct {
				u32	size;
				u32	data;
			} raw = {
				.size = sizeof(u32),
				.data = 0,
			};
			perf_output_put(handle, raw);
		}
	}

	if (sample_type & PERF_SAMPLE_BRANCH_STACK) {
		if (data->sample_flags & PERF_SAMPLE_BRANCH_STACK) {
			size_t size;

			size = data->br_stack->nr
			     * sizeof(struct perf_branch_entry);

			perf_output_put(handle, data->br_stack->nr);
			if (branch_sample_hw_index(event))
				perf_output_put(handle, data->br_stack->hw_idx);
			perf_output_copy(handle, data->br_stack->entries, size);
		} else {
			/*
			 * we always store at least the value of nr
			 */
			u64 nr = 0;
			perf_output_put(handle, nr);
		}
	}

	if (sample_type & PERF_SAMPLE_REGS_USER) {
		u64 abi = data->regs_user.abi;

		/*
		 * If there are no regs to dump, notice it through
		 * first u64 being zero (PERF_SAMPLE_REGS_ABI_NONE).
		 */
		perf_output_put(handle, abi);

		if (abi) {
			u64 mask = event->attr.sample_regs_user;
			perf_output_sample_regs(handle,
						data->regs_user.regs,
						mask);
		}
	}

	if (sample_type & PERF_SAMPLE_STACK_USER) {
		perf_output_sample_ustack(handle,
					  data->stack_user_size,
					  data->regs_user.regs);
	}

	if (sample_type & PERF_SAMPLE_WEIGHT_TYPE)
		perf_output_put(handle, data->weight.full);

	if (sample_type & PERF_SAMPLE_DATA_SRC)
		perf_output_put(handle, data->data_src.val);

	if (sample_type & PERF_SAMPLE_TRANSACTION)
		perf_output_put(handle, data->txn);

	if (sample_type & PERF_SAMPLE_REGS_INTR) {
		u64 abi = data->regs_intr.abi;
		/*
		 * If there are no regs to dump, notice it through
		 * first u64 being zero (PERF_SAMPLE_REGS_ABI_NONE).
		 */
		perf_output_put(handle, abi);

		if (abi) {
			u64 mask = event->attr.sample_regs_intr;

			perf_output_sample_regs(handle,
						data->regs_intr.regs,
						mask);
		}
	}

	if (sample_type & PERF_SAMPLE_PHYS_ADDR)
		perf_output_put(handle, data->phys_addr);

	if (sample_type & PERF_SAMPLE_CGROUP)
		perf_output_put(handle, data->cgroup);

	if (sample_type & PERF_SAMPLE_DATA_PAGE_SIZE)
		perf_output_put(handle, data->data_page_size);

	if (sample_type & PERF_SAMPLE_CODE_PAGE_SIZE)
		perf_output_put(handle, data->code_page_size);

	if (sample_type & PERF_SAMPLE_AUX) {
		perf_output_put(handle, data->aux_size);

		if (data->aux_size)
			perf_aux_sample_output(event, handle, data);
	}

	if (!event->attr.watermark) {
		int wakeup_events = event->attr.wakeup_events;

		if (wakeup_events) {
			struct perf_buffer *rb = handle->rb;
			int events = local_inc_return(&rb->events);

			if (events >= wakeup_events) {
				local_sub(wakeup_events, &rb->events);
				local_inc(&rb->wakeup);
			}
		}
	}
}

static u64 perf_virt_to_phys(u64 virt)
{
	u64 phys_addr = 0;

	if (!virt)
		return 0;

	if (virt >= TASK_SIZE) {
		/* If it's vmalloc()d memory, leave phys_addr as 0 */
		if (virt_addr_valid((void *)(uintptr_t)virt) &&
		    !(virt >= VMALLOC_START && virt < VMALLOC_END))
			phys_addr = (u64)virt_to_phys((void *)(uintptr_t)virt);
	} else {
		/*
		 * Walking the pages tables for user address.
		 * Interrupts are disabled, so it prevents any tear down
		 * of the page tables.
		 * Try IRQ-safe get_user_page_fast_only first.
		 * If failed, leave phys_addr as 0.
		 */
		if (current->mm != NULL) {
			struct page *p;

			pagefault_disable();
			if (get_user_page_fast_only(virt, 0, &p)) {
				phys_addr = page_to_phys(p) + virt % PAGE_SIZE;
				put_page(p);
			}
			pagefault_enable();
		}
	}

	return phys_addr;
}

/*
 * Return the pagetable size of a given virtual address.
 */
static u64 perf_get_pgtable_size(struct mm_struct *mm, unsigned long addr)
{
	u64 size = 0;

#ifdef CONFIG_HAVE_FAST_GUP
	pgd_t *pgdp, pgd;
	p4d_t *p4dp, p4d;
	pud_t *pudp, pud;
	pmd_t *pmdp, pmd;
	pte_t *ptep, pte;

	pgdp = pgd_offset(mm, addr);
	pgd = READ_ONCE(*pgdp);
	if (pgd_none(pgd))
		return 0;

	if (pgd_leaf(pgd))
		return pgd_leaf_size(pgd);

	p4dp = p4d_offset_lockless(pgdp, pgd, addr);
	p4d = READ_ONCE(*p4dp);
	if (!p4d_present(p4d))
		return 0;

	if (p4d_leaf(p4d))
		return p4d_leaf_size(p4d);

	pudp = pud_offset_lockless(p4dp, p4d, addr);
	pud = READ_ONCE(*pudp);
	if (!pud_present(pud))
		return 0;

	if (pud_leaf(pud))
		return pud_leaf_size(pud);

	pmdp = pmd_offset_lockless(pudp, pud, addr);
	pmd = READ_ONCE(*pmdp);
	if (!pmd_present(pmd))
		return 0;

	if (pmd_leaf(pmd))
		return pmd_leaf_size(pmd);

	ptep = pte_offset_map(&pmd, addr);
	pte = ptep_get_lockless(ptep);
	if (pte_present(pte))
		size = pte_leaf_size(pte);
	pte_unmap(ptep);
#endif /* CONFIG_HAVE_FAST_GUP */

	return size;
}

static u64 perf_get_page_size(unsigned long addr)
{
	struct mm_struct *mm;
	unsigned long flags;
	u64 size;

	if (!addr)
		return 0;

	/*
	 * Software page-table walkers must disable IRQs,
	 * which prevents any tear down of the page tables.
	 */
	local_irq_save(flags);

	mm = current->mm;
	if (!mm) {
		/*
		 * For kernel threads and the like, use init_mm so that
		 * we can find kernel memory.
		 */
		mm = &init_mm;
	}

	size = perf_get_pgtable_size(mm, addr);

	local_irq_restore(flags);

	return size;
}

static struct perf_callchain_entry __empty_callchain = { .nr = 0, };

struct perf_callchain_entry *
perf_callchain(struct perf_event *event, struct pt_regs *regs)
{
	bool kernel = !event->attr.exclude_callchain_kernel;
	bool user   = !event->attr.exclude_callchain_user;
	/* Disallow cross-task user callchains. */
	bool crosstask = event->ctx->task && event->ctx->task != current;
	const u32 max_stack = event->attr.sample_max_stack;
	struct perf_callchain_entry *callchain;

	if (!kernel && !user)
		return &__empty_callchain;

	callchain = get_perf_callchain(regs, 0, kernel, user,
				       max_stack, crosstask, true);
	return callchain ?: &__empty_callchain;
}

void perf_prepare_sample(struct perf_event_header *header,
			 struct perf_sample_data *data,
			 struct perf_event *event,
			 struct pt_regs *regs)
{
	u64 sample_type = event->attr.sample_type;
	u64 filtered_sample_type;

	header->type = PERF_RECORD_SAMPLE;
	header->size = sizeof(*header) + event->header_size;

	header->misc = 0;
	header->misc |= perf_misc_flags(regs);

	/*
	 * Clear the sample flags that have already been done by the
	 * PMU driver.
	 */
	filtered_sample_type = sample_type & ~data->sample_flags;
	__perf_event_header__init_id(header, data, event, filtered_sample_type);

	if (sample_type & (PERF_SAMPLE_IP | PERF_SAMPLE_CODE_PAGE_SIZE))
		data->ip = perf_instruction_pointer(regs);

	if (sample_type & PERF_SAMPLE_CALLCHAIN) {
		int size = 1;

		if (filtered_sample_type & PERF_SAMPLE_CALLCHAIN)
			data->callchain = perf_callchain(event, regs);

		size += data->callchain->nr;

		header->size += size * sizeof(u64);
	}

	if (sample_type & PERF_SAMPLE_RAW) {
		struct perf_raw_record *raw = data->raw;
		int size;

		if (raw && (data->sample_flags & PERF_SAMPLE_RAW)) {
			struct perf_raw_frag *frag = &raw->frag;
			u32 sum = 0;

			do {
				sum += frag->size;
				if (perf_raw_frag_last(frag))
					break;
				frag = frag->next;
			} while (1);

			size = round_up(sum + sizeof(u32), sizeof(u64));
			raw->size = size - sizeof(u32);
			frag->pad = raw->size - sum;
		} else {
			size = sizeof(u64);
			data->raw = NULL;
		}

		header->size += size;
	}

	if (sample_type & PERF_SAMPLE_BRANCH_STACK) {
		int size = sizeof(u64); /* nr */
		if (data->sample_flags & PERF_SAMPLE_BRANCH_STACK) {
			if (branch_sample_hw_index(event))
				size += sizeof(u64);

			size += data->br_stack->nr
			      * sizeof(struct perf_branch_entry);
		}
		header->size += size;
	}

	if (sample_type & (PERF_SAMPLE_REGS_USER | PERF_SAMPLE_STACK_USER))
		perf_sample_regs_user(&data->regs_user, regs);

	if (sample_type & PERF_SAMPLE_REGS_USER) {
		/* regs dump ABI info */
		int size = sizeof(u64);

		if (data->regs_user.regs) {
			u64 mask = event->attr.sample_regs_user;
			size += hweight64(mask) * sizeof(u64);
		}

		header->size += size;
	}

	if (sample_type & PERF_SAMPLE_STACK_USER) {
		/*
		 * Either we need PERF_SAMPLE_STACK_USER bit to be always
		 * processed as the last one or have additional check added
		 * in case new sample type is added, because we could eat
		 * up the rest of the sample size.
		 */
		u16 stack_size = event->attr.sample_stack_user;
		u16 size = sizeof(u64);

		stack_size = perf_sample_ustack_size(stack_size, header->size,
						     data->regs_user.regs);

		/*
		 * If there is something to dump, add space for the dump
		 * itself and for the field that tells the dynamic size,
		 * which is how many have been actually dumped.
		 */
		if (stack_size)
			size += sizeof(u64) + stack_size;

		data->stack_user_size = stack_size;
		header->size += size;
	}

	if (filtered_sample_type & PERF_SAMPLE_WEIGHT_TYPE)
		data->weight.full = 0;

	if (filtered_sample_type & PERF_SAMPLE_DATA_SRC)
		data->data_src.val = PERF_MEM_NA;

	if (filtered_sample_type & PERF_SAMPLE_TRANSACTION)
		data->txn = 0;

	if (sample_type & (PERF_SAMPLE_ADDR | PERF_SAMPLE_PHYS_ADDR | PERF_SAMPLE_DATA_PAGE_SIZE)) {
		if (filtered_sample_type & PERF_SAMPLE_ADDR)
			data->addr = 0;
	}

	if (sample_type & PERF_SAMPLE_REGS_INTR) {
		/* regs dump ABI info */
		int size = sizeof(u64);

		perf_sample_regs_intr(&data->regs_intr, regs);

		if (data->regs_intr.regs) {
			u64 mask = event->attr.sample_regs_intr;

			size += hweight64(mask) * sizeof(u64);
		}

		header->size += size;
	}

	if (sample_type & PERF_SAMPLE_PHYS_ADDR &&
	    filtered_sample_type & PERF_SAMPLE_PHYS_ADDR)
		data->phys_addr = perf_virt_to_phys(data->addr);

#ifdef CONFIG_CGROUP_PERF
	if (sample_type & PERF_SAMPLE_CGROUP) {
		struct cgroup *cgrp;

		/* protected by RCU */
		cgrp = task_css_check(current, perf_event_cgrp_id, 1)->cgroup;
		data->cgroup = cgroup_id(cgrp);
	}
#endif

	/*
	 * PERF_DATA_PAGE_SIZE requires PERF_SAMPLE_ADDR. If the user doesn't
	 * require PERF_SAMPLE_ADDR, kernel implicitly retrieve the data->addr,
	 * but the value will not dump to the userspace.
	 */
	if (sample_type & PERF_SAMPLE_DATA_PAGE_SIZE)
		data->data_page_size = perf_get_page_size(data->addr);

	if (sample_type & PERF_SAMPLE_CODE_PAGE_SIZE)
		data->code_page_size = perf_get_page_size(data->ip);

	if (sample_type & PERF_SAMPLE_AUX) {
		u64 size;

		header->size += sizeof(u64); /* size */

		/*
		 * Given the 16bit nature of header::size, an AUX sample can
		 * easily overflow it, what with all the preceding sample bits.
		 * Make sure this doesn't happen by using up to U16_MAX bytes
		 * per sample in total (rounded down to 8 byte boundary).
		 */
		size = min_t(size_t, U16_MAX - header->size,
			     event->attr.aux_sample_size);
		size = rounddown(size, 8);
		size = perf_prepare_sample_aux(event, data, size);

		WARN_ON_ONCE(size + header->size > U16_MAX);
		header->size += size;
	}
	/*
	 * If you're adding more sample types here, you likely need to do
	 * something about the overflowing header::size, like repurpose the
	 * lowest 3 bits of size, which should be always zero at the moment.
	 * This raises a more important question, do we really need 512k sized
	 * samples and why, so good argumentation is in order for whatever you
	 * do here next.
	 */
	WARN_ON_ONCE(header->size & 7);
}

static __always_inline int
__perf_event_output(struct perf_event *event,
		    struct perf_sample_data *data,
		    struct pt_regs *regs,
		    int (*output_begin)(struct perf_output_handle *,
					struct perf_sample_data *,
					struct perf_event *,
					unsigned int))
{
	struct perf_output_handle handle;
	struct perf_event_header header;
	int err;

	/* protect the callchain buffers */
	rcu_read_lock();

	perf_prepare_sample(&header, data, event, regs);

	err = output_begin(&handle, data, event, header.size);
	if (err)
		goto exit;

	perf_output_sample(&handle, &header, data, event);

	perf_output_end(&handle);

exit:
	rcu_read_unlock();
	return err;
}

void
perf_event_output_forward(struct perf_event *event,
			 struct perf_sample_data *data,
			 struct pt_regs *regs)
{
	__perf_event_output(event, data, regs, perf_output_begin_forward);
}

void
perf_event_output_backward(struct perf_event *event,
			   struct perf_sample_data *data,
			   struct pt_regs *regs)
{
	__perf_event_output(event, data, regs, perf_output_begin_backward);
}

int
perf_event_output(struct perf_event *event,
		  struct perf_sample_data *data,
		  struct pt_regs *regs)
{
	return __perf_event_output(event, data, regs, perf_output_begin);
}

/*
 * read event_id
 */

struct perf_read_event {
	struct perf_event_header	header;

	u32				pid;
	u32				tid;
};

static void
perf_event_read_event(struct perf_event *event,
			struct task_struct *task)
{
	struct perf_output_handle handle;
	struct perf_sample_data sample;
	struct perf_read_event read_event = {
		.header = {
			.type = PERF_RECORD_READ,
			.misc = 0,
			.size = sizeof(read_event) + event->read_size,
		},
		.pid = perf_event_pid(event, task),
		.tid = perf_event_tid(event, task),
	};
	int ret;

	perf_event_header__init_id(&read_event.header, &sample, event);
	ret = perf_output_begin(&handle, &sample, event, read_event.header.size);
	if (ret)
		return;

	perf_output_put(&handle, read_event);
	perf_output_read(&handle, event);
	perf_event__output_id_sample(event, &handle, &sample);

	perf_output_end(&handle);
}

typedef void (perf_iterate_f)(struct perf_event *event, void *data);

static void
perf_iterate_ctx(struct perf_event_context *ctx,
		   perf_iterate_f output,
		   void *data, bool all)
{
	struct perf_event *event;

	list_for_each_entry_rcu(event, &ctx->event_list, event_entry) {
		if (!all) {
			if (event->state < PERF_EVENT_STATE_INACTIVE)
				continue;
			if (!event_filter_match(event))
				continue;
		}

		output(event, data);
	}
}

static void perf_iterate_sb_cpu(perf_iterate_f output, void *data)
{
	struct pmu_event_list *pel = this_cpu_ptr(&pmu_sb_events);
	struct perf_event *event;

	list_for_each_entry_rcu(event, &pel->list, sb_list) {
		/*
		 * Skip events that are not fully formed yet; ensure that
		 * if we observe event->ctx, both event and ctx will be
		 * complete enough. See perf_install_in_context().
		 */
		if (!smp_load_acquire(&event->ctx))
			continue;

		if (event->state < PERF_EVENT_STATE_INACTIVE)
			continue;
		if (!event_filter_match(event))
			continue;
		output(event, data);
	}
}

/*
 * Iterate all events that need to receive side-band events.
 *
 * For new callers; ensure that account_pmu_sb_event() includes
 * your event, otherwise it might not get delivered.
 */
static void
perf_iterate_sb(perf_iterate_f output, void *data,
	       struct perf_event_context *task_ctx)
{
	struct perf_event_context *ctx;

	rcu_read_lock();
	preempt_disable();

	/*
	 * If we have task_ctx != NULL we only notify the task context itself.
	 * The task_ctx is set only for EXIT events before releasing task
	 * context.
	 */
	if (task_ctx) {
		perf_iterate_ctx(task_ctx, output, data, false);
		goto done;
	}

	perf_iterate_sb_cpu(output, data);

	ctx = rcu_dereference(current->perf_event_ctxp);
	if (ctx)
		perf_iterate_ctx(ctx, output, data, false);
done:
	preempt_enable();
	rcu_read_unlock();
}

/*
 * Clear all file-based filters at exec, they'll have to be
 * re-instated when/if these objects are mmapped again.
 */
static void perf_event_addr_filters_exec(struct perf_event *event, void *data)
{
	struct perf_addr_filters_head *ifh = perf_event_addr_filters(event);
	struct perf_addr_filter *filter;
	unsigned int restart = 0, count = 0;
	unsigned long flags;

	if (!has_addr_filter(event))
		return;

	raw_spin_lock_irqsave(&ifh->lock, flags);
	list_for_each_entry(filter, &ifh->list, entry) {
		if (filter->path.dentry) {
			event->addr_filter_ranges[count].start = 0;
			event->addr_filter_ranges[count].size = 0;
			restart++;
		}

		count++;
	}

	if (restart)
		event->addr_filters_gen++;
	raw_spin_unlock_irqrestore(&ifh->lock, flags);

	if (restart)
		perf_event_stop(event, 1);
}

void perf_event_exec(void)
{
	struct perf_event_context *ctx;

	ctx = perf_pin_task_context(current);
	if (!ctx)
		return;

	perf_event_enable_on_exec(ctx);
	perf_event_remove_on_exec(ctx);
	perf_iterate_ctx(ctx, perf_event_addr_filters_exec, NULL, true);

	perf_unpin_context(ctx);
	put_ctx(ctx);
}

struct remote_output {
	struct perf_buffer	*rb;
	int			err;
};

static void __perf_event_output_stop(struct perf_event *event, void *data)
{
	struct perf_event *parent = event->parent;
	struct remote_output *ro = data;
	struct perf_buffer *rb = ro->rb;
	struct stop_event_data sd = {
		.event	= event,
	};

	if (!has_aux(event))
		return;

	if (!parent)
		parent = event;

	/*
	 * In case of inheritance, it will be the parent that links to the
	 * ring-buffer, but it will be the child that's actually using it.
	 *
	 * We are using event::rb to determine if the event should be stopped,
	 * however this may race with ring_buffer_attach() (through set_output),
	 * which will make us skip the event that actually needs to be stopped.
	 * So ring_buffer_attach() has to stop an aux event before re-assigning
	 * its rb pointer.
	 */
	if (rcu_dereference(parent->rb) == rb)
		ro->err = __perf_event_stop(&sd);
}

static int __perf_pmu_output_stop(void *info)
{
	struct perf_event *event = info;
	struct perf_cpu_context *cpuctx = this_cpu_ptr(&perf_cpu_context);
	struct remote_output ro = {
		.rb	= event->rb,
	};

	rcu_read_lock();
	perf_iterate_ctx(&cpuctx->ctx, __perf_event_output_stop, &ro, false);
	if (cpuctx->task_ctx)
		perf_iterate_ctx(cpuctx->task_ctx, __perf_event_output_stop,
				   &ro, false);
	rcu_read_unlock();

	return ro.err;
}

static void perf_pmu_output_stop(struct perf_event *event)
{
	struct perf_event *iter;
	int err, cpu;

restart:
	rcu_read_lock();
	list_for_each_entry_rcu(iter, &event->rb->event_list, rb_entry) {
		/*
		 * For per-CPU events, we need to make sure that neither they
		 * nor their children are running; for cpu==-1 events it's
		 * sufficient to stop the event itself if it's active, since
		 * it can't have children.
		 */
		cpu = iter->cpu;
		if (cpu == -1)
			cpu = READ_ONCE(iter->oncpu);

		if (cpu == -1)
			continue;

		err = cpu_function_call(cpu, __perf_pmu_output_stop, event);
		if (err == -EAGAIN) {
			rcu_read_unlock();
			goto restart;
		}
	}
	rcu_read_unlock();
}

/*
 * task tracking -- fork/exit
 *
 * enabled by: attr.comm | attr.mmap | attr.mmap2 | attr.mmap_data | attr.task
 */

struct perf_task_event {
	struct task_struct		*task;
	struct perf_event_context	*task_ctx;

	struct {
		struct perf_event_header	header;

		u32				pid;
		u32				ppid;
		u32				tid;
		u32				ptid;
		u64				time;
	} event_id;
};

static int perf_event_task_match(struct perf_event *event)
{
	return event->attr.comm  || event->attr.mmap ||
	       event->attr.mmap2 || event->attr.mmap_data ||
	       event->attr.task;
}

static void perf_event_task_output(struct perf_event *event,
				   void *data)
{
	struct perf_task_event *task_event = data;
	struct perf_output_handle handle;
	struct perf_sample_data	sample;
	struct task_struct *task = task_event->task;
	int ret, size = task_event->event_id.header.size;

	if (!perf_event_task_match(event))
		return;

	perf_event_header__init_id(&task_event->event_id.header, &sample, event);

	ret = perf_output_begin(&handle, &sample, event,
				task_event->event_id.header.size);
	if (ret)
		goto out;

	task_event->event_id.pid = perf_event_pid(event, task);
	task_event->event_id.tid = perf_event_tid(event, task);

	if (task_event->event_id.header.type == PERF_RECORD_EXIT) {
		task_event->event_id.ppid = perf_event_pid(event,
							task->real_parent);
		task_event->event_id.ptid = perf_event_pid(event,
							task->real_parent);
	} else {  /* PERF_RECORD_FORK */
		task_event->event_id.ppid = perf_event_pid(event, current);
		task_event->event_id.ptid = perf_event_tid(event, current);
	}

	task_event->event_id.time = perf_event_clock(event);

	perf_output_put(&handle, task_event->event_id);

	perf_event__output_id_sample(event, &handle, &sample);

	perf_output_end(&handle);
out:
	task_event->event_id.header.size = size;
}

static void perf_event_task(struct task_struct *task,
			      struct perf_event_context *task_ctx,
			      int new)
{
	struct perf_task_event task_event;

	if (!atomic_read(&nr_comm_events) &&
	    !atomic_read(&nr_mmap_events) &&
	    !atomic_read(&nr_task_events))
		return;

	task_event = (struct perf_task_event){
		.task	  = task,
		.task_ctx = task_ctx,
		.event_id    = {
			.header = {
				.type = new ? PERF_RECORD_FORK : PERF_RECORD_EXIT,
				.misc = 0,
				.size = sizeof(task_event.event_id),
			},
			/* .pid  */
			/* .ppid */
			/* .tid  */
			/* .ptid */
			/* .time */
		},
	};

	perf_iterate_sb(perf_event_task_output,
		       &task_event,
		       task_ctx);
}

void perf_event_fork(struct task_struct *task)
{
	perf_event_task(task, NULL, 1);
	perf_event_namespaces(task);
}

/*
 * comm tracking
 */

struct perf_comm_event {
	struct task_struct	*task;
	char			*comm;
	int			comm_size;

	struct {
		struct perf_event_header	header;

		u32				pid;
		u32				tid;
	} event_id;
};

static int perf_event_comm_match(struct perf_event *event)
{
	return event->attr.comm;
}

static void perf_event_comm_output(struct perf_event *event,
				   void *data)
{
	struct perf_comm_event *comm_event = data;
	struct perf_output_handle handle;
	struct perf_sample_data sample;
	int size = comm_event->event_id.header.size;
	int ret;

	if (!perf_event_comm_match(event))
		return;

	perf_event_header__init_id(&comm_event->event_id.header, &sample, event);
	ret = perf_output_begin(&handle, &sample, event,
				comm_event->event_id.header.size);

	if (ret)
		goto out;

	comm_event->event_id.pid = perf_event_pid(event, comm_event->task);
	comm_event->event_id.tid = perf_event_tid(event, comm_event->task);

	perf_output_put(&handle, comm_event->event_id);
	__output_copy(&handle, comm_event->comm,
				   comm_event->comm_size);

	perf_event__output_id_sample(event, &handle, &sample);

	perf_output_end(&handle);
out:
	comm_event->event_id.header.size = size;
}

static void perf_event_comm_event(struct perf_comm_event *comm_event)
{
	char comm[TASK_COMM_LEN];
	unsigned int size;

	memset(comm, 0, sizeof(comm));
	strlcpy(comm, comm_event->task->comm, sizeof(comm));
	size = ALIGN(strlen(comm)+1, sizeof(u64));

	comm_event->comm = comm;
	comm_event->comm_size = size;

	comm_event->event_id.header.size = sizeof(comm_event->event_id) + size;

	perf_iterate_sb(perf_event_comm_output,
		       comm_event,
		       NULL);
}

void perf_event_comm(struct task_struct *task, bool exec)
{
	struct perf_comm_event comm_event;

	if (!atomic_read(&nr_comm_events))
		return;

	comm_event = (struct perf_comm_event){
		.task	= task,
		/* .comm      */
		/* .comm_size */
		.event_id  = {
			.header = {
				.type = PERF_RECORD_COMM,
				.misc = exec ? PERF_RECORD_MISC_COMM_EXEC : 0,
				/* .size */
			},
			/* .pid */
			/* .tid */
		},
	};

	perf_event_comm_event(&comm_event);
}

/*
 * namespaces tracking
 */

struct perf_namespaces_event {
	struct task_struct		*task;

	struct {
		struct perf_event_header	header;

		u32				pid;
		u32				tid;
		u64				nr_namespaces;
		struct perf_ns_link_info	link_info[NR_NAMESPACES];
	} event_id;
};

static int perf_event_namespaces_match(struct perf_event *event)
{
	return event->attr.namespaces;
}

static void perf_event_namespaces_output(struct perf_event *event,
					 void *data)
{
	struct perf_namespaces_event *namespaces_event = data;
	struct perf_output_handle handle;
	struct perf_sample_data sample;
	u16 header_size = namespaces_event->event_id.header.size;
	int ret;

	if (!perf_event_namespaces_match(event))
		return;

	perf_event_header__init_id(&namespaces_event->event_id.header,
				   &sample, event);
	ret = perf_output_begin(&handle, &sample, event,
				namespaces_event->event_id.header.size);
	if (ret)
		goto out;

	namespaces_event->event_id.pid = perf_event_pid(event,
							namespaces_event->task);
	namespaces_event->event_id.tid = perf_event_tid(event,
							namespaces_event->task);

	perf_output_put(&handle, namespaces_event->event_id);

	perf_event__output_id_sample(event, &handle, &sample);

	perf_output_end(&handle);
out:
	namespaces_event->event_id.header.size = header_size;
}

static void perf_fill_ns_link_info(struct perf_ns_link_info *ns_link_info,
				   struct task_struct *task,
				   const struct proc_ns_operations *ns_ops)
{
	struct path ns_path;
	struct inode *ns_inode;
	int error;

	error = ns_get_path(&ns_path, task, ns_ops);
	if (!error) {
		ns_inode = ns_path.dentry->d_inode;
		ns_link_info->dev = new_encode_dev(ns_inode->i_sb->s_dev);
		ns_link_info->ino = ns_inode->i_ino;
		path_put(&ns_path);
	}
}

void perf_event_namespaces(struct task_struct *task)
{
	struct perf_namespaces_event namespaces_event;
	struct perf_ns_link_info *ns_link_info;

	if (!atomic_read(&nr_namespaces_events))
		return;

	namespaces_event = (struct perf_namespaces_event){
		.task	= task,
		.event_id  = {
			.header = {
				.type = PERF_RECORD_NAMESPACES,
				.misc = 0,
				.size = sizeof(namespaces_event.event_id),
			},
			/* .pid */
			/* .tid */
			.nr_namespaces = NR_NAMESPACES,
			/* .link_info[NR_NAMESPACES] */
		},
	};

	ns_link_info = namespaces_event.event_id.link_info;

	perf_fill_ns_link_info(&ns_link_info[MNT_NS_INDEX],
			       task, &mntns_operations);

#ifdef CONFIG_USER_NS
	perf_fill_ns_link_info(&ns_link_info[USER_NS_INDEX],
			       task, &userns_operations);
#endif
#ifdef CONFIG_NET_NS
	perf_fill_ns_link_info(&ns_link_info[NET_NS_INDEX],
			       task, &netns_operations);
#endif
#ifdef CONFIG_UTS_NS
	perf_fill_ns_link_info(&ns_link_info[UTS_NS_INDEX],
			       task, &utsns_operations);
#endif
#ifdef CONFIG_IPC_NS
	perf_fill_ns_link_info(&ns_link_info[IPC_NS_INDEX],
			       task, &ipcns_operations);
#endif
#ifdef CONFIG_PID_NS
	perf_fill_ns_link_info(&ns_link_info[PID_NS_INDEX],
			       task, &pidns_operations);
#endif
#ifdef CONFIG_CGROUPS
	perf_fill_ns_link_info(&ns_link_info[CGROUP_NS_INDEX],
			       task, &cgroupns_operations);
#endif

	perf_iterate_sb(perf_event_namespaces_output,
			&namespaces_event,
			NULL);
}

/*
 * cgroup tracking
 */
#ifdef CONFIG_CGROUP_PERF

struct perf_cgroup_event {
	char				*path;
	int				path_size;
	struct {
		struct perf_event_header	header;
		u64				id;
		char				path[];
	} event_id;
};

static int perf_event_cgroup_match(struct perf_event *event)
{
	return event->attr.cgroup;
}

static void perf_event_cgroup_output(struct perf_event *event, void *data)
{
	struct perf_cgroup_event *cgroup_event = data;
	struct perf_output_handle handle;
	struct perf_sample_data sample;
	u16 header_size = cgroup_event->event_id.header.size;
	int ret;

	if (!perf_event_cgroup_match(event))
		return;

	perf_event_header__init_id(&cgroup_event->event_id.header,
				   &sample, event);
	ret = perf_output_begin(&handle, &sample, event,
				cgroup_event->event_id.header.size);
	if (ret)
		goto out;

	perf_output_put(&handle, cgroup_event->event_id);
	__output_copy(&handle, cgroup_event->path, cgroup_event->path_size);

	perf_event__output_id_sample(event, &handle, &sample);

	perf_output_end(&handle);
out:
	cgroup_event->event_id.header.size = header_size;
}

static void perf_event_cgroup(struct cgroup *cgrp)
{
	struct perf_cgroup_event cgroup_event;
	char path_enomem[16] = "//enomem";
	char *pathname;
	size_t size;

	if (!atomic_read(&nr_cgroup_events))
		return;

	cgroup_event = (struct perf_cgroup_event){
		.event_id  = {
			.header = {
				.type = PERF_RECORD_CGROUP,
				.misc = 0,
				.size = sizeof(cgroup_event.event_id),
			},
			.id = cgroup_id(cgrp),
		},
	};

	pathname = kmalloc(PATH_MAX, GFP_KERNEL);
	if (pathname == NULL) {
		cgroup_event.path = path_enomem;
	} else {
		/* just to be sure to have enough space for alignment */
		cgroup_path(cgrp, pathname, PATH_MAX - sizeof(u64));
		cgroup_event.path = pathname;
	}

	/*
	 * Since our buffer works in 8 byte units we need to align our string
	 * size to a multiple of 8. However, we must guarantee the tail end is
	 * zero'd out to avoid leaking random bits to userspace.
	 */
	size = strlen(cgroup_event.path) + 1;
	while (!IS_ALIGNED(size, sizeof(u64)))
		cgroup_event.path[size++] = '\0';

	cgroup_event.event_id.header.size += size;
	cgroup_event.path_size = size;

	perf_iterate_sb(perf_event_cgroup_output,
			&cgroup_event,
			NULL);

	kfree(pathname);
}

#endif

/*
 * mmap tracking
 */

struct perf_mmap_event {
	struct vm_area_struct	*vma;

	const char		*file_name;
	int			file_size;
	int			maj, min;
	u64			ino;
	u64			ino_generation;
	u32			prot, flags;
	u8			build_id[BUILD_ID_SIZE_MAX];
	u32			build_id_size;

	struct {
		struct perf_event_header	header;

		u32				pid;
		u32				tid;
		u64				start;
		u64				len;
		u64				pgoff;
	} event_id;
};

static int perf_event_mmap_match(struct perf_event *event,
				 void *data)
{
	struct perf_mmap_event *mmap_event = data;
	struct vm_area_struct *vma = mmap_event->vma;
	int executable = vma->vm_flags & VM_EXEC;

	return (!executable && event->attr.mmap_data) ||
	       (executable && (event->attr.mmap || event->attr.mmap2));
}

static void perf_event_mmap_output(struct perf_event *event,
				   void *data)
{
	struct perf_mmap_event *mmap_event = data;
	struct perf_output_handle handle;
	struct perf_sample_data sample;
	int size = mmap_event->event_id.header.size;
	u32 type = mmap_event->event_id.header.type;
	bool use_build_id;
	int ret;

	if (!perf_event_mmap_match(event, data))
		return;

	if (event->attr.mmap2) {
		mmap_event->event_id.header.type = PERF_RECORD_MMAP2;
		mmap_event->event_id.header.size += sizeof(mmap_event->maj);
		mmap_event->event_id.header.size += sizeof(mmap_event->min);
		mmap_event->event_id.header.size += sizeof(mmap_event->ino);
		mmap_event->event_id.header.size += sizeof(mmap_event->ino_generation);
		mmap_event->event_id.header.size += sizeof(mmap_event->prot);
		mmap_event->event_id.header.size += sizeof(mmap_event->flags);
	}

	perf_event_header__init_id(&mmap_event->event_id.header, &sample, event);
	ret = perf_output_begin(&handle, &sample, event,
				mmap_event->event_id.header.size);
	if (ret)
		goto out;

	mmap_event->event_id.pid = perf_event_pid(event, current);
	mmap_event->event_id.tid = perf_event_tid(event, current);

	use_build_id = event->attr.build_id && mmap_event->build_id_size;

	if (event->attr.mmap2 && use_build_id)
		mmap_event->event_id.header.misc |= PERF_RECORD_MISC_MMAP_BUILD_ID;

	perf_output_put(&handle, mmap_event->event_id);

	if (event->attr.mmap2) {
		if (use_build_id) {
			u8 size[4] = { (u8) mmap_event->build_id_size, 0, 0, 0 };

			__output_copy(&handle, size, 4);
			__output_copy(&handle, mmap_event->build_id, BUILD_ID_SIZE_MAX);
		} else {
			perf_output_put(&handle, mmap_event->maj);
			perf_output_put(&handle, mmap_event->min);
			perf_output_put(&handle, mmap_event->ino);
			perf_output_put(&handle, mmap_event->ino_generation);
		}
		perf_output_put(&handle, mmap_event->prot);
		perf_output_put(&handle, mmap_event->flags);
	}

	__output_copy(&handle, mmap_event->file_name,
				   mmap_event->file_size);

	perf_event__output_id_sample(event, &handle, &sample);

	perf_output_end(&handle);
out:
	mmap_event->event_id.header.size = size;
	mmap_event->event_id.header.type = type;
}

static void perf_event_mmap_event(struct perf_mmap_event *mmap_event)
{
	struct vm_area_struct *vma = mmap_event->vma;
	struct file *file = vma->vm_file;
	int maj = 0, min = 0;
	u64 ino = 0, gen = 0;
	u32 prot = 0, flags = 0;
	unsigned int size;
	char tmp[16];
	char *buf = NULL;
	char *name;

	if (vma->vm_flags & VM_READ)
		prot |= PROT_READ;
	if (vma->vm_flags & VM_WRITE)
		prot |= PROT_WRITE;
	if (vma->vm_flags & VM_EXEC)
		prot |= PROT_EXEC;

	if (vma->vm_flags & VM_MAYSHARE)
		flags = MAP_SHARED;
	else
		flags = MAP_PRIVATE;

	if (vma->vm_flags & VM_LOCKED)
		flags |= MAP_LOCKED;
	if (is_vm_hugetlb_page(vma))
		flags |= MAP_HUGETLB;

	if (file) {
		struct inode *inode;
		dev_t dev;

		buf = kmalloc(PATH_MAX, GFP_KERNEL);
		if (!buf) {
			name = "//enomem";
			goto cpy_name;
		}
		/*
		 * d_path() works from the end of the rb backwards, so we
		 * need to add enough zero bytes after the string to handle
		 * the 64bit alignment we do later.
		 */
		name = file_path(file, buf, PATH_MAX - sizeof(u64));
		if (IS_ERR(name)) {
			name = "//toolong";
			goto cpy_name;
		}
		inode = file_inode(vma->vm_file);
		dev = inode->i_sb->s_dev;
		ino = inode->i_ino;
		gen = inode->i_generation;
		maj = MAJOR(dev);
		min = MINOR(dev);

		goto got_name;
	} else {
		if (vma->vm_ops && vma->vm_ops->name) {
			name = (char *) vma->vm_ops->name(vma);
			if (name)
				goto cpy_name;
		}

		name = (char *)arch_vma_name(vma);
		if (name)
			goto cpy_name;

		if (vma->vm_start <= vma->vm_mm->start_brk &&
				vma->vm_end >= vma->vm_mm->brk) {
			name = "[heap]";
			goto cpy_name;
		}
		if (vma->vm_start <= vma->vm_mm->start_stack &&
				vma->vm_end >= vma->vm_mm->start_stack) {
			name = "[stack]";
			goto cpy_name;
		}

		name = "//anon";
		goto cpy_name;
	}

cpy_name:
	strlcpy(tmp, name, sizeof(tmp));
	name = tmp;
got_name:
	/*
	 * Since our buffer works in 8 byte units we need to align our string
	 * size to a multiple of 8. However, we must guarantee the tail end is
	 * zero'd out to avoid leaking random bits to userspace.
	 */
	size = strlen(name)+1;
	while (!IS_ALIGNED(size, sizeof(u64)))
		name[size++] = '\0';

	mmap_event->file_name = name;
	mmap_event->file_size = size;
	mmap_event->maj = maj;
	mmap_event->min = min;
	mmap_event->ino = ino;
	mmap_event->ino_generation = gen;
	mmap_event->prot = prot;
	mmap_event->flags = flags;

	if (!(vma->vm_flags & VM_EXEC))
		mmap_event->event_id.header.misc |= PERF_RECORD_MISC_MMAP_DATA;

	mmap_event->event_id.header.size = sizeof(mmap_event->event_id) + size;

	if (atomic_read(&nr_build_id_events))
		build_id_parse(vma, mmap_event->build_id, &mmap_event->build_id_size);

	perf_iterate_sb(perf_event_mmap_output,
		       mmap_event,
		       NULL);

	kfree(buf);
}

/*
 * Check whether inode and address range match filter criteria.
 */
static bool perf_addr_filter_match(struct perf_addr_filter *filter,
				     struct file *file, unsigned long offset,
				     unsigned long size)
{
	/* d_inode(NULL) won't be equal to any mapped user-space file */
	if (!filter->path.dentry)
		return false;

	if (d_inode(filter->path.dentry) != file_inode(file))
		return false;

	if (filter->offset > offset + size)
		return false;

	if (filter->offset + filter->size < offset)
		return false;

	return true;
}

static bool perf_addr_filter_vma_adjust(struct perf_addr_filter *filter,
					struct vm_area_struct *vma,
					struct perf_addr_filter_range *fr)
{
	unsigned long vma_size = vma->vm_end - vma->vm_start;
	unsigned long off = vma->vm_pgoff << PAGE_SHIFT;
	struct file *file = vma->vm_file;

	if (!perf_addr_filter_match(filter, file, off, vma_size))
		return false;

	if (filter->offset < off) {
		fr->start = vma->vm_start;
		fr->size = min(vma_size, filter->size - (off - filter->offset));
	} else {
		fr->start = vma->vm_start + filter->offset - off;
		fr->size = min(vma->vm_end - fr->start, filter->size);
	}

	return true;
}

static void __perf_addr_filters_adjust(struct perf_event *event, void *data)
{
	struct perf_addr_filters_head *ifh = perf_event_addr_filters(event);
	struct vm_area_struct *vma = data;
	struct perf_addr_filter *filter;
	unsigned int restart = 0, count = 0;
	unsigned long flags;

	if (!has_addr_filter(event))
		return;

	if (!vma->vm_file)
		return;

	raw_spin_lock_irqsave(&ifh->lock, flags);
	list_for_each_entry(filter, &ifh->list, entry) {
		if (perf_addr_filter_vma_adjust(filter, vma,
						&event->addr_filter_ranges[count]))
			restart++;

		count++;
	}

	if (restart)
		event->addr_filters_gen++;
	raw_spin_unlock_irqrestore(&ifh->lock, flags);

	if (restart)
		perf_event_stop(event, 1);
}

/*
 * Adjust all task's events' filters to the new vma
 */
static void perf_addr_filters_adjust(struct vm_area_struct *vma)
{
	struct perf_event_context *ctx;

	/*
	 * Data tracing isn't supported yet and as such there is no need
	 * to keep track of anything that isn't related to executable code:
	 */
	if (!(vma->vm_flags & VM_EXEC))
		return;

	rcu_read_lock();
	ctx = rcu_dereference(current->perf_event_ctxp);
	if (ctx)
		perf_iterate_ctx(ctx, __perf_addr_filters_adjust, vma, true);
	rcu_read_unlock();
}

void perf_event_mmap(struct vm_area_struct *vma)
{
	struct perf_mmap_event mmap_event;

	if (!atomic_read(&nr_mmap_events))
		return;

	mmap_event = (struct perf_mmap_event){
		.vma	= vma,
		/* .file_name */
		/* .file_size */
		.event_id  = {
			.header = {
				.type = PERF_RECORD_MMAP,
				.misc = PERF_RECORD_MISC_USER,
				/* .size */
			},
			/* .pid */
			/* .tid */
			.start  = vma->vm_start,
			.len    = vma->vm_end - vma->vm_start,
			.pgoff  = (u64)vma->vm_pgoff << PAGE_SHIFT,
		},
		/* .maj (attr_mmap2 only) */
		/* .min (attr_mmap2 only) */
		/* .ino (attr_mmap2 only) */
		/* .ino_generation (attr_mmap2 only) */
		/* .prot (attr_mmap2 only) */
		/* .flags (attr_mmap2 only) */
	};

	perf_addr_filters_adjust(vma);
	perf_event_mmap_event(&mmap_event);
}

void perf_event_aux_event(struct perf_event *event, unsigned long head,
			  unsigned long size, u64 flags)
{
	struct perf_output_handle handle;
	struct perf_sample_data sample;
	struct perf_aux_event {
		struct perf_event_header	header;
		u64				offset;
		u64				size;
		u64				flags;
	} rec = {
		.header = {
			.type = PERF_RECORD_AUX,
			.misc = 0,
			.size = sizeof(rec),
		},
		.offset		= head,
		.size		= size,
		.flags		= flags,
	};
	int ret;

	perf_event_header__init_id(&rec.header, &sample, event);
	ret = perf_output_begin(&handle, &sample, event, rec.header.size);

	if (ret)
		return;

	perf_output_put(&handle, rec);
	perf_event__output_id_sample(event, &handle, &sample);

	perf_output_end(&handle);
}

/*
 * Lost/dropped samples logging
 */
void perf_log_lost_samples(struct perf_event *event, u64 lost)
{
	struct perf_output_handle handle;
	struct perf_sample_data sample;
	int ret;

	struct {
		struct perf_event_header	header;
		u64				lost;
	} lost_samples_event = {
		.header = {
			.type = PERF_RECORD_LOST_SAMPLES,
			.misc = 0,
			.size = sizeof(lost_samples_event),
		},
		.lost		= lost,
	};

	perf_event_header__init_id(&lost_samples_event.header, &sample, event);

	ret = perf_output_begin(&handle, &sample, event,
				lost_samples_event.header.size);
	if (ret)
		return;

	perf_output_put(&handle, lost_samples_event);
	perf_event__output_id_sample(event, &handle, &sample);
	perf_output_end(&handle);
}

/*
 * context_switch tracking
 */

struct perf_switch_event {
	struct task_struct	*task;
	struct task_struct	*next_prev;

	struct {
		struct perf_event_header	header;
		u32				next_prev_pid;
		u32				next_prev_tid;
	} event_id;
};

static int perf_event_switch_match(struct perf_event *event)
{
	return event->attr.context_switch;
}

static void perf_event_switch_output(struct perf_event *event, void *data)
{
	struct perf_switch_event *se = data;
	struct perf_output_handle handle;
	struct perf_sample_data sample;
	int ret;

	if (!perf_event_switch_match(event))
		return;

	/* Only CPU-wide events are allowed to see next/prev pid/tid */
	if (event->ctx->task) {
		se->event_id.header.type = PERF_RECORD_SWITCH;
		se->event_id.header.size = sizeof(se->event_id.header);
	} else {
		se->event_id.header.type = PERF_RECORD_SWITCH_CPU_WIDE;
		se->event_id.header.size = sizeof(se->event_id);
		se->event_id.next_prev_pid =
					perf_event_pid(event, se->next_prev);
		se->event_id.next_prev_tid =
					perf_event_tid(event, se->next_prev);
	}

	perf_event_header__init_id(&se->event_id.header, &sample, event);

	ret = perf_output_begin(&handle, &sample, event, se->event_id.header.size);
	if (ret)
		return;

	if (event->ctx->task)
		perf_output_put(&handle, se->event_id.header);
	else
		perf_output_put(&handle, se->event_id);

	perf_event__output_id_sample(event, &handle, &sample);

	perf_output_end(&handle);
}

static void perf_event_switch(struct task_struct *task,
			      struct task_struct *next_prev, bool sched_in)
{
	struct perf_switch_event switch_event;

	/* N.B. caller checks nr_switch_events != 0 */

	switch_event = (struct perf_switch_event){
		.task		= task,
		.next_prev	= next_prev,
		.event_id	= {
			.header = {
				/* .type */
				.misc = sched_in ? 0 : PERF_RECORD_MISC_SWITCH_OUT,
				/* .size */
			},
			/* .next_prev_pid */
			/* .next_prev_tid */
		},
	};

	if (!sched_in && task->on_rq) {
		switch_event.event_id.header.misc |=
				PERF_RECORD_MISC_SWITCH_OUT_PREEMPT;
	}

	perf_iterate_sb(perf_event_switch_output, &switch_event, NULL);
}

/*
 * IRQ throttle logging
 */

static void perf_log_throttle(struct perf_event *event, int enable)
{
	struct perf_output_handle handle;
	struct perf_sample_data sample;
	int ret;

	struct {
		struct perf_event_header	header;
		u64				time;
		u64				id;
		u64				stream_id;
	} throttle_event = {
		.header = {
			.type = PERF_RECORD_THROTTLE,
			.misc = 0,
			.size = sizeof(throttle_event),
		},
		.time		= perf_event_clock(event),
		.id		= primary_event_id(event),
		.stream_id	= event->id,
	};

	if (enable)
		throttle_event.header.type = PERF_RECORD_UNTHROTTLE;

	perf_event_header__init_id(&throttle_event.header, &sample, event);

	ret = perf_output_begin(&handle, &sample, event,
				throttle_event.header.size);
	if (ret)
		return;

	perf_output_put(&handle, throttle_event);
	perf_event__output_id_sample(event, &handle, &sample);
	perf_output_end(&handle);
}

/*
 * ksymbol register/unregister tracking
 */

struct perf_ksymbol_event {
	const char	*name;
	int		name_len;
	struct {
		struct perf_event_header        header;
		u64				addr;
		u32				len;
		u16				ksym_type;
		u16				flags;
	} event_id;
};

static int perf_event_ksymbol_match(struct perf_event *event)
{
	return event->attr.ksymbol;
}

static void perf_event_ksymbol_output(struct perf_event *event, void *data)
{
	struct perf_ksymbol_event *ksymbol_event = data;
	struct perf_output_handle handle;
	struct perf_sample_data sample;
	int ret;

	if (!perf_event_ksymbol_match(event))
		return;

	perf_event_header__init_id(&ksymbol_event->event_id.header,
				   &sample, event);
	ret = perf_output_begin(&handle, &sample, event,
				ksymbol_event->event_id.header.size);
	if (ret)
		return;

	perf_output_put(&handle, ksymbol_event->event_id);
	__output_copy(&handle, ksymbol_event->name, ksymbol_event->name_len);
	perf_event__output_id_sample(event, &handle, &sample);

	perf_output_end(&handle);
}

void perf_event_ksymbol(u16 ksym_type, u64 addr, u32 len, bool unregister,
			const char *sym)
{
	struct perf_ksymbol_event ksymbol_event;
	char name[KSYM_NAME_LEN];
	u16 flags = 0;
	int name_len;

	if (!atomic_read(&nr_ksymbol_events))
		return;

	if (ksym_type >= PERF_RECORD_KSYMBOL_TYPE_MAX ||
	    ksym_type == PERF_RECORD_KSYMBOL_TYPE_UNKNOWN)
		goto err;

	strlcpy(name, sym, KSYM_NAME_LEN);
	name_len = strlen(name) + 1;
	while (!IS_ALIGNED(name_len, sizeof(u64)))
		name[name_len++] = '\0';
	BUILD_BUG_ON(KSYM_NAME_LEN % sizeof(u64));

	if (unregister)
		flags |= PERF_RECORD_KSYMBOL_FLAGS_UNREGISTER;

	ksymbol_event = (struct perf_ksymbol_event){
		.name = name,
		.name_len = name_len,
		.event_id = {
			.header = {
				.type = PERF_RECORD_KSYMBOL,
				.size = sizeof(ksymbol_event.event_id) +
					name_len,
			},
			.addr = addr,
			.len = len,
			.ksym_type = ksym_type,
			.flags = flags,
		},
	};

	perf_iterate_sb(perf_event_ksymbol_output, &ksymbol_event, NULL);
	return;
err:
	WARN_ONCE(1, "%s: Invalid KSYMBOL type 0x%x\n", __func__, ksym_type);
}

/*
 * bpf program load/unload tracking
 */

struct perf_bpf_event {
	struct bpf_prog	*prog;
	struct {
		struct perf_event_header        header;
		u16				type;
		u16				flags;
		u32				id;
		u8				tag[BPF_TAG_SIZE];
	} event_id;
};

static int perf_event_bpf_match(struct perf_event *event)
{
	return event->attr.bpf_event;
}

static void perf_event_bpf_output(struct perf_event *event, void *data)
{
	struct perf_bpf_event *bpf_event = data;
	struct perf_output_handle handle;
	struct perf_sample_data sample;
	int ret;

	if (!perf_event_bpf_match(event))
		return;

	perf_event_header__init_id(&bpf_event->event_id.header,
				   &sample, event);
	ret = perf_output_begin(&handle, data, event,
				bpf_event->event_id.header.size);
	if (ret)
		return;

	perf_output_put(&handle, bpf_event->event_id);
	perf_event__output_id_sample(event, &handle, &sample);

	perf_output_end(&handle);
}

static void perf_event_bpf_emit_ksymbols(struct bpf_prog *prog,
					 enum perf_bpf_event_type type)
{
	bool unregister = type == PERF_BPF_EVENT_PROG_UNLOAD;
	int i;

	if (prog->aux->func_cnt == 0) {
		perf_event_ksymbol(PERF_RECORD_KSYMBOL_TYPE_BPF,
				   (u64)(unsigned long)prog->bpf_func,
				   prog->jited_len, unregister,
				   prog->aux->ksym.name);
	} else {
		for (i = 0; i < prog->aux->func_cnt; i++) {
			struct bpf_prog *subprog = prog->aux->func[i];

			perf_event_ksymbol(
				PERF_RECORD_KSYMBOL_TYPE_BPF,
				(u64)(unsigned long)subprog->bpf_func,
				subprog->jited_len, unregister,
				subprog->aux->ksym.name);
		}
	}
}

void perf_event_bpf_event(struct bpf_prog *prog,
			  enum perf_bpf_event_type type,
			  u16 flags)
{
	struct perf_bpf_event bpf_event;

	if (type <= PERF_BPF_EVENT_UNKNOWN ||
	    type >= PERF_BPF_EVENT_MAX)
		return;

	switch (type) {
	case PERF_BPF_EVENT_PROG_LOAD:
	case PERF_BPF_EVENT_PROG_UNLOAD:
		if (atomic_read(&nr_ksymbol_events))
			perf_event_bpf_emit_ksymbols(prog, type);
		break;
	default:
		break;
	}

	if (!atomic_read(&nr_bpf_events))
		return;

	bpf_event = (struct perf_bpf_event){
		.prog = prog,
		.event_id = {
			.header = {
				.type = PERF_RECORD_BPF_EVENT,
				.size = sizeof(bpf_event.event_id),
			},
			.type = type,
			.flags = flags,
			.id = prog->aux->id,
		},
	};

	BUILD_BUG_ON(BPF_TAG_SIZE % sizeof(u64));

	memcpy(bpf_event.event_id.tag, prog->tag, BPF_TAG_SIZE);
	perf_iterate_sb(perf_event_bpf_output, &bpf_event, NULL);
}

struct perf_text_poke_event {
	const void		*old_bytes;
	const void		*new_bytes;
	size_t			pad;
	u16			old_len;
	u16			new_len;

	struct {
		struct perf_event_header	header;

		u64				addr;
	} event_id;
};

static int perf_event_text_poke_match(struct perf_event *event)
{
	return event->attr.text_poke;
}

static void perf_event_text_poke_output(struct perf_event *event, void *data)
{
	struct perf_text_poke_event *text_poke_event = data;
	struct perf_output_handle handle;
	struct perf_sample_data sample;
	u64 padding = 0;
	int ret;

	if (!perf_event_text_poke_match(event))
		return;

	perf_event_header__init_id(&text_poke_event->event_id.header, &sample, event);

	ret = perf_output_begin(&handle, &sample, event,
				text_poke_event->event_id.header.size);
	if (ret)
		return;

	perf_output_put(&handle, text_poke_event->event_id);
	perf_output_put(&handle, text_poke_event->old_len);
	perf_output_put(&handle, text_poke_event->new_len);

	__output_copy(&handle, text_poke_event->old_bytes, text_poke_event->old_len);
	__output_copy(&handle, text_poke_event->new_bytes, text_poke_event->new_len);

	if (text_poke_event->pad)
		__output_copy(&handle, &padding, text_poke_event->pad);

	perf_event__output_id_sample(event, &handle, &sample);

	perf_output_end(&handle);
}

void perf_event_text_poke(const void *addr, const void *old_bytes,
			  size_t old_len, const void *new_bytes, size_t new_len)
{
	struct perf_text_poke_event text_poke_event;
	size_t tot, pad;

	if (!atomic_read(&nr_text_poke_events))
		return;

	tot  = sizeof(text_poke_event.old_len) + old_len;
	tot += sizeof(text_poke_event.new_len) + new_len;
	pad  = ALIGN(tot, sizeof(u64)) - tot;

	text_poke_event = (struct perf_text_poke_event){
		.old_bytes    = old_bytes,
		.new_bytes    = new_bytes,
		.pad          = pad,
		.old_len      = old_len,
		.new_len      = new_len,
		.event_id  = {
			.header = {
				.type = PERF_RECORD_TEXT_POKE,
				.misc = PERF_RECORD_MISC_KERNEL,
				.size = sizeof(text_poke_event.event_id) + tot + pad,
			},
			.addr = (unsigned long)addr,
		},
	};

	perf_iterate_sb(perf_event_text_poke_output, &text_poke_event, NULL);
}

void perf_event_itrace_started(struct perf_event *event)
{
	event->attach_state |= PERF_ATTACH_ITRACE;
}

static void perf_log_itrace_start(struct perf_event *event)
{
	struct perf_output_handle handle;
	struct perf_sample_data sample;
	struct perf_aux_event {
		struct perf_event_header        header;
		u32				pid;
		u32				tid;
	} rec;
	int ret;

	if (event->parent)
		event = event->parent;

	if (!(event->pmu->capabilities & PERF_PMU_CAP_ITRACE) ||
	    event->attach_state & PERF_ATTACH_ITRACE)
		return;

	rec.header.type	= PERF_RECORD_ITRACE_START;
	rec.header.misc	= 0;
	rec.header.size	= sizeof(rec);
	rec.pid	= perf_event_pid(event, current);
	rec.tid	= perf_event_tid(event, current);

	perf_event_header__init_id(&rec.header, &sample, event);
	ret = perf_output_begin(&handle, &sample, event, rec.header.size);

	if (ret)
		return;

	perf_output_put(&handle, rec);
	perf_event__output_id_sample(event, &handle, &sample);

	perf_output_end(&handle);
}

void perf_report_aux_output_id(struct perf_event *event, u64 hw_id)
{
	struct perf_output_handle handle;
	struct perf_sample_data sample;
	struct perf_aux_event {
		struct perf_event_header        header;
		u64				hw_id;
	} rec;
	int ret;

	if (event->parent)
		event = event->parent;

	rec.header.type	= PERF_RECORD_AUX_OUTPUT_HW_ID;
	rec.header.misc	= 0;
	rec.header.size	= sizeof(rec);
	rec.hw_id	= hw_id;

	perf_event_header__init_id(&rec.header, &sample, event);
	ret = perf_output_begin(&handle, &sample, event, rec.header.size);

	if (ret)
		return;

	perf_output_put(&handle, rec);
	perf_event__output_id_sample(event, &handle, &sample);

	perf_output_end(&handle);
}

static int
__perf_event_account_interrupt(struct perf_event *event, int throttle)
{
	struct hw_perf_event *hwc = &event->hw;
	int ret = 0;
	u64 seq;

	seq = __this_cpu_read(perf_throttled_seq);
	if (seq != hwc->interrupts_seq) {
		hwc->interrupts_seq = seq;
		hwc->interrupts = 1;
	} else {
		hwc->interrupts++;
		if (unlikely(throttle
			     && hwc->interrupts >= max_samples_per_tick)) {
			__this_cpu_inc(perf_throttled_count);
			tick_dep_set_cpu(smp_processor_id(), TICK_DEP_BIT_PERF_EVENTS);
			hwc->interrupts = MAX_INTERRUPTS;
			perf_log_throttle(event, 0);
			ret = 1;
		}
	}

	if (event->attr.freq) {
		u64 now = perf_clock();
		s64 delta = now - hwc->freq_time_stamp;

		hwc->freq_time_stamp = now;

		if (delta > 0 && delta < 2*TICK_NSEC)
			perf_adjust_period(event, delta, hwc->last_period, true);
	}

	return ret;
}

int perf_event_account_interrupt(struct perf_event *event)
{
	return __perf_event_account_interrupt(event, 1);
}

static inline bool sample_is_allowed(struct perf_event *event, struct pt_regs *regs)
{
	/*
	 * Due to interrupt latency (AKA "skid"), we may enter the
	 * kernel before taking an overflow, even if the PMU is only
	 * counting user events.
	 */
	if (event->attr.exclude_kernel && !user_mode(regs))
		return false;

	return true;
}

/*
 * Generic event overflow handling, sampling.
 */

static int __perf_event_overflow(struct perf_event *event,
				 int throttle, struct perf_sample_data *data,
				 struct pt_regs *regs)
{
	int events = atomic_read(&event->event_limit);
	int ret = 0;

	/*
	 * Non-sampling counters might still use the PMI to fold short
	 * hardware counters, ignore those.
	 */
	if (unlikely(!is_sampling_event(event)))
		return 0;

	ret = __perf_event_account_interrupt(event, throttle);

	/*
	 * XXX event_limit might not quite work as expected on inherited
	 * events
	 */

	event->pending_kill = POLL_IN;
	if (events && atomic_dec_and_test(&event->event_limit)) {
		ret = 1;
		event->pending_kill = POLL_HUP;
		perf_event_disable_inatomic(event);
	}

	if (event->attr.sigtrap) {
		/*
<<<<<<< HEAD
		 * Should not be able to return to user space without processing
		 * pending_sigtrap (kernel events can overflow multiple times).
		 */
		WARN_ON_ONCE(event->pending_sigtrap && event->attr.exclude_kernel);
		if (!event->pending_sigtrap) {
			event->pending_sigtrap = 1;
			local_inc(&event->ctx->nr_pending);
		}
		event->pending_addr = data->addr;
=======
		 * The desired behaviour of sigtrap vs invalid samples is a bit
		 * tricky; on the one hand, one should not loose the SIGTRAP if
		 * it is the first event, on the other hand, we should also not
		 * trigger the WARN or override the data address.
		 */
		bool valid_sample = sample_is_allowed(event, regs);
		unsigned int pending_id = 1;

		if (regs)
			pending_id = hash32_ptr((void *)instruction_pointer(regs)) ?: 1;
		if (!event->pending_sigtrap) {
			event->pending_sigtrap = pending_id;
			local_inc(&event->ctx->nr_pending);
		} else if (event->attr.exclude_kernel && valid_sample) {
			/*
			 * Should not be able to return to user space without
			 * consuming pending_sigtrap; with exceptions:
			 *
			 *  1. Where !exclude_kernel, events can overflow again
			 *     in the kernel without returning to user space.
			 *
			 *  2. Events that can overflow again before the IRQ-
			 *     work without user space progress (e.g. hrtimer).
			 *     To approximate progress (with false negatives),
			 *     check 32-bit hash of the current IP.
			 */
			WARN_ON_ONCE(event->pending_sigtrap != pending_id);
		}

		event->pending_addr = 0;
		if (valid_sample && (data->sample_flags & PERF_SAMPLE_ADDR))
			event->pending_addr = data->addr;
>>>>>>> 0ee29814
		irq_work_queue(&event->pending_irq);
	}

	READ_ONCE(event->overflow_handler)(event, data, regs);

	if (*perf_event_fasync(event) && event->pending_kill) {
		event->pending_wakeup = 1;
		irq_work_queue(&event->pending_irq);
	}

	return ret;
}

int perf_event_overflow(struct perf_event *event,
			struct perf_sample_data *data,
			struct pt_regs *regs)
{
	return __perf_event_overflow(event, 1, data, regs);
}

/*
 * Generic software event infrastructure
 */

struct swevent_htable {
	struct swevent_hlist		*swevent_hlist;
	struct mutex			hlist_mutex;
	int				hlist_refcount;

	/* Recursion avoidance in each contexts */
	int				recursion[PERF_NR_CONTEXTS];
};

static DEFINE_PER_CPU(struct swevent_htable, swevent_htable);

/*
 * We directly increment event->count and keep a second value in
 * event->hw.period_left to count intervals. This period event
 * is kept in the range [-sample_period, 0] so that we can use the
 * sign as trigger.
 */

u64 perf_swevent_set_period(struct perf_event *event)
{
	struct hw_perf_event *hwc = &event->hw;
	u64 period = hwc->last_period;
	u64 nr, offset;
	s64 old, val;

	hwc->last_period = hwc->sample_period;

again:
	old = val = local64_read(&hwc->period_left);
	if (val < 0)
		return 0;

	nr = div64_u64(period + val, period);
	offset = nr * period;
	val -= offset;
	if (local64_cmpxchg(&hwc->period_left, old, val) != old)
		goto again;

	return nr;
}

static void perf_swevent_overflow(struct perf_event *event, u64 overflow,
				    struct perf_sample_data *data,
				    struct pt_regs *regs)
{
	struct hw_perf_event *hwc = &event->hw;
	int throttle = 0;

	if (!overflow)
		overflow = perf_swevent_set_period(event);

	if (hwc->interrupts == MAX_INTERRUPTS)
		return;

	for (; overflow; overflow--) {
		if (__perf_event_overflow(event, throttle,
					    data, regs)) {
			/*
			 * We inhibit the overflow from happening when
			 * hwc->interrupts == MAX_INTERRUPTS.
			 */
			break;
		}
		throttle = 1;
	}
}

static void perf_swevent_event(struct perf_event *event, u64 nr,
			       struct perf_sample_data *data,
			       struct pt_regs *regs)
{
	struct hw_perf_event *hwc = &event->hw;

	local64_add(nr, &event->count);

	if (!regs)
		return;

	if (!is_sampling_event(event))
		return;

	if ((event->attr.sample_type & PERF_SAMPLE_PERIOD) && !event->attr.freq) {
		data->period = nr;
		return perf_swevent_overflow(event, 1, data, regs);
	} else
		data->period = event->hw.last_period;

	if (nr == 1 && hwc->sample_period == 1 && !event->attr.freq)
		return perf_swevent_overflow(event, 1, data, regs);

	if (local64_add_negative(nr, &hwc->period_left))
		return;

	perf_swevent_overflow(event, 0, data, regs);
}

static int perf_exclude_event(struct perf_event *event,
			      struct pt_regs *regs)
{
	if (event->hw.state & PERF_HES_STOPPED)
		return 1;

	if (regs) {
		if (event->attr.exclude_user && user_mode(regs))
			return 1;

		if (event->attr.exclude_kernel && !user_mode(regs))
			return 1;
	}

	return 0;
}

static int perf_swevent_match(struct perf_event *event,
				enum perf_type_id type,
				u32 event_id,
				struct perf_sample_data *data,
				struct pt_regs *regs)
{
	if (event->attr.type != type)
		return 0;

	if (event->attr.config != event_id)
		return 0;

	if (perf_exclude_event(event, regs))
		return 0;

	return 1;
}

static inline u64 swevent_hash(u64 type, u32 event_id)
{
	u64 val = event_id | (type << 32);

	return hash_64(val, SWEVENT_HLIST_BITS);
}

static inline struct hlist_head *
__find_swevent_head(struct swevent_hlist *hlist, u64 type, u32 event_id)
{
	u64 hash = swevent_hash(type, event_id);

	return &hlist->heads[hash];
}

/* For the read side: events when they trigger */
static inline struct hlist_head *
find_swevent_head_rcu(struct swevent_htable *swhash, u64 type, u32 event_id)
{
	struct swevent_hlist *hlist;

	hlist = rcu_dereference(swhash->swevent_hlist);
	if (!hlist)
		return NULL;

	return __find_swevent_head(hlist, type, event_id);
}

/* For the event head insertion and removal in the hlist */
static inline struct hlist_head *
find_swevent_head(struct swevent_htable *swhash, struct perf_event *event)
{
	struct swevent_hlist *hlist;
	u32 event_id = event->attr.config;
	u64 type = event->attr.type;

	/*
	 * Event scheduling is always serialized against hlist allocation
	 * and release. Which makes the protected version suitable here.
	 * The context lock guarantees that.
	 */
	hlist = rcu_dereference_protected(swhash->swevent_hlist,
					  lockdep_is_held(&event->ctx->lock));
	if (!hlist)
		return NULL;

	return __find_swevent_head(hlist, type, event_id);
}

static void do_perf_sw_event(enum perf_type_id type, u32 event_id,
				    u64 nr,
				    struct perf_sample_data *data,
				    struct pt_regs *regs)
{
	struct swevent_htable *swhash = this_cpu_ptr(&swevent_htable);
	struct perf_event *event;
	struct hlist_head *head;

	rcu_read_lock();
	head = find_swevent_head_rcu(swhash, type, event_id);
	if (!head)
		goto end;

	hlist_for_each_entry_rcu(event, head, hlist_entry) {
		if (perf_swevent_match(event, type, event_id, data, regs))
			perf_swevent_event(event, nr, data, regs);
	}
end:
	rcu_read_unlock();
}

DEFINE_PER_CPU(struct pt_regs, __perf_regs[4]);

int perf_swevent_get_recursion_context(void)
{
	struct swevent_htable *swhash = this_cpu_ptr(&swevent_htable);

	return get_recursion_context(swhash->recursion);
}
EXPORT_SYMBOL_GPL(perf_swevent_get_recursion_context);

void perf_swevent_put_recursion_context(int rctx)
{
	struct swevent_htable *swhash = this_cpu_ptr(&swevent_htable);

	put_recursion_context(swhash->recursion, rctx);
}

void ___perf_sw_event(u32 event_id, u64 nr, struct pt_regs *regs, u64 addr)
{
	struct perf_sample_data data;

	if (WARN_ON_ONCE(!regs))
		return;

	perf_sample_data_init(&data, addr, 0);
	do_perf_sw_event(PERF_TYPE_SOFTWARE, event_id, nr, &data, regs);
}

void __perf_sw_event(u32 event_id, u64 nr, struct pt_regs *regs, u64 addr)
{
	int rctx;

	preempt_disable_notrace();
	rctx = perf_swevent_get_recursion_context();
	if (unlikely(rctx < 0))
		goto fail;

	___perf_sw_event(event_id, nr, regs, addr);

	perf_swevent_put_recursion_context(rctx);
fail:
	preempt_enable_notrace();
}

static void perf_swevent_read(struct perf_event *event)
{
}

static int perf_swevent_add(struct perf_event *event, int flags)
{
	struct swevent_htable *swhash = this_cpu_ptr(&swevent_htable);
	struct hw_perf_event *hwc = &event->hw;
	struct hlist_head *head;

	if (is_sampling_event(event)) {
		hwc->last_period = hwc->sample_period;
		perf_swevent_set_period(event);
	}

	hwc->state = !(flags & PERF_EF_START);

	head = find_swevent_head(swhash, event);
	if (WARN_ON_ONCE(!head))
		return -EINVAL;

	hlist_add_head_rcu(&event->hlist_entry, head);
	perf_event_update_userpage(event);

	return 0;
}

static void perf_swevent_del(struct perf_event *event, int flags)
{
	hlist_del_rcu(&event->hlist_entry);
}

static void perf_swevent_start(struct perf_event *event, int flags)
{
	event->hw.state = 0;
}

static void perf_swevent_stop(struct perf_event *event, int flags)
{
	event->hw.state = PERF_HES_STOPPED;
}

/* Deref the hlist from the update side */
static inline struct swevent_hlist *
swevent_hlist_deref(struct swevent_htable *swhash)
{
	return rcu_dereference_protected(swhash->swevent_hlist,
					 lockdep_is_held(&swhash->hlist_mutex));
}

static void swevent_hlist_release(struct swevent_htable *swhash)
{
	struct swevent_hlist *hlist = swevent_hlist_deref(swhash);

	if (!hlist)
		return;

	RCU_INIT_POINTER(swhash->swevent_hlist, NULL);
	kfree_rcu(hlist, rcu_head);
}

static void swevent_hlist_put_cpu(int cpu)
{
	struct swevent_htable *swhash = &per_cpu(swevent_htable, cpu);

	mutex_lock(&swhash->hlist_mutex);

	if (!--swhash->hlist_refcount)
		swevent_hlist_release(swhash);

	mutex_unlock(&swhash->hlist_mutex);
}

static void swevent_hlist_put(void)
{
	int cpu;

	for_each_possible_cpu(cpu)
		swevent_hlist_put_cpu(cpu);
}

static int swevent_hlist_get_cpu(int cpu)
{
	struct swevent_htable *swhash = &per_cpu(swevent_htable, cpu);
	int err = 0;

	mutex_lock(&swhash->hlist_mutex);
	if (!swevent_hlist_deref(swhash) &&
	    cpumask_test_cpu(cpu, perf_online_mask)) {
		struct swevent_hlist *hlist;

		hlist = kzalloc(sizeof(*hlist), GFP_KERNEL);
		if (!hlist) {
			err = -ENOMEM;
			goto exit;
		}
		rcu_assign_pointer(swhash->swevent_hlist, hlist);
	}
	swhash->hlist_refcount++;
exit:
	mutex_unlock(&swhash->hlist_mutex);

	return err;
}

static int swevent_hlist_get(void)
{
	int err, cpu, failed_cpu;

	mutex_lock(&pmus_lock);
	for_each_possible_cpu(cpu) {
		err = swevent_hlist_get_cpu(cpu);
		if (err) {
			failed_cpu = cpu;
			goto fail;
		}
	}
	mutex_unlock(&pmus_lock);
	return 0;
fail:
	for_each_possible_cpu(cpu) {
		if (cpu == failed_cpu)
			break;
		swevent_hlist_put_cpu(cpu);
	}
	mutex_unlock(&pmus_lock);
	return err;
}

struct static_key perf_swevent_enabled[PERF_COUNT_SW_MAX];

static void sw_perf_event_destroy(struct perf_event *event)
{
	u64 event_id = event->attr.config;

	WARN_ON(event->parent);

	static_key_slow_dec(&perf_swevent_enabled[event_id]);
	swevent_hlist_put();
}

static int perf_swevent_init(struct perf_event *event)
{
	u64 event_id = event->attr.config;

	if (event->attr.type != PERF_TYPE_SOFTWARE)
		return -ENOENT;

	/*
	 * no branch sampling for software events
	 */
	if (has_branch_stack(event))
		return -EOPNOTSUPP;

	switch (event_id) {
	case PERF_COUNT_SW_CPU_CLOCK:
	case PERF_COUNT_SW_TASK_CLOCK:
		return -ENOENT;

	default:
		break;
	}

	if (event_id >= PERF_COUNT_SW_MAX)
		return -ENOENT;

	if (!event->parent) {
		int err;

		err = swevent_hlist_get();
		if (err)
			return err;

		static_key_slow_inc(&perf_swevent_enabled[event_id]);
		event->destroy = sw_perf_event_destroy;
	}

	return 0;
}

static struct pmu perf_swevent = {
	.task_ctx_nr	= perf_sw_context,

	.capabilities	= PERF_PMU_CAP_NO_NMI,

	.event_init	= perf_swevent_init,
	.add		= perf_swevent_add,
	.del		= perf_swevent_del,
	.start		= perf_swevent_start,
	.stop		= perf_swevent_stop,
	.read		= perf_swevent_read,
};

#ifdef CONFIG_EVENT_TRACING

static void tp_perf_event_destroy(struct perf_event *event)
{
	perf_trace_destroy(event);
}

static int perf_tp_event_init(struct perf_event *event)
{
	int err;

	if (event->attr.type != PERF_TYPE_TRACEPOINT)
		return -ENOENT;

	/*
	 * no branch sampling for tracepoint events
	 */
	if (has_branch_stack(event))
		return -EOPNOTSUPP;

	err = perf_trace_init(event);
	if (err)
		return err;

	event->destroy = tp_perf_event_destroy;

	return 0;
}

static struct pmu perf_tracepoint = {
	.task_ctx_nr	= perf_sw_context,

	.event_init	= perf_tp_event_init,
	.add		= perf_trace_add,
	.del		= perf_trace_del,
	.start		= perf_swevent_start,
	.stop		= perf_swevent_stop,
	.read		= perf_swevent_read,
};

static int perf_tp_filter_match(struct perf_event *event,
				struct perf_sample_data *data)
{
	void *record = data->raw->frag.data;

	/* only top level events have filters set */
	if (event->parent)
		event = event->parent;

	if (likely(!event->filter) || filter_match_preds(event->filter, record))
		return 1;
	return 0;
}

static int perf_tp_event_match(struct perf_event *event,
				struct perf_sample_data *data,
				struct pt_regs *regs)
{
	if (event->hw.state & PERF_HES_STOPPED)
		return 0;
	/*
	 * If exclude_kernel, only trace user-space tracepoints (uprobes)
	 */
	if (event->attr.exclude_kernel && !user_mode(regs))
		return 0;

	if (!perf_tp_filter_match(event, data))
		return 0;

	return 1;
}

void perf_trace_run_bpf_submit(void *raw_data, int size, int rctx,
			       struct trace_event_call *call, u64 count,
			       struct pt_regs *regs, struct hlist_head *head,
			       struct task_struct *task)
{
	if (bpf_prog_array_valid(call)) {
		*(struct pt_regs **)raw_data = regs;
		if (!trace_call_bpf(call, raw_data) || hlist_empty(head)) {
			perf_swevent_put_recursion_context(rctx);
			return;
		}
	}
	perf_tp_event(call->event.type, count, raw_data, size, regs, head,
		      rctx, task);
}
EXPORT_SYMBOL_GPL(perf_trace_run_bpf_submit);

static void __perf_tp_event_target_task(u64 count, void *record,
					struct pt_regs *regs,
					struct perf_sample_data *data,
					struct perf_event *event)
{
	struct trace_entry *entry = record;

	if (event->attr.config != entry->type)
		return;
	/* Cannot deliver synchronous signal to other task. */
	if (event->attr.sigtrap)
		return;
	if (perf_tp_event_match(event, data, regs))
		perf_swevent_event(event, count, data, regs);
}

static void perf_tp_event_target_task(u64 count, void *record,
				      struct pt_regs *regs,
				      struct perf_sample_data *data,
				      struct perf_event_context *ctx)
{
	unsigned int cpu = smp_processor_id();
	struct pmu *pmu = &perf_tracepoint;
	struct perf_event *event, *sibling;

	perf_event_groups_for_cpu_pmu(event, &ctx->pinned_groups, cpu, pmu) {
		__perf_tp_event_target_task(count, record, regs, data, event);
		for_each_sibling_event(sibling, event)
			__perf_tp_event_target_task(count, record, regs, data, sibling);
	}

	perf_event_groups_for_cpu_pmu(event, &ctx->flexible_groups, cpu, pmu) {
		__perf_tp_event_target_task(count, record, regs, data, event);
		for_each_sibling_event(sibling, event)
			__perf_tp_event_target_task(count, record, regs, data, sibling);
	}
}

void perf_tp_event(u16 event_type, u64 count, void *record, int entry_size,
		   struct pt_regs *regs, struct hlist_head *head, int rctx,
		   struct task_struct *task)
{
	struct perf_sample_data data;
	struct perf_event *event;

	struct perf_raw_record raw = {
		.frag = {
			.size = entry_size,
			.data = record,
		},
	};

	perf_sample_data_init(&data, 0, 0);
	data.raw = &raw;
	data.sample_flags |= PERF_SAMPLE_RAW;

	perf_trace_buf_update(record, event_type);

	hlist_for_each_entry_rcu(event, head, hlist_entry) {
		if (perf_tp_event_match(event, &data, regs))
			perf_swevent_event(event, count, &data, regs);
	}

	/*
	 * If we got specified a target task, also iterate its context and
	 * deliver this event there too.
	 */
	if (task && task != current) {
		struct perf_event_context *ctx;

		rcu_read_lock();
		ctx = rcu_dereference(task->perf_event_ctxp);
		if (!ctx)
			goto unlock;

		raw_spin_lock(&ctx->lock);
		perf_tp_event_target_task(count, record, regs, &data, ctx);
		raw_spin_unlock(&ctx->lock);
unlock:
		rcu_read_unlock();
	}

	perf_swevent_put_recursion_context(rctx);
}
EXPORT_SYMBOL_GPL(perf_tp_event);

#if defined(CONFIG_KPROBE_EVENTS) || defined(CONFIG_UPROBE_EVENTS)
/*
 * Flags in config, used by dynamic PMU kprobe and uprobe
 * The flags should match following PMU_FORMAT_ATTR().
 *
 * PERF_PROBE_CONFIG_IS_RETPROBE if set, create kretprobe/uretprobe
 *                               if not set, create kprobe/uprobe
 *
 * The following values specify a reference counter (or semaphore in the
 * terminology of tools like dtrace, systemtap, etc.) Userspace Statically
 * Defined Tracepoints (USDT). Currently, we use 40 bit for the offset.
 *
 * PERF_UPROBE_REF_CTR_OFFSET_BITS	# of bits in config as th offset
 * PERF_UPROBE_REF_CTR_OFFSET_SHIFT	# of bits to shift left
 */
enum perf_probe_config {
	PERF_PROBE_CONFIG_IS_RETPROBE = 1U << 0,  /* [k,u]retprobe */
	PERF_UPROBE_REF_CTR_OFFSET_BITS = 32,
	PERF_UPROBE_REF_CTR_OFFSET_SHIFT = 64 - PERF_UPROBE_REF_CTR_OFFSET_BITS,
};

PMU_FORMAT_ATTR(retprobe, "config:0");
#endif

#ifdef CONFIG_KPROBE_EVENTS
static struct attribute *kprobe_attrs[] = {
	&format_attr_retprobe.attr,
	NULL,
};

static struct attribute_group kprobe_format_group = {
	.name = "format",
	.attrs = kprobe_attrs,
};

static const struct attribute_group *kprobe_attr_groups[] = {
	&kprobe_format_group,
	NULL,
};

static int perf_kprobe_event_init(struct perf_event *event);
static struct pmu perf_kprobe = {
	.task_ctx_nr	= perf_sw_context,
	.event_init	= perf_kprobe_event_init,
	.add		= perf_trace_add,
	.del		= perf_trace_del,
	.start		= perf_swevent_start,
	.stop		= perf_swevent_stop,
	.read		= perf_swevent_read,
	.attr_groups	= kprobe_attr_groups,
};

static int perf_kprobe_event_init(struct perf_event *event)
{
	int err;
	bool is_retprobe;

	if (event->attr.type != perf_kprobe.type)
		return -ENOENT;

	if (!perfmon_capable())
		return -EACCES;

	/*
	 * no branch sampling for probe events
	 */
	if (has_branch_stack(event))
		return -EOPNOTSUPP;

	is_retprobe = event->attr.config & PERF_PROBE_CONFIG_IS_RETPROBE;
	err = perf_kprobe_init(event, is_retprobe);
	if (err)
		return err;

	event->destroy = perf_kprobe_destroy;

	return 0;
}
#endif /* CONFIG_KPROBE_EVENTS */

#ifdef CONFIG_UPROBE_EVENTS
PMU_FORMAT_ATTR(ref_ctr_offset, "config:32-63");

static struct attribute *uprobe_attrs[] = {
	&format_attr_retprobe.attr,
	&format_attr_ref_ctr_offset.attr,
	NULL,
};

static struct attribute_group uprobe_format_group = {
	.name = "format",
	.attrs = uprobe_attrs,
};

static const struct attribute_group *uprobe_attr_groups[] = {
	&uprobe_format_group,
	NULL,
};

static int perf_uprobe_event_init(struct perf_event *event);
static struct pmu perf_uprobe = {
	.task_ctx_nr	= perf_sw_context,
	.event_init	= perf_uprobe_event_init,
	.add		= perf_trace_add,
	.del		= perf_trace_del,
	.start		= perf_swevent_start,
	.stop		= perf_swevent_stop,
	.read		= perf_swevent_read,
	.attr_groups	= uprobe_attr_groups,
};

static int perf_uprobe_event_init(struct perf_event *event)
{
	int err;
	unsigned long ref_ctr_offset;
	bool is_retprobe;

	if (event->attr.type != perf_uprobe.type)
		return -ENOENT;

	if (!perfmon_capable())
		return -EACCES;

	/*
	 * no branch sampling for probe events
	 */
	if (has_branch_stack(event))
		return -EOPNOTSUPP;

	is_retprobe = event->attr.config & PERF_PROBE_CONFIG_IS_RETPROBE;
	ref_ctr_offset = event->attr.config >> PERF_UPROBE_REF_CTR_OFFSET_SHIFT;
	err = perf_uprobe_init(event, ref_ctr_offset, is_retprobe);
	if (err)
		return err;

	event->destroy = perf_uprobe_destroy;

	return 0;
}
#endif /* CONFIG_UPROBE_EVENTS */

static inline void perf_tp_register(void)
{
	perf_pmu_register(&perf_tracepoint, "tracepoint", PERF_TYPE_TRACEPOINT);
#ifdef CONFIG_KPROBE_EVENTS
	perf_pmu_register(&perf_kprobe, "kprobe", -1);
#endif
#ifdef CONFIG_UPROBE_EVENTS
	perf_pmu_register(&perf_uprobe, "uprobe", -1);
#endif
}

static void perf_event_free_filter(struct perf_event *event)
{
	ftrace_profile_free_filter(event);
}

#ifdef CONFIG_BPF_SYSCALL
static void bpf_overflow_handler(struct perf_event *event,
				 struct perf_sample_data *data,
				 struct pt_regs *regs)
{
	struct bpf_perf_event_data_kern ctx = {
		.data = data,
		.event = event,
	};
	struct bpf_prog *prog;
	int ret = 0;

	ctx.regs = perf_arch_bpf_user_pt_regs(regs);
	if (unlikely(__this_cpu_inc_return(bpf_prog_active) != 1))
		goto out;
	rcu_read_lock();
	prog = READ_ONCE(event->prog);
	if (prog) {
		if (prog->call_get_stack &&
		    (event->attr.sample_type & PERF_SAMPLE_CALLCHAIN) &&
		    !(data->sample_flags & PERF_SAMPLE_CALLCHAIN)) {
			data->callchain = perf_callchain(event, regs);
			data->sample_flags |= PERF_SAMPLE_CALLCHAIN;
		}

		ret = bpf_prog_run(prog, &ctx);
	}
	rcu_read_unlock();
out:
	__this_cpu_dec(bpf_prog_active);
	if (!ret)
		return;

	event->orig_overflow_handler(event, data, regs);
}

static int perf_event_set_bpf_handler(struct perf_event *event,
				      struct bpf_prog *prog,
				      u64 bpf_cookie)
{
	if (event->overflow_handler_context)
		/* hw breakpoint or kernel counter */
		return -EINVAL;

	if (event->prog)
		return -EEXIST;

	if (prog->type != BPF_PROG_TYPE_PERF_EVENT)
		return -EINVAL;

	if (event->attr.precise_ip &&
	    prog->call_get_stack &&
	    (!(event->attr.sample_type & PERF_SAMPLE_CALLCHAIN) ||
	     event->attr.exclude_callchain_kernel ||
	     event->attr.exclude_callchain_user)) {
		/*
		 * On perf_event with precise_ip, calling bpf_get_stack()
		 * may trigger unwinder warnings and occasional crashes.
		 * bpf_get_[stack|stackid] works around this issue by using
		 * callchain attached to perf_sample_data. If the
		 * perf_event does not full (kernel and user) callchain
		 * attached to perf_sample_data, do not allow attaching BPF
		 * program that calls bpf_get_[stack|stackid].
		 */
		return -EPROTO;
	}

	event->prog = prog;
	event->bpf_cookie = bpf_cookie;
	event->orig_overflow_handler = READ_ONCE(event->overflow_handler);
	WRITE_ONCE(event->overflow_handler, bpf_overflow_handler);
	return 0;
}

static void perf_event_free_bpf_handler(struct perf_event *event)
{
	struct bpf_prog *prog = event->prog;

	if (!prog)
		return;

	WRITE_ONCE(event->overflow_handler, event->orig_overflow_handler);
	event->prog = NULL;
	bpf_prog_put(prog);
}
#else
static int perf_event_set_bpf_handler(struct perf_event *event,
				      struct bpf_prog *prog,
				      u64 bpf_cookie)
{
	return -EOPNOTSUPP;
}
static void perf_event_free_bpf_handler(struct perf_event *event)
{
}
#endif

/*
 * returns true if the event is a tracepoint, or a kprobe/upprobe created
 * with perf_event_open()
 */
static inline bool perf_event_is_tracing(struct perf_event *event)
{
	if (event->pmu == &perf_tracepoint)
		return true;
#ifdef CONFIG_KPROBE_EVENTS
	if (event->pmu == &perf_kprobe)
		return true;
#endif
#ifdef CONFIG_UPROBE_EVENTS
	if (event->pmu == &perf_uprobe)
		return true;
#endif
	return false;
}

int perf_event_set_bpf_prog(struct perf_event *event, struct bpf_prog *prog,
			    u64 bpf_cookie)
{
	bool is_kprobe, is_uprobe, is_tracepoint, is_syscall_tp;

	if (!perf_event_is_tracing(event))
		return perf_event_set_bpf_handler(event, prog, bpf_cookie);

	is_kprobe = event->tp_event->flags & TRACE_EVENT_FL_KPROBE;
	is_uprobe = event->tp_event->flags & TRACE_EVENT_FL_UPROBE;
	is_tracepoint = event->tp_event->flags & TRACE_EVENT_FL_TRACEPOINT;
	is_syscall_tp = is_syscall_trace_event(event->tp_event);
	if (!is_kprobe && !is_uprobe && !is_tracepoint && !is_syscall_tp)
		/* bpf programs can only be attached to u/kprobe or tracepoint */
		return -EINVAL;

	if (((is_kprobe || is_uprobe) && prog->type != BPF_PROG_TYPE_KPROBE) ||
	    (is_tracepoint && prog->type != BPF_PROG_TYPE_TRACEPOINT) ||
	    (is_syscall_tp && prog->type != BPF_PROG_TYPE_TRACEPOINT))
		return -EINVAL;

	if (prog->type == BPF_PROG_TYPE_KPROBE && prog->aux->sleepable && !is_uprobe)
		/* only uprobe programs are allowed to be sleepable */
		return -EINVAL;

	/* Kprobe override only works for kprobes, not uprobes. */
	if (prog->kprobe_override && !is_kprobe)
		return -EINVAL;

	if (is_tracepoint || is_syscall_tp) {
		int off = trace_event_get_offsets(event->tp_event);

		if (prog->aux->max_ctx_offset > off)
			return -EACCES;
	}

	return perf_event_attach_bpf_prog(event, prog, bpf_cookie);
}

void perf_event_free_bpf_prog(struct perf_event *event)
{
	if (!perf_event_is_tracing(event)) {
		perf_event_free_bpf_handler(event);
		return;
	}
	perf_event_detach_bpf_prog(event);
}

#else

static inline void perf_tp_register(void)
{
}

static void perf_event_free_filter(struct perf_event *event)
{
}

int perf_event_set_bpf_prog(struct perf_event *event, struct bpf_prog *prog,
			    u64 bpf_cookie)
{
	return -ENOENT;
}

void perf_event_free_bpf_prog(struct perf_event *event)
{
}
#endif /* CONFIG_EVENT_TRACING */

#ifdef CONFIG_HAVE_HW_BREAKPOINT
void perf_bp_event(struct perf_event *bp, void *data)
{
	struct perf_sample_data sample;
	struct pt_regs *regs = data;

	perf_sample_data_init(&sample, bp->attr.bp_addr, 0);

	if (!bp->hw.state && !perf_exclude_event(bp, regs))
		perf_swevent_event(bp, 1, &sample, regs);
}
#endif

/*
 * Allocate a new address filter
 */
static struct perf_addr_filter *
perf_addr_filter_new(struct perf_event *event, struct list_head *filters)
{
	int node = cpu_to_node(event->cpu == -1 ? 0 : event->cpu);
	struct perf_addr_filter *filter;

	filter = kzalloc_node(sizeof(*filter), GFP_KERNEL, node);
	if (!filter)
		return NULL;

	INIT_LIST_HEAD(&filter->entry);
	list_add_tail(&filter->entry, filters);

	return filter;
}

static void free_filters_list(struct list_head *filters)
{
	struct perf_addr_filter *filter, *iter;

	list_for_each_entry_safe(filter, iter, filters, entry) {
		path_put(&filter->path);
		list_del(&filter->entry);
		kfree(filter);
	}
}

/*
 * Free existing address filters and optionally install new ones
 */
static void perf_addr_filters_splice(struct perf_event *event,
				     struct list_head *head)
{
	unsigned long flags;
	LIST_HEAD(list);

	if (!has_addr_filter(event))
		return;

	/* don't bother with children, they don't have their own filters */
	if (event->parent)
		return;

	raw_spin_lock_irqsave(&event->addr_filters.lock, flags);

	list_splice_init(&event->addr_filters.list, &list);
	if (head)
		list_splice(head, &event->addr_filters.list);

	raw_spin_unlock_irqrestore(&event->addr_filters.lock, flags);

	free_filters_list(&list);
}

/*
 * Scan through mm's vmas and see if one of them matches the
 * @filter; if so, adjust filter's address range.
 * Called with mm::mmap_lock down for reading.
 */
static void perf_addr_filter_apply(struct perf_addr_filter *filter,
				   struct mm_struct *mm,
				   struct perf_addr_filter_range *fr)
{
	struct vm_area_struct *vma;
	VMA_ITERATOR(vmi, mm, 0);

	for_each_vma(vmi, vma) {
		if (!vma->vm_file)
			continue;

		if (perf_addr_filter_vma_adjust(filter, vma, fr))
			return;
	}
}

/*
 * Update event's address range filters based on the
 * task's existing mappings, if any.
 */
static void perf_event_addr_filters_apply(struct perf_event *event)
{
	struct perf_addr_filters_head *ifh = perf_event_addr_filters(event);
	struct task_struct *task = READ_ONCE(event->ctx->task);
	struct perf_addr_filter *filter;
	struct mm_struct *mm = NULL;
	unsigned int count = 0;
	unsigned long flags;

	/*
	 * We may observe TASK_TOMBSTONE, which means that the event tear-down
	 * will stop on the parent's child_mutex that our caller is also holding
	 */
	if (task == TASK_TOMBSTONE)
		return;

	if (ifh->nr_file_filters) {
		mm = get_task_mm(task);
		if (!mm)
			goto restart;

		mmap_read_lock(mm);
	}

	raw_spin_lock_irqsave(&ifh->lock, flags);
	list_for_each_entry(filter, &ifh->list, entry) {
		if (filter->path.dentry) {
			/*
			 * Adjust base offset if the filter is associated to a
			 * binary that needs to be mapped:
			 */
			event->addr_filter_ranges[count].start = 0;
			event->addr_filter_ranges[count].size = 0;

			perf_addr_filter_apply(filter, mm, &event->addr_filter_ranges[count]);
		} else {
			event->addr_filter_ranges[count].start = filter->offset;
			event->addr_filter_ranges[count].size  = filter->size;
		}

		count++;
	}

	event->addr_filters_gen++;
	raw_spin_unlock_irqrestore(&ifh->lock, flags);

	if (ifh->nr_file_filters) {
		mmap_read_unlock(mm);

		mmput(mm);
	}

restart:
	perf_event_stop(event, 1);
}

/*
 * Address range filtering: limiting the data to certain
 * instruction address ranges. Filters are ioctl()ed to us from
 * userspace as ascii strings.
 *
 * Filter string format:
 *
 * ACTION RANGE_SPEC
 * where ACTION is one of the
 *  * "filter": limit the trace to this region
 *  * "start": start tracing from this address
 *  * "stop": stop tracing at this address/region;
 * RANGE_SPEC is
 *  * for kernel addresses: <start address>[/<size>]
 *  * for object files:     <start address>[/<size>]@</path/to/object/file>
 *
 * if <size> is not specified or is zero, the range is treated as a single
 * address; not valid for ACTION=="filter".
 */
enum {
	IF_ACT_NONE = -1,
	IF_ACT_FILTER,
	IF_ACT_START,
	IF_ACT_STOP,
	IF_SRC_FILE,
	IF_SRC_KERNEL,
	IF_SRC_FILEADDR,
	IF_SRC_KERNELADDR,
};

enum {
	IF_STATE_ACTION = 0,
	IF_STATE_SOURCE,
	IF_STATE_END,
};

static const match_table_t if_tokens = {
	{ IF_ACT_FILTER,	"filter" },
	{ IF_ACT_START,		"start" },
	{ IF_ACT_STOP,		"stop" },
	{ IF_SRC_FILE,		"%u/%u@%s" },
	{ IF_SRC_KERNEL,	"%u/%u" },
	{ IF_SRC_FILEADDR,	"%u@%s" },
	{ IF_SRC_KERNELADDR,	"%u" },
	{ IF_ACT_NONE,		NULL },
};

/*
 * Address filter string parser
 */
static int
perf_event_parse_addr_filter(struct perf_event *event, char *fstr,
			     struct list_head *filters)
{
	struct perf_addr_filter *filter = NULL;
	char *start, *orig, *filename = NULL;
	substring_t args[MAX_OPT_ARGS];
	int state = IF_STATE_ACTION, token;
	unsigned int kernel = 0;
	int ret = -EINVAL;

	orig = fstr = kstrdup(fstr, GFP_KERNEL);
	if (!fstr)
		return -ENOMEM;

	while ((start = strsep(&fstr, " ,\n")) != NULL) {
		static const enum perf_addr_filter_action_t actions[] = {
			[IF_ACT_FILTER]	= PERF_ADDR_FILTER_ACTION_FILTER,
			[IF_ACT_START]	= PERF_ADDR_FILTER_ACTION_START,
			[IF_ACT_STOP]	= PERF_ADDR_FILTER_ACTION_STOP,
		};
		ret = -EINVAL;

		if (!*start)
			continue;

		/* filter definition begins */
		if (state == IF_STATE_ACTION) {
			filter = perf_addr_filter_new(event, filters);
			if (!filter)
				goto fail;
		}

		token = match_token(start, if_tokens, args);
		switch (token) {
		case IF_ACT_FILTER:
		case IF_ACT_START:
		case IF_ACT_STOP:
			if (state != IF_STATE_ACTION)
				goto fail;

			filter->action = actions[token];
			state = IF_STATE_SOURCE;
			break;

		case IF_SRC_KERNELADDR:
		case IF_SRC_KERNEL:
			kernel = 1;
			fallthrough;

		case IF_SRC_FILEADDR:
		case IF_SRC_FILE:
			if (state != IF_STATE_SOURCE)
				goto fail;

			*args[0].to = 0;
			ret = kstrtoul(args[0].from, 0, &filter->offset);
			if (ret)
				goto fail;

			if (token == IF_SRC_KERNEL || token == IF_SRC_FILE) {
				*args[1].to = 0;
				ret = kstrtoul(args[1].from, 0, &filter->size);
				if (ret)
					goto fail;
			}

			if (token == IF_SRC_FILE || token == IF_SRC_FILEADDR) {
				int fpos = token == IF_SRC_FILE ? 2 : 1;

				kfree(filename);
				filename = match_strdup(&args[fpos]);
				if (!filename) {
					ret = -ENOMEM;
					goto fail;
				}
			}

			state = IF_STATE_END;
			break;

		default:
			goto fail;
		}

		/*
		 * Filter definition is fully parsed, validate and install it.
		 * Make sure that it doesn't contradict itself or the event's
		 * attribute.
		 */
		if (state == IF_STATE_END) {
			ret = -EINVAL;

			/*
			 * ACTION "filter" must have a non-zero length region
			 * specified.
			 */
			if (filter->action == PERF_ADDR_FILTER_ACTION_FILTER &&
			    !filter->size)
				goto fail;

			if (!kernel) {
				if (!filename)
					goto fail;

				/*
				 * For now, we only support file-based filters
				 * in per-task events; doing so for CPU-wide
				 * events requires additional context switching
				 * trickery, since same object code will be
				 * mapped at different virtual addresses in
				 * different processes.
				 */
				ret = -EOPNOTSUPP;
				if (!event->ctx->task)
					goto fail;

				/* look up the path and grab its inode */
				ret = kern_path(filename, LOOKUP_FOLLOW,
						&filter->path);
				if (ret)
					goto fail;

				ret = -EINVAL;
				if (!filter->path.dentry ||
				    !S_ISREG(d_inode(filter->path.dentry)
					     ->i_mode))
					goto fail;

				event->addr_filters.nr_file_filters++;
			}

			/* ready to consume more filters */
			kfree(filename);
			filename = NULL;
			state = IF_STATE_ACTION;
			filter = NULL;
			kernel = 0;
		}
	}

	if (state != IF_STATE_ACTION)
		goto fail;

	kfree(filename);
	kfree(orig);

	return 0;

fail:
	kfree(filename);
	free_filters_list(filters);
	kfree(orig);

	return ret;
}

static int
perf_event_set_addr_filter(struct perf_event *event, char *filter_str)
{
	LIST_HEAD(filters);
	int ret;

	/*
	 * Since this is called in perf_ioctl() path, we're already holding
	 * ctx::mutex.
	 */
	lockdep_assert_held(&event->ctx->mutex);

	if (WARN_ON_ONCE(event->parent))
		return -EINVAL;

	ret = perf_event_parse_addr_filter(event, filter_str, &filters);
	if (ret)
		goto fail_clear_files;

	ret = event->pmu->addr_filters_validate(&filters);
	if (ret)
		goto fail_free_filters;

	/* remove existing filters, if any */
	perf_addr_filters_splice(event, &filters);

	/* install new filters */
	perf_event_for_each_child(event, perf_event_addr_filters_apply);

	return ret;

fail_free_filters:
	free_filters_list(&filters);

fail_clear_files:
	event->addr_filters.nr_file_filters = 0;

	return ret;
}

static int perf_event_set_filter(struct perf_event *event, void __user *arg)
{
	int ret = -EINVAL;
	char *filter_str;

	filter_str = strndup_user(arg, PAGE_SIZE);
	if (IS_ERR(filter_str))
		return PTR_ERR(filter_str);

#ifdef CONFIG_EVENT_TRACING
	if (perf_event_is_tracing(event)) {
		struct perf_event_context *ctx = event->ctx;

		/*
		 * Beware, here be dragons!!
		 *
		 * the tracepoint muck will deadlock against ctx->mutex, but
		 * the tracepoint stuff does not actually need it. So
		 * temporarily drop ctx->mutex. As per perf_event_ctx_lock() we
		 * already have a reference on ctx.
		 *
		 * This can result in event getting moved to a different ctx,
		 * but that does not affect the tracepoint state.
		 */
		mutex_unlock(&ctx->mutex);
		ret = ftrace_profile_set_filter(event, event->attr.config, filter_str);
		mutex_lock(&ctx->mutex);
	} else
#endif
	if (has_addr_filter(event))
		ret = perf_event_set_addr_filter(event, filter_str);

	kfree(filter_str);
	return ret;
}

/*
 * hrtimer based swevent callback
 */

static enum hrtimer_restart perf_swevent_hrtimer(struct hrtimer *hrtimer)
{
	enum hrtimer_restart ret = HRTIMER_RESTART;
	struct perf_sample_data data;
	struct pt_regs *regs;
	struct perf_event *event;
	u64 period;

	event = container_of(hrtimer, struct perf_event, hw.hrtimer);

	if (event->state != PERF_EVENT_STATE_ACTIVE)
		return HRTIMER_NORESTART;

	event->pmu->read(event);

	perf_sample_data_init(&data, 0, event->hw.last_period);
	regs = get_irq_regs();

	if (regs && !perf_exclude_event(event, regs)) {
		if (!(event->attr.exclude_idle && is_idle_task(current)))
			if (__perf_event_overflow(event, 1, &data, regs))
				ret = HRTIMER_NORESTART;
	}

	period = max_t(u64, 10000, event->hw.sample_period);
	hrtimer_forward_now(hrtimer, ns_to_ktime(period));

	return ret;
}

static void perf_swevent_start_hrtimer(struct perf_event *event)
{
	struct hw_perf_event *hwc = &event->hw;
	s64 period;

	if (!is_sampling_event(event))
		return;

	period = local64_read(&hwc->period_left);
	if (period) {
		if (period < 0)
			period = 10000;

		local64_set(&hwc->period_left, 0);
	} else {
		period = max_t(u64, 10000, hwc->sample_period);
	}
	hrtimer_start(&hwc->hrtimer, ns_to_ktime(period),
		      HRTIMER_MODE_REL_PINNED_HARD);
}

static void perf_swevent_cancel_hrtimer(struct perf_event *event)
{
	struct hw_perf_event *hwc = &event->hw;

	if (is_sampling_event(event)) {
		ktime_t remaining = hrtimer_get_remaining(&hwc->hrtimer);
		local64_set(&hwc->period_left, ktime_to_ns(remaining));

		hrtimer_cancel(&hwc->hrtimer);
	}
}

static void perf_swevent_init_hrtimer(struct perf_event *event)
{
	struct hw_perf_event *hwc = &event->hw;

	if (!is_sampling_event(event))
		return;

	hrtimer_init(&hwc->hrtimer, CLOCK_MONOTONIC, HRTIMER_MODE_REL_HARD);
	hwc->hrtimer.function = perf_swevent_hrtimer;

	/*
	 * Since hrtimers have a fixed rate, we can do a static freq->period
	 * mapping and avoid the whole period adjust feedback stuff.
	 */
	if (event->attr.freq) {
		long freq = event->attr.sample_freq;

		event->attr.sample_period = NSEC_PER_SEC / freq;
		hwc->sample_period = event->attr.sample_period;
		local64_set(&hwc->period_left, hwc->sample_period);
		hwc->last_period = hwc->sample_period;
		event->attr.freq = 0;
	}
}

/*
 * Software event: cpu wall time clock
 */

static void cpu_clock_event_update(struct perf_event *event)
{
	s64 prev;
	u64 now;

	now = local_clock();
	prev = local64_xchg(&event->hw.prev_count, now);
	local64_add(now - prev, &event->count);
}

static void cpu_clock_event_start(struct perf_event *event, int flags)
{
	local64_set(&event->hw.prev_count, local_clock());
	perf_swevent_start_hrtimer(event);
}

static void cpu_clock_event_stop(struct perf_event *event, int flags)
{
	perf_swevent_cancel_hrtimer(event);
	cpu_clock_event_update(event);
}

static int cpu_clock_event_add(struct perf_event *event, int flags)
{
	if (flags & PERF_EF_START)
		cpu_clock_event_start(event, flags);
	perf_event_update_userpage(event);

	return 0;
}

static void cpu_clock_event_del(struct perf_event *event, int flags)
{
	cpu_clock_event_stop(event, flags);
}

static void cpu_clock_event_read(struct perf_event *event)
{
	cpu_clock_event_update(event);
}

static int cpu_clock_event_init(struct perf_event *event)
{
	if (event->attr.type != PERF_TYPE_SOFTWARE)
		return -ENOENT;

	if (event->attr.config != PERF_COUNT_SW_CPU_CLOCK)
		return -ENOENT;

	/*
	 * no branch sampling for software events
	 */
	if (has_branch_stack(event))
		return -EOPNOTSUPP;

	perf_swevent_init_hrtimer(event);

	return 0;
}

static struct pmu perf_cpu_clock = {
	.task_ctx_nr	= perf_sw_context,

	.capabilities	= PERF_PMU_CAP_NO_NMI,

	.event_init	= cpu_clock_event_init,
	.add		= cpu_clock_event_add,
	.del		= cpu_clock_event_del,
	.start		= cpu_clock_event_start,
	.stop		= cpu_clock_event_stop,
	.read		= cpu_clock_event_read,
};

/*
 * Software event: task time clock
 */

static void task_clock_event_update(struct perf_event *event, u64 now)
{
	u64 prev;
	s64 delta;

	prev = local64_xchg(&event->hw.prev_count, now);
	delta = now - prev;
	local64_add(delta, &event->count);
}

static void task_clock_event_start(struct perf_event *event, int flags)
{
	local64_set(&event->hw.prev_count, event->ctx->time);
	perf_swevent_start_hrtimer(event);
}

static void task_clock_event_stop(struct perf_event *event, int flags)
{
	perf_swevent_cancel_hrtimer(event);
	task_clock_event_update(event, event->ctx->time);
}

static int task_clock_event_add(struct perf_event *event, int flags)
{
	if (flags & PERF_EF_START)
		task_clock_event_start(event, flags);
	perf_event_update_userpage(event);

	return 0;
}

static void task_clock_event_del(struct perf_event *event, int flags)
{
	task_clock_event_stop(event, PERF_EF_UPDATE);
}

static void task_clock_event_read(struct perf_event *event)
{
	u64 now = perf_clock();
	u64 delta = now - event->ctx->timestamp;
	u64 time = event->ctx->time + delta;

	task_clock_event_update(event, time);
}

static int task_clock_event_init(struct perf_event *event)
{
	if (event->attr.type != PERF_TYPE_SOFTWARE)
		return -ENOENT;

	if (event->attr.config != PERF_COUNT_SW_TASK_CLOCK)
		return -ENOENT;

	/*
	 * no branch sampling for software events
	 */
	if (has_branch_stack(event))
		return -EOPNOTSUPP;

	perf_swevent_init_hrtimer(event);

	return 0;
}

static struct pmu perf_task_clock = {
	.task_ctx_nr	= perf_sw_context,

	.capabilities	= PERF_PMU_CAP_NO_NMI,

	.event_init	= task_clock_event_init,
	.add		= task_clock_event_add,
	.del		= task_clock_event_del,
	.start		= task_clock_event_start,
	.stop		= task_clock_event_stop,
	.read		= task_clock_event_read,
};

static void perf_pmu_nop_void(struct pmu *pmu)
{
}

static void perf_pmu_nop_txn(struct pmu *pmu, unsigned int flags)
{
}

static int perf_pmu_nop_int(struct pmu *pmu)
{
	return 0;
}

static int perf_event_nop_int(struct perf_event *event, u64 value)
{
	return 0;
}

static DEFINE_PER_CPU(unsigned int, nop_txn_flags);

static void perf_pmu_start_txn(struct pmu *pmu, unsigned int flags)
{
	__this_cpu_write(nop_txn_flags, flags);

	if (flags & ~PERF_PMU_TXN_ADD)
		return;

	perf_pmu_disable(pmu);
}

static int perf_pmu_commit_txn(struct pmu *pmu)
{
	unsigned int flags = __this_cpu_read(nop_txn_flags);

	__this_cpu_write(nop_txn_flags, 0);

	if (flags & ~PERF_PMU_TXN_ADD)
		return 0;

	perf_pmu_enable(pmu);
	return 0;
}

static void perf_pmu_cancel_txn(struct pmu *pmu)
{
	unsigned int flags =  __this_cpu_read(nop_txn_flags);

	__this_cpu_write(nop_txn_flags, 0);

	if (flags & ~PERF_PMU_TXN_ADD)
		return;

	perf_pmu_enable(pmu);
}

static int perf_event_idx_default(struct perf_event *event)
{
	return 0;
}

static void free_pmu_context(struct pmu *pmu)
{
	free_percpu(pmu->cpu_pmu_context);
}

/*
 * Let userspace know that this PMU supports address range filtering:
 */
static ssize_t nr_addr_filters_show(struct device *dev,
				    struct device_attribute *attr,
				    char *page)
{
	struct pmu *pmu = dev_get_drvdata(dev);

	return scnprintf(page, PAGE_SIZE - 1, "%d\n", pmu->nr_addr_filters);
}
DEVICE_ATTR_RO(nr_addr_filters);

static struct idr pmu_idr;

static ssize_t
type_show(struct device *dev, struct device_attribute *attr, char *page)
{
	struct pmu *pmu = dev_get_drvdata(dev);

	return scnprintf(page, PAGE_SIZE - 1, "%d\n", pmu->type);
}
static DEVICE_ATTR_RO(type);

static ssize_t
perf_event_mux_interval_ms_show(struct device *dev,
				struct device_attribute *attr,
				char *page)
{
	struct pmu *pmu = dev_get_drvdata(dev);

	return scnprintf(page, PAGE_SIZE - 1, "%d\n", pmu->hrtimer_interval_ms);
}

static DEFINE_MUTEX(mux_interval_mutex);

static ssize_t
perf_event_mux_interval_ms_store(struct device *dev,
				 struct device_attribute *attr,
				 const char *buf, size_t count)
{
	struct pmu *pmu = dev_get_drvdata(dev);
	int timer, cpu, ret;

	ret = kstrtoint(buf, 0, &timer);
	if (ret)
		return ret;

	if (timer < 1)
		return -EINVAL;

	/* same value, noting to do */
	if (timer == pmu->hrtimer_interval_ms)
		return count;

	mutex_lock(&mux_interval_mutex);
	pmu->hrtimer_interval_ms = timer;

	/* update all cpuctx for this PMU */
	cpus_read_lock();
	for_each_online_cpu(cpu) {
		struct perf_cpu_pmu_context *cpc;
		cpc = per_cpu_ptr(pmu->cpu_pmu_context, cpu);
		cpc->hrtimer_interval = ns_to_ktime(NSEC_PER_MSEC * timer);

		cpu_function_call(cpu, perf_mux_hrtimer_restart_ipi, cpc);
	}
	cpus_read_unlock();
	mutex_unlock(&mux_interval_mutex);

	return count;
}
static DEVICE_ATTR_RW(perf_event_mux_interval_ms);

static struct attribute *pmu_dev_attrs[] = {
	&dev_attr_type.attr,
	&dev_attr_perf_event_mux_interval_ms.attr,
	NULL,
};
ATTRIBUTE_GROUPS(pmu_dev);

static int pmu_bus_running;
static struct bus_type pmu_bus = {
	.name		= "event_source",
	.dev_groups	= pmu_dev_groups,
};

static void pmu_dev_release(struct device *dev)
{
	kfree(dev);
}

static int pmu_dev_alloc(struct pmu *pmu)
{
	int ret = -ENOMEM;

	pmu->dev = kzalloc(sizeof(struct device), GFP_KERNEL);
	if (!pmu->dev)
		goto out;

	pmu->dev->groups = pmu->attr_groups;
	device_initialize(pmu->dev);

	dev_set_drvdata(pmu->dev, pmu);
	pmu->dev->bus = &pmu_bus;
	pmu->dev->release = pmu_dev_release;

	ret = dev_set_name(pmu->dev, "%s", pmu->name);
	if (ret)
		goto free_dev;

	ret = device_add(pmu->dev);
	if (ret)
		goto free_dev;

	/* For PMUs with address filters, throw in an extra attribute: */
	if (pmu->nr_addr_filters)
		ret = device_create_file(pmu->dev, &dev_attr_nr_addr_filters);

	if (ret)
		goto del_dev;

	if (pmu->attr_update)
		ret = sysfs_update_groups(&pmu->dev->kobj, pmu->attr_update);

	if (ret)
		goto del_dev;

out:
	return ret;

del_dev:
	device_del(pmu->dev);

free_dev:
	put_device(pmu->dev);
	goto out;
}

static struct lock_class_key cpuctx_mutex;
static struct lock_class_key cpuctx_lock;

int perf_pmu_register(struct pmu *pmu, const char *name, int type)
{
	int cpu, ret, max = PERF_TYPE_MAX;

	mutex_lock(&pmus_lock);
	ret = -ENOMEM;
	pmu->pmu_disable_count = alloc_percpu(int);
	if (!pmu->pmu_disable_count)
		goto unlock;

	pmu->type = -1;
	if (!name)
		goto skip_type;
	pmu->name = name;

	if (type != PERF_TYPE_SOFTWARE) {
		if (type >= 0)
			max = type;

		ret = idr_alloc(&pmu_idr, pmu, max, 0, GFP_KERNEL);
		if (ret < 0)
			goto free_pdc;

		WARN_ON(type >= 0 && ret != type);

		type = ret;
	}
	pmu->type = type;

	if (pmu_bus_running) {
		ret = pmu_dev_alloc(pmu);
		if (ret)
			goto free_idr;
	}

skip_type:
	ret = -ENOMEM;
	pmu->cpu_pmu_context = alloc_percpu(struct perf_cpu_pmu_context);
	if (!pmu->cpu_pmu_context)
		goto free_dev;

	for_each_possible_cpu(cpu) {
		struct perf_cpu_pmu_context *cpc;

		cpc = per_cpu_ptr(pmu->cpu_pmu_context, cpu);
		__perf_init_event_pmu_context(&cpc->epc, pmu);
		__perf_mux_hrtimer_init(cpc, cpu);
	}

	if (!pmu->start_txn) {
		if (pmu->pmu_enable) {
			/*
			 * If we have pmu_enable/pmu_disable calls, install
			 * transaction stubs that use that to try and batch
			 * hardware accesses.
			 */
			pmu->start_txn  = perf_pmu_start_txn;
			pmu->commit_txn = perf_pmu_commit_txn;
			pmu->cancel_txn = perf_pmu_cancel_txn;
		} else {
			pmu->start_txn  = perf_pmu_nop_txn;
			pmu->commit_txn = perf_pmu_nop_int;
			pmu->cancel_txn = perf_pmu_nop_void;
		}
	}

	if (!pmu->pmu_enable) {
		pmu->pmu_enable  = perf_pmu_nop_void;
		pmu->pmu_disable = perf_pmu_nop_void;
	}

	if (!pmu->check_period)
		pmu->check_period = perf_event_nop_int;

	if (!pmu->event_idx)
		pmu->event_idx = perf_event_idx_default;

	/*
	 * Ensure the TYPE_SOFTWARE PMUs are at the head of the list,
	 * since these cannot be in the IDR. This way the linear search
	 * is fast, provided a valid software event is provided.
	 */
	if (type == PERF_TYPE_SOFTWARE || !name)
		list_add_rcu(&pmu->entry, &pmus);
	else
		list_add_tail_rcu(&pmu->entry, &pmus);

	atomic_set(&pmu->exclusive_cnt, 0);
	ret = 0;
unlock:
	mutex_unlock(&pmus_lock);

	return ret;

free_dev:
	device_del(pmu->dev);
	put_device(pmu->dev);

free_idr:
	if (pmu->type != PERF_TYPE_SOFTWARE)
		idr_remove(&pmu_idr, pmu->type);

free_pdc:
	free_percpu(pmu->pmu_disable_count);
	goto unlock;
}
EXPORT_SYMBOL_GPL(perf_pmu_register);

void perf_pmu_unregister(struct pmu *pmu)
{
	mutex_lock(&pmus_lock);
	list_del_rcu(&pmu->entry);

	/*
	 * We dereference the pmu list under both SRCU and regular RCU, so
	 * synchronize against both of those.
	 */
	synchronize_srcu(&pmus_srcu);
	synchronize_rcu();

	free_percpu(pmu->pmu_disable_count);
	if (pmu->type != PERF_TYPE_SOFTWARE)
		idr_remove(&pmu_idr, pmu->type);
	if (pmu_bus_running) {
		if (pmu->nr_addr_filters)
			device_remove_file(pmu->dev, &dev_attr_nr_addr_filters);
		device_del(pmu->dev);
		put_device(pmu->dev);
	}
	free_pmu_context(pmu);
	mutex_unlock(&pmus_lock);
}
EXPORT_SYMBOL_GPL(perf_pmu_unregister);

static inline bool has_extended_regs(struct perf_event *event)
{
	return (event->attr.sample_regs_user & PERF_REG_EXTENDED_MASK) ||
	       (event->attr.sample_regs_intr & PERF_REG_EXTENDED_MASK);
}

static int perf_try_init_event(struct pmu *pmu, struct perf_event *event)
{
	struct perf_event_context *ctx = NULL;
	int ret;

	if (!try_module_get(pmu->module))
		return -ENODEV;

	/*
	 * A number of pmu->event_init() methods iterate the sibling_list to,
	 * for example, validate if the group fits on the PMU. Therefore,
	 * if this is a sibling event, acquire the ctx->mutex to protect
	 * the sibling_list.
	 */
	if (event->group_leader != event && pmu->task_ctx_nr != perf_sw_context) {
		/*
		 * This ctx->mutex can nest when we're called through
		 * inheritance. See the perf_event_ctx_lock_nested() comment.
		 */
		ctx = perf_event_ctx_lock_nested(event->group_leader,
						 SINGLE_DEPTH_NESTING);
		BUG_ON(!ctx);
	}

	event->pmu = pmu;
	ret = pmu->event_init(event);

	if (ctx)
		perf_event_ctx_unlock(event->group_leader, ctx);

	if (!ret) {
		if (!(pmu->capabilities & PERF_PMU_CAP_EXTENDED_REGS) &&
		    has_extended_regs(event))
			ret = -EOPNOTSUPP;

		if (pmu->capabilities & PERF_PMU_CAP_NO_EXCLUDE &&
		    event_has_any_exclude_flag(event))
			ret = -EINVAL;

		if (ret && event->destroy)
			event->destroy(event);
	}

	if (ret)
		module_put(pmu->module);

	return ret;
}

static struct pmu *perf_init_event(struct perf_event *event)
{
	bool extended_type = false;
	int idx, type, ret;
	struct pmu *pmu;

	idx = srcu_read_lock(&pmus_srcu);

	/* Try parent's PMU first: */
	if (event->parent && event->parent->pmu) {
		pmu = event->parent->pmu;
		ret = perf_try_init_event(pmu, event);
		if (!ret)
			goto unlock;
	}

	/*
	 * PERF_TYPE_HARDWARE and PERF_TYPE_HW_CACHE
	 * are often aliases for PERF_TYPE_RAW.
	 */
	type = event->attr.type;
	if (type == PERF_TYPE_HARDWARE || type == PERF_TYPE_HW_CACHE) {
		type = event->attr.config >> PERF_PMU_TYPE_SHIFT;
		if (!type) {
			type = PERF_TYPE_RAW;
		} else {
			extended_type = true;
			event->attr.config &= PERF_HW_EVENT_MASK;
		}
	}

again:
	rcu_read_lock();
	pmu = idr_find(&pmu_idr, type);
	rcu_read_unlock();
	if (pmu) {
		if (event->attr.type != type && type != PERF_TYPE_RAW &&
		    !(pmu->capabilities & PERF_PMU_CAP_EXTENDED_HW_TYPE))
			goto fail;

		ret = perf_try_init_event(pmu, event);
		if (ret == -ENOENT && event->attr.type != type && !extended_type) {
			type = event->attr.type;
			goto again;
		}

		if (ret)
			pmu = ERR_PTR(ret);

		goto unlock;
	}

	list_for_each_entry_rcu(pmu, &pmus, entry, lockdep_is_held(&pmus_srcu)) {
		ret = perf_try_init_event(pmu, event);
		if (!ret)
			goto unlock;

		if (ret != -ENOENT) {
			pmu = ERR_PTR(ret);
			goto unlock;
		}
	}
fail:
	pmu = ERR_PTR(-ENOENT);
unlock:
	srcu_read_unlock(&pmus_srcu, idx);

	return pmu;
}

static void attach_sb_event(struct perf_event *event)
{
	struct pmu_event_list *pel = per_cpu_ptr(&pmu_sb_events, event->cpu);

	raw_spin_lock(&pel->lock);
	list_add_rcu(&event->sb_list, &pel->list);
	raw_spin_unlock(&pel->lock);
}

/*
 * We keep a list of all !task (and therefore per-cpu) events
 * that need to receive side-band records.
 *
 * This avoids having to scan all the various PMU per-cpu contexts
 * looking for them.
 */
static void account_pmu_sb_event(struct perf_event *event)
{
	if (is_sb_event(event))
		attach_sb_event(event);
}

static void account_event_cpu(struct perf_event *event, int cpu)
{
	if (event->parent)
		return;

	if (is_cgroup_event(event))
		atomic_inc(&per_cpu(perf_cgroup_events, cpu));
}

/* Freq events need the tick to stay alive (see perf_event_task_tick). */
static void account_freq_event_nohz(void)
{
#ifdef CONFIG_NO_HZ_FULL
	/* Lock so we don't race with concurrent unaccount */
	spin_lock(&nr_freq_lock);
	if (atomic_inc_return(&nr_freq_events) == 1)
		tick_nohz_dep_set(TICK_DEP_BIT_PERF_EVENTS);
	spin_unlock(&nr_freq_lock);
#endif
}

static void account_freq_event(void)
{
	if (tick_nohz_full_enabled())
		account_freq_event_nohz();
	else
		atomic_inc(&nr_freq_events);
}


static void account_event(struct perf_event *event)
{
	bool inc = false;

	if (event->parent)
		return;

	if (event->attach_state & (PERF_ATTACH_TASK | PERF_ATTACH_SCHED_CB))
		inc = true;
	if (event->attr.mmap || event->attr.mmap_data)
		atomic_inc(&nr_mmap_events);
	if (event->attr.build_id)
		atomic_inc(&nr_build_id_events);
	if (event->attr.comm)
		atomic_inc(&nr_comm_events);
	if (event->attr.namespaces)
		atomic_inc(&nr_namespaces_events);
	if (event->attr.cgroup)
		atomic_inc(&nr_cgroup_events);
	if (event->attr.task)
		atomic_inc(&nr_task_events);
	if (event->attr.freq)
		account_freq_event();
	if (event->attr.context_switch) {
		atomic_inc(&nr_switch_events);
		inc = true;
	}
	if (has_branch_stack(event))
		inc = true;
	if (is_cgroup_event(event))
		inc = true;
	if (event->attr.ksymbol)
		atomic_inc(&nr_ksymbol_events);
	if (event->attr.bpf_event)
		atomic_inc(&nr_bpf_events);
	if (event->attr.text_poke)
		atomic_inc(&nr_text_poke_events);

	if (inc) {
		/*
		 * We need the mutex here because static_branch_enable()
		 * must complete *before* the perf_sched_count increment
		 * becomes visible.
		 */
		if (atomic_inc_not_zero(&perf_sched_count))
			goto enabled;

		mutex_lock(&perf_sched_mutex);
		if (!atomic_read(&perf_sched_count)) {
			static_branch_enable(&perf_sched_events);
			/*
			 * Guarantee that all CPUs observe they key change and
			 * call the perf scheduling hooks before proceeding to
			 * install events that need them.
			 */
			synchronize_rcu();
		}
		/*
		 * Now that we have waited for the sync_sched(), allow further
		 * increments to by-pass the mutex.
		 */
		atomic_inc(&perf_sched_count);
		mutex_unlock(&perf_sched_mutex);
	}
enabled:

	account_event_cpu(event, event->cpu);

	account_pmu_sb_event(event);
}

/*
 * Allocate and initialize an event structure
 */
static struct perf_event *
perf_event_alloc(struct perf_event_attr *attr, int cpu,
		 struct task_struct *task,
		 struct perf_event *group_leader,
		 struct perf_event *parent_event,
		 perf_overflow_handler_t overflow_handler,
		 void *context, int cgroup_fd)
{
	struct pmu *pmu;
	struct perf_event *event;
	struct hw_perf_event *hwc;
	long err = -EINVAL;
	int node;

	if ((unsigned)cpu >= nr_cpu_ids) {
		if (!task || cpu != -1)
			return ERR_PTR(-EINVAL);
	}
	if (attr->sigtrap && !task) {
		/* Requires a task: avoid signalling random tasks. */
		return ERR_PTR(-EINVAL);
	}

	node = (cpu >= 0) ? cpu_to_node(cpu) : -1;
	event = kmem_cache_alloc_node(perf_event_cache, GFP_KERNEL | __GFP_ZERO,
				      node);
	if (!event)
		return ERR_PTR(-ENOMEM);

	/*
	 * Single events are their own group leaders, with an
	 * empty sibling list:
	 */
	if (!group_leader)
		group_leader = event;

	mutex_init(&event->child_mutex);
	INIT_LIST_HEAD(&event->child_list);

	INIT_LIST_HEAD(&event->event_entry);
	INIT_LIST_HEAD(&event->sibling_list);
	INIT_LIST_HEAD(&event->active_list);
	init_event_group(event);
	INIT_LIST_HEAD(&event->rb_entry);
	INIT_LIST_HEAD(&event->active_entry);
	INIT_LIST_HEAD(&event->addr_filters.list);
	INIT_HLIST_NODE(&event->hlist_entry);


	init_waitqueue_head(&event->waitq);
	init_irq_work(&event->pending_irq, perf_pending_irq);
	init_task_work(&event->pending_task, perf_pending_task);

	mutex_init(&event->mmap_mutex);
	raw_spin_lock_init(&event->addr_filters.lock);

	atomic_long_set(&event->refcount, 1);
	event->cpu		= cpu;
	event->attr		= *attr;
	event->group_leader	= group_leader;
	event->pmu		= NULL;
	event->oncpu		= -1;

	event->parent		= parent_event;

	event->ns		= get_pid_ns(task_active_pid_ns(current));
	event->id		= atomic64_inc_return(&perf_event_id);

	event->state		= PERF_EVENT_STATE_INACTIVE;

	if (parent_event)
		event->event_caps = parent_event->event_caps;

	if (task) {
		event->attach_state = PERF_ATTACH_TASK;
		/*
		 * XXX pmu::event_init needs to know what task to account to
		 * and we cannot use the ctx information because we need the
		 * pmu before we get a ctx.
		 */
		event->hw.target = get_task_struct(task);
	}

	event->clock = &local_clock;
	if (parent_event)
		event->clock = parent_event->clock;

	if (!overflow_handler && parent_event) {
		overflow_handler = parent_event->overflow_handler;
		context = parent_event->overflow_handler_context;
#if defined(CONFIG_BPF_SYSCALL) && defined(CONFIG_EVENT_TRACING)
		if (overflow_handler == bpf_overflow_handler) {
			struct bpf_prog *prog = parent_event->prog;

			bpf_prog_inc(prog);
			event->prog = prog;
			event->orig_overflow_handler =
				parent_event->orig_overflow_handler;
		}
#endif
	}

	if (overflow_handler) {
		event->overflow_handler	= overflow_handler;
		event->overflow_handler_context = context;
	} else if (is_write_backward(event)){
		event->overflow_handler = perf_event_output_backward;
		event->overflow_handler_context = NULL;
	} else {
		event->overflow_handler = perf_event_output_forward;
		event->overflow_handler_context = NULL;
	}

	perf_event__state_init(event);

	pmu = NULL;

	hwc = &event->hw;
	hwc->sample_period = attr->sample_period;
	if (attr->freq && attr->sample_freq)
		hwc->sample_period = 1;
	hwc->last_period = hwc->sample_period;

	local64_set(&hwc->period_left, hwc->sample_period);

	/*
	 * We currently do not support PERF_SAMPLE_READ on inherited events.
	 * See perf_output_read().
	 */
	if (attr->inherit && (attr->sample_type & PERF_SAMPLE_READ))
		goto err_ns;

	if (!has_branch_stack(event))
		event->attr.branch_sample_type = 0;

	pmu = perf_init_event(event);
	if (IS_ERR(pmu)) {
		err = PTR_ERR(pmu);
		goto err_ns;
	}

	/*
	 * Disallow uncore-task events. Similarly, disallow uncore-cgroup
	 * events (they don't make sense as the cgroup will be different
	 * on other CPUs in the uncore mask).
	 */
	if (pmu->task_ctx_nr == perf_invalid_context && (task || cgroup_fd != -1)) {
		err = -EINVAL;
		goto err_pmu;
	}

	if (event->attr.aux_output &&
	    !(pmu->capabilities & PERF_PMU_CAP_AUX_OUTPUT)) {
		err = -EOPNOTSUPP;
		goto err_pmu;
	}

	if (cgroup_fd != -1) {
		err = perf_cgroup_connect(cgroup_fd, event, attr, group_leader);
		if (err)
			goto err_pmu;
	}

	err = exclusive_event_init(event);
	if (err)
		goto err_pmu;

	if (has_addr_filter(event)) {
		event->addr_filter_ranges = kcalloc(pmu->nr_addr_filters,
						    sizeof(struct perf_addr_filter_range),
						    GFP_KERNEL);
		if (!event->addr_filter_ranges) {
			err = -ENOMEM;
			goto err_per_task;
		}

		/*
		 * Clone the parent's vma offsets: they are valid until exec()
		 * even if the mm is not shared with the parent.
		 */
		if (event->parent) {
			struct perf_addr_filters_head *ifh = perf_event_addr_filters(event);

			raw_spin_lock_irq(&ifh->lock);
			memcpy(event->addr_filter_ranges,
			       event->parent->addr_filter_ranges,
			       pmu->nr_addr_filters * sizeof(struct perf_addr_filter_range));
			raw_spin_unlock_irq(&ifh->lock);
		}

		/* force hw sync on the address filters */
		event->addr_filters_gen = 1;
	}

	if (!event->parent) {
		if (event->attr.sample_type & PERF_SAMPLE_CALLCHAIN) {
			err = get_callchain_buffers(attr->sample_max_stack);
			if (err)
				goto err_addr_filters;
		}
	}

	err = security_perf_event_alloc(event);
	if (err)
		goto err_callchain_buffer;

	/* symmetric to unaccount_event() in _free_event() */
	account_event(event);

	return event;

err_callchain_buffer:
	if (!event->parent) {
		if (event->attr.sample_type & PERF_SAMPLE_CALLCHAIN)
			put_callchain_buffers();
	}
err_addr_filters:
	kfree(event->addr_filter_ranges);

err_per_task:
	exclusive_event_destroy(event);

err_pmu:
	if (is_cgroup_event(event))
		perf_detach_cgroup(event);
	if (event->destroy)
		event->destroy(event);
	module_put(pmu->module);
err_ns:
	if (event->hw.target)
		put_task_struct(event->hw.target);
	call_rcu(&event->rcu_head, free_event_rcu);

	return ERR_PTR(err);
}

static int perf_copy_attr(struct perf_event_attr __user *uattr,
			  struct perf_event_attr *attr)
{
	u32 size;
	int ret;

	/* Zero the full structure, so that a short copy will be nice. */
	memset(attr, 0, sizeof(*attr));

	ret = get_user(size, &uattr->size);
	if (ret)
		return ret;

	/* ABI compatibility quirk: */
	if (!size)
		size = PERF_ATTR_SIZE_VER0;
	if (size < PERF_ATTR_SIZE_VER0 || size > PAGE_SIZE)
		goto err_size;

	ret = copy_struct_from_user(attr, sizeof(*attr), uattr, size);
	if (ret) {
		if (ret == -E2BIG)
			goto err_size;
		return ret;
	}

	attr->size = size;

	if (attr->__reserved_1 || attr->__reserved_2 || attr->__reserved_3)
		return -EINVAL;

	if (attr->sample_type & ~(PERF_SAMPLE_MAX-1))
		return -EINVAL;

	if (attr->read_format & ~(PERF_FORMAT_MAX-1))
		return -EINVAL;

	if (attr->sample_type & PERF_SAMPLE_BRANCH_STACK) {
		u64 mask = attr->branch_sample_type;

		/* only using defined bits */
		if (mask & ~(PERF_SAMPLE_BRANCH_MAX-1))
			return -EINVAL;

		/* at least one branch bit must be set */
		if (!(mask & ~PERF_SAMPLE_BRANCH_PLM_ALL))
			return -EINVAL;

		/* propagate priv level, when not set for branch */
		if (!(mask & PERF_SAMPLE_BRANCH_PLM_ALL)) {

			/* exclude_kernel checked on syscall entry */
			if (!attr->exclude_kernel)
				mask |= PERF_SAMPLE_BRANCH_KERNEL;

			if (!attr->exclude_user)
				mask |= PERF_SAMPLE_BRANCH_USER;

			if (!attr->exclude_hv)
				mask |= PERF_SAMPLE_BRANCH_HV;
			/*
			 * adjust user setting (for HW filter setup)
			 */
			attr->branch_sample_type = mask;
		}
		/* privileged levels capture (kernel, hv): check permissions */
		if (mask & PERF_SAMPLE_BRANCH_PERM_PLM) {
			ret = perf_allow_kernel(attr);
			if (ret)
				return ret;
		}
	}

	if (attr->sample_type & PERF_SAMPLE_REGS_USER) {
		ret = perf_reg_validate(attr->sample_regs_user);
		if (ret)
			return ret;
	}

	if (attr->sample_type & PERF_SAMPLE_STACK_USER) {
		if (!arch_perf_have_user_stack_dump())
			return -ENOSYS;

		/*
		 * We have __u32 type for the size, but so far
		 * we can only use __u16 as maximum due to the
		 * __u16 sample size limit.
		 */
		if (attr->sample_stack_user >= USHRT_MAX)
			return -EINVAL;
		else if (!IS_ALIGNED(attr->sample_stack_user, sizeof(u64)))
			return -EINVAL;
	}

	if (!attr->sample_max_stack)
		attr->sample_max_stack = sysctl_perf_event_max_stack;

	if (attr->sample_type & PERF_SAMPLE_REGS_INTR)
		ret = perf_reg_validate(attr->sample_regs_intr);

#ifndef CONFIG_CGROUP_PERF
	if (attr->sample_type & PERF_SAMPLE_CGROUP)
		return -EINVAL;
#endif
	if ((attr->sample_type & PERF_SAMPLE_WEIGHT) &&
	    (attr->sample_type & PERF_SAMPLE_WEIGHT_STRUCT))
		return -EINVAL;

	if (!attr->inherit && attr->inherit_thread)
		return -EINVAL;

	if (attr->remove_on_exec && attr->enable_on_exec)
		return -EINVAL;

	if (attr->sigtrap && !attr->remove_on_exec)
		return -EINVAL;

out:
	return ret;

err_size:
	put_user(sizeof(*attr), &uattr->size);
	ret = -E2BIG;
	goto out;
}

static void mutex_lock_double(struct mutex *a, struct mutex *b)
{
	if (b < a)
		swap(a, b);

	mutex_lock(a);
	mutex_lock_nested(b, SINGLE_DEPTH_NESTING);
}

static int
perf_event_set_output(struct perf_event *event, struct perf_event *output_event)
{
	struct perf_buffer *rb = NULL;
	int ret = -EINVAL;

	if (!output_event) {
		mutex_lock(&event->mmap_mutex);
		goto set;
	}

	/* don't allow circular references */
	if (event == output_event)
		goto out;

	/*
	 * Don't allow cross-cpu buffers
	 */
	if (output_event->cpu != event->cpu)
		goto out;

	/*
	 * If its not a per-cpu rb, it must be the same task.
	 */
	if (output_event->cpu == -1 && output_event->ctx != event->ctx)
		goto out;

	/*
	 * Mixing clocks in the same buffer is trouble you don't need.
	 */
	if (output_event->clock != event->clock)
		goto out;

	/*
	 * Either writing ring buffer from beginning or from end.
	 * Mixing is not allowed.
	 */
	if (is_write_backward(output_event) != is_write_backward(event))
		goto out;

	/*
	 * If both events generate aux data, they must be on the same PMU
	 */
	if (has_aux(event) && has_aux(output_event) &&
	    event->pmu != output_event->pmu)
		goto out;

	/*
	 * Hold both mmap_mutex to serialize against perf_mmap_close().  Since
	 * output_event is already on rb->event_list, and the list iteration
	 * restarts after every removal, it is guaranteed this new event is
	 * observed *OR* if output_event is already removed, it's guaranteed we
	 * observe !rb->mmap_count.
	 */
	mutex_lock_double(&event->mmap_mutex, &output_event->mmap_mutex);
set:
	/* Can't redirect output if we've got an active mmap() */
	if (atomic_read(&event->mmap_count))
		goto unlock;

	if (output_event) {
		/* get the rb we want to redirect to */
		rb = ring_buffer_get(output_event);
		if (!rb)
			goto unlock;

		/* did we race against perf_mmap_close() */
		if (!atomic_read(&rb->mmap_count)) {
			ring_buffer_put(rb);
			goto unlock;
		}
	}

	ring_buffer_attach(event, rb);

	ret = 0;
unlock:
	mutex_unlock(&event->mmap_mutex);
	if (output_event)
		mutex_unlock(&output_event->mmap_mutex);

out:
	return ret;
}

static int perf_event_set_clock(struct perf_event *event, clockid_t clk_id)
{
	bool nmi_safe = false;

	switch (clk_id) {
	case CLOCK_MONOTONIC:
		event->clock = &ktime_get_mono_fast_ns;
		nmi_safe = true;
		break;

	case CLOCK_MONOTONIC_RAW:
		event->clock = &ktime_get_raw_fast_ns;
		nmi_safe = true;
		break;

	case CLOCK_REALTIME:
		event->clock = &ktime_get_real_ns;
		break;

	case CLOCK_BOOTTIME:
		event->clock = &ktime_get_boottime_ns;
		break;

	case CLOCK_TAI:
		event->clock = &ktime_get_clocktai_ns;
		break;

	default:
		return -EINVAL;
	}

	if (!nmi_safe && !(event->pmu->capabilities & PERF_PMU_CAP_NO_NMI))
		return -EINVAL;

	return 0;
}

static bool
perf_check_permission(struct perf_event_attr *attr, struct task_struct *task)
{
	unsigned int ptrace_mode = PTRACE_MODE_READ_REALCREDS;
	bool is_capable = perfmon_capable();

	if (attr->sigtrap) {
		/*
		 * perf_event_attr::sigtrap sends signals to the other task.
		 * Require the current task to also have CAP_KILL.
		 */
		rcu_read_lock();
		is_capable &= ns_capable(__task_cred(task)->user_ns, CAP_KILL);
		rcu_read_unlock();

		/*
		 * If the required capabilities aren't available, checks for
		 * ptrace permissions: upgrade to ATTACH, since sending signals
		 * can effectively change the target task.
		 */
		ptrace_mode = PTRACE_MODE_ATTACH_REALCREDS;
	}

	/*
	 * Preserve ptrace permission check for backwards compatibility. The
	 * ptrace check also includes checks that the current task and other
	 * task have matching uids, and is therefore not done here explicitly.
	 */
	return is_capable || ptrace_may_access(task, ptrace_mode);
}

/**
 * sys_perf_event_open - open a performance event, associate it to a task/cpu
 *
 * @attr_uptr:	event_id type attributes for monitoring/sampling
 * @pid:		target pid
 * @cpu:		target cpu
 * @group_fd:		group leader event fd
 * @flags:		perf event open flags
 */
SYSCALL_DEFINE5(perf_event_open,
		struct perf_event_attr __user *, attr_uptr,
		pid_t, pid, int, cpu, int, group_fd, unsigned long, flags)
{
	struct perf_event *group_leader = NULL, *output_event = NULL;
	struct perf_event_pmu_context *pmu_ctx;
	struct perf_event *event, *sibling;
	struct perf_event_attr attr;
	struct perf_event_context *ctx;
	struct file *event_file = NULL;
	struct fd group = {NULL, 0};
	struct task_struct *task = NULL;
	struct pmu *pmu;
	int event_fd;
	int move_group = 0;
	int err;
	int f_flags = O_RDWR;
	int cgroup_fd = -1;

	/* for future expandability... */
	if (flags & ~PERF_FLAG_ALL)
		return -EINVAL;

	/* Do we allow access to perf_event_open(2) ? */
	err = security_perf_event_open(&attr, PERF_SECURITY_OPEN);
	if (err)
		return err;

	err = perf_copy_attr(attr_uptr, &attr);
	if (err)
		return err;

	if (!attr.exclude_kernel) {
		err = perf_allow_kernel(&attr);
		if (err)
			return err;
	}

	if (attr.namespaces) {
		if (!perfmon_capable())
			return -EACCES;
	}

	if (attr.freq) {
		if (attr.sample_freq > sysctl_perf_event_sample_rate)
			return -EINVAL;
	} else {
		if (attr.sample_period & (1ULL << 63))
			return -EINVAL;
	}

	/* Only privileged users can get physical addresses */
	if ((attr.sample_type & PERF_SAMPLE_PHYS_ADDR)) {
		err = perf_allow_kernel(&attr);
		if (err)
			return err;
	}

	/* REGS_INTR can leak data, lockdown must prevent this */
	if (attr.sample_type & PERF_SAMPLE_REGS_INTR) {
		err = security_locked_down(LOCKDOWN_PERF);
		if (err)
			return err;
	}

	/*
	 * In cgroup mode, the pid argument is used to pass the fd
	 * opened to the cgroup directory in cgroupfs. The cpu argument
	 * designates the cpu on which to monitor threads from that
	 * cgroup.
	 */
	if ((flags & PERF_FLAG_PID_CGROUP) && (pid == -1 || cpu == -1))
		return -EINVAL;

	if (flags & PERF_FLAG_FD_CLOEXEC)
		f_flags |= O_CLOEXEC;

	event_fd = get_unused_fd_flags(f_flags);
	if (event_fd < 0)
		return event_fd;

	if (group_fd != -1) {
		err = perf_fget_light(group_fd, &group);
		if (err)
			goto err_fd;
		group_leader = group.file->private_data;
		if (flags & PERF_FLAG_FD_OUTPUT)
			output_event = group_leader;
		if (flags & PERF_FLAG_FD_NO_GROUP)
			group_leader = NULL;
	}

	if (pid != -1 && !(flags & PERF_FLAG_PID_CGROUP)) {
		task = find_lively_task_by_vpid(pid);
		if (IS_ERR(task)) {
			err = PTR_ERR(task);
			goto err_group_fd;
		}
	}

	if (task && group_leader &&
	    group_leader->attr.inherit != attr.inherit) {
		err = -EINVAL;
		goto err_task;
	}

	if (flags & PERF_FLAG_PID_CGROUP)
		cgroup_fd = pid;

	event = perf_event_alloc(&attr, cpu, task, group_leader, NULL,
				 NULL, NULL, cgroup_fd);
	if (IS_ERR(event)) {
		err = PTR_ERR(event);
		goto err_task;
	}

	if (is_sampling_event(event)) {
		if (event->pmu->capabilities & PERF_PMU_CAP_NO_INTERRUPT) {
			err = -EOPNOTSUPP;
			goto err_alloc;
		}
	}

	/*
	 * Special case software events and allow them to be part of
	 * any hardware group.
	 */
	pmu = event->pmu;

	if (attr.use_clockid) {
		err = perf_event_set_clock(event, attr.clockid);
		if (err)
			goto err_alloc;
	}

	if (pmu->task_ctx_nr == perf_sw_context)
		event->event_caps |= PERF_EV_CAP_SOFTWARE;

	if (task) {
		err = down_read_interruptible(&task->signal->exec_update_lock);
		if (err)
			goto err_alloc;

		/*
		 * We must hold exec_update_lock across this and any potential
		 * perf_install_in_context() call for this new event to
		 * serialize against exec() altering our credentials (and the
		 * perf_event_exit_task() that could imply).
		 */
		err = -EACCES;
		if (!perf_check_permission(&attr, task))
			goto err_cred;
	}

	/*
	 * Get the target context (task or percpu):
	 */
	ctx = find_get_context(task, event);
	if (IS_ERR(ctx)) {
		err = PTR_ERR(ctx);
		goto err_cred;
	}

	mutex_lock(&ctx->mutex);

	if (ctx->task == TASK_TOMBSTONE) {
		err = -ESRCH;
		goto err_locked;
	}

	if (!task) {
		/*
		 * Check if the @cpu we're creating an event for is online.
		 *
		 * We use the perf_cpu_context::ctx::mutex to serialize against
		 * the hotplug notifiers. See perf_event_{init,exit}_cpu().
		 */
		struct perf_cpu_context *cpuctx = per_cpu_ptr(&perf_cpu_context, event->cpu);

		if (!cpuctx->online) {
			err = -ENODEV;
			goto err_locked;
		}
	}

	if (group_leader) {
		err = -EINVAL;

		/*
		 * Do not allow a recursive hierarchy (this new sibling
		 * becoming part of another group-sibling):
		 */
		if (group_leader->group_leader != group_leader)
			goto err_locked;

		/* All events in a group should have the same clock */
		if (group_leader->clock != event->clock)
			goto err_locked;

		/*
		 * Make sure we're both events for the same CPU;
		 * grouping events for different CPUs is broken; since
		 * you can never concurrently schedule them anyhow.
		 */
		if (group_leader->cpu != event->cpu)
			goto err_locked;

		/*
		 * Make sure we're both on the same context; either task or cpu.
		 */
		if (group_leader->ctx != ctx)
			goto err_locked;

		/*
		 * Only a group leader can be exclusive or pinned
		 */
		if (attr.exclusive || attr.pinned)
			goto err_locked;

		if (is_software_event(event) &&
		    !in_software_context(group_leader)) {
			/*
			 * If the event is a sw event, but the group_leader
			 * is on hw context.
			 *
			 * Allow the addition of software events to hw
			 * groups, this is safe because software events
			 * never fail to schedule.
			 *
			 * Note the comment that goes with struct
			 * perf_event_pmu_context.
			 */
			pmu = group_leader->pmu_ctx->pmu;
		} else if (!is_software_event(event)) {
			if (is_software_event(group_leader) &&
			    (group_leader->group_caps & PERF_EV_CAP_SOFTWARE)) {
				/*
				 * In case the group is a pure software group, and we
				 * try to add a hardware event, move the whole group to
				 * the hardware context.
				 */
				move_group = 1;
			}

			/* Don't allow group of multiple hw events from different pmus */
			if (!in_software_context(group_leader) &&
			    group_leader->pmu_ctx->pmu != pmu)
				goto err_locked;
		}
	}

	/*
	 * Now that we're certain of the pmu; find the pmu_ctx.
	 */
	pmu_ctx = find_get_pmu_context(pmu, ctx, event);
	if (IS_ERR(pmu_ctx)) {
		err = PTR_ERR(pmu_ctx);
		goto err_locked;
	}
	event->pmu_ctx = pmu_ctx;

	if (output_event) {
		err = perf_event_set_output(event, output_event);
		if (err)
			goto err_context;
	}

	if (!perf_event_validate_size(event)) {
		err = -E2BIG;
		goto err_context;
	}

	if (perf_need_aux_event(event) && !perf_get_aux_event(event, group_leader)) {
		err = -EINVAL;
		goto err_context;
	}

	/*
	 * Must be under the same ctx::mutex as perf_install_in_context(),
	 * because we need to serialize with concurrent event creation.
	 */
	if (!exclusive_event_installable(event, ctx)) {
		err = -EBUSY;
		goto err_context;
	}

	WARN_ON_ONCE(ctx->parent_ctx);

	event_file = anon_inode_getfile("[perf_event]", &perf_fops, event, f_flags);
	if (IS_ERR(event_file)) {
		err = PTR_ERR(event_file);
		event_file = NULL;
		goto err_context;
	}

	/*
	 * This is the point on no return; we cannot fail hereafter. This is
	 * where we start modifying current state.
	 */

	if (move_group) {
		perf_remove_from_context(group_leader, 0);
		put_pmu_ctx(group_leader->pmu_ctx);

		for_each_sibling_event(sibling, group_leader) {
			perf_remove_from_context(sibling, 0);
			put_pmu_ctx(sibling->pmu_ctx);
		}

		/*
		 * Install the group siblings before the group leader.
		 *
		 * Because a group leader will try and install the entire group
		 * (through the sibling list, which is still in-tact), we can
		 * end up with siblings installed in the wrong context.
		 *
		 * By installing siblings first we NO-OP because they're not
		 * reachable through the group lists.
		 */
		for_each_sibling_event(sibling, group_leader) {
			sibling->pmu_ctx = pmu_ctx;
			get_pmu_ctx(pmu_ctx);
			perf_event__state_init(sibling);
			perf_install_in_context(ctx, sibling, sibling->cpu);
		}

		/*
		 * Removing from the context ends up with disabled
		 * event. What we want here is event in the initial
		 * startup state, ready to be add into new context.
		 */
		group_leader->pmu_ctx = pmu_ctx;
		get_pmu_ctx(pmu_ctx);
		perf_event__state_init(group_leader);
		perf_install_in_context(ctx, group_leader, group_leader->cpu);
	}

	/*
	 * Precalculate sample_data sizes; do while holding ctx::mutex such
	 * that we're serialized against further additions and before
	 * perf_install_in_context() which is the point the event is active and
	 * can use these values.
	 */
	perf_event__header_size(event);
	perf_event__id_header_size(event);

	event->owner = current;

	perf_install_in_context(ctx, event, event->cpu);
	perf_unpin_context(ctx);

	mutex_unlock(&ctx->mutex);

	if (task) {
		up_read(&task->signal->exec_update_lock);
		put_task_struct(task);
	}

	mutex_lock(&current->perf_event_mutex);
	list_add_tail(&event->owner_entry, &current->perf_event_list);
	mutex_unlock(&current->perf_event_mutex);

	/*
	 * Drop the reference on the group_event after placing the
	 * new event on the sibling_list. This ensures destruction
	 * of the group leader will find the pointer to itself in
	 * perf_group_detach().
	 */
	fdput(group);
	fd_install(event_fd, event_file);
	return event_fd;

err_context:
	/* event->pmu_ctx freed by free_event() */
err_locked:
	mutex_unlock(&ctx->mutex);
	perf_unpin_context(ctx);
	put_ctx(ctx);
err_cred:
	if (task)
		up_read(&task->signal->exec_update_lock);
err_alloc:
	free_event(event);
err_task:
	if (task)
		put_task_struct(task);
err_group_fd:
	fdput(group);
err_fd:
	put_unused_fd(event_fd);
	return err;
}

/**
 * perf_event_create_kernel_counter
 *
 * @attr: attributes of the counter to create
 * @cpu: cpu in which the counter is bound
 * @task: task to profile (NULL for percpu)
 * @overflow_handler: callback to trigger when we hit the event
 * @context: context data could be used in overflow_handler callback
 */
struct perf_event *
perf_event_create_kernel_counter(struct perf_event_attr *attr, int cpu,
				 struct task_struct *task,
				 perf_overflow_handler_t overflow_handler,
				 void *context)
{
	struct perf_event_pmu_context *pmu_ctx;
	struct perf_event_context *ctx;
	struct perf_event *event;
	struct pmu *pmu;
	int err;

	/*
	 * Grouping is not supported for kernel events, neither is 'AUX',
	 * make sure the caller's intentions are adjusted.
	 */
	if (attr->aux_output)
		return ERR_PTR(-EINVAL);

	event = perf_event_alloc(attr, cpu, task, NULL, NULL,
				 overflow_handler, context, -1);
	if (IS_ERR(event)) {
		err = PTR_ERR(event);
		goto err;
	}

	/* Mark owner so we could distinguish it from user events. */
	event->owner = TASK_TOMBSTONE;
	pmu = event->pmu;

	if (pmu->task_ctx_nr == perf_sw_context)
		event->event_caps |= PERF_EV_CAP_SOFTWARE;

	/*
	 * Get the target context (task or percpu):
	 */
	ctx = find_get_context(task, event);
	if (IS_ERR(ctx)) {
		err = PTR_ERR(ctx);
		goto err_alloc;
	}

	WARN_ON_ONCE(ctx->parent_ctx);
	mutex_lock(&ctx->mutex);
	if (ctx->task == TASK_TOMBSTONE) {
		err = -ESRCH;
		goto err_unlock;
	}

	pmu_ctx = find_get_pmu_context(pmu, ctx, event);
	if (IS_ERR(pmu_ctx)) {
		err = PTR_ERR(pmu_ctx);
		goto err_unlock;
	}
	event->pmu_ctx = pmu_ctx;

	if (!task) {
		/*
		 * Check if the @cpu we're creating an event for is online.
		 *
		 * We use the perf_cpu_context::ctx::mutex to serialize against
		 * the hotplug notifiers. See perf_event_{init,exit}_cpu().
		 */
		struct perf_cpu_context *cpuctx =
			container_of(ctx, struct perf_cpu_context, ctx);
		if (!cpuctx->online) {
			err = -ENODEV;
			goto err_pmu_ctx;
		}
	}

	if (!exclusive_event_installable(event, ctx)) {
		err = -EBUSY;
		goto err_pmu_ctx;
	}

	perf_install_in_context(ctx, event, event->cpu);
	perf_unpin_context(ctx);
	mutex_unlock(&ctx->mutex);

	return event;

err_pmu_ctx:
	put_pmu_ctx(pmu_ctx);
err_unlock:
	mutex_unlock(&ctx->mutex);
	perf_unpin_context(ctx);
	put_ctx(ctx);
err_alloc:
	free_event(event);
err:
	return ERR_PTR(err);
}
EXPORT_SYMBOL_GPL(perf_event_create_kernel_counter);

static void __perf_pmu_remove(struct perf_event_context *ctx,
			      int cpu, struct pmu *pmu,
			      struct perf_event_groups *groups,
			      struct list_head *events)
{
	struct perf_event *event, *sibling;

	perf_event_groups_for_cpu_pmu(event, groups, cpu, pmu) {
		perf_remove_from_context(event, 0);
		unaccount_event_cpu(event, cpu);
		put_pmu_ctx(event->pmu_ctx);
		list_add(&event->migrate_entry, events);

		for_each_sibling_event(sibling, event) {
			perf_remove_from_context(sibling, 0);
			unaccount_event_cpu(sibling, cpu);
			put_pmu_ctx(sibling->pmu_ctx);
			list_add(&sibling->migrate_entry, events);
		}
	}
}

static void __perf_pmu_install_event(struct pmu *pmu,
				     struct perf_event_context *ctx,
				     int cpu, struct perf_event *event)
{
	struct perf_event_pmu_context *epc;

	event->cpu = cpu;
	epc = find_get_pmu_context(pmu, ctx, event);
	event->pmu_ctx = epc;

	if (event->state >= PERF_EVENT_STATE_OFF)
		event->state = PERF_EVENT_STATE_INACTIVE;
	account_event_cpu(event, cpu);
	perf_install_in_context(ctx, event, cpu);
}

static void __perf_pmu_install(struct perf_event_context *ctx,
			       int cpu, struct pmu *pmu, struct list_head *events)
{
	struct perf_event *event, *tmp;

	/*
	 * Re-instate events in 2 passes.
	 *
	 * Skip over group leaders and only install siblings on this first
	 * pass, siblings will not get enabled without a leader, however a
	 * leader will enable its siblings, even if those are still on the old
	 * context.
	 */
	list_for_each_entry_safe(event, tmp, events, migrate_entry) {
		if (event->group_leader == event)
			continue;

		list_del(&event->migrate_entry);
		__perf_pmu_install_event(pmu, ctx, cpu, event);
	}

	/*
	 * Once all the siblings are setup properly, install the group leaders
	 * to make it go.
	 */
	list_for_each_entry_safe(event, tmp, events, migrate_entry) {
		list_del(&event->migrate_entry);
		__perf_pmu_install_event(pmu, ctx, cpu, event);
	}
}

void perf_pmu_migrate_context(struct pmu *pmu, int src_cpu, int dst_cpu)
{
	struct perf_event_context *src_ctx, *dst_ctx;
	LIST_HEAD(events);

	src_ctx = &per_cpu_ptr(&perf_cpu_context, src_cpu)->ctx;
	dst_ctx = &per_cpu_ptr(&perf_cpu_context, dst_cpu)->ctx;

	/*
	 * See perf_event_ctx_lock() for comments on the details
	 * of swizzling perf_event::ctx.
	 */
	mutex_lock_double(&src_ctx->mutex, &dst_ctx->mutex);

	__perf_pmu_remove(src_ctx, src_cpu, pmu, &src_ctx->pinned_groups, &events);
	__perf_pmu_remove(src_ctx, src_cpu, pmu, &src_ctx->flexible_groups, &events);

	/*
	 * Wait for the events to quiesce before re-instating them.
	 */
	synchronize_rcu();

	__perf_pmu_install(dst_ctx, dst_cpu, pmu, &events);

	mutex_unlock(&dst_ctx->mutex);
	mutex_unlock(&src_ctx->mutex);
}
EXPORT_SYMBOL_GPL(perf_pmu_migrate_context);

static void sync_child_event(struct perf_event *child_event)
{
	struct perf_event *parent_event = child_event->parent;
	u64 child_val;

	if (child_event->attr.inherit_stat) {
		struct task_struct *task = child_event->ctx->task;

		if (task && task != TASK_TOMBSTONE)
			perf_event_read_event(child_event, task);
	}

	child_val = perf_event_count(child_event);

	/*
	 * Add back the child's count to the parent's count:
	 */
	atomic64_add(child_val, &parent_event->child_count);
	atomic64_add(child_event->total_time_enabled,
		     &parent_event->child_total_time_enabled);
	atomic64_add(child_event->total_time_running,
		     &parent_event->child_total_time_running);
}

static void
perf_event_exit_event(struct perf_event *event, struct perf_event_context *ctx)
{
	struct perf_event *parent_event = event->parent;
	unsigned long detach_flags = 0;

	if (parent_event) {
		/*
		 * Do not destroy the 'original' grouping; because of the
		 * context switch optimization the original events could've
		 * ended up in a random child task.
		 *
		 * If we were to destroy the original group, all group related
		 * operations would cease to function properly after this
		 * random child dies.
		 *
		 * Do destroy all inherited groups, we don't care about those
		 * and being thorough is better.
		 */
		detach_flags = DETACH_GROUP | DETACH_CHILD;
		mutex_lock(&parent_event->child_mutex);
	}

	perf_remove_from_context(event, detach_flags);

	raw_spin_lock_irq(&ctx->lock);
	if (event->state > PERF_EVENT_STATE_EXIT)
		perf_event_set_state(event, PERF_EVENT_STATE_EXIT);
	raw_spin_unlock_irq(&ctx->lock);

	/*
	 * Child events can be freed.
	 */
	if (parent_event) {
		mutex_unlock(&parent_event->child_mutex);
		/*
		 * Kick perf_poll() for is_event_hup();
		 */
		perf_event_wakeup(parent_event);
		free_event(event);
		put_event(parent_event);
		return;
	}

	/*
	 * Parent events are governed by their filedesc, retain them.
	 */
	perf_event_wakeup(event);
}

static void perf_event_exit_task_context(struct task_struct *child)
{
	struct perf_event_context *child_ctx, *clone_ctx = NULL;
	struct perf_event *child_event, *next;

	WARN_ON_ONCE(child != current);

	child_ctx = perf_pin_task_context(child);
	if (!child_ctx)
		return;

	/*
	 * In order to reduce the amount of tricky in ctx tear-down, we hold
	 * ctx::mutex over the entire thing. This serializes against almost
	 * everything that wants to access the ctx.
	 *
	 * The exception is sys_perf_event_open() /
	 * perf_event_create_kernel_count() which does find_get_context()
	 * without ctx::mutex (it cannot because of the move_group double mutex
	 * lock thing). See the comments in perf_install_in_context().
	 */
	mutex_lock(&child_ctx->mutex);

	/*
	 * In a single ctx::lock section, de-schedule the events and detach the
	 * context from the task such that we cannot ever get it scheduled back
	 * in.
	 */
	raw_spin_lock_irq(&child_ctx->lock);
	task_ctx_sched_out(child_ctx, EVENT_ALL);

	/*
	 * Now that the context is inactive, destroy the task <-> ctx relation
	 * and mark the context dead.
	 */
	RCU_INIT_POINTER(child->perf_event_ctxp, NULL);
	put_ctx(child_ctx); /* cannot be last */
	WRITE_ONCE(child_ctx->task, TASK_TOMBSTONE);
	put_task_struct(current); /* cannot be last */

	clone_ctx = unclone_ctx(child_ctx);
	raw_spin_unlock_irq(&child_ctx->lock);

	if (clone_ctx)
		put_ctx(clone_ctx);

	/*
	 * Report the task dead after unscheduling the events so that we
	 * won't get any samples after PERF_RECORD_EXIT. We can however still
	 * get a few PERF_RECORD_READ events.
	 */
	perf_event_task(child, child_ctx, 0);

	list_for_each_entry_safe(child_event, next, &child_ctx->event_list, event_entry)
		perf_event_exit_event(child_event, child_ctx);

	mutex_unlock(&child_ctx->mutex);

	put_ctx(child_ctx);
}

/*
 * When a child task exits, feed back event values to parent events.
 *
 * Can be called with exec_update_lock held when called from
 * setup_new_exec().
 */
void perf_event_exit_task(struct task_struct *child)
{
	struct perf_event *event, *tmp;

	mutex_lock(&child->perf_event_mutex);
	list_for_each_entry_safe(event, tmp, &child->perf_event_list,
				 owner_entry) {
		list_del_init(&event->owner_entry);

		/*
		 * Ensure the list deletion is visible before we clear
		 * the owner, closes a race against perf_release() where
		 * we need to serialize on the owner->perf_event_mutex.
		 */
		smp_store_release(&event->owner, NULL);
	}
	mutex_unlock(&child->perf_event_mutex);

	perf_event_exit_task_context(child);

	/*
	 * The perf_event_exit_task_context calls perf_event_task
	 * with child's task_ctx, which generates EXIT events for
	 * child contexts and sets child->perf_event_ctxp[] to NULL.
	 * At this point we need to send EXIT events to cpu contexts.
	 */
	perf_event_task(child, NULL, 0);
}

static void perf_free_event(struct perf_event *event,
			    struct perf_event_context *ctx)
{
	struct perf_event *parent = event->parent;

	if (WARN_ON_ONCE(!parent))
		return;

	mutex_lock(&parent->child_mutex);
	list_del_init(&event->child_list);
	mutex_unlock(&parent->child_mutex);

	put_event(parent);

	raw_spin_lock_irq(&ctx->lock);
	perf_group_detach(event);
	list_del_event(event, ctx);
	raw_spin_unlock_irq(&ctx->lock);
	free_event(event);
}

/*
 * Free a context as created by inheritance by perf_event_init_task() below,
 * used by fork() in case of fail.
 *
 * Even though the task has never lived, the context and events have been
 * exposed through the child_list, so we must take care tearing it all down.
 */
void perf_event_free_task(struct task_struct *task)
{
	struct perf_event_context *ctx;
	struct perf_event *event, *tmp;

	ctx = rcu_access_pointer(task->perf_event_ctxp);
	if (!ctx)
		return;

	mutex_lock(&ctx->mutex);
	raw_spin_lock_irq(&ctx->lock);
	/*
	 * Destroy the task <-> ctx relation and mark the context dead.
	 *
	 * This is important because even though the task hasn't been
	 * exposed yet the context has been (through child_list).
	 */
	RCU_INIT_POINTER(task->perf_event_ctxp, NULL);
	WRITE_ONCE(ctx->task, TASK_TOMBSTONE);
	put_task_struct(task); /* cannot be last */
	raw_spin_unlock_irq(&ctx->lock);


	list_for_each_entry_safe(event, tmp, &ctx->event_list, event_entry)
		perf_free_event(event, ctx);

	mutex_unlock(&ctx->mutex);

	/*
	 * perf_event_release_kernel() could've stolen some of our
	 * child events and still have them on its free_list. In that
	 * case we must wait for these events to have been freed (in
	 * particular all their references to this task must've been
	 * dropped).
	 *
	 * Without this copy_process() will unconditionally free this
	 * task (irrespective of its reference count) and
	 * _free_event()'s put_task_struct(event->hw.target) will be a
	 * use-after-free.
	 *
	 * Wait for all events to drop their context reference.
	 */
	wait_var_event(&ctx->refcount, refcount_read(&ctx->refcount) == 1);
	put_ctx(ctx); /* must be last */
}

void perf_event_delayed_put(struct task_struct *task)
{
	WARN_ON_ONCE(task->perf_event_ctxp);
}

struct file *perf_event_get(unsigned int fd)
{
	struct file *file = fget(fd);
	if (!file)
		return ERR_PTR(-EBADF);

	if (file->f_op != &perf_fops) {
		fput(file);
		return ERR_PTR(-EBADF);
	}

	return file;
}

const struct perf_event *perf_get_event(struct file *file)
{
	if (file->f_op != &perf_fops)
		return ERR_PTR(-EINVAL);

	return file->private_data;
}

const struct perf_event_attr *perf_event_attrs(struct perf_event *event)
{
	if (!event)
		return ERR_PTR(-EINVAL);

	return &event->attr;
}

/*
 * Inherit an event from parent task to child task.
 *
 * Returns:
 *  - valid pointer on success
 *  - NULL for orphaned events
 *  - IS_ERR() on error
 */
static struct perf_event *
inherit_event(struct perf_event *parent_event,
	      struct task_struct *parent,
	      struct perf_event_context *parent_ctx,
	      struct task_struct *child,
	      struct perf_event *group_leader,
	      struct perf_event_context *child_ctx)
{
	enum perf_event_state parent_state = parent_event->state;
	struct perf_event_pmu_context *pmu_ctx;
	struct perf_event *child_event;
	unsigned long flags;

	/*
	 * Instead of creating recursive hierarchies of events,
	 * we link inherited events back to the original parent,
	 * which has a filp for sure, which we use as the reference
	 * count:
	 */
	if (parent_event->parent)
		parent_event = parent_event->parent;

	child_event = perf_event_alloc(&parent_event->attr,
					   parent_event->cpu,
					   child,
					   group_leader, parent_event,
					   NULL, NULL, -1);
	if (IS_ERR(child_event))
		return child_event;

	pmu_ctx = find_get_pmu_context(child_event->pmu, child_ctx, child_event);
	if (IS_ERR(pmu_ctx)) {
		free_event(child_event);
		return NULL;
	}
	child_event->pmu_ctx = pmu_ctx;

	/*
	 * is_orphaned_event() and list_add_tail(&parent_event->child_list)
	 * must be under the same lock in order to serialize against
	 * perf_event_release_kernel(), such that either we must observe
	 * is_orphaned_event() or they will observe us on the child_list.
	 */
	mutex_lock(&parent_event->child_mutex);
	if (is_orphaned_event(parent_event) ||
	    !atomic_long_inc_not_zero(&parent_event->refcount)) {
		mutex_unlock(&parent_event->child_mutex);
		/* task_ctx_data is freed with child_ctx */
		free_event(child_event);
		return NULL;
	}

	get_ctx(child_ctx);

	/*
	 * Make the child state follow the state of the parent event,
	 * not its attr.disabled bit.  We hold the parent's mutex,
	 * so we won't race with perf_event_{en, dis}able_family.
	 */
	if (parent_state >= PERF_EVENT_STATE_INACTIVE)
		child_event->state = PERF_EVENT_STATE_INACTIVE;
	else
		child_event->state = PERF_EVENT_STATE_OFF;

	if (parent_event->attr.freq) {
		u64 sample_period = parent_event->hw.sample_period;
		struct hw_perf_event *hwc = &child_event->hw;

		hwc->sample_period = sample_period;
		hwc->last_period   = sample_period;

		local64_set(&hwc->period_left, sample_period);
	}

	child_event->ctx = child_ctx;
	child_event->overflow_handler = parent_event->overflow_handler;
	child_event->overflow_handler_context
		= parent_event->overflow_handler_context;

	/*
	 * Precalculate sample_data sizes
	 */
	perf_event__header_size(child_event);
	perf_event__id_header_size(child_event);

	/*
	 * Link it up in the child's context:
	 */
	raw_spin_lock_irqsave(&child_ctx->lock, flags);
	add_event_to_ctx(child_event, child_ctx);
	child_event->attach_state |= PERF_ATTACH_CHILD;
	raw_spin_unlock_irqrestore(&child_ctx->lock, flags);

	/*
	 * Link this into the parent event's child list
	 */
	list_add_tail(&child_event->child_list, &parent_event->child_list);
	mutex_unlock(&parent_event->child_mutex);

	return child_event;
}

/*
 * Inherits an event group.
 *
 * This will quietly suppress orphaned events; !inherit_event() is not an error.
 * This matches with perf_event_release_kernel() removing all child events.
 *
 * Returns:
 *  - 0 on success
 *  - <0 on error
 */
static int inherit_group(struct perf_event *parent_event,
	      struct task_struct *parent,
	      struct perf_event_context *parent_ctx,
	      struct task_struct *child,
	      struct perf_event_context *child_ctx)
{
	struct perf_event *leader;
	struct perf_event *sub;
	struct perf_event *child_ctr;

	leader = inherit_event(parent_event, parent, parent_ctx,
				 child, NULL, child_ctx);
	if (IS_ERR(leader))
		return PTR_ERR(leader);
	/*
	 * @leader can be NULL here because of is_orphaned_event(). In this
	 * case inherit_event() will create individual events, similar to what
	 * perf_group_detach() would do anyway.
	 */
	for_each_sibling_event(sub, parent_event) {
		child_ctr = inherit_event(sub, parent, parent_ctx,
					    child, leader, child_ctx);
		if (IS_ERR(child_ctr))
			return PTR_ERR(child_ctr);

		if (sub->aux_event == parent_event && child_ctr &&
		    !perf_get_aux_event(child_ctr, leader))
			return -EINVAL;
	}
	return 0;
}

/*
 * Creates the child task context and tries to inherit the event-group.
 *
 * Clears @inherited_all on !attr.inherited or error. Note that we'll leave
 * inherited_all set when we 'fail' to inherit an orphaned event; this is
 * consistent with perf_event_release_kernel() removing all child events.
 *
 * Returns:
 *  - 0 on success
 *  - <0 on error
 */
static int
inherit_task_group(struct perf_event *event, struct task_struct *parent,
		   struct perf_event_context *parent_ctx,
		   struct task_struct *child,
		   u64 clone_flags, int *inherited_all)
{
	struct perf_event_context *child_ctx;
	int ret;

	if (!event->attr.inherit ||
	    (event->attr.inherit_thread && !(clone_flags & CLONE_THREAD)) ||
	    /* Do not inherit if sigtrap and signal handlers were cleared. */
	    (event->attr.sigtrap && (clone_flags & CLONE_CLEAR_SIGHAND))) {
		*inherited_all = 0;
		return 0;
	}

	child_ctx = child->perf_event_ctxp;
	if (!child_ctx) {
		/*
		 * This is executed from the parent task context, so
		 * inherit events that have been marked for cloning.
		 * First allocate and initialize a context for the
		 * child.
		 */
		child_ctx = alloc_perf_context(child);
		if (!child_ctx)
			return -ENOMEM;

		child->perf_event_ctxp = child_ctx;
	}

	ret = inherit_group(event, parent, parent_ctx, child, child_ctx);
	if (ret)
		*inherited_all = 0;

	return ret;
}

/*
 * Initialize the perf_event context in task_struct
 */
static int perf_event_init_context(struct task_struct *child, u64 clone_flags)
{
	struct perf_event_context *child_ctx, *parent_ctx;
	struct perf_event_context *cloned_ctx;
	struct perf_event *event;
	struct task_struct *parent = current;
	int inherited_all = 1;
	unsigned long flags;
	int ret = 0;

	if (likely(!parent->perf_event_ctxp))
		return 0;

	/*
	 * If the parent's context is a clone, pin it so it won't get
	 * swapped under us.
	 */
	parent_ctx = perf_pin_task_context(parent);
	if (!parent_ctx)
		return 0;

	/*
	 * No need to check if parent_ctx != NULL here; since we saw
	 * it non-NULL earlier, the only reason for it to become NULL
	 * is if we exit, and since we're currently in the middle of
	 * a fork we can't be exiting at the same time.
	 */

	/*
	 * Lock the parent list. No need to lock the child - not PID
	 * hashed yet and not running, so nobody can access it.
	 */
	mutex_lock(&parent_ctx->mutex);

	/*
	 * We dont have to disable NMIs - we are only looking at
	 * the list, not manipulating it:
	 */
	perf_event_groups_for_each(event, &parent_ctx->pinned_groups) {
		ret = inherit_task_group(event, parent, parent_ctx,
					 child, clone_flags, &inherited_all);
		if (ret)
			goto out_unlock;
	}

	/*
	 * We can't hold ctx->lock when iterating the ->flexible_group list due
	 * to allocations, but we need to prevent rotation because
	 * rotate_ctx() will change the list from interrupt context.
	 */
	raw_spin_lock_irqsave(&parent_ctx->lock, flags);
	parent_ctx->rotate_disable = 1;
	raw_spin_unlock_irqrestore(&parent_ctx->lock, flags);

	perf_event_groups_for_each(event, &parent_ctx->flexible_groups) {
		ret = inherit_task_group(event, parent, parent_ctx,
					 child, clone_flags, &inherited_all);
		if (ret)
			goto out_unlock;
	}

	raw_spin_lock_irqsave(&parent_ctx->lock, flags);
	parent_ctx->rotate_disable = 0;

	child_ctx = child->perf_event_ctxp;

	if (child_ctx && inherited_all) {
		/*
		 * Mark the child context as a clone of the parent
		 * context, or of whatever the parent is a clone of.
		 *
		 * Note that if the parent is a clone, the holding of
		 * parent_ctx->lock avoids it from being uncloned.
		 */
		cloned_ctx = parent_ctx->parent_ctx;
		if (cloned_ctx) {
			child_ctx->parent_ctx = cloned_ctx;
			child_ctx->parent_gen = parent_ctx->parent_gen;
		} else {
			child_ctx->parent_ctx = parent_ctx;
			child_ctx->parent_gen = parent_ctx->generation;
		}
		get_ctx(child_ctx->parent_ctx);
	}

	raw_spin_unlock_irqrestore(&parent_ctx->lock, flags);
out_unlock:
	mutex_unlock(&parent_ctx->mutex);

	perf_unpin_context(parent_ctx);
	put_ctx(parent_ctx);

	return ret;
}

/*
 * Initialize the perf_event context in task_struct
 */
int perf_event_init_task(struct task_struct *child, u64 clone_flags)
{
	int ret;

	child->perf_event_ctxp = NULL;
	mutex_init(&child->perf_event_mutex);
	INIT_LIST_HEAD(&child->perf_event_list);

	ret = perf_event_init_context(child, clone_flags);
	if (ret) {
		perf_event_free_task(child);
		return ret;
	}

	return 0;
}

static void __init perf_event_init_all_cpus(void)
{
	struct swevent_htable *swhash;
	struct perf_cpu_context *cpuctx;
	int cpu;

	zalloc_cpumask_var(&perf_online_mask, GFP_KERNEL);

	for_each_possible_cpu(cpu) {
		swhash = &per_cpu(swevent_htable, cpu);
		mutex_init(&swhash->hlist_mutex);

		INIT_LIST_HEAD(&per_cpu(pmu_sb_events.list, cpu));
		raw_spin_lock_init(&per_cpu(pmu_sb_events.lock, cpu));

		INIT_LIST_HEAD(&per_cpu(sched_cb_list, cpu));

		cpuctx = per_cpu_ptr(&perf_cpu_context, cpu);
		__perf_event_init_context(&cpuctx->ctx);
		lockdep_set_class(&cpuctx->ctx.mutex, &cpuctx_mutex);
		lockdep_set_class(&cpuctx->ctx.lock, &cpuctx_lock);
		cpuctx->online = cpumask_test_cpu(cpu, perf_online_mask);
		cpuctx->heap_size = ARRAY_SIZE(cpuctx->heap_default);
		cpuctx->heap = cpuctx->heap_default;
	}
}

static void perf_swevent_init_cpu(unsigned int cpu)
{
	struct swevent_htable *swhash = &per_cpu(swevent_htable, cpu);

	mutex_lock(&swhash->hlist_mutex);
	if (swhash->hlist_refcount > 0 && !swevent_hlist_deref(swhash)) {
		struct swevent_hlist *hlist;

		hlist = kzalloc_node(sizeof(*hlist), GFP_KERNEL, cpu_to_node(cpu));
		WARN_ON(!hlist);
		rcu_assign_pointer(swhash->swevent_hlist, hlist);
	}
	mutex_unlock(&swhash->hlist_mutex);
}

#if defined CONFIG_HOTPLUG_CPU || defined CONFIG_KEXEC_CORE
static void __perf_event_exit_context(void *__info)
{
	struct perf_cpu_context *cpuctx = this_cpu_ptr(&perf_cpu_context);
	struct perf_event_context *ctx = __info;
	struct perf_event *event;

	raw_spin_lock(&ctx->lock);
	ctx_sched_out(ctx, EVENT_TIME);
	list_for_each_entry(event, &ctx->event_list, event_entry)
		__perf_remove_from_context(event, cpuctx, ctx, (void *)DETACH_GROUP);
	raw_spin_unlock(&ctx->lock);
}

static void perf_event_exit_cpu_context(int cpu)
{
	struct perf_cpu_context *cpuctx;
	struct perf_event_context *ctx;

	// XXX simplify cpuctx->online
	mutex_lock(&pmus_lock);
	cpuctx = per_cpu_ptr(&perf_cpu_context, cpu);
	ctx = &cpuctx->ctx;

	mutex_lock(&ctx->mutex);
	smp_call_function_single(cpu, __perf_event_exit_context, ctx, 1);
	cpuctx->online = 0;
	mutex_unlock(&ctx->mutex);
	cpumask_clear_cpu(cpu, perf_online_mask);
	mutex_unlock(&pmus_lock);
}
#else

static void perf_event_exit_cpu_context(int cpu) { }

#endif

int perf_event_init_cpu(unsigned int cpu)
{
	struct perf_cpu_context *cpuctx;
	struct perf_event_context *ctx;

	perf_swevent_init_cpu(cpu);

	mutex_lock(&pmus_lock);
	cpumask_set_cpu(cpu, perf_online_mask);
	cpuctx = per_cpu_ptr(&perf_cpu_context, cpu);
	ctx = &cpuctx->ctx;

	mutex_lock(&ctx->mutex);
	cpuctx->online = 1;
	mutex_unlock(&ctx->mutex);
	mutex_unlock(&pmus_lock);

	return 0;
}

int perf_event_exit_cpu(unsigned int cpu)
{
	perf_event_exit_cpu_context(cpu);
	return 0;
}

static int
perf_reboot(struct notifier_block *notifier, unsigned long val, void *v)
{
	int cpu;

	for_each_online_cpu(cpu)
		perf_event_exit_cpu(cpu);

	return NOTIFY_OK;
}

/*
 * Run the perf reboot notifier at the very last possible moment so that
 * the generic watchdog code runs as long as possible.
 */
static struct notifier_block perf_reboot_notifier = {
	.notifier_call = perf_reboot,
	.priority = INT_MIN,
};

void __init perf_event_init(void)
{
	int ret;

	idr_init(&pmu_idr);

	perf_event_init_all_cpus();
	init_srcu_struct(&pmus_srcu);
	perf_pmu_register(&perf_swevent, "software", PERF_TYPE_SOFTWARE);
	perf_pmu_register(&perf_cpu_clock, NULL, -1);
	perf_pmu_register(&perf_task_clock, NULL, -1);
	perf_tp_register();
	perf_event_init_cpu(smp_processor_id());
	register_reboot_notifier(&perf_reboot_notifier);

	ret = init_hw_breakpoint();
	WARN(ret, "hw_breakpoint initialization failed with: %d", ret);

	perf_event_cache = KMEM_CACHE(perf_event, SLAB_PANIC);

	/*
	 * Build time assertion that we keep the data_head at the intended
	 * location.  IOW, validation we got the __reserved[] size right.
	 */
	BUILD_BUG_ON((offsetof(struct perf_event_mmap_page, data_head))
		     != 1024);
}

ssize_t perf_event_sysfs_show(struct device *dev, struct device_attribute *attr,
			      char *page)
{
	struct perf_pmu_events_attr *pmu_attr =
		container_of(attr, struct perf_pmu_events_attr, attr);

	if (pmu_attr->event_str)
		return sprintf(page, "%s\n", pmu_attr->event_str);

	return 0;
}
EXPORT_SYMBOL_GPL(perf_event_sysfs_show);

static int __init perf_event_sysfs_init(void)
{
	struct pmu *pmu;
	int ret;

	mutex_lock(&pmus_lock);

	ret = bus_register(&pmu_bus);
	if (ret)
		goto unlock;

	list_for_each_entry(pmu, &pmus, entry) {
		if (!pmu->name || pmu->type < 0)
			continue;

		ret = pmu_dev_alloc(pmu);
		WARN(ret, "Failed to register pmu: %s, reason %d\n", pmu->name, ret);
	}
	pmu_bus_running = 1;
	ret = 0;

unlock:
	mutex_unlock(&pmus_lock);

	return ret;
}
device_initcall(perf_event_sysfs_init);

#ifdef CONFIG_CGROUP_PERF
static struct cgroup_subsys_state *
perf_cgroup_css_alloc(struct cgroup_subsys_state *parent_css)
{
	struct perf_cgroup *jc;

	jc = kzalloc(sizeof(*jc), GFP_KERNEL);
	if (!jc)
		return ERR_PTR(-ENOMEM);

	jc->info = alloc_percpu(struct perf_cgroup_info);
	if (!jc->info) {
		kfree(jc);
		return ERR_PTR(-ENOMEM);
	}

	return &jc->css;
}

static void perf_cgroup_css_free(struct cgroup_subsys_state *css)
{
	struct perf_cgroup *jc = container_of(css, struct perf_cgroup, css);

	free_percpu(jc->info);
	kfree(jc);
}

static int perf_cgroup_css_online(struct cgroup_subsys_state *css)
{
	perf_event_cgroup(css->cgroup);
	return 0;
}

static int __perf_cgroup_move(void *info)
{
	struct task_struct *task = info;

	preempt_disable();
	if (atomic_read(this_cpu_ptr(&perf_cgroup_events)))
		perf_cgroup_switch(task);
	preempt_enable();

	return 0;
}

static void perf_cgroup_attach(struct cgroup_taskset *tset)
{
	struct task_struct *task;
	struct cgroup_subsys_state *css;

	cgroup_taskset_for_each(task, css, tset)
		task_function_call(task, __perf_cgroup_move, task);
}

struct cgroup_subsys perf_event_cgrp_subsys = {
	.css_alloc	= perf_cgroup_css_alloc,
	.css_free	= perf_cgroup_css_free,
	.css_online	= perf_cgroup_css_online,
	.attach		= perf_cgroup_attach,
	/*
	 * Implicitly enable on dfl hierarchy so that perf events can
	 * always be filtered by cgroup2 path as long as perf_event
	 * controller is not mounted on a legacy hierarchy.
	 */
	.implicit_on_dfl = true,
	.threaded	= true,
};
#endif /* CONFIG_CGROUP_PERF */

DEFINE_STATIC_CALL_RET0(perf_snapshot_branch_stack, perf_snapshot_branch_stack_t);<|MERGE_RESOLUTION|>--- conflicted
+++ resolved
@@ -2200,42 +2200,6 @@
 	return event->state == PERF_EVENT_STATE_DEAD;
 }
 
-<<<<<<< HEAD
-static inline int __pmu_filter_match(struct perf_event *event)
-{
-	struct pmu *pmu = event->pmu;
-	return pmu->filter_match ? pmu->filter_match(event) : 1;
-}
-
-/*
- * Check whether we should attempt to schedule an event group based on
- * PMU-specific filtering. An event group can consist of HW and SW events,
- * potentially with a SW leader, so we must check all the filters, to
- * determine whether a group is schedulable:
- */
-static inline int pmu_filter_match(struct perf_event *event)
-{
-	struct perf_event *sibling;
-	unsigned long flags;
-	int ret = 1;
-
-	if (!__pmu_filter_match(event))
-		return 0;
-
-	local_irq_save(flags);
-	for_each_sibling_event(sibling, event) {
-		if (!__pmu_filter_match(sibling)) {
-			ret = 0;
-			break;
-		}
-	}
-	local_irq_restore(flags);
-
-	return ret;
-}
-
-=======
->>>>>>> 0ee29814
 static inline int
 event_filter_match(struct perf_event *event)
 {
@@ -2284,10 +2248,7 @@
 		    !event->pending_work) {
 			event->pending_work = 1;
 			dec = false;
-<<<<<<< HEAD
-=======
 			WARN_ON_ONCE(!atomic_long_inc_not_zero(&event->refcount));
->>>>>>> 0ee29814
 			task_work_add(current, &event->pending_task, TWA_RESUME);
 		}
 		if (dec)
@@ -3516,8 +3477,7 @@
 		raw_spin_lock_nested(&next_ctx->lock, SINGLE_DEPTH_NESTING);
 		if (context_equiv(ctx, next_ctx)) {
 
-<<<<<<< HEAD
-			perf_pmu_disable(pmu);
+			perf_ctx_disable(ctx);
 
 			/* PMIs are disabled; ctx->nr_pending is stable. */
 			if (local_read(&ctx->nr_pending) ||
@@ -3534,27 +3494,6 @@
 			WRITE_ONCE(ctx->task, next);
 			WRITE_ONCE(next_ctx->task, task);
 
-			if (cpuctx->sched_cb_usage && pmu->sched_task)
-				pmu->sched_task(ctx, false);
-=======
-			perf_ctx_disable(ctx);
-
-			/* PMIs are disabled; ctx->nr_pending is stable. */
-			if (local_read(&ctx->nr_pending) ||
-			    local_read(&next_ctx->nr_pending)) {
-				/*
-				 * Must not swap out ctx when there's pending
-				 * events that rely on the ctx->task relation.
-				 */
-				raw_spin_unlock(&next_ctx->lock);
-				rcu_read_unlock();
-				goto inside_switch;
-			}
-
-			WRITE_ONCE(ctx->task, next);
-			WRITE_ONCE(next_ctx->task, task);
->>>>>>> 0ee29814
-
 			perf_ctx_sched_task_cb(ctx, false);
 			perf_event_swap_task_ctx_data(ctx, next_ctx);
 
@@ -3585,14 +3524,8 @@
 		perf_ctx_disable(ctx);
 
 inside_switch:
-<<<<<<< HEAD
-		if (cpuctx->sched_cb_usage && pmu->sched_task)
-			pmu->sched_task(ctx, false);
-		task_ctx_sched_out(cpuctx, ctx, EVENT_ALL);
-=======
 		perf_ctx_sched_task_cb(ctx, false);
 		task_ctx_sched_out(ctx, EVENT_ALL);
->>>>>>> 0ee29814
 
 		perf_ctx_enable(ctx);
 		raw_spin_unlock(&ctx->lock);
@@ -6829,11 +6762,8 @@
 	if (rctx >= 0)
 		perf_swevent_put_recursion_context(rctx);
 	preempt_enable_notrace();
-<<<<<<< HEAD
-=======
 
 	put_event(event);
->>>>>>> 0ee29814
 }
 
 #ifdef CONFIG_GUEST_PERF_EVENTS
@@ -9565,17 +9495,6 @@
 
 	if (event->attr.sigtrap) {
 		/*
-<<<<<<< HEAD
-		 * Should not be able to return to user space without processing
-		 * pending_sigtrap (kernel events can overflow multiple times).
-		 */
-		WARN_ON_ONCE(event->pending_sigtrap && event->attr.exclude_kernel);
-		if (!event->pending_sigtrap) {
-			event->pending_sigtrap = 1;
-			local_inc(&event->ctx->nr_pending);
-		}
-		event->pending_addr = data->addr;
-=======
 		 * The desired behaviour of sigtrap vs invalid samples is a bit
 		 * tricky; on the one hand, one should not loose the SIGTRAP if
 		 * it is the first event, on the other hand, we should also not
@@ -9608,7 +9527,6 @@
 		event->pending_addr = 0;
 		if (valid_sample && (data->sample_flags & PERF_SAMPLE_ADDR))
 			event->pending_addr = data->addr;
->>>>>>> 0ee29814
 		irq_work_queue(&event->pending_irq);
 	}
 
