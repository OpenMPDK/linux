--- conflicted
+++ resolved
@@ -6552,34 +6552,8 @@
 
 	__perf_pending_irq(event);
 
-<<<<<<< HEAD
-=======
 	if (rctx >= 0)
 		perf_swevent_put_recursion_context(rctx);
-}
-
-static void perf_pending_task(struct callback_head *head)
-{
-	struct perf_event *event = container_of(head, struct perf_event, pending_task);
-	int rctx;
-
-	/*
-	 * If we 'fail' here, that's OK, it means recursion is already disabled
-	 * and we won't recurse 'further'.
-	 */
-	preempt_disable_notrace();
-	rctx = perf_swevent_get_recursion_context();
-
-	if (event->pending_work) {
-		event->pending_work = 0;
-		perf_sigtrap(event);
-		local_dec(&event->ctx->nr_pending);
-	}
-
->>>>>>> 0d1acee8
-	if (rctx >= 0)
-		perf_swevent_put_recursion_context(rctx);
-	preempt_enable_notrace();
 }
 
 static void perf_pending_task(struct callback_head *head)
@@ -9332,16 +9306,6 @@
 	}
 
 	if (event->attr.sigtrap) {
-<<<<<<< HEAD
-		/*
-		 * Should not be able to return to user space without processing
-		 * pending_sigtrap (kernel events can overflow multiple times).
-		 */
-		WARN_ON_ONCE(event->pending_sigtrap && event->attr.exclude_kernel);
-		if (!event->pending_sigtrap) {
-			event->pending_sigtrap = 1;
-			local_inc(&event->ctx->nr_pending);
-=======
 		unsigned int pending_id = 1;
 
 		if (regs)
@@ -9363,7 +9327,6 @@
 			 *     check 32-bit hash of the current IP.
 			 */
 			WARN_ON_ONCE(event->pending_sigtrap != pending_id);
->>>>>>> 0d1acee8
 		}
 		event->pending_addr = data->addr;
 		irq_work_queue(&event->pending_irq);
