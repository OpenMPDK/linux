// SPDX-License-Identifier: GPL-2.0
/* Copyright (c) 2011-2015 PLUMgrid, http://plumgrid.com
 * Copyright (c) 2016 Facebook
 */
#include <linux/kernel.h>
#include <linux/types.h>
#include <linux/slab.h>
#include <linux/bpf.h>
#include <linux/bpf_perf_event.h>
#include <linux/filter.h>
#include <linux/uaccess.h>
#include <linux/ctype.h>
#include <linux/kprobes.h>
#include <linux/syscalls.h>
#include <linux/error-injection.h>

#include <asm/tlb.h>

#include "trace_probe.h"
#include "trace.h"

#define bpf_event_rcu_dereference(p)					\
	rcu_dereference_protected(p, lockdep_is_held(&bpf_event_mutex))

#ifdef CONFIG_MODULES
struct bpf_trace_module {
	struct module *module;
	struct list_head list;
};

static LIST_HEAD(bpf_trace_modules);
static DEFINE_MUTEX(bpf_module_mutex);

static struct bpf_raw_event_map *bpf_get_raw_tracepoint_module(const char *name)
{
	struct bpf_raw_event_map *btp, *ret = NULL;
	struct bpf_trace_module *btm;
	unsigned int i;

	mutex_lock(&bpf_module_mutex);
	list_for_each_entry(btm, &bpf_trace_modules, list) {
		for (i = 0; i < btm->module->num_bpf_raw_events; ++i) {
			btp = &btm->module->bpf_raw_events[i];
			if (!strcmp(btp->tp->name, name)) {
				if (try_module_get(btm->module))
					ret = btp;
				goto out;
			}
		}
	}
out:
	mutex_unlock(&bpf_module_mutex);
	return ret;
}
#else
static struct bpf_raw_event_map *bpf_get_raw_tracepoint_module(const char *name)
{
	return NULL;
}
#endif /* CONFIG_MODULES */

u64 bpf_get_stackid(u64 r1, u64 r2, u64 r3, u64 r4, u64 r5);
u64 bpf_get_stack(u64 r1, u64 r2, u64 r3, u64 r4, u64 r5);

/**
 * trace_call_bpf - invoke BPF program
 * @call: tracepoint event
 * @ctx: opaque context pointer
 *
 * kprobe handlers execute BPF programs via this helper.
 * Can be used from static tracepoints in the future.
 *
 * Return: BPF programs always return an integer which is interpreted by
 * kprobe handler as:
 * 0 - return from kprobe (event is filtered out)
 * 1 - store kprobe event into ring buffer
 * Other values are reserved and currently alias to 1
 */
unsigned int trace_call_bpf(struct trace_event_call *call, void *ctx)
{
	unsigned int ret;

	if (in_nmi()) /* not supported yet */
		return 1;

	cant_sleep();

	if (unlikely(__this_cpu_inc_return(bpf_prog_active) != 1)) {
		/*
		 * since some bpf program is already running on this cpu,
		 * don't call into another bpf program (same or different)
		 * and don't send kprobe event into ring-buffer,
		 * so return zero here
		 */
		ret = 0;
		goto out;
	}

	/*
	 * Instead of moving rcu_read_lock/rcu_dereference/rcu_read_unlock
	 * to all call sites, we did a bpf_prog_array_valid() there to check
	 * whether call->prog_array is empty or not, which is
	 * a heurisitc to speed up execution.
	 *
	 * If bpf_prog_array_valid() fetched prog_array was
	 * non-NULL, we go into trace_call_bpf() and do the actual
	 * proper rcu_dereference() under RCU lock.
	 * If it turns out that prog_array is NULL then, we bail out.
	 * For the opposite, if the bpf_prog_array_valid() fetched pointer
	 * was NULL, you'll skip the prog_array with the risk of missing
	 * out of events when it was updated in between this and the
	 * rcu_dereference() which is accepted risk.
	 */
	ret = BPF_PROG_RUN_ARRAY_CHECK(call->prog_array, ctx, BPF_PROG_RUN);

 out:
	__this_cpu_dec(bpf_prog_active);

	return ret;
}

#ifdef CONFIG_BPF_KPROBE_OVERRIDE
BPF_CALL_2(bpf_override_return, struct pt_regs *, regs, unsigned long, rc)
{
	regs_set_return_value(regs, rc);
	override_function_with_return(regs);
	return 0;
}

static const struct bpf_func_proto bpf_override_return_proto = {
	.func		= bpf_override_return,
	.gpl_only	= true,
	.ret_type	= RET_INTEGER,
	.arg1_type	= ARG_PTR_TO_CTX,
	.arg2_type	= ARG_ANYTHING,
};
#endif

BPF_CALL_3(bpf_probe_read_user, void *, dst, u32, size,
	   const void __user *, unsafe_ptr)
{
	int ret = probe_user_read(dst, unsafe_ptr, size);

	if (unlikely(ret < 0))
		memset(dst, 0, size);

	return ret;
}

static const struct bpf_func_proto bpf_probe_read_user_proto = {
	.func		= bpf_probe_read_user,
	.gpl_only	= true,
	.ret_type	= RET_INTEGER,
	.arg1_type	= ARG_PTR_TO_UNINIT_MEM,
	.arg2_type	= ARG_CONST_SIZE_OR_ZERO,
	.arg3_type	= ARG_ANYTHING,
};

BPF_CALL_3(bpf_probe_read_user_str, void *, dst, u32, size,
	   const void __user *, unsafe_ptr)
{
	int ret = strncpy_from_unsafe_user(dst, unsafe_ptr, size);

	if (unlikely(ret < 0))
		memset(dst, 0, size);

	return ret;
}

static const struct bpf_func_proto bpf_probe_read_user_str_proto = {
	.func		= bpf_probe_read_user_str,
	.gpl_only	= true,
	.ret_type	= RET_INTEGER,
	.arg1_type	= ARG_PTR_TO_UNINIT_MEM,
	.arg2_type	= ARG_CONST_SIZE_OR_ZERO,
	.arg3_type	= ARG_ANYTHING,
};

static __always_inline int
bpf_probe_read_kernel_common(void *dst, u32 size, const void *unsafe_ptr,
			     const bool compat)
{
	int ret = security_locked_down(LOCKDOWN_BPF_READ);

	if (unlikely(ret < 0))
		goto out;
	ret = compat ? probe_kernel_read(dst, unsafe_ptr, size) :
	      probe_kernel_read_strict(dst, unsafe_ptr, size);
	if (unlikely(ret < 0))
out:
		memset(dst, 0, size);
	return ret;
}

BPF_CALL_3(bpf_probe_read_kernel, void *, dst, u32, size,
	   const void *, unsafe_ptr)
{
	return bpf_probe_read_kernel_common(dst, size, unsafe_ptr, false);
}

static const struct bpf_func_proto bpf_probe_read_kernel_proto = {
	.func		= bpf_probe_read_kernel,
	.gpl_only	= true,
	.ret_type	= RET_INTEGER,
	.arg1_type	= ARG_PTR_TO_UNINIT_MEM,
	.arg2_type	= ARG_CONST_SIZE_OR_ZERO,
	.arg3_type	= ARG_ANYTHING,
};

BPF_CALL_3(bpf_probe_read_compat, void *, dst, u32, size,
	   const void *, unsafe_ptr)
{
	return bpf_probe_read_kernel_common(dst, size, unsafe_ptr, true);
}

static const struct bpf_func_proto bpf_probe_read_compat_proto = {
	.func		= bpf_probe_read_compat,
	.gpl_only	= true,
	.ret_type	= RET_INTEGER,
	.arg1_type	= ARG_PTR_TO_UNINIT_MEM,
	.arg2_type	= ARG_CONST_SIZE_OR_ZERO,
	.arg3_type	= ARG_ANYTHING,
};

static __always_inline int
bpf_probe_read_kernel_str_common(void *dst, u32 size, const void *unsafe_ptr,
				 const bool compat)
{
	int ret = security_locked_down(LOCKDOWN_BPF_READ);

	if (unlikely(ret < 0))
		goto out;
	/*
	 * The strncpy_from_unsafe_*() call will likely not fill the entire
	 * buffer, but that's okay in this circumstance as we're probing
	 * arbitrary memory anyway similar to bpf_probe_read_*() and might
	 * as well probe the stack. Thus, memory is explicitly cleared
	 * only in error case, so that improper users ignoring return
	 * code altogether don't copy garbage; otherwise length of string
	 * is returned that can be used for bpf_perf_event_output() et al.
	 */
	ret = compat ? strncpy_from_unsafe(dst, unsafe_ptr, size) :
	      strncpy_from_unsafe_strict(dst, unsafe_ptr, size);
	if (unlikely(ret < 0))
out:
		memset(dst, 0, size);
	return ret;
}

BPF_CALL_3(bpf_probe_read_kernel_str, void *, dst, u32, size,
	   const void *, unsafe_ptr)
{
	return bpf_probe_read_kernel_str_common(dst, size, unsafe_ptr, false);
}

static const struct bpf_func_proto bpf_probe_read_kernel_str_proto = {
	.func		= bpf_probe_read_kernel_str,
	.gpl_only	= true,
	.ret_type	= RET_INTEGER,
	.arg1_type	= ARG_PTR_TO_UNINIT_MEM,
	.arg2_type	= ARG_CONST_SIZE_OR_ZERO,
	.arg3_type	= ARG_ANYTHING,
};

BPF_CALL_3(bpf_probe_read_compat_str, void *, dst, u32, size,
	   const void *, unsafe_ptr)
{
	return bpf_probe_read_kernel_str_common(dst, size, unsafe_ptr, true);
}

static const struct bpf_func_proto bpf_probe_read_compat_str_proto = {
	.func		= bpf_probe_read_compat_str,
	.gpl_only	= true,
	.ret_type	= RET_INTEGER,
	.arg1_type	= ARG_PTR_TO_UNINIT_MEM,
	.arg2_type	= ARG_CONST_SIZE_OR_ZERO,
	.arg3_type	= ARG_ANYTHING,
};

BPF_CALL_3(bpf_probe_write_user, void __user *, unsafe_ptr, const void *, src,
	   u32, size)
{
	/*
	 * Ensure we're in user context which is safe for the helper to
	 * run. This helper has no business in a kthread.
	 *
	 * access_ok() should prevent writing to non-user memory, but in
	 * some situations (nommu, temporary switch, etc) access_ok() does
	 * not provide enough validation, hence the check on KERNEL_DS.
	 *
	 * nmi_uaccess_okay() ensures the probe is not run in an interim
	 * state, when the task or mm are switched. This is specifically
	 * required to prevent the use of temporary mm.
	 */

	if (unlikely(in_interrupt() ||
		     current->flags & (PF_KTHREAD | PF_EXITING)))
		return -EPERM;
	if (unlikely(uaccess_kernel()))
		return -EPERM;
	if (unlikely(!nmi_uaccess_okay()))
		return -EPERM;

	return probe_user_write(unsafe_ptr, src, size);
}

static const struct bpf_func_proto bpf_probe_write_user_proto = {
	.func		= bpf_probe_write_user,
	.gpl_only	= true,
	.ret_type	= RET_INTEGER,
	.arg1_type	= ARG_ANYTHING,
	.arg2_type	= ARG_PTR_TO_MEM,
	.arg3_type	= ARG_CONST_SIZE,
};

static const struct bpf_func_proto *bpf_get_probe_write_proto(void)
{
	pr_warn_ratelimited("%s[%d] is installing a program with bpf_probe_write_user helper that may corrupt user memory!",
			    current->comm, task_pid_nr(current));

	return &bpf_probe_write_user_proto;
}

/*
 * Only limited trace_printk() conversion specifiers allowed:
 * %d %i %u %x %ld %li %lu %lx %lld %lli %llu %llx %p %pks %pus %s
 */
BPF_CALL_5(bpf_trace_printk, char *, fmt, u32, fmt_size, u64, arg1,
	   u64, arg2, u64, arg3)
{
	int i, mod[3] = {}, fmt_cnt = 0;
	char buf[64], fmt_ptype;
	void *unsafe_ptr = NULL;
	bool str_seen = false;

	/*
	 * bpf_check()->check_func_arg()->check_stack_boundary()
	 * guarantees that fmt points to bpf program stack,
	 * fmt_size bytes of it were initialized and fmt_size > 0
	 */
	if (fmt[--fmt_size] != 0)
		return -EINVAL;

	/* check format string for allowed specifiers */
	for (i = 0; i < fmt_size; i++) {
		if ((!isprint(fmt[i]) && !isspace(fmt[i])) || !isascii(fmt[i]))
			return -EINVAL;

		if (fmt[i] != '%')
			continue;

		if (fmt_cnt >= 3)
			return -EINVAL;

		/* fmt[i] != 0 && fmt[last] == 0, so we can access fmt[i + 1] */
		i++;
		if (fmt[i] == 'l') {
			mod[fmt_cnt]++;
			i++;
		} else if (fmt[i] == 'p') {
			mod[fmt_cnt]++;
			if ((fmt[i + 1] == 'k' ||
			     fmt[i + 1] == 'u') &&
			    fmt[i + 2] == 's') {
				fmt_ptype = fmt[i + 1];
				i += 2;
				goto fmt_str;
			}

			/* disallow any further format extensions */
			if (fmt[i + 1] != 0 &&
			    !isspace(fmt[i + 1]) &&
			    !ispunct(fmt[i + 1]))
				return -EINVAL;

			goto fmt_next;
		} else if (fmt[i] == 's') {
			mod[fmt_cnt]++;
			fmt_ptype = fmt[i];
fmt_str:
			if (str_seen)
				/* allow only one '%s' per fmt string */
				return -EINVAL;
			str_seen = true;

			if (fmt[i + 1] != 0 &&
			    !isspace(fmt[i + 1]) &&
			    !ispunct(fmt[i + 1]))
				return -EINVAL;

			switch (fmt_cnt) {
			case 0:
				unsafe_ptr = (void *)(long)arg1;
				arg1 = (long)buf;
				break;
			case 1:
				unsafe_ptr = (void *)(long)arg2;
				arg2 = (long)buf;
				break;
			case 2:
				unsafe_ptr = (void *)(long)arg3;
				arg3 = (long)buf;
				break;
			}

			buf[0] = 0;
			switch (fmt_ptype) {
			case 's':
#ifdef CONFIG_ARCH_HAS_NON_OVERLAPPING_ADDRESS_SPACE
				strncpy_from_unsafe(buf, unsafe_ptr,
						    sizeof(buf));
				break;
#endif
			case 'k':
				strncpy_from_unsafe_strict(buf, unsafe_ptr,
							   sizeof(buf));
				break;
			case 'u':
				strncpy_from_unsafe_user(buf,
					(__force void __user *)unsafe_ptr,
							 sizeof(buf));
				break;
			}
			goto fmt_next;
		}

		if (fmt[i] == 'l') {
			mod[fmt_cnt]++;
			i++;
		}

		if (fmt[i] != 'i' && fmt[i] != 'd' &&
		    fmt[i] != 'u' && fmt[i] != 'x')
			return -EINVAL;
fmt_next:
		fmt_cnt++;
	}

/* Horrid workaround for getting va_list handling working with different
 * argument type combinations generically for 32 and 64 bit archs.
 */
#define __BPF_TP_EMIT()	__BPF_ARG3_TP()
#define __BPF_TP(...)							\
	__trace_printk(0 /* Fake ip */,					\
		       fmt, ##__VA_ARGS__)

#define __BPF_ARG1_TP(...)						\
	((mod[0] == 2 || (mod[0] == 1 && __BITS_PER_LONG == 64))	\
	  ? __BPF_TP(arg1, ##__VA_ARGS__)				\
	  : ((mod[0] == 1 || (mod[0] == 0 && __BITS_PER_LONG == 32))	\
	      ? __BPF_TP((long)arg1, ##__VA_ARGS__)			\
	      : __BPF_TP((u32)arg1, ##__VA_ARGS__)))

#define __BPF_ARG2_TP(...)						\
	((mod[1] == 2 || (mod[1] == 1 && __BITS_PER_LONG == 64))	\
	  ? __BPF_ARG1_TP(arg2, ##__VA_ARGS__)				\
	  : ((mod[1] == 1 || (mod[1] == 0 && __BITS_PER_LONG == 32))	\
	      ? __BPF_ARG1_TP((long)arg2, ##__VA_ARGS__)		\
	      : __BPF_ARG1_TP((u32)arg2, ##__VA_ARGS__)))

#define __BPF_ARG3_TP(...)						\
	((mod[2] == 2 || (mod[2] == 1 && __BITS_PER_LONG == 64))	\
	  ? __BPF_ARG2_TP(arg3, ##__VA_ARGS__)				\
	  : ((mod[2] == 1 || (mod[2] == 0 && __BITS_PER_LONG == 32))	\
	      ? __BPF_ARG2_TP((long)arg3, ##__VA_ARGS__)		\
	      : __BPF_ARG2_TP((u32)arg3, ##__VA_ARGS__)))

	return __BPF_TP_EMIT();
}

static const struct bpf_func_proto bpf_trace_printk_proto = {
	.func		= bpf_trace_printk,
	.gpl_only	= true,
	.ret_type	= RET_INTEGER,
	.arg1_type	= ARG_PTR_TO_MEM,
	.arg2_type	= ARG_CONST_SIZE,
};

const struct bpf_func_proto *bpf_get_trace_printk_proto(void)
{
	/*
	 * this program might be calling bpf_trace_printk,
	 * so allocate per-cpu printk buffers
	 */
	trace_printk_init_buffers();

	return &bpf_trace_printk_proto;
}

static __always_inline int
get_map_perf_counter(struct bpf_map *map, u64 flags,
		     u64 *value, u64 *enabled, u64 *running)
{
	struct bpf_array *array = container_of(map, struct bpf_array, map);
	unsigned int cpu = smp_processor_id();
	u64 index = flags & BPF_F_INDEX_MASK;
	struct bpf_event_entry *ee;

	if (unlikely(flags & ~(BPF_F_INDEX_MASK)))
		return -EINVAL;
	if (index == BPF_F_CURRENT_CPU)
		index = cpu;
	if (unlikely(index >= array->map.max_entries))
		return -E2BIG;

	ee = READ_ONCE(array->ptrs[index]);
	if (!ee)
		return -ENOENT;

	return perf_event_read_local(ee->event, value, enabled, running);
}

BPF_CALL_2(bpf_perf_event_read, struct bpf_map *, map, u64, flags)
{
	u64 value = 0;
	int err;

	err = get_map_perf_counter(map, flags, &value, NULL, NULL);
	/*
	 * this api is ugly since we miss [-22..-2] range of valid
	 * counter values, but that's uapi
	 */
	if (err)
		return err;
	return value;
}

static const struct bpf_func_proto bpf_perf_event_read_proto = {
	.func		= bpf_perf_event_read,
	.gpl_only	= true,
	.ret_type	= RET_INTEGER,
	.arg1_type	= ARG_CONST_MAP_PTR,
	.arg2_type	= ARG_ANYTHING,
};

BPF_CALL_4(bpf_perf_event_read_value, struct bpf_map *, map, u64, flags,
	   struct bpf_perf_event_value *, buf, u32, size)
{
	int err = -EINVAL;

	if (unlikely(size != sizeof(struct bpf_perf_event_value)))
		goto clear;
	err = get_map_perf_counter(map, flags, &buf->counter, &buf->enabled,
				   &buf->running);
	if (unlikely(err))
		goto clear;
	return 0;
clear:
	memset(buf, 0, size);
	return err;
}

static const struct bpf_func_proto bpf_perf_event_read_value_proto = {
	.func		= bpf_perf_event_read_value,
	.gpl_only	= true,
	.ret_type	= RET_INTEGER,
	.arg1_type	= ARG_CONST_MAP_PTR,
	.arg2_type	= ARG_ANYTHING,
	.arg3_type	= ARG_PTR_TO_UNINIT_MEM,
	.arg4_type	= ARG_CONST_SIZE,
};

static __always_inline u64
__bpf_perf_event_output(struct pt_regs *regs, struct bpf_map *map,
			u64 flags, struct perf_sample_data *sd)
{
	struct bpf_array *array = container_of(map, struct bpf_array, map);
	unsigned int cpu = smp_processor_id();
	u64 index = flags & BPF_F_INDEX_MASK;
	struct bpf_event_entry *ee;
	struct perf_event *event;

	if (index == BPF_F_CURRENT_CPU)
		index = cpu;
	if (unlikely(index >= array->map.max_entries))
		return -E2BIG;

	ee = READ_ONCE(array->ptrs[index]);
	if (!ee)
		return -ENOENT;

	event = ee->event;
	if (unlikely(event->attr.type != PERF_TYPE_SOFTWARE ||
		     event->attr.config != PERF_COUNT_SW_BPF_OUTPUT))
		return -EINVAL;

	if (unlikely(event->oncpu != cpu))
		return -EOPNOTSUPP;

	return perf_event_output(event, sd, regs);
}

/*
 * Support executing tracepoints in normal, irq, and nmi context that each call
 * bpf_perf_event_output
 */
struct bpf_trace_sample_data {
	struct perf_sample_data sds[3];
};

static DEFINE_PER_CPU(struct bpf_trace_sample_data, bpf_trace_sds);
static DEFINE_PER_CPU(int, bpf_trace_nest_level);
BPF_CALL_5(bpf_perf_event_output, struct pt_regs *, regs, struct bpf_map *, map,
	   u64, flags, void *, data, u64, size)
{
	struct bpf_trace_sample_data *sds = this_cpu_ptr(&bpf_trace_sds);
	int nest_level = this_cpu_inc_return(bpf_trace_nest_level);
	struct perf_raw_record raw = {
		.frag = {
			.size = size,
			.data = data,
		},
	};
	struct perf_sample_data *sd;
	int err;

	if (WARN_ON_ONCE(nest_level > ARRAY_SIZE(sds->sds))) {
		err = -EBUSY;
		goto out;
	}

	sd = &sds->sds[nest_level - 1];

	if (unlikely(flags & ~(BPF_F_INDEX_MASK))) {
		err = -EINVAL;
		goto out;
	}

	perf_sample_data_init(sd, 0, 0);
	sd->raw = &raw;

	err = __bpf_perf_event_output(regs, map, flags, sd);

out:
	this_cpu_dec(bpf_trace_nest_level);
	return err;
}

static const struct bpf_func_proto bpf_perf_event_output_proto = {
	.func		= bpf_perf_event_output,
	.gpl_only	= true,
	.ret_type	= RET_INTEGER,
	.arg1_type	= ARG_PTR_TO_CTX,
	.arg2_type	= ARG_CONST_MAP_PTR,
	.arg3_type	= ARG_ANYTHING,
	.arg4_type	= ARG_PTR_TO_MEM,
	.arg5_type	= ARG_CONST_SIZE_OR_ZERO,
};

static DEFINE_PER_CPU(int, bpf_event_output_nest_level);
struct bpf_nested_pt_regs {
	struct pt_regs regs[3];
};
static DEFINE_PER_CPU(struct bpf_nested_pt_regs, bpf_pt_regs);
static DEFINE_PER_CPU(struct bpf_trace_sample_data, bpf_misc_sds);

u64 bpf_event_output(struct bpf_map *map, u64 flags, void *meta, u64 meta_size,
		     void *ctx, u64 ctx_size, bpf_ctx_copy_t ctx_copy)
{
	int nest_level = this_cpu_inc_return(bpf_event_output_nest_level);
	struct perf_raw_frag frag = {
		.copy		= ctx_copy,
		.size		= ctx_size,
		.data		= ctx,
	};
	struct perf_raw_record raw = {
		.frag = {
			{
				.next	= ctx_size ? &frag : NULL,
			},
			.size	= meta_size,
			.data	= meta,
		},
	};
	struct perf_sample_data *sd;
	struct pt_regs *regs;
	u64 ret;

	if (WARN_ON_ONCE(nest_level > ARRAY_SIZE(bpf_misc_sds.sds))) {
		ret = -EBUSY;
		goto out;
	}
	sd = this_cpu_ptr(&bpf_misc_sds.sds[nest_level - 1]);
	regs = this_cpu_ptr(&bpf_pt_regs.regs[nest_level - 1]);

	perf_fetch_caller_regs(regs);
	perf_sample_data_init(sd, 0, 0);
	sd->raw = &raw;

	ret = __bpf_perf_event_output(regs, map, flags, sd);
out:
	this_cpu_dec(bpf_event_output_nest_level);
	return ret;
}

BPF_CALL_0(bpf_get_current_task)
{
	return (long) current;
}

static const struct bpf_func_proto bpf_get_current_task_proto = {
	.func		= bpf_get_current_task,
	.gpl_only	= true,
	.ret_type	= RET_INTEGER,
};

BPF_CALL_2(bpf_current_task_under_cgroup, struct bpf_map *, map, u32, idx)
{
	struct bpf_array *array = container_of(map, struct bpf_array, map);
	struct cgroup *cgrp;

	if (unlikely(idx >= array->map.max_entries))
		return -E2BIG;

	cgrp = READ_ONCE(array->ptrs[idx]);
	if (unlikely(!cgrp))
		return -EAGAIN;

	return task_under_cgroup_hierarchy(current, cgrp);
}

static const struct bpf_func_proto bpf_current_task_under_cgroup_proto = {
	.func           = bpf_current_task_under_cgroup,
	.gpl_only       = false,
	.ret_type       = RET_INTEGER,
	.arg1_type      = ARG_CONST_MAP_PTR,
	.arg2_type      = ARG_ANYTHING,
};

struct send_signal_irq_work {
	struct irq_work irq_work;
	struct task_struct *task;
	u32 sig;
	enum pid_type type;
};

static DEFINE_PER_CPU(struct send_signal_irq_work, send_signal_work);

static void do_bpf_send_signal(struct irq_work *entry)
{
	struct send_signal_irq_work *work;

	work = container_of(entry, struct send_signal_irq_work, irq_work);
	group_send_sig_info(work->sig, SEND_SIG_PRIV, work->task, work->type);
}

static int bpf_send_signal_common(u32 sig, enum pid_type type)
{
	struct send_signal_irq_work *work = NULL;

	/* Similar to bpf_probe_write_user, task needs to be
	 * in a sound condition and kernel memory access be
	 * permitted in order to send signal to the current
	 * task.
	 */
	if (unlikely(current->flags & (PF_KTHREAD | PF_EXITING)))
		return -EPERM;
	if (unlikely(uaccess_kernel()))
		return -EPERM;
	if (unlikely(!nmi_uaccess_okay()))
		return -EPERM;

	if (irqs_disabled()) {
		/* Do an early check on signal validity. Otherwise,
		 * the error is lost in deferred irq_work.
		 */
		if (unlikely(!valid_signal(sig)))
			return -EINVAL;

		work = this_cpu_ptr(&send_signal_work);
		if (atomic_read(&work->irq_work.flags) & IRQ_WORK_BUSY)
			return -EBUSY;

		/* Add the current task, which is the target of sending signal,
		 * to the irq_work. The current task may change when queued
		 * irq works get executed.
		 */
		work->task = current;
		work->sig = sig;
		work->type = type;
		irq_work_queue(&work->irq_work);
		return 0;
	}

	return group_send_sig_info(sig, SEND_SIG_PRIV, current, type);
}

BPF_CALL_1(bpf_send_signal, u32, sig)
{
	return bpf_send_signal_common(sig, PIDTYPE_TGID);
}

static const struct bpf_func_proto bpf_send_signal_proto = {
	.func		= bpf_send_signal,
	.gpl_only	= false,
	.ret_type	= RET_INTEGER,
	.arg1_type	= ARG_ANYTHING,
};

BPF_CALL_1(bpf_send_signal_thread, u32, sig)
{
	return bpf_send_signal_common(sig, PIDTYPE_PID);
}

static const struct bpf_func_proto bpf_send_signal_thread_proto = {
	.func		= bpf_send_signal_thread,
	.gpl_only	= false,
	.ret_type	= RET_INTEGER,
	.arg1_type	= ARG_ANYTHING,
};

<<<<<<< HEAD
static const struct bpf_func_proto *
tracing_func_proto(enum bpf_func_id func_id, const struct bpf_prog *prog)
=======
const struct bpf_func_proto *
bpf_tracing_func_proto(enum bpf_func_id func_id, const struct bpf_prog *prog)
>>>>>>> 04d5ce62
{
	switch (func_id) {
	case BPF_FUNC_map_lookup_elem:
		return &bpf_map_lookup_elem_proto;
	case BPF_FUNC_map_update_elem:
		return &bpf_map_update_elem_proto;
	case BPF_FUNC_map_delete_elem:
		return &bpf_map_delete_elem_proto;
	case BPF_FUNC_map_push_elem:
		return &bpf_map_push_elem_proto;
	case BPF_FUNC_map_pop_elem:
		return &bpf_map_pop_elem_proto;
	case BPF_FUNC_map_peek_elem:
		return &bpf_map_peek_elem_proto;
	case BPF_FUNC_ktime_get_ns:
		return &bpf_ktime_get_ns_proto;
	case BPF_FUNC_tail_call:
		return &bpf_tail_call_proto;
	case BPF_FUNC_get_current_pid_tgid:
		return &bpf_get_current_pid_tgid_proto;
	case BPF_FUNC_get_current_task:
		return &bpf_get_current_task_proto;
	case BPF_FUNC_get_current_uid_gid:
		return &bpf_get_current_uid_gid_proto;
	case BPF_FUNC_get_current_comm:
		return &bpf_get_current_comm_proto;
	case BPF_FUNC_trace_printk:
		return bpf_get_trace_printk_proto();
	case BPF_FUNC_get_smp_processor_id:
		return &bpf_get_smp_processor_id_proto;
	case BPF_FUNC_get_numa_node_id:
		return &bpf_get_numa_node_id_proto;
	case BPF_FUNC_perf_event_read:
		return &bpf_perf_event_read_proto;
	case BPF_FUNC_probe_write_user:
		return bpf_get_probe_write_proto();
	case BPF_FUNC_current_task_under_cgroup:
		return &bpf_current_task_under_cgroup_proto;
	case BPF_FUNC_get_prandom_u32:
		return &bpf_get_prandom_u32_proto;
	case BPF_FUNC_probe_read_user:
		return &bpf_probe_read_user_proto;
	case BPF_FUNC_probe_read_kernel:
		return &bpf_probe_read_kernel_proto;
	case BPF_FUNC_probe_read_user_str:
		return &bpf_probe_read_user_str_proto;
	case BPF_FUNC_probe_read_kernel_str:
		return &bpf_probe_read_kernel_str_proto;
#ifdef CONFIG_ARCH_HAS_NON_OVERLAPPING_ADDRESS_SPACE
	case BPF_FUNC_probe_read:
		return &bpf_probe_read_compat_proto;
	case BPF_FUNC_probe_read_str:
		return &bpf_probe_read_compat_str_proto;
#endif
#ifdef CONFIG_CGROUPS
	case BPF_FUNC_get_current_cgroup_id:
		return &bpf_get_current_cgroup_id_proto;
#endif
	case BPF_FUNC_send_signal:
		return &bpf_send_signal_proto;
	case BPF_FUNC_send_signal_thread:
		return &bpf_send_signal_thread_proto;
<<<<<<< HEAD
=======
	case BPF_FUNC_perf_event_read_value:
		return &bpf_perf_event_read_value_proto;
	case BPF_FUNC_get_ns_current_pid_tgid:
		return &bpf_get_ns_current_pid_tgid_proto;
>>>>>>> 04d5ce62
	default:
		return NULL;
	}
}

static const struct bpf_func_proto *
kprobe_prog_func_proto(enum bpf_func_id func_id, const struct bpf_prog *prog)
{
	switch (func_id) {
	case BPF_FUNC_perf_event_output:
		return &bpf_perf_event_output_proto;
	case BPF_FUNC_get_stackid:
		return &bpf_get_stackid_proto;
	case BPF_FUNC_get_stack:
		return &bpf_get_stack_proto;
#ifdef CONFIG_BPF_KPROBE_OVERRIDE
	case BPF_FUNC_override_return:
		return &bpf_override_return_proto;
#endif
	default:
		return bpf_tracing_func_proto(func_id, prog);
	}
}

/* bpf+kprobe programs can access fields of 'struct pt_regs' */
static bool kprobe_prog_is_valid_access(int off, int size, enum bpf_access_type type,
					const struct bpf_prog *prog,
					struct bpf_insn_access_aux *info)
{
	if (off < 0 || off >= sizeof(struct pt_regs))
		return false;
	if (type != BPF_READ)
		return false;
	if (off % size != 0)
		return false;
	/*
	 * Assertion for 32 bit to make sure last 8 byte access
	 * (BPF_DW) to the last 4 byte member is disallowed.
	 */
	if (off + size > sizeof(struct pt_regs))
		return false;

	return true;
}

const struct bpf_verifier_ops kprobe_verifier_ops = {
	.get_func_proto  = kprobe_prog_func_proto,
	.is_valid_access = kprobe_prog_is_valid_access,
};

const struct bpf_prog_ops kprobe_prog_ops = {
};

BPF_CALL_5(bpf_perf_event_output_tp, void *, tp_buff, struct bpf_map *, map,
	   u64, flags, void *, data, u64, size)
{
	struct pt_regs *regs = *(struct pt_regs **)tp_buff;

	/*
	 * r1 points to perf tracepoint buffer where first 8 bytes are hidden
	 * from bpf program and contain a pointer to 'struct pt_regs'. Fetch it
	 * from there and call the same bpf_perf_event_output() helper inline.
	 */
	return ____bpf_perf_event_output(regs, map, flags, data, size);
}

static const struct bpf_func_proto bpf_perf_event_output_proto_tp = {
	.func		= bpf_perf_event_output_tp,
	.gpl_only	= true,
	.ret_type	= RET_INTEGER,
	.arg1_type	= ARG_PTR_TO_CTX,
	.arg2_type	= ARG_CONST_MAP_PTR,
	.arg3_type	= ARG_ANYTHING,
	.arg4_type	= ARG_PTR_TO_MEM,
	.arg5_type	= ARG_CONST_SIZE_OR_ZERO,
};

BPF_CALL_3(bpf_get_stackid_tp, void *, tp_buff, struct bpf_map *, map,
	   u64, flags)
{
	struct pt_regs *regs = *(struct pt_regs **)tp_buff;

	/*
	 * Same comment as in bpf_perf_event_output_tp(), only that this time
	 * the other helper's function body cannot be inlined due to being
	 * external, thus we need to call raw helper function.
	 */
	return bpf_get_stackid((unsigned long) regs, (unsigned long) map,
			       flags, 0, 0);
}

static const struct bpf_func_proto bpf_get_stackid_proto_tp = {
	.func		= bpf_get_stackid_tp,
	.gpl_only	= true,
	.ret_type	= RET_INTEGER,
	.arg1_type	= ARG_PTR_TO_CTX,
	.arg2_type	= ARG_CONST_MAP_PTR,
	.arg3_type	= ARG_ANYTHING,
};

BPF_CALL_4(bpf_get_stack_tp, void *, tp_buff, void *, buf, u32, size,
	   u64, flags)
{
	struct pt_regs *regs = *(struct pt_regs **)tp_buff;

	return bpf_get_stack((unsigned long) regs, (unsigned long) buf,
			     (unsigned long) size, flags, 0);
}

static const struct bpf_func_proto bpf_get_stack_proto_tp = {
	.func		= bpf_get_stack_tp,
	.gpl_only	= true,
	.ret_type	= RET_INTEGER,
	.arg1_type	= ARG_PTR_TO_CTX,
	.arg2_type	= ARG_PTR_TO_UNINIT_MEM,
	.arg3_type	= ARG_CONST_SIZE_OR_ZERO,
	.arg4_type	= ARG_ANYTHING,
};

static const struct bpf_func_proto *
tp_prog_func_proto(enum bpf_func_id func_id, const struct bpf_prog *prog)
{
	switch (func_id) {
	case BPF_FUNC_perf_event_output:
		return &bpf_perf_event_output_proto_tp;
	case BPF_FUNC_get_stackid:
		return &bpf_get_stackid_proto_tp;
	case BPF_FUNC_get_stack:
		return &bpf_get_stack_proto_tp;
	default:
		return bpf_tracing_func_proto(func_id, prog);
	}
}

static bool tp_prog_is_valid_access(int off, int size, enum bpf_access_type type,
				    const struct bpf_prog *prog,
				    struct bpf_insn_access_aux *info)
{
	if (off < sizeof(void *) || off >= PERF_MAX_TRACE_SIZE)
		return false;
	if (type != BPF_READ)
		return false;
	if (off % size != 0)
		return false;

	BUILD_BUG_ON(PERF_MAX_TRACE_SIZE % sizeof(__u64));
	return true;
}

const struct bpf_verifier_ops tracepoint_verifier_ops = {
	.get_func_proto  = tp_prog_func_proto,
	.is_valid_access = tp_prog_is_valid_access,
};

const struct bpf_prog_ops tracepoint_prog_ops = {
};

BPF_CALL_3(bpf_perf_prog_read_value, struct bpf_perf_event_data_kern *, ctx,
	   struct bpf_perf_event_value *, buf, u32, size)
{
	int err = -EINVAL;

	if (unlikely(size != sizeof(struct bpf_perf_event_value)))
		goto clear;
	err = perf_event_read_local(ctx->event, &buf->counter, &buf->enabled,
				    &buf->running);
	if (unlikely(err))
		goto clear;
	return 0;
clear:
	memset(buf, 0, size);
	return err;
}

static const struct bpf_func_proto bpf_perf_prog_read_value_proto = {
         .func           = bpf_perf_prog_read_value,
         .gpl_only       = true,
         .ret_type       = RET_INTEGER,
         .arg1_type      = ARG_PTR_TO_CTX,
         .arg2_type      = ARG_PTR_TO_UNINIT_MEM,
         .arg3_type      = ARG_CONST_SIZE,
};

BPF_CALL_4(bpf_read_branch_records, struct bpf_perf_event_data_kern *, ctx,
	   void *, buf, u32, size, u64, flags)
{
#ifndef CONFIG_X86
	return -ENOENT;
#else
	static const u32 br_entry_size = sizeof(struct perf_branch_entry);
	struct perf_branch_stack *br_stack = ctx->data->br_stack;
	u32 to_copy;

	if (unlikely(flags & ~BPF_F_GET_BRANCH_RECORDS_SIZE))
		return -EINVAL;

	if (unlikely(!br_stack))
		return -EINVAL;

	if (flags & BPF_F_GET_BRANCH_RECORDS_SIZE)
		return br_stack->nr * br_entry_size;

	if (!buf || (size % br_entry_size != 0))
		return -EINVAL;

	to_copy = min_t(u32, br_stack->nr * br_entry_size, size);
	memcpy(buf, br_stack->entries, to_copy);

	return to_copy;
#endif
}

static const struct bpf_func_proto bpf_read_branch_records_proto = {
	.func           = bpf_read_branch_records,
	.gpl_only       = true,
	.ret_type       = RET_INTEGER,
	.arg1_type      = ARG_PTR_TO_CTX,
	.arg2_type      = ARG_PTR_TO_MEM_OR_NULL,
	.arg3_type      = ARG_CONST_SIZE_OR_ZERO,
	.arg4_type      = ARG_ANYTHING,
};

static const struct bpf_func_proto *
pe_prog_func_proto(enum bpf_func_id func_id, const struct bpf_prog *prog)
{
	switch (func_id) {
	case BPF_FUNC_perf_event_output:
		return &bpf_perf_event_output_proto_tp;
	case BPF_FUNC_get_stackid:
		return &bpf_get_stackid_proto_tp;
	case BPF_FUNC_get_stack:
		return &bpf_get_stack_proto_tp;
	case BPF_FUNC_perf_prog_read_value:
		return &bpf_perf_prog_read_value_proto;
	case BPF_FUNC_read_branch_records:
		return &bpf_read_branch_records_proto;
	default:
		return bpf_tracing_func_proto(func_id, prog);
	}
}

/*
 * bpf_raw_tp_regs are separate from bpf_pt_regs used from skb/xdp
 * to avoid potential recursive reuse issue when/if tracepoints are added
 * inside bpf_*_event_output, bpf_get_stackid and/or bpf_get_stack.
 *
 * Since raw tracepoints run despite bpf_prog_active, support concurrent usage
 * in normal, irq, and nmi context.
 */
struct bpf_raw_tp_regs {
	struct pt_regs regs[3];
};
static DEFINE_PER_CPU(struct bpf_raw_tp_regs, bpf_raw_tp_regs);
static DEFINE_PER_CPU(int, bpf_raw_tp_nest_level);
static struct pt_regs *get_bpf_raw_tp_regs(void)
{
	struct bpf_raw_tp_regs *tp_regs = this_cpu_ptr(&bpf_raw_tp_regs);
	int nest_level = this_cpu_inc_return(bpf_raw_tp_nest_level);

	if (WARN_ON_ONCE(nest_level > ARRAY_SIZE(tp_regs->regs))) {
		this_cpu_dec(bpf_raw_tp_nest_level);
		return ERR_PTR(-EBUSY);
	}

	return &tp_regs->regs[nest_level - 1];
}

static void put_bpf_raw_tp_regs(void)
{
	this_cpu_dec(bpf_raw_tp_nest_level);
}

BPF_CALL_5(bpf_perf_event_output_raw_tp, struct bpf_raw_tracepoint_args *, args,
	   struct bpf_map *, map, u64, flags, void *, data, u64, size)
{
	struct pt_regs *regs = get_bpf_raw_tp_regs();
	int ret;

	if (IS_ERR(regs))
		return PTR_ERR(regs);

	perf_fetch_caller_regs(regs);
	ret = ____bpf_perf_event_output(regs, map, flags, data, size);

	put_bpf_raw_tp_regs();
	return ret;
}

static const struct bpf_func_proto bpf_perf_event_output_proto_raw_tp = {
	.func		= bpf_perf_event_output_raw_tp,
	.gpl_only	= true,
	.ret_type	= RET_INTEGER,
	.arg1_type	= ARG_PTR_TO_CTX,
	.arg2_type	= ARG_CONST_MAP_PTR,
	.arg3_type	= ARG_ANYTHING,
	.arg4_type	= ARG_PTR_TO_MEM,
	.arg5_type	= ARG_CONST_SIZE_OR_ZERO,
};

extern const struct bpf_func_proto bpf_skb_output_proto;
extern const struct bpf_func_proto bpf_xdp_output_proto;

BPF_CALL_3(bpf_get_stackid_raw_tp, struct bpf_raw_tracepoint_args *, args,
	   struct bpf_map *, map, u64, flags)
{
	struct pt_regs *regs = get_bpf_raw_tp_regs();
	int ret;

	if (IS_ERR(regs))
		return PTR_ERR(regs);

	perf_fetch_caller_regs(regs);
	/* similar to bpf_perf_event_output_tp, but pt_regs fetched differently */
	ret = bpf_get_stackid((unsigned long) regs, (unsigned long) map,
			      flags, 0, 0);
	put_bpf_raw_tp_regs();
	return ret;
}

static const struct bpf_func_proto bpf_get_stackid_proto_raw_tp = {
	.func		= bpf_get_stackid_raw_tp,
	.gpl_only	= true,
	.ret_type	= RET_INTEGER,
	.arg1_type	= ARG_PTR_TO_CTX,
	.arg2_type	= ARG_CONST_MAP_PTR,
	.arg3_type	= ARG_ANYTHING,
};

BPF_CALL_4(bpf_get_stack_raw_tp, struct bpf_raw_tracepoint_args *, args,
	   void *, buf, u32, size, u64, flags)
{
	struct pt_regs *regs = get_bpf_raw_tp_regs();
	int ret;

	if (IS_ERR(regs))
		return PTR_ERR(regs);

	perf_fetch_caller_regs(regs);
	ret = bpf_get_stack((unsigned long) regs, (unsigned long) buf,
			    (unsigned long) size, flags, 0);
	put_bpf_raw_tp_regs();
	return ret;
}

static const struct bpf_func_proto bpf_get_stack_proto_raw_tp = {
	.func		= bpf_get_stack_raw_tp,
	.gpl_only	= true,
	.ret_type	= RET_INTEGER,
	.arg1_type	= ARG_PTR_TO_CTX,
	.arg2_type	= ARG_PTR_TO_MEM,
	.arg3_type	= ARG_CONST_SIZE_OR_ZERO,
	.arg4_type	= ARG_ANYTHING,
};

static const struct bpf_func_proto *
raw_tp_prog_func_proto(enum bpf_func_id func_id, const struct bpf_prog *prog)
{
	switch (func_id) {
	case BPF_FUNC_perf_event_output:
		return &bpf_perf_event_output_proto_raw_tp;
	case BPF_FUNC_get_stackid:
		return &bpf_get_stackid_proto_raw_tp;
	case BPF_FUNC_get_stack:
		return &bpf_get_stack_proto_raw_tp;
	default:
		return bpf_tracing_func_proto(func_id, prog);
	}
}

static const struct bpf_func_proto *
tracing_prog_func_proto(enum bpf_func_id func_id, const struct bpf_prog *prog)
{
	switch (func_id) {
#ifdef CONFIG_NET
	case BPF_FUNC_skb_output:
		return &bpf_skb_output_proto;
	case BPF_FUNC_xdp_output:
		return &bpf_xdp_output_proto;
#endif
	default:
		return raw_tp_prog_func_proto(func_id, prog);
	}
}

static bool raw_tp_prog_is_valid_access(int off, int size,
					enum bpf_access_type type,
					const struct bpf_prog *prog,
					struct bpf_insn_access_aux *info)
{
	if (off < 0 || off >= sizeof(__u64) * MAX_BPF_FUNC_ARGS)
		return false;
	if (type != BPF_READ)
		return false;
	if (off % size != 0)
		return false;
	return true;
}

static bool tracing_prog_is_valid_access(int off, int size,
					 enum bpf_access_type type,
					 const struct bpf_prog *prog,
					 struct bpf_insn_access_aux *info)
{
	if (off < 0 || off >= sizeof(__u64) * MAX_BPF_FUNC_ARGS)
		return false;
	if (type != BPF_READ)
		return false;
	if (off % size != 0)
		return false;
	return btf_ctx_access(off, size, type, prog, info);
}

int __weak bpf_prog_test_run_tracing(struct bpf_prog *prog,
				     const union bpf_attr *kattr,
				     union bpf_attr __user *uattr)
{
	return -ENOTSUPP;
}

const struct bpf_verifier_ops raw_tracepoint_verifier_ops = {
	.get_func_proto  = raw_tp_prog_func_proto,
	.is_valid_access = raw_tp_prog_is_valid_access,
};

const struct bpf_prog_ops raw_tracepoint_prog_ops = {
};

const struct bpf_verifier_ops tracing_verifier_ops = {
	.get_func_proto  = tracing_prog_func_proto,
	.is_valid_access = tracing_prog_is_valid_access,
};

const struct bpf_prog_ops tracing_prog_ops = {
	.test_run = bpf_prog_test_run_tracing,
};

static bool raw_tp_writable_prog_is_valid_access(int off, int size,
						 enum bpf_access_type type,
						 const struct bpf_prog *prog,
						 struct bpf_insn_access_aux *info)
{
	if (off == 0) {
		if (size != sizeof(u64) || type != BPF_READ)
			return false;
		info->reg_type = PTR_TO_TP_BUFFER;
	}
	return raw_tp_prog_is_valid_access(off, size, type, prog, info);
}

const struct bpf_verifier_ops raw_tracepoint_writable_verifier_ops = {
	.get_func_proto  = raw_tp_prog_func_proto,
	.is_valid_access = raw_tp_writable_prog_is_valid_access,
};

const struct bpf_prog_ops raw_tracepoint_writable_prog_ops = {
};

static bool pe_prog_is_valid_access(int off, int size, enum bpf_access_type type,
				    const struct bpf_prog *prog,
				    struct bpf_insn_access_aux *info)
{
	const int size_u64 = sizeof(u64);

	if (off < 0 || off >= sizeof(struct bpf_perf_event_data))
		return false;
	if (type != BPF_READ)
		return false;
	if (off % size != 0) {
		if (sizeof(unsigned long) != 4)
			return false;
		if (size != 8)
			return false;
		if (off % size != 4)
			return false;
	}

	switch (off) {
	case bpf_ctx_range(struct bpf_perf_event_data, sample_period):
		bpf_ctx_record_field_size(info, size_u64);
		if (!bpf_ctx_narrow_access_ok(off, size, size_u64))
			return false;
		break;
	case bpf_ctx_range(struct bpf_perf_event_data, addr):
		bpf_ctx_record_field_size(info, size_u64);
		if (!bpf_ctx_narrow_access_ok(off, size, size_u64))
			return false;
		break;
	default:
		if (size != sizeof(long))
			return false;
	}

	return true;
}

static u32 pe_prog_convert_ctx_access(enum bpf_access_type type,
				      const struct bpf_insn *si,
				      struct bpf_insn *insn_buf,
				      struct bpf_prog *prog, u32 *target_size)
{
	struct bpf_insn *insn = insn_buf;

	switch (si->off) {
	case offsetof(struct bpf_perf_event_data, sample_period):
		*insn++ = BPF_LDX_MEM(BPF_FIELD_SIZEOF(struct bpf_perf_event_data_kern,
						       data), si->dst_reg, si->src_reg,
				      offsetof(struct bpf_perf_event_data_kern, data));
		*insn++ = BPF_LDX_MEM(BPF_DW, si->dst_reg, si->dst_reg,
				      bpf_target_off(struct perf_sample_data, period, 8,
						     target_size));
		break;
	case offsetof(struct bpf_perf_event_data, addr):
		*insn++ = BPF_LDX_MEM(BPF_FIELD_SIZEOF(struct bpf_perf_event_data_kern,
						       data), si->dst_reg, si->src_reg,
				      offsetof(struct bpf_perf_event_data_kern, data));
		*insn++ = BPF_LDX_MEM(BPF_DW, si->dst_reg, si->dst_reg,
				      bpf_target_off(struct perf_sample_data, addr, 8,
						     target_size));
		break;
	default:
		*insn++ = BPF_LDX_MEM(BPF_FIELD_SIZEOF(struct bpf_perf_event_data_kern,
						       regs), si->dst_reg, si->src_reg,
				      offsetof(struct bpf_perf_event_data_kern, regs));
		*insn++ = BPF_LDX_MEM(BPF_SIZEOF(long), si->dst_reg, si->dst_reg,
				      si->off);
		break;
	}

	return insn - insn_buf;
}

const struct bpf_verifier_ops perf_event_verifier_ops = {
	.get_func_proto		= pe_prog_func_proto,
	.is_valid_access	= pe_prog_is_valid_access,
	.convert_ctx_access	= pe_prog_convert_ctx_access,
};

const struct bpf_prog_ops perf_event_prog_ops = {
};

static DEFINE_MUTEX(bpf_event_mutex);

#define BPF_TRACE_MAX_PROGS 64

int perf_event_attach_bpf_prog(struct perf_event *event,
			       struct bpf_prog *prog)
{
	struct bpf_prog_array *old_array;
	struct bpf_prog_array *new_array;
	int ret = -EEXIST;

	/*
	 * Kprobe override only works if they are on the function entry,
	 * and only if they are on the opt-in list.
	 */
	if (prog->kprobe_override &&
	    (!trace_kprobe_on_func_entry(event->tp_event) ||
	     !trace_kprobe_error_injectable(event->tp_event)))
		return -EINVAL;

	mutex_lock(&bpf_event_mutex);

	if (event->prog)
		goto unlock;

	old_array = bpf_event_rcu_dereference(event->tp_event->prog_array);
	if (old_array &&
	    bpf_prog_array_length(old_array) >= BPF_TRACE_MAX_PROGS) {
		ret = -E2BIG;
		goto unlock;
	}

	ret = bpf_prog_array_copy(old_array, NULL, prog, &new_array);
	if (ret < 0)
		goto unlock;

	/* set the new array to event->tp_event and set event->prog */
	event->prog = prog;
	rcu_assign_pointer(event->tp_event->prog_array, new_array);
	bpf_prog_array_free(old_array);

unlock:
	mutex_unlock(&bpf_event_mutex);
	return ret;
}

void perf_event_detach_bpf_prog(struct perf_event *event)
{
	struct bpf_prog_array *old_array;
	struct bpf_prog_array *new_array;
	int ret;

	mutex_lock(&bpf_event_mutex);

	if (!event->prog)
		goto unlock;

	old_array = bpf_event_rcu_dereference(event->tp_event->prog_array);
	ret = bpf_prog_array_copy(old_array, event->prog, NULL, &new_array);
	if (ret == -ENOENT)
		goto unlock;
	if (ret < 0) {
		bpf_prog_array_delete_safe(old_array, event->prog);
	} else {
		rcu_assign_pointer(event->tp_event->prog_array, new_array);
		bpf_prog_array_free(old_array);
	}

	bpf_prog_put(event->prog);
	event->prog = NULL;

unlock:
	mutex_unlock(&bpf_event_mutex);
}

int perf_event_query_prog_array(struct perf_event *event, void __user *info)
{
	struct perf_event_query_bpf __user *uquery = info;
	struct perf_event_query_bpf query = {};
	struct bpf_prog_array *progs;
	u32 *ids, prog_cnt, ids_len;
	int ret;

	if (!capable(CAP_SYS_ADMIN))
		return -EPERM;
	if (event->attr.type != PERF_TYPE_TRACEPOINT)
		return -EINVAL;
	if (copy_from_user(&query, uquery, sizeof(query)))
		return -EFAULT;

	ids_len = query.ids_len;
	if (ids_len > BPF_TRACE_MAX_PROGS)
		return -E2BIG;
	ids = kcalloc(ids_len, sizeof(u32), GFP_USER | __GFP_NOWARN);
	if (!ids)
		return -ENOMEM;
	/*
	 * The above kcalloc returns ZERO_SIZE_PTR when ids_len = 0, which
	 * is required when user only wants to check for uquery->prog_cnt.
	 * There is no need to check for it since the case is handled
	 * gracefully in bpf_prog_array_copy_info.
	 */

	mutex_lock(&bpf_event_mutex);
	progs = bpf_event_rcu_dereference(event->tp_event->prog_array);
	ret = bpf_prog_array_copy_info(progs, ids, ids_len, &prog_cnt);
	mutex_unlock(&bpf_event_mutex);

	if (copy_to_user(&uquery->prog_cnt, &prog_cnt, sizeof(prog_cnt)) ||
	    copy_to_user(uquery->ids, ids, ids_len * sizeof(u32)))
		ret = -EFAULT;

	kfree(ids);
	return ret;
}

extern struct bpf_raw_event_map __start__bpf_raw_tp[];
extern struct bpf_raw_event_map __stop__bpf_raw_tp[];

struct bpf_raw_event_map *bpf_get_raw_tracepoint(const char *name)
{
	struct bpf_raw_event_map *btp = __start__bpf_raw_tp;

	for (; btp < __stop__bpf_raw_tp; btp++) {
		if (!strcmp(btp->tp->name, name))
			return btp;
	}

	return bpf_get_raw_tracepoint_module(name);
}

void bpf_put_raw_tracepoint(struct bpf_raw_event_map *btp)
{
	struct module *mod = __module_address((unsigned long)btp);

	if (mod)
		module_put(mod);
}

static __always_inline
void __bpf_trace_run(struct bpf_prog *prog, u64 *args)
{
	cant_sleep();
	rcu_read_lock();
	(void) BPF_PROG_RUN(prog, args);
	rcu_read_unlock();
}

#define UNPACK(...)			__VA_ARGS__
#define REPEAT_1(FN, DL, X, ...)	FN(X)
#define REPEAT_2(FN, DL, X, ...)	FN(X) UNPACK DL REPEAT_1(FN, DL, __VA_ARGS__)
#define REPEAT_3(FN, DL, X, ...)	FN(X) UNPACK DL REPEAT_2(FN, DL, __VA_ARGS__)
#define REPEAT_4(FN, DL, X, ...)	FN(X) UNPACK DL REPEAT_3(FN, DL, __VA_ARGS__)
#define REPEAT_5(FN, DL, X, ...)	FN(X) UNPACK DL REPEAT_4(FN, DL, __VA_ARGS__)
#define REPEAT_6(FN, DL, X, ...)	FN(X) UNPACK DL REPEAT_5(FN, DL, __VA_ARGS__)
#define REPEAT_7(FN, DL, X, ...)	FN(X) UNPACK DL REPEAT_6(FN, DL, __VA_ARGS__)
#define REPEAT_8(FN, DL, X, ...)	FN(X) UNPACK DL REPEAT_7(FN, DL, __VA_ARGS__)
#define REPEAT_9(FN, DL, X, ...)	FN(X) UNPACK DL REPEAT_8(FN, DL, __VA_ARGS__)
#define REPEAT_10(FN, DL, X, ...)	FN(X) UNPACK DL REPEAT_9(FN, DL, __VA_ARGS__)
#define REPEAT_11(FN, DL, X, ...)	FN(X) UNPACK DL REPEAT_10(FN, DL, __VA_ARGS__)
#define REPEAT_12(FN, DL, X, ...)	FN(X) UNPACK DL REPEAT_11(FN, DL, __VA_ARGS__)
#define REPEAT(X, FN, DL, ...)		REPEAT_##X(FN, DL, __VA_ARGS__)

#define SARG(X)		u64 arg##X
#define COPY(X)		args[X] = arg##X

#define __DL_COM	(,)
#define __DL_SEM	(;)

#define __SEQ_0_11	0, 1, 2, 3, 4, 5, 6, 7, 8, 9, 10, 11

#define BPF_TRACE_DEFN_x(x)						\
	void bpf_trace_run##x(struct bpf_prog *prog,			\
			      REPEAT(x, SARG, __DL_COM, __SEQ_0_11))	\
	{								\
		u64 args[x];						\
		REPEAT(x, COPY, __DL_SEM, __SEQ_0_11);			\
		__bpf_trace_run(prog, args);				\
	}								\
	EXPORT_SYMBOL_GPL(bpf_trace_run##x)
BPF_TRACE_DEFN_x(1);
BPF_TRACE_DEFN_x(2);
BPF_TRACE_DEFN_x(3);
BPF_TRACE_DEFN_x(4);
BPF_TRACE_DEFN_x(5);
BPF_TRACE_DEFN_x(6);
BPF_TRACE_DEFN_x(7);
BPF_TRACE_DEFN_x(8);
BPF_TRACE_DEFN_x(9);
BPF_TRACE_DEFN_x(10);
BPF_TRACE_DEFN_x(11);
BPF_TRACE_DEFN_x(12);

static int __bpf_probe_register(struct bpf_raw_event_map *btp, struct bpf_prog *prog)
{
	struct tracepoint *tp = btp->tp;

	/*
	 * check that program doesn't access arguments beyond what's
	 * available in this tracepoint
	 */
	if (prog->aux->max_ctx_offset > btp->num_args * sizeof(u64))
		return -EINVAL;

	if (prog->aux->max_tp_access > btp->writable_size)
		return -EINVAL;

	return tracepoint_probe_register(tp, (void *)btp->bpf_func, prog);
}

int bpf_probe_register(struct bpf_raw_event_map *btp, struct bpf_prog *prog)
{
	return __bpf_probe_register(btp, prog);
}

int bpf_probe_unregister(struct bpf_raw_event_map *btp, struct bpf_prog *prog)
{
	return tracepoint_probe_unregister(btp->tp, (void *)btp->bpf_func, prog);
}

int bpf_get_perf_event_info(const struct perf_event *event, u32 *prog_id,
			    u32 *fd_type, const char **buf,
			    u64 *probe_offset, u64 *probe_addr)
{
	bool is_tracepoint, is_syscall_tp;
	struct bpf_prog *prog;
	int flags, err = 0;

	prog = event->prog;
	if (!prog)
		return -ENOENT;

	/* not supporting BPF_PROG_TYPE_PERF_EVENT yet */
	if (prog->type == BPF_PROG_TYPE_PERF_EVENT)
		return -EOPNOTSUPP;

	*prog_id = prog->aux->id;
	flags = event->tp_event->flags;
	is_tracepoint = flags & TRACE_EVENT_FL_TRACEPOINT;
	is_syscall_tp = is_syscall_trace_event(event->tp_event);

	if (is_tracepoint || is_syscall_tp) {
		*buf = is_tracepoint ? event->tp_event->tp->name
				     : event->tp_event->name;
		*fd_type = BPF_FD_TYPE_TRACEPOINT;
		*probe_offset = 0x0;
		*probe_addr = 0x0;
	} else {
		/* kprobe/uprobe */
		err = -EOPNOTSUPP;
#ifdef CONFIG_KPROBE_EVENTS
		if (flags & TRACE_EVENT_FL_KPROBE)
			err = bpf_get_kprobe_info(event, fd_type, buf,
						  probe_offset, probe_addr,
						  event->attr.type == PERF_TYPE_TRACEPOINT);
#endif
#ifdef CONFIG_UPROBE_EVENTS
		if (flags & TRACE_EVENT_FL_UPROBE)
			err = bpf_get_uprobe_info(event, fd_type, buf,
						  probe_offset,
						  event->attr.type == PERF_TYPE_TRACEPOINT);
#endif
	}

	return err;
}

static int __init send_signal_irq_work_init(void)
{
	int cpu;
	struct send_signal_irq_work *work;

	for_each_possible_cpu(cpu) {
		work = per_cpu_ptr(&send_signal_work, cpu);
		init_irq_work(&work->irq_work, do_bpf_send_signal);
	}
	return 0;
}

subsys_initcall(send_signal_irq_work_init);

#ifdef CONFIG_MODULES
static int bpf_event_notify(struct notifier_block *nb, unsigned long op,
			    void *module)
{
	struct bpf_trace_module *btm, *tmp;
	struct module *mod = module;

	if (mod->num_bpf_raw_events == 0 ||
	    (op != MODULE_STATE_COMING && op != MODULE_STATE_GOING))
		return 0;

	mutex_lock(&bpf_module_mutex);

	switch (op) {
	case MODULE_STATE_COMING:
		btm = kzalloc(sizeof(*btm), GFP_KERNEL);
		if (btm) {
			btm->module = module;
			list_add(&btm->list, &bpf_trace_modules);
		}
		break;
	case MODULE_STATE_GOING:
		list_for_each_entry_safe(btm, tmp, &bpf_trace_modules, list) {
			if (btm->module == module) {
				list_del(&btm->list);
				kfree(btm);
				break;
			}
		}
		break;
	}

	mutex_unlock(&bpf_module_mutex);

	return 0;
}

static struct notifier_block bpf_module_nb = {
	.notifier_call = bpf_event_notify,
};

static int __init bpf_event_init(void)
{
	register_module_notifier(&bpf_module_nb);
	return 0;
}

fs_initcall(bpf_event_init);
#endif /* CONFIG_MODULES */<|MERGE_RESOLUTION|>--- conflicted
+++ resolved
@@ -809,13 +809,8 @@
 	.arg1_type	= ARG_ANYTHING,
 };
 
-<<<<<<< HEAD
-static const struct bpf_func_proto *
-tracing_func_proto(enum bpf_func_id func_id, const struct bpf_prog *prog)
-=======
 const struct bpf_func_proto *
 bpf_tracing_func_proto(enum bpf_func_id func_id, const struct bpf_prog *prog)
->>>>>>> 04d5ce62
 {
 	switch (func_id) {
 	case BPF_FUNC_map_lookup_elem:
@@ -878,13 +873,10 @@
 		return &bpf_send_signal_proto;
 	case BPF_FUNC_send_signal_thread:
 		return &bpf_send_signal_thread_proto;
-<<<<<<< HEAD
-=======
 	case BPF_FUNC_perf_event_read_value:
 		return &bpf_perf_event_read_value_proto;
 	case BPF_FUNC_get_ns_current_pid_tgid:
 		return &bpf_get_ns_current_pid_tgid_proto;
->>>>>>> 04d5ce62
 	default:
 		return NULL;
 	}
