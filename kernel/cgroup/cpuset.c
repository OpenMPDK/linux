--- conflicted
+++ resolved
@@ -1283,7 +1283,6 @@
  * root back to a non-partition root. Any CPUs in cpus_allowed that are in
  * parent's subparts_cpus will be taken away from that cpumask and put back
  * into parent's effective_cpus. 0 will always be returned.
-<<<<<<< HEAD
  *
  * For partcmd_update, if the optional newmask is specified, the cpu list is
  * to be changed from cpus_allowed to newmask. Otherwise, cpus_allowed is
@@ -1292,16 +1291,6 @@
  * or vice versa. An error code will only be returned if transitioning from
  * invalid to valid violates the exclusivity rule.
  *
-=======
- *
- * For partcmd_update, if the optional newmask is specified, the cpu list is
- * to be changed from cpus_allowed to newmask. Otherwise, cpus_allowed is
- * assumed to remain the same. The cpuset should either be a valid or invalid
- * partition root. The partition root state may change from valid to invalid
- * or vice versa. An error code will only be returned if transitioning from
- * invalid to valid violates the exclusivity rule.
- *
->>>>>>> 0ee29814
  * For partcmd_invalidate, the current partition will be made invalid.
  *
  * The partcmd_enable and partcmd_disable commands are used by
@@ -3456,7 +3445,6 @@
 	 * effective_cpus with tasks, we will have to invalidate child
 	 * partitions, if present, by setting nr_subparts_cpus to 0 to
 	 * reclaim their cpus.
-<<<<<<< HEAD
 	 */
 	if (cs->nr_subparts_cpus && is_partition_valid(cs) &&
 	    cpumask_empty(&new_cpus) && partition_is_populated(cs, NULL)) {
@@ -3474,25 +3462,6 @@
 	 * 2) parent is invalid or doesn't grant any cpus to child
 	 *    partitions.
 	 */
-=======
-	 */
-	if (cs->nr_subparts_cpus && is_partition_valid(cs) &&
-	    cpumask_empty(&new_cpus) && partition_is_populated(cs, NULL)) {
-		spin_lock_irq(&callback_lock);
-		cs->nr_subparts_cpus = 0;
-		cpumask_clear(cs->subparts_cpus);
-		spin_unlock_irq(&callback_lock);
-		compute_effective_cpumask(&new_cpus, cs, parent);
-	}
-
-	/*
-	 * Force the partition to become invalid if either one of
-	 * the following conditions hold:
-	 * 1) empty effective cpus but not valid empty partition.
-	 * 2) parent is invalid or doesn't grant any cpus to child
-	 *    partitions.
-	 */
->>>>>>> 0ee29814
 	if (is_partition_valid(cs) && (!parent->nr_subparts_cpus ||
 	   (cpumask_empty(&new_cpus) && partition_is_populated(cs, NULL)))) {
 		int old_prs, parent_prs;
