--- conflicted
+++ resolved
@@ -2406,11 +2406,7 @@
  * write-locking cgroup_threadgroup_rwsem. This allows ->attach() to assume that
  * CPU hotplug is disabled on entry.
  */
-<<<<<<< HEAD
-static void cgroup_attach_lock(bool lock_threadgroup)
-=======
 void cgroup_attach_lock(bool lock_threadgroup)
->>>>>>> 8950f345
 {
 	cpus_read_lock();
 	if (lock_threadgroup)
@@ -2421,11 +2417,7 @@
  * cgroup_attach_unlock - Undo cgroup_attach_lock()
  * @lock_threadgroup: whether to up_write cgroup_threadgroup_rwsem
  */
-<<<<<<< HEAD
-static void cgroup_attach_unlock(bool lock_threadgroup)
-=======
 void cgroup_attach_unlock(bool lock_threadgroup)
->>>>>>> 8950f345
 {
 	if (lock_threadgroup)
 		percpu_up_write(&cgroup_threadgroup_rwsem);
@@ -3746,11 +3738,7 @@
 		return -EBUSY;
 	}
 
-<<<<<<< HEAD
-	psi = cgroup_ino(cgrp) == 1 ? &psi_system : cgrp->psi;
-=======
 	psi = cgroup_psi(cgrp);
->>>>>>> 8950f345
 	new = psi_trigger_create(psi, buf, res);
 	if (IS_ERR(new)) {
 		cgroup_put(cgrp);
