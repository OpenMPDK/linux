// SPDX-License-Identifier: GPL-2.0
#define pr_fmt(fmt) KBUILD_MODNAME ": " fmt

#include <linux/mm.h>
#include <linux/sched.h>
#include <linux/sched/mm.h>
#include <linux/sched/coredump.h>
#include <linux/mmu_notifier.h>
#include <linux/rmap.h>
#include <linux/swap.h>
#include <linux/mm_inline.h>
#include <linux/kthread.h>
#include <linux/khugepaged.h>
#include <linux/freezer.h>
#include <linux/mman.h>
#include <linux/hashtable.h>
#include <linux/userfaultfd_k.h>
#include <linux/page_idle.h>
#include <linux/page_table_check.h>
#include <linux/swapops.h>
#include <linux/shmem_fs.h>

#include <asm/tlb.h>
#include <asm/pgalloc.h>
#include "internal.h"
#include "mm_slot.h"

enum scan_result {
	SCAN_FAIL,
	SCAN_SUCCEED,
	SCAN_PMD_NULL,
	SCAN_PMD_NONE,
	SCAN_PMD_MAPPED,
	SCAN_EXCEED_NONE_PTE,
	SCAN_EXCEED_SWAP_PTE,
	SCAN_EXCEED_SHARED_PTE,
	SCAN_PTE_NON_PRESENT,
	SCAN_PTE_UFFD_WP,
	SCAN_PTE_MAPPED_HUGEPAGE,
	SCAN_PAGE_RO,
	SCAN_LACK_REFERENCED_PAGE,
	SCAN_PAGE_NULL,
	SCAN_SCAN_ABORT,
	SCAN_PAGE_COUNT,
	SCAN_PAGE_LRU,
	SCAN_PAGE_LOCK,
	SCAN_PAGE_ANON,
	SCAN_PAGE_COMPOUND,
	SCAN_ANY_PROCESS,
	SCAN_VMA_NULL,
	SCAN_VMA_CHECK,
	SCAN_ADDRESS_RANGE,
	SCAN_DEL_PAGE_LRU,
	SCAN_ALLOC_HUGE_PAGE_FAIL,
	SCAN_CGROUP_CHARGE_FAIL,
	SCAN_TRUNCATED,
	SCAN_PAGE_HAS_PRIVATE,
};

#define CREATE_TRACE_POINTS
#include <trace/events/huge_memory.h>

static struct task_struct *khugepaged_thread __read_mostly;
static DEFINE_MUTEX(khugepaged_mutex);

/* default scan 8*512 pte (or vmas) every 30 second */
static unsigned int khugepaged_pages_to_scan __read_mostly;
static unsigned int khugepaged_pages_collapsed;
static unsigned int khugepaged_full_scans;
static unsigned int khugepaged_scan_sleep_millisecs __read_mostly = 10000;
/* during fragmentation poll the hugepage allocator once every minute */
static unsigned int khugepaged_alloc_sleep_millisecs __read_mostly = 60000;
static unsigned long khugepaged_sleep_expire;
static DEFINE_SPINLOCK(khugepaged_mm_lock);
static DECLARE_WAIT_QUEUE_HEAD(khugepaged_wait);
/*
 * default collapse hugepages if there is at least one pte mapped like
 * it would have happened if the vma was large enough during page
 * fault.
 *
 * Note that these are only respected if collapse was initiated by khugepaged.
 */
static unsigned int khugepaged_max_ptes_none __read_mostly;
static unsigned int khugepaged_max_ptes_swap __read_mostly;
static unsigned int khugepaged_max_ptes_shared __read_mostly;

#define MM_SLOTS_HASH_BITS 10
static __read_mostly DEFINE_HASHTABLE(mm_slots_hash, MM_SLOTS_HASH_BITS);

static struct kmem_cache *mm_slot_cache __read_mostly;

#define MAX_PTE_MAPPED_THP 8

struct collapse_control {
	bool is_khugepaged;

	/* Num pages scanned per node */
	u32 node_load[MAX_NUMNODES];

<<<<<<< HEAD
	/* Last target selected in hpage_collapse_find_target_node() */
	int last_target_node;
=======
	/* nodemask for allocation fallback */
	nodemask_t alloc_nmask;
>>>>>>> 0ee29814
};

/**
 * struct khugepaged_mm_slot - khugepaged information per mm that is being scanned
 * @slot: hash lookup from mm to mm_slot
 * @nr_pte_mapped_thp: number of pte mapped THP
 * @pte_mapped_thp: address array corresponding pte mapped THP
 */
struct khugepaged_mm_slot {
	struct mm_slot slot;

	/* pte-mapped THP in this mm */
	int nr_pte_mapped_thp;
	unsigned long pte_mapped_thp[MAX_PTE_MAPPED_THP];
};

/**
 * struct khugepaged_scan - cursor for scanning
 * @mm_head: the head of the mm list to scan
 * @mm_slot: the current mm_slot we are scanning
 * @address: the next address inside that to be scanned
 *
 * There is only the one khugepaged_scan instance of this cursor structure.
 */
struct khugepaged_scan {
	struct list_head mm_head;
	struct khugepaged_mm_slot *mm_slot;
	unsigned long address;
};

static struct khugepaged_scan khugepaged_scan = {
	.mm_head = LIST_HEAD_INIT(khugepaged_scan.mm_head),
};

#ifdef CONFIG_SYSFS
static ssize_t scan_sleep_millisecs_show(struct kobject *kobj,
					 struct kobj_attribute *attr,
					 char *buf)
{
	return sysfs_emit(buf, "%u\n", khugepaged_scan_sleep_millisecs);
}

static ssize_t scan_sleep_millisecs_store(struct kobject *kobj,
					  struct kobj_attribute *attr,
					  const char *buf, size_t count)
{
	unsigned int msecs;
	int err;

	err = kstrtouint(buf, 10, &msecs);
	if (err)
		return -EINVAL;

	khugepaged_scan_sleep_millisecs = msecs;
	khugepaged_sleep_expire = 0;
	wake_up_interruptible(&khugepaged_wait);

	return count;
}
static struct kobj_attribute scan_sleep_millisecs_attr =
	__ATTR_RW(scan_sleep_millisecs);

static ssize_t alloc_sleep_millisecs_show(struct kobject *kobj,
					  struct kobj_attribute *attr,
					  char *buf)
{
	return sysfs_emit(buf, "%u\n", khugepaged_alloc_sleep_millisecs);
}

static ssize_t alloc_sleep_millisecs_store(struct kobject *kobj,
					   struct kobj_attribute *attr,
					   const char *buf, size_t count)
{
	unsigned int msecs;
	int err;

	err = kstrtouint(buf, 10, &msecs);
	if (err)
		return -EINVAL;

	khugepaged_alloc_sleep_millisecs = msecs;
	khugepaged_sleep_expire = 0;
	wake_up_interruptible(&khugepaged_wait);

	return count;
}
static struct kobj_attribute alloc_sleep_millisecs_attr =
	__ATTR_RW(alloc_sleep_millisecs);

static ssize_t pages_to_scan_show(struct kobject *kobj,
				  struct kobj_attribute *attr,
				  char *buf)
{
	return sysfs_emit(buf, "%u\n", khugepaged_pages_to_scan);
}
static ssize_t pages_to_scan_store(struct kobject *kobj,
				   struct kobj_attribute *attr,
				   const char *buf, size_t count)
{
	unsigned int pages;
	int err;

	err = kstrtouint(buf, 10, &pages);
	if (err || !pages)
		return -EINVAL;

	khugepaged_pages_to_scan = pages;

	return count;
}
static struct kobj_attribute pages_to_scan_attr =
	__ATTR_RW(pages_to_scan);

static ssize_t pages_collapsed_show(struct kobject *kobj,
				    struct kobj_attribute *attr,
				    char *buf)
{
	return sysfs_emit(buf, "%u\n", khugepaged_pages_collapsed);
}
static struct kobj_attribute pages_collapsed_attr =
	__ATTR_RO(pages_collapsed);

static ssize_t full_scans_show(struct kobject *kobj,
			       struct kobj_attribute *attr,
			       char *buf)
{
	return sysfs_emit(buf, "%u\n", khugepaged_full_scans);
}
static struct kobj_attribute full_scans_attr =
	__ATTR_RO(full_scans);

static ssize_t defrag_show(struct kobject *kobj,
			   struct kobj_attribute *attr, char *buf)
{
	return single_hugepage_flag_show(kobj, attr, buf,
					 TRANSPARENT_HUGEPAGE_DEFRAG_KHUGEPAGED_FLAG);
}
static ssize_t defrag_store(struct kobject *kobj,
			    struct kobj_attribute *attr,
			    const char *buf, size_t count)
{
	return single_hugepage_flag_store(kobj, attr, buf, count,
				 TRANSPARENT_HUGEPAGE_DEFRAG_KHUGEPAGED_FLAG);
}
static struct kobj_attribute khugepaged_defrag_attr =
	__ATTR_RW(defrag);

/*
 * max_ptes_none controls if khugepaged should collapse hugepages over
 * any unmapped ptes in turn potentially increasing the memory
 * footprint of the vmas. When max_ptes_none is 0 khugepaged will not
 * reduce the available free memory in the system as it
 * runs. Increasing max_ptes_none will instead potentially reduce the
 * free memory in the system during the khugepaged scan.
 */
static ssize_t max_ptes_none_show(struct kobject *kobj,
				  struct kobj_attribute *attr,
				  char *buf)
{
	return sysfs_emit(buf, "%u\n", khugepaged_max_ptes_none);
}
static ssize_t max_ptes_none_store(struct kobject *kobj,
				   struct kobj_attribute *attr,
				   const char *buf, size_t count)
{
	int err;
	unsigned long max_ptes_none;

	err = kstrtoul(buf, 10, &max_ptes_none);
	if (err || max_ptes_none > HPAGE_PMD_NR - 1)
		return -EINVAL;

	khugepaged_max_ptes_none = max_ptes_none;

	return count;
}
static struct kobj_attribute khugepaged_max_ptes_none_attr =
	__ATTR_RW(max_ptes_none);

static ssize_t max_ptes_swap_show(struct kobject *kobj,
				  struct kobj_attribute *attr,
				  char *buf)
{
	return sysfs_emit(buf, "%u\n", khugepaged_max_ptes_swap);
}

static ssize_t max_ptes_swap_store(struct kobject *kobj,
				   struct kobj_attribute *attr,
				   const char *buf, size_t count)
{
	int err;
	unsigned long max_ptes_swap;

	err  = kstrtoul(buf, 10, &max_ptes_swap);
	if (err || max_ptes_swap > HPAGE_PMD_NR - 1)
		return -EINVAL;

	khugepaged_max_ptes_swap = max_ptes_swap;

	return count;
}

static struct kobj_attribute khugepaged_max_ptes_swap_attr =
	__ATTR_RW(max_ptes_swap);

static ssize_t max_ptes_shared_show(struct kobject *kobj,
				    struct kobj_attribute *attr,
				    char *buf)
{
	return sysfs_emit(buf, "%u\n", khugepaged_max_ptes_shared);
}

static ssize_t max_ptes_shared_store(struct kobject *kobj,
				     struct kobj_attribute *attr,
				     const char *buf, size_t count)
{
	int err;
	unsigned long max_ptes_shared;

	err  = kstrtoul(buf, 10, &max_ptes_shared);
	if (err || max_ptes_shared > HPAGE_PMD_NR - 1)
		return -EINVAL;

	khugepaged_max_ptes_shared = max_ptes_shared;

	return count;
}

static struct kobj_attribute khugepaged_max_ptes_shared_attr =
	__ATTR_RW(max_ptes_shared);

static struct attribute *khugepaged_attr[] = {
	&khugepaged_defrag_attr.attr,
	&khugepaged_max_ptes_none_attr.attr,
	&khugepaged_max_ptes_swap_attr.attr,
	&khugepaged_max_ptes_shared_attr.attr,
	&pages_to_scan_attr.attr,
	&pages_collapsed_attr.attr,
	&full_scans_attr.attr,
	&scan_sleep_millisecs_attr.attr,
	&alloc_sleep_millisecs_attr.attr,
	NULL,
};

struct attribute_group khugepaged_attr_group = {
	.attrs = khugepaged_attr,
	.name = "khugepaged",
};
#endif /* CONFIG_SYSFS */

int hugepage_madvise(struct vm_area_struct *vma,
		     unsigned long *vm_flags, int advice)
{
	switch (advice) {
	case MADV_HUGEPAGE:
#ifdef CONFIG_S390
		/*
		 * qemu blindly sets MADV_HUGEPAGE on all allocations, but s390
		 * can't handle this properly after s390_enable_sie, so we simply
		 * ignore the madvise to prevent qemu from causing a SIGSEGV.
		 */
		if (mm_has_pgste(vma->vm_mm))
			return 0;
#endif
		*vm_flags &= ~VM_NOHUGEPAGE;
		*vm_flags |= VM_HUGEPAGE;
		/*
		 * If the vma become good for khugepaged to scan,
		 * register it here without waiting a page fault that
		 * may not happen any time soon.
		 */
		khugepaged_enter_vma(vma, *vm_flags);
		break;
	case MADV_NOHUGEPAGE:
		*vm_flags &= ~VM_HUGEPAGE;
		*vm_flags |= VM_NOHUGEPAGE;
		/*
		 * Setting VM_NOHUGEPAGE will prevent khugepaged from scanning
		 * this vma even if we leave the mm registered in khugepaged if
		 * it got registered before VM_NOHUGEPAGE was set.
		 */
		break;
	}

	return 0;
}

int __init khugepaged_init(void)
{
	mm_slot_cache = kmem_cache_create("khugepaged_mm_slot",
					  sizeof(struct khugepaged_mm_slot),
					  __alignof__(struct khugepaged_mm_slot),
					  0, NULL);
	if (!mm_slot_cache)
		return -ENOMEM;

	khugepaged_pages_to_scan = HPAGE_PMD_NR * 8;
	khugepaged_max_ptes_none = HPAGE_PMD_NR - 1;
	khugepaged_max_ptes_swap = HPAGE_PMD_NR / 8;
	khugepaged_max_ptes_shared = HPAGE_PMD_NR / 2;

	return 0;
}

void __init khugepaged_destroy(void)
{
	kmem_cache_destroy(mm_slot_cache);
}

static inline int hpage_collapse_test_exit(struct mm_struct *mm)
{
	return atomic_read(&mm->mm_users) == 0;
}

void __khugepaged_enter(struct mm_struct *mm)
{
	struct khugepaged_mm_slot *mm_slot;
	struct mm_slot *slot;
	int wakeup;

	mm_slot = mm_slot_alloc(mm_slot_cache);
	if (!mm_slot)
		return;

	slot = &mm_slot->slot;

	/* __khugepaged_exit() must not run from under us */
	VM_BUG_ON_MM(hpage_collapse_test_exit(mm), mm);
	if (unlikely(test_and_set_bit(MMF_VM_HUGEPAGE, &mm->flags))) {
		mm_slot_free(mm_slot_cache, mm_slot);
		return;
	}

	spin_lock(&khugepaged_mm_lock);
	mm_slot_insert(mm_slots_hash, mm, slot);
	/*
	 * Insert just behind the scanning cursor, to let the area settle
	 * down a little.
	 */
	wakeup = list_empty(&khugepaged_scan.mm_head);
	list_add_tail(&slot->mm_node, &khugepaged_scan.mm_head);
	spin_unlock(&khugepaged_mm_lock);

	mmgrab(mm);
	if (wakeup)
		wake_up_interruptible(&khugepaged_wait);
}

void khugepaged_enter_vma(struct vm_area_struct *vma,
			  unsigned long vm_flags)
{
	if (!test_bit(MMF_VM_HUGEPAGE, &vma->vm_mm->flags) &&
	    hugepage_flags_enabled()) {
		if (hugepage_vma_check(vma, vm_flags, false, false, true))
			__khugepaged_enter(vma->vm_mm);
	}
}

void __khugepaged_exit(struct mm_struct *mm)
{
	struct khugepaged_mm_slot *mm_slot;
	struct mm_slot *slot;
	int free = 0;

	spin_lock(&khugepaged_mm_lock);
	slot = mm_slot_lookup(mm_slots_hash, mm);
	mm_slot = mm_slot_entry(slot, struct khugepaged_mm_slot, slot);
	if (mm_slot && khugepaged_scan.mm_slot != mm_slot) {
		hash_del(&slot->hash);
		list_del(&slot->mm_node);
		free = 1;
	}
	spin_unlock(&khugepaged_mm_lock);

	if (free) {
		clear_bit(MMF_VM_HUGEPAGE, &mm->flags);
		mm_slot_free(mm_slot_cache, mm_slot);
		mmdrop(mm);
	} else if (mm_slot) {
		/*
		 * This is required to serialize against
		 * hpage_collapse_test_exit() (which is guaranteed to run
		 * under mmap sem read mode). Stop here (after we return all
		 * pagetables will be destroyed) until khugepaged has finished
		 * working on the pagetables under the mmap_lock.
		 */
		mmap_write_lock(mm);
		mmap_write_unlock(mm);
	}
}

static void release_pte_page(struct page *page)
{
	mod_node_page_state(page_pgdat(page),
			NR_ISOLATED_ANON + page_is_file_lru(page),
			-compound_nr(page));
	unlock_page(page);
	putback_lru_page(page);
}

static void release_pte_pages(pte_t *pte, pte_t *_pte,
		struct list_head *compound_pagelist)
{
	struct page *page, *tmp;

	while (--_pte >= pte) {
		pte_t pteval = *_pte;

		page = pte_page(pteval);
		if (!pte_none(pteval) && !is_zero_pfn(pte_pfn(pteval)) &&
				!PageCompound(page))
			release_pte_page(page);
	}

	list_for_each_entry_safe(page, tmp, compound_pagelist, lru) {
		list_del(&page->lru);
		release_pte_page(page);
	}
}

static bool is_refcount_suitable(struct page *page)
{
	int expected_refcount;

	expected_refcount = total_mapcount(page);
	if (PageSwapCache(page))
		expected_refcount += compound_nr(page);

	return page_count(page) == expected_refcount;
}

static int __collapse_huge_page_isolate(struct vm_area_struct *vma,
					unsigned long address,
					pte_t *pte,
					struct collapse_control *cc,
					struct list_head *compound_pagelist)
{
	struct page *page = NULL;
	pte_t *_pte;
	int none_or_zero = 0, shared = 0, result = SCAN_FAIL, referenced = 0;
	bool writable = false;

	for (_pte = pte; _pte < pte + HPAGE_PMD_NR;
	     _pte++, address += PAGE_SIZE) {
		pte_t pteval = *_pte;
		if (pte_none(pteval) || (pte_present(pteval) &&
				is_zero_pfn(pte_pfn(pteval)))) {
			++none_or_zero;
			if (!userfaultfd_armed(vma) &&
			    (!cc->is_khugepaged ||
			     none_or_zero <= khugepaged_max_ptes_none)) {
				continue;
			} else {
				result = SCAN_EXCEED_NONE_PTE;
				count_vm_event(THP_SCAN_EXCEED_NONE_PTE);
				goto out;
			}
		}
		if (!pte_present(pteval)) {
			result = SCAN_PTE_NON_PRESENT;
			goto out;
		}
		page = vm_normal_page(vma, address, pteval);
		if (unlikely(!page) || unlikely(is_zone_device_page(page))) {
			result = SCAN_PAGE_NULL;
			goto out;
		}

		VM_BUG_ON_PAGE(!PageAnon(page), page);

		if (page_mapcount(page) > 1) {
			++shared;
			if (cc->is_khugepaged &&
			    shared > khugepaged_max_ptes_shared) {
				result = SCAN_EXCEED_SHARED_PTE;
				count_vm_event(THP_SCAN_EXCEED_SHARED_PTE);
				goto out;
			}
		}

		if (PageCompound(page)) {
			struct page *p;
			page = compound_head(page);

			/*
			 * Check if we have dealt with the compound page
			 * already
			 */
			list_for_each_entry(p, compound_pagelist, lru) {
				if (page == p)
					goto next;
			}
		}

		/*
		 * We can do it before isolate_lru_page because the
		 * page can't be freed from under us. NOTE: PG_lock
		 * is needed to serialize against split_huge_page
		 * when invoked from the VM.
		 */
		if (!trylock_page(page)) {
			result = SCAN_PAGE_LOCK;
			goto out;
		}

		/*
		 * Check if the page has any GUP (or other external) pins.
		 *
		 * The page table that maps the page has been already unlinked
		 * from the page table tree and this process cannot get
		 * an additional pin on the page.
		 *
		 * New pins can come later if the page is shared across fork,
		 * but not from this process. The other process cannot write to
		 * the page, only trigger CoW.
		 */
		if (!is_refcount_suitable(page)) {
			unlock_page(page);
			result = SCAN_PAGE_COUNT;
			goto out;
		}

		/*
		 * Isolate the page to avoid collapsing an hugepage
		 * currently in use by the VM.
		 */
		if (isolate_lru_page(page)) {
			unlock_page(page);
			result = SCAN_DEL_PAGE_LRU;
			goto out;
		}
		mod_node_page_state(page_pgdat(page),
				NR_ISOLATED_ANON + page_is_file_lru(page),
				compound_nr(page));
		VM_BUG_ON_PAGE(!PageLocked(page), page);
		VM_BUG_ON_PAGE(PageLRU(page), page);

		if (PageCompound(page))
			list_add_tail(&page->lru, compound_pagelist);
next:
		/*
		 * If collapse was initiated by khugepaged, check that there is
		 * enough young pte to justify collapsing the page
		 */
		if (cc->is_khugepaged &&
		    (pte_young(pteval) || page_is_young(page) ||
		     PageReferenced(page) || mmu_notifier_test_young(vma->vm_mm,
								     address)))
			referenced++;

		if (pte_write(pteval))
			writable = true;
	}

	if (unlikely(!writable)) {
		result = SCAN_PAGE_RO;
	} else if (unlikely(cc->is_khugepaged && !referenced)) {
		result = SCAN_LACK_REFERENCED_PAGE;
	} else {
		result = SCAN_SUCCEED;
		trace_mm_collapse_huge_page_isolate(page, none_or_zero,
						    referenced, writable, result);
		return result;
	}
out:
	release_pte_pages(pte, _pte, compound_pagelist);
	trace_mm_collapse_huge_page_isolate(page, none_or_zero,
					    referenced, writable, result);
	return result;
}

static void __collapse_huge_page_copy(pte_t *pte, struct page *page,
				      struct vm_area_struct *vma,
				      unsigned long address,
				      spinlock_t *ptl,
				      struct list_head *compound_pagelist)
{
	struct page *src_page, *tmp;
	pte_t *_pte;
	for (_pte = pte; _pte < pte + HPAGE_PMD_NR;
				_pte++, page++, address += PAGE_SIZE) {
		pte_t pteval = *_pte;

		if (pte_none(pteval) || is_zero_pfn(pte_pfn(pteval))) {
			clear_user_highpage(page, address);
			add_mm_counter(vma->vm_mm, MM_ANONPAGES, 1);
			if (is_zero_pfn(pte_pfn(pteval))) {
				/*
				 * ptl mostly unnecessary.
				 */
				spin_lock(ptl);
				ptep_clear(vma->vm_mm, address, _pte);
				spin_unlock(ptl);
			}
		} else {
			src_page = pte_page(pteval);
			copy_user_highpage(page, src_page, address, vma);
			if (!PageCompound(src_page))
				release_pte_page(src_page);
			/*
			 * ptl mostly unnecessary, but preempt has to
			 * be disabled to update the per-cpu stats
			 * inside page_remove_rmap().
			 */
			spin_lock(ptl);
			ptep_clear(vma->vm_mm, address, _pte);
			page_remove_rmap(src_page, vma, false);
			spin_unlock(ptl);
			free_page_and_swap_cache(src_page);
		}
	}

	list_for_each_entry_safe(src_page, tmp, compound_pagelist, lru) {
		list_del(&src_page->lru);
		mod_node_page_state(page_pgdat(src_page),
				    NR_ISOLATED_ANON + page_is_file_lru(src_page),
				    -compound_nr(src_page));
		unlock_page(src_page);
		free_swap_cache(src_page);
		putback_lru_page(src_page);
	}
}

static void khugepaged_alloc_sleep(void)
{
	DEFINE_WAIT(wait);

	add_wait_queue(&khugepaged_wait, &wait);
	__set_current_state(TASK_INTERRUPTIBLE|TASK_FREEZABLE);
	schedule_timeout(msecs_to_jiffies(khugepaged_alloc_sleep_millisecs));
	remove_wait_queue(&khugepaged_wait, &wait);
}

struct collapse_control khugepaged_collapse_control = {
	.is_khugepaged = true,
<<<<<<< HEAD
	.last_target_node = NUMA_NO_NODE,
=======
>>>>>>> 0ee29814
};

static bool hpage_collapse_scan_abort(int nid, struct collapse_control *cc)
{
	int i;

	/*
	 * If node_reclaim_mode is disabled, then no extra effort is made to
	 * allocate memory locally.
	 */
	if (!node_reclaim_enabled())
		return false;

	/* If there is a count for this node already, it must be acceptable */
	if (cc->node_load[nid])
		return false;

	for (i = 0; i < MAX_NUMNODES; i++) {
		if (!cc->node_load[i])
			continue;
		if (node_distance(nid, i) > node_reclaim_distance)
			return true;
	}
	return false;
}

#define khugepaged_defrag()					\
	(transparent_hugepage_flags &				\
	 (1<<TRANSPARENT_HUGEPAGE_DEFRAG_KHUGEPAGED_FLAG))

/* Defrag for khugepaged will enter direct reclaim/compaction if necessary */
static inline gfp_t alloc_hugepage_khugepaged_gfpmask(void)
{
	return khugepaged_defrag() ? GFP_TRANSHUGE : GFP_TRANSHUGE_LIGHT;
}

#ifdef CONFIG_NUMA
static int hpage_collapse_find_target_node(struct collapse_control *cc)
{
	int nid, target_node = 0, max_value = 0;

	/* find first node with max normal pages hit */
	for (nid = 0; nid < MAX_NUMNODES; nid++)
		if (cc->node_load[nid] > max_value) {
			max_value = cc->node_load[nid];
			target_node = nid;
		}

<<<<<<< HEAD
	/* do some balance if several nodes have the same hit record */
	if (target_node <= cc->last_target_node)
		for (nid = cc->last_target_node + 1; nid < MAX_NUMNODES;
		     nid++)
			if (max_value == cc->node_load[nid]) {
				target_node = nid;
				break;
			}

	cc->last_target_node = target_node;
=======
	for_each_online_node(nid) {
		if (max_value == cc->node_load[nid])
			node_set(nid, cc->alloc_nmask);
	}

>>>>>>> 0ee29814
	return target_node;
}
#else
static int hpage_collapse_find_target_node(struct collapse_control *cc)
{
	return 0;
}
#endif

<<<<<<< HEAD
static bool hpage_collapse_alloc_page(struct page **hpage, gfp_t gfp, int node)
{
	*hpage = __alloc_pages_node(node, gfp, HPAGE_PMD_ORDER);
=======
static bool hpage_collapse_alloc_page(struct page **hpage, gfp_t gfp, int node,
				      nodemask_t *nmask)
{
	*hpage = __alloc_pages(gfp, HPAGE_PMD_ORDER, node, nmask);
>>>>>>> 0ee29814
	if (unlikely(!*hpage)) {
		count_vm_event(THP_COLLAPSE_ALLOC_FAILED);
		return false;
	}

	prep_transhuge_page(*hpage);
	count_vm_event(THP_COLLAPSE_ALLOC);
	return true;
}

/*
 * If mmap_lock temporarily dropped, revalidate vma
 * before taking mmap_lock.
 * Returns enum scan_result value.
 */

static int hugepage_vma_revalidate(struct mm_struct *mm, unsigned long address,
				   bool expect_anon,
				   struct vm_area_struct **vmap,
				   struct collapse_control *cc)
{
	struct vm_area_struct *vma;

	if (unlikely(hpage_collapse_test_exit(mm)))
		return SCAN_ANY_PROCESS;

	*vmap = vma = find_vma(mm, address);
	if (!vma)
		return SCAN_VMA_NULL;

	if (!transhuge_vma_suitable(vma, address))
		return SCAN_ADDRESS_RANGE;
	if (!hugepage_vma_check(vma, vma->vm_flags, false, false,
				cc->is_khugepaged))
		return SCAN_VMA_CHECK;
	/*
	 * Anon VMA expected, the address may be unmapped then
	 * remapped to file after khugepaged reaquired the mmap_lock.
	 *
	 * hugepage_vma_check may return true for qualified file
	 * vmas.
	 */
	if (expect_anon && (!(*vmap)->anon_vma || !vma_is_anonymous(*vmap)))
		return SCAN_PAGE_ANON;
	return SCAN_SUCCEED;
}

static int find_pmd_or_thp_or_none(struct mm_struct *mm,
				   unsigned long address,
				   pmd_t **pmd)
{
	pmd_t pmde;

	*pmd = mm_find_pmd(mm, address);
	if (!*pmd)
		return SCAN_PMD_NULL;

	pmde = pmd_read_atomic(*pmd);

#ifdef CONFIG_TRANSPARENT_HUGEPAGE
	/* See comments in pmd_none_or_trans_huge_or_clear_bad() */
	barrier();
#endif
	if (pmd_none(pmde))
		return SCAN_PMD_NONE;
	if (pmd_trans_huge(pmde))
		return SCAN_PMD_MAPPED;
	if (pmd_bad(pmde))
		return SCAN_PMD_NULL;
	return SCAN_SUCCEED;
}

static int check_pmd_still_valid(struct mm_struct *mm,
				 unsigned long address,
				 pmd_t *pmd)
{
	pmd_t *new_pmd;
	int result = find_pmd_or_thp_or_none(mm, address, &new_pmd);

	if (result != SCAN_SUCCEED)
		return result;
	if (new_pmd != pmd)
		return SCAN_FAIL;
	return SCAN_SUCCEED;
}

/*
 * Bring missing pages in from swap, to complete THP collapse.
 * Only done if hpage_collapse_scan_pmd believes it is worthwhile.
 *
 * Called and returns without pte mapped or spinlocks held.
 * Note that if false is returned, mmap_lock will be released.
 */

static int __collapse_huge_page_swapin(struct mm_struct *mm,
				       struct vm_area_struct *vma,
				       unsigned long haddr, pmd_t *pmd,
				       int referenced)
{
	int swapped_in = 0;
	vm_fault_t ret = 0;
	unsigned long address, end = haddr + (HPAGE_PMD_NR * PAGE_SIZE);

	for (address = haddr; address < end; address += PAGE_SIZE) {
		struct vm_fault vmf = {
			.vma = vma,
			.address = address,
			.pgoff = linear_page_index(vma, haddr),
			.flags = FAULT_FLAG_ALLOW_RETRY,
			.pmd = pmd,
		};

		vmf.pte = pte_offset_map(pmd, address);
		vmf.orig_pte = *vmf.pte;
		if (!is_swap_pte(vmf.orig_pte)) {
			pte_unmap(vmf.pte);
			continue;
		}
		ret = do_swap_page(&vmf);

		/*
		 * do_swap_page returns VM_FAULT_RETRY with released mmap_lock.
		 * Note we treat VM_FAULT_RETRY as VM_FAULT_ERROR here because
		 * we do not retry here and swap entry will remain in pagetable
		 * resulting in later failure.
		 */
		if (ret & VM_FAULT_RETRY) {
			trace_mm_collapse_huge_page_swapin(mm, swapped_in, referenced, 0);
			/* Likely, but not guaranteed, that page lock failed */
			return SCAN_PAGE_LOCK;
		}
		if (ret & VM_FAULT_ERROR) {
			mmap_read_unlock(mm);
			trace_mm_collapse_huge_page_swapin(mm, swapped_in, referenced, 0);
			return SCAN_FAIL;
		}
		swapped_in++;
	}

	/* Drain LRU add pagevec to remove extra pin on the swapped in pages */
	if (swapped_in)
		lru_add_drain();

	trace_mm_collapse_huge_page_swapin(mm, swapped_in, referenced, 1);
	return SCAN_SUCCEED;
}

static int alloc_charge_hpage(struct page **hpage, struct mm_struct *mm,
			      struct collapse_control *cc)
{
<<<<<<< HEAD
	/* Only allocate from the target node */
	gfp_t gfp = (cc->is_khugepaged ? alloc_hugepage_khugepaged_gfpmask() :
		     GFP_TRANSHUGE) | __GFP_THISNODE;
	int node = hpage_collapse_find_target_node(cc);

	if (!hpage_collapse_alloc_page(hpage, gfp, node))
=======
	gfp_t gfp = (cc->is_khugepaged ? alloc_hugepage_khugepaged_gfpmask() :
		     GFP_TRANSHUGE);
	int node = hpage_collapse_find_target_node(cc);

	if (!hpage_collapse_alloc_page(hpage, gfp, node, &cc->alloc_nmask))
>>>>>>> 0ee29814
		return SCAN_ALLOC_HUGE_PAGE_FAIL;
	if (unlikely(mem_cgroup_charge(page_folio(*hpage), mm, gfp)))
		return SCAN_CGROUP_CHARGE_FAIL;
	count_memcg_page_event(*hpage, THP_COLLAPSE_ALLOC);
	return SCAN_SUCCEED;
}

static int collapse_huge_page(struct mm_struct *mm, unsigned long address,
			      int referenced, int unmapped,
			      struct collapse_control *cc)
{
	LIST_HEAD(compound_pagelist);
	pmd_t *pmd, _pmd;
	pte_t *pte;
	pgtable_t pgtable;
	struct page *hpage;
	spinlock_t *pmd_ptl, *pte_ptl;
	int result = SCAN_FAIL;
	struct vm_area_struct *vma;
	struct mmu_notifier_range range;

	VM_BUG_ON(address & ~HPAGE_PMD_MASK);

	/*
	 * Before allocating the hugepage, release the mmap_lock read lock.
	 * The allocation can take potentially a long time if it involves
	 * sync compaction, and we do not need to hold the mmap_lock during
	 * that. We will recheck the vma after taking it again in write mode.
	 */
	mmap_read_unlock(mm);

	result = alloc_charge_hpage(&hpage, mm, cc);
	if (result != SCAN_SUCCEED)
		goto out_nolock;

	mmap_read_lock(mm);
	result = hugepage_vma_revalidate(mm, address, true, &vma, cc);
	if (result != SCAN_SUCCEED) {
		mmap_read_unlock(mm);
		goto out_nolock;
	}

	result = find_pmd_or_thp_or_none(mm, address, &pmd);
	if (result != SCAN_SUCCEED) {
		mmap_read_unlock(mm);
		goto out_nolock;
	}

	if (unmapped) {
		/*
		 * __collapse_huge_page_swapin will return with mmap_lock
		 * released when it fails. So we jump out_nolock directly in
		 * that case.  Continuing to collapse causes inconsistency.
		 */
		result = __collapse_huge_page_swapin(mm, vma, address, pmd,
						     referenced);
		if (result != SCAN_SUCCEED)
			goto out_nolock;
	}

	mmap_read_unlock(mm);
	/*
	 * Prevent all access to pagetables with the exception of
	 * gup_fast later handled by the ptep_clear_flush and the VM
	 * handled by the anon_vma lock + PG_lock.
	 */
	mmap_write_lock(mm);
	result = hugepage_vma_revalidate(mm, address, true, &vma, cc);
	if (result != SCAN_SUCCEED)
		goto out_up_write;
	/* check if the pmd is still valid */
	result = check_pmd_still_valid(mm, address, pmd);
	if (result != SCAN_SUCCEED)
		goto out_up_write;

	anon_vma_lock_write(vma->anon_vma);

	mmu_notifier_range_init(&range, MMU_NOTIFY_CLEAR, 0, NULL, mm,
				address, address + HPAGE_PMD_SIZE);
	mmu_notifier_invalidate_range_start(&range);

	pte = pte_offset_map(pmd, address);
	pte_ptl = pte_lockptr(mm, pmd);

	pmd_ptl = pmd_lock(mm, pmd); /* probably unnecessary */
	/*
	 * This removes any huge TLB entry from the CPU so we won't allow
	 * huge and small TLB entries for the same virtual address to
	 * avoid the risk of CPU bugs in that area.
	 *
	 * Parallel fast GUP is fine since fast GUP will back off when
	 * it detects PMD is changed.
	 */
	_pmd = pmdp_collapse_flush(vma, address, pmd);
	spin_unlock(pmd_ptl);
	mmu_notifier_invalidate_range_end(&range);
	tlb_remove_table_sync_one();

	spin_lock(pte_ptl);
	result =  __collapse_huge_page_isolate(vma, address, pte, cc,
					       &compound_pagelist);
	spin_unlock(pte_ptl);

	if (unlikely(result != SCAN_SUCCEED)) {
		pte_unmap(pte);
		spin_lock(pmd_ptl);
		BUG_ON(!pmd_none(*pmd));
		/*
		 * We can only use set_pmd_at when establishing
		 * hugepmds and never for establishing regular pmds that
		 * points to regular pagetables. Use pmd_populate for that
		 */
		pmd_populate(mm, pmd, pmd_pgtable(_pmd));
		spin_unlock(pmd_ptl);
		anon_vma_unlock_write(vma->anon_vma);
		goto out_up_write;
	}

	/*
	 * All pages are isolated and locked so anon_vma rmap
	 * can't run anymore.
	 */
	anon_vma_unlock_write(vma->anon_vma);

	__collapse_huge_page_copy(pte, hpage, vma, address, pte_ptl,
				  &compound_pagelist);
	pte_unmap(pte);
	/*
	 * spin_lock() below is not the equivalent of smp_wmb(), but
	 * the smp_wmb() inside __SetPageUptodate() can be reused to
	 * avoid the copy_huge_page writes to become visible after
	 * the set_pmd_at() write.
	 */
	__SetPageUptodate(hpage);
	pgtable = pmd_pgtable(_pmd);

	_pmd = mk_huge_pmd(hpage, vma->vm_page_prot);
	_pmd = maybe_pmd_mkwrite(pmd_mkdirty(_pmd), vma);

	spin_lock(pmd_ptl);
	BUG_ON(!pmd_none(*pmd));
	page_add_new_anon_rmap(hpage, vma, address);
	lru_cache_add_inactive_or_unevictable(hpage, vma);
	pgtable_trans_huge_deposit(mm, pmd, pgtable);
	set_pmd_at(mm, address, pmd, _pmd);
	update_mmu_cache_pmd(vma, address, pmd);
	spin_unlock(pmd_ptl);

	hpage = NULL;

	result = SCAN_SUCCEED;
out_up_write:
	mmap_write_unlock(mm);
out_nolock:
	if (hpage) {
		mem_cgroup_uncharge(page_folio(hpage));
		put_page(hpage);
	}
	trace_mm_collapse_huge_page(mm, result == SCAN_SUCCEED, result);
	return result;
}

static int hpage_collapse_scan_pmd(struct mm_struct *mm,
				   struct vm_area_struct *vma,
				   unsigned long address, bool *mmap_locked,
				   struct collapse_control *cc)
{
	pmd_t *pmd;
	pte_t *pte, *_pte;
	int result = SCAN_FAIL, referenced = 0;
	int none_or_zero = 0, shared = 0;
	struct page *page = NULL;
	unsigned long _address;
	spinlock_t *ptl;
	int node = NUMA_NO_NODE, unmapped = 0;
	bool writable = false;

	VM_BUG_ON(address & ~HPAGE_PMD_MASK);

	result = find_pmd_or_thp_or_none(mm, address, &pmd);
	if (result != SCAN_SUCCEED)
		goto out;

	memset(cc->node_load, 0, sizeof(cc->node_load));
<<<<<<< HEAD
=======
	nodes_clear(cc->alloc_nmask);
>>>>>>> 0ee29814
	pte = pte_offset_map_lock(mm, pmd, address, &ptl);
	for (_address = address, _pte = pte; _pte < pte + HPAGE_PMD_NR;
	     _pte++, _address += PAGE_SIZE) {
		pte_t pteval = *_pte;
		if (is_swap_pte(pteval)) {
			++unmapped;
			if (!cc->is_khugepaged ||
			    unmapped <= khugepaged_max_ptes_swap) {
				/*
				 * Always be strict with uffd-wp
				 * enabled swap entries.  Please see
				 * comment below for pte_uffd_wp().
				 */
				if (pte_swp_uffd_wp(pteval)) {
					result = SCAN_PTE_UFFD_WP;
					goto out_unmap;
				}
				continue;
			} else {
				result = SCAN_EXCEED_SWAP_PTE;
				count_vm_event(THP_SCAN_EXCEED_SWAP_PTE);
				goto out_unmap;
			}
		}
		if (pte_none(pteval) || is_zero_pfn(pte_pfn(pteval))) {
			++none_or_zero;
			if (!userfaultfd_armed(vma) &&
			    (!cc->is_khugepaged ||
			     none_or_zero <= khugepaged_max_ptes_none)) {
				continue;
			} else {
				result = SCAN_EXCEED_NONE_PTE;
				count_vm_event(THP_SCAN_EXCEED_NONE_PTE);
				goto out_unmap;
			}
		}
		if (pte_uffd_wp(pteval)) {
			/*
			 * Don't collapse the page if any of the small
			 * PTEs are armed with uffd write protection.
			 * Here we can also mark the new huge pmd as
			 * write protected if any of the small ones is
			 * marked but that could bring unknown
			 * userfault messages that falls outside of
			 * the registered range.  So, just be simple.
			 */
			result = SCAN_PTE_UFFD_WP;
			goto out_unmap;
		}
		if (pte_write(pteval))
			writable = true;

		page = vm_normal_page(vma, _address, pteval);
		if (unlikely(!page) || unlikely(is_zone_device_page(page))) {
			result = SCAN_PAGE_NULL;
			goto out_unmap;
		}

		if (page_mapcount(page) > 1) {
			++shared;
			if (cc->is_khugepaged &&
			    shared > khugepaged_max_ptes_shared) {
				result = SCAN_EXCEED_SHARED_PTE;
				count_vm_event(THP_SCAN_EXCEED_SHARED_PTE);
				goto out_unmap;
			}
		}

		page = compound_head(page);

		/*
		 * Record which node the original page is from and save this
		 * information to cc->node_load[].
		 * Khugepaged will allocate hugepage from the node has the max
		 * hit record.
		 */
		node = page_to_nid(page);
		if (hpage_collapse_scan_abort(node, cc)) {
			result = SCAN_SCAN_ABORT;
			goto out_unmap;
		}
		cc->node_load[node]++;
		if (!PageLRU(page)) {
			result = SCAN_PAGE_LRU;
			goto out_unmap;
		}
		if (PageLocked(page)) {
			result = SCAN_PAGE_LOCK;
			goto out_unmap;
		}
		if (!PageAnon(page)) {
			result = SCAN_PAGE_ANON;
			goto out_unmap;
		}

		/*
		 * Check if the page has any GUP (or other external) pins.
		 *
		 * Here the check is racy it may see total_mapcount > refcount
		 * in some cases.
		 * For example, one process with one forked child process.
		 * The parent has the PMD split due to MADV_DONTNEED, then
		 * the child is trying unmap the whole PMD, but khugepaged
		 * may be scanning the parent between the child has
		 * PageDoubleMap flag cleared and dec the mapcount.  So
		 * khugepaged may see total_mapcount > refcount.
		 *
		 * But such case is ephemeral we could always retry collapse
		 * later.  However it may report false positive if the page
		 * has excessive GUP pins (i.e. 512).  Anyway the same check
		 * will be done again later the risk seems low.
		 */
		if (!is_refcount_suitable(page)) {
			result = SCAN_PAGE_COUNT;
			goto out_unmap;
		}

		/*
		 * If collapse was initiated by khugepaged, check that there is
		 * enough young pte to justify collapsing the page
		 */
		if (cc->is_khugepaged &&
		    (pte_young(pteval) || page_is_young(page) ||
		     PageReferenced(page) || mmu_notifier_test_young(vma->vm_mm,
								     address)))
			referenced++;
	}
	if (!writable) {
		result = SCAN_PAGE_RO;
	} else if (cc->is_khugepaged &&
		   (!referenced ||
		    (unmapped && referenced < HPAGE_PMD_NR / 2))) {
		result = SCAN_LACK_REFERENCED_PAGE;
	} else {
		result = SCAN_SUCCEED;
	}
out_unmap:
	pte_unmap_unlock(pte, ptl);
	if (result == SCAN_SUCCEED) {
		result = collapse_huge_page(mm, address, referenced,
					    unmapped, cc);
		/* collapse_huge_page will return with the mmap_lock released */
		*mmap_locked = false;
	}
out:
	trace_mm_khugepaged_scan_pmd(mm, page, writable, referenced,
				     none_or_zero, result, unmapped);
	return result;
}

static void collect_mm_slot(struct khugepaged_mm_slot *mm_slot)
{
	struct mm_slot *slot = &mm_slot->slot;
	struct mm_struct *mm = slot->mm;

	lockdep_assert_held(&khugepaged_mm_lock);

	if (hpage_collapse_test_exit(mm)) {
		/* free mm_slot */
		hash_del(&slot->hash);
		list_del(&slot->mm_node);

		/*
		 * Not strictly needed because the mm exited already.
		 *
		 * clear_bit(MMF_VM_HUGEPAGE, &mm->flags);
		 */

		/* khugepaged_mm_lock actually not necessary for the below */
		mm_slot_free(mm_slot_cache, mm_slot);
		mmdrop(mm);
	}
}

#ifdef CONFIG_SHMEM
/*
 * Notify khugepaged that given addr of the mm is pte-mapped THP. Then
 * khugepaged should try to collapse the page table.
 *
 * Note that following race exists:
 * (1) khugepaged calls khugepaged_collapse_pte_mapped_thps() for mm_struct A,
 *     emptying the A's ->pte_mapped_thp[] array.
 * (2) MADV_COLLAPSE collapses some file extent with target mm_struct B, and
 *     retract_page_tables() finds a VMA in mm_struct A mapping the same extent
 *     (at virtual address X) and adds an entry (for X) into mm_struct A's
 *     ->pte-mapped_thp[] array.
 * (3) khugepaged calls khugepaged_collapse_scan_file() for mm_struct A at X,
 *     sees a pte-mapped THP (SCAN_PTE_MAPPED_HUGEPAGE) and adds an entry
 *     (for X) into mm_struct A's ->pte-mapped_thp[] array.
 * Thus, it's possible the same address is added multiple times for the same
 * mm_struct.  Should this happen, we'll simply attempt
 * collapse_pte_mapped_thp() multiple times for the same address, under the same
 * exclusive mmap_lock, and assuming the first call is successful, subsequent
 * attempts will return quickly (without grabbing any additional locks) when
 * a huge pmd is found in find_pmd_or_thp_or_none().  Since this is a cheap
 * check, and since this is a rare occurrence, the cost of preventing this
 * "multiple-add" is thought to be more expensive than just handling it, should
 * it occur.
 */
static bool khugepaged_add_pte_mapped_thp(struct mm_struct *mm,
					  unsigned long addr)
{
	struct khugepaged_mm_slot *mm_slot;
	struct mm_slot *slot;
	bool ret = false;

	VM_BUG_ON(addr & ~HPAGE_PMD_MASK);

	spin_lock(&khugepaged_mm_lock);
	slot = mm_slot_lookup(mm_slots_hash, mm);
	mm_slot = mm_slot_entry(slot, struct khugepaged_mm_slot, slot);
	if (likely(mm_slot && mm_slot->nr_pte_mapped_thp < MAX_PTE_MAPPED_THP)) {
		mm_slot->pte_mapped_thp[mm_slot->nr_pte_mapped_thp++] = addr;
		ret = true;
	}
	spin_unlock(&khugepaged_mm_lock);
	return ret;
}

/* hpage must be locked, and mmap_lock must be held in write */
static int set_huge_pmd(struct vm_area_struct *vma, unsigned long addr,
			pmd_t *pmdp, struct page *hpage)
{
	struct vm_fault vmf = {
		.vma = vma,
		.address = addr,
		.flags = 0,
		.pmd = pmdp,
	};

	VM_BUG_ON(!PageTransHuge(hpage));
	mmap_assert_write_locked(vma->vm_mm);

	if (do_set_pmd(&vmf, hpage))
		return SCAN_FAIL;

	get_page(hpage);
	return SCAN_SUCCEED;
}

/*
 * A note about locking:
 * Trying to take the page table spinlocks would be useless here because those
 * are only used to synchronize:
 *
 *  - modifying terminal entries (ones that point to a data page, not to another
 *    page table)
 *  - installing *new* non-terminal entries
 *
 * Instead, we need roughly the same kind of protection as free_pgtables() or
 * mm_take_all_locks() (but only for a single VMA):
 * The mmap lock together with this VMA's rmap locks covers all paths towards
 * the page table entries we're messing with here, except for hardware page
 * table walks and lockless_pages_from_mm().
 */
static void collapse_and_free_pmd(struct mm_struct *mm, struct vm_area_struct *vma,
				  unsigned long addr, pmd_t *pmdp)
{
	pmd_t pmd;
	struct mmu_notifier_range range;

	mmap_assert_write_locked(mm);
	if (vma->vm_file)
		lockdep_assert_held_write(&vma->vm_file->f_mapping->i_mmap_rwsem);
	/*
	 * All anon_vmas attached to the VMA have the same root and are
	 * therefore locked by the same lock.
	 */
	if (vma->anon_vma)
		lockdep_assert_held_write(&vma->anon_vma->root->rwsem);

	mmu_notifier_range_init(&range, MMU_NOTIFY_CLEAR, 0, NULL, mm, addr,
				addr + HPAGE_PMD_SIZE);
	mmu_notifier_invalidate_range_start(&range);
	pmd = pmdp_collapse_flush(vma, addr, pmdp);
	tlb_remove_table_sync_one();
	mmu_notifier_invalidate_range_end(&range);
	mm_dec_nr_ptes(mm);
	page_table_check_pte_clear_range(mm, addr, pmd);
	pte_free(mm, pmd_pgtable(pmd));
}

/**
 * collapse_pte_mapped_thp - Try to collapse a pte-mapped THP for mm at
 * address haddr.
 *
 * @mm: process address space where collapse happens
 * @addr: THP collapse address
 * @install_pmd: If a huge PMD should be installed
 *
 * This function checks whether all the PTEs in the PMD are pointing to the
 * right THP. If so, retract the page table so the THP can refault in with
 * as pmd-mapped. Possibly install a huge PMD mapping the THP.
 */
int collapse_pte_mapped_thp(struct mm_struct *mm, unsigned long addr,
			    bool install_pmd)
{
	unsigned long haddr = addr & HPAGE_PMD_MASK;
	struct vm_area_struct *vma = vma_lookup(mm, haddr);
	struct page *hpage;
	pte_t *start_pte, *pte;
	pmd_t *pmd;
	spinlock_t *ptl;
	int count = 0, result = SCAN_FAIL;
	int i;

	mmap_assert_write_locked(mm);

	/* Fast check before locking page if already PMD-mapped */
	result = find_pmd_or_thp_or_none(mm, haddr, &pmd);
	if (result == SCAN_PMD_MAPPED)
		return result;

	if (!vma || !vma->vm_file ||
	    !range_in_vma(vma, haddr, haddr + HPAGE_PMD_SIZE))
		return SCAN_VMA_CHECK;

	/*
	 * If we are here, we've succeeded in replacing all the native pages
	 * in the page cache with a single hugepage. If a mm were to fault-in
	 * this memory (mapped by a suitably aligned VMA), we'd get the hugepage
	 * and map it by a PMD, regardless of sysfs THP settings. As such, let's
	 * analogously elide sysfs THP settings here.
	 */
	if (!hugepage_vma_check(vma, vma->vm_flags, false, false, false))
		return SCAN_VMA_CHECK;
<<<<<<< HEAD
=======

	/*
	 * Symmetry with retract_page_tables(): Exclude MAP_PRIVATE mappings
	 * that got written to. Without this, we'd have to also lock the
	 * anon_vma if one exists.
	 */
	if (vma->anon_vma)
		return SCAN_VMA_CHECK;
>>>>>>> 0ee29814

	/* Keep pmd pgtable for uffd-wp; see comment in retract_page_tables() */
	if (userfaultfd_wp(vma))
		return SCAN_PTE_UFFD_WP;

	hpage = find_lock_page(vma->vm_file->f_mapping,
			       linear_page_index(vma, haddr));
	if (!hpage)
		return SCAN_PAGE_NULL;

	if (!PageHead(hpage)) {
		result = SCAN_FAIL;
		goto drop_hpage;
	}

	if (compound_order(hpage) != HPAGE_PMD_ORDER) {
		result = SCAN_PAGE_COMPOUND;
		goto drop_hpage;
	}

	switch (result) {
	case SCAN_SUCCEED:
		break;
	case SCAN_PMD_NONE:
		/*
		 * In MADV_COLLAPSE path, possible race with khugepaged where
		 * all pte entries have been removed and pmd cleared.  If so,
		 * skip all the pte checks and just update the pmd mapping.
		 */
		goto maybe_install_pmd;
	default:
		goto drop_hpage;
	}

	/*
	 * We need to lock the mapping so that from here on, only GUP-fast and
	 * hardware page walks can access the parts of the page tables that
	 * we're operating on.
	 * See collapse_and_free_pmd().
	 */
	i_mmap_lock_write(vma->vm_file->f_mapping);

	/*
	 * This spinlock should be unnecessary: Nobody else should be accessing
	 * the page tables under spinlock protection here, only
	 * lockless_pages_from_mm() and the hardware page walker can access page
	 * tables while all the high-level locks are held in write mode.
	 */
	start_pte = pte_offset_map_lock(mm, pmd, haddr, &ptl);
	result = SCAN_FAIL;

	/* step 1: check all mapped PTEs are to the right huge page */
	for (i = 0, addr = haddr, pte = start_pte;
	     i < HPAGE_PMD_NR; i++, addr += PAGE_SIZE, pte++) {
		struct page *page;

		/* empty pte, skip */
		if (pte_none(*pte))
			continue;

		/* page swapped out, abort */
		if (!pte_present(*pte)) {
			result = SCAN_PTE_NON_PRESENT;
			goto abort;
		}

		page = vm_normal_page(vma, addr, *pte);
		if (WARN_ON_ONCE(page && is_zone_device_page(page)))
			page = NULL;
		/*
		 * Note that uprobe, debugger, or MAP_PRIVATE may change the
		 * page table, but the new page will not be a subpage of hpage.
		 */
		if (hpage + i != page)
			goto abort;
		count++;
	}

	/* step 2: adjust rmap */
	for (i = 0, addr = haddr, pte = start_pte;
	     i < HPAGE_PMD_NR; i++, addr += PAGE_SIZE, pte++) {
		struct page *page;

		if (pte_none(*pte))
			continue;
		page = vm_normal_page(vma, addr, *pte);
		if (WARN_ON_ONCE(page && is_zone_device_page(page)))
			goto abort;
		page_remove_rmap(page, vma, false);
	}

	pte_unmap_unlock(start_pte, ptl);

	/* step 3: set proper refcount and mm_counters. */
	if (count) {
		page_ref_sub(hpage, count);
		add_mm_counter(vma->vm_mm, mm_counter_file(hpage), -count);
	}

	/* step 4: remove pte entries */
	collapse_and_free_pmd(mm, vma, haddr, pmd);

<<<<<<< HEAD
=======
	i_mmap_unlock_write(vma->vm_file->f_mapping);

>>>>>>> 0ee29814
maybe_install_pmd:
	/* step 5: install pmd entry */
	result = install_pmd
			? set_huge_pmd(vma, haddr, pmd, hpage)
			: SCAN_SUCCEED;

drop_hpage:
	unlock_page(hpage);
	put_page(hpage);
	return result;

abort:
	pte_unmap_unlock(start_pte, ptl);
	i_mmap_unlock_write(vma->vm_file->f_mapping);
	goto drop_hpage;
}

static void khugepaged_collapse_pte_mapped_thps(struct khugepaged_mm_slot *mm_slot)
{
	struct mm_slot *slot = &mm_slot->slot;
	struct mm_struct *mm = slot->mm;
	int i;

	if (likely(mm_slot->nr_pte_mapped_thp == 0))
		return;

	if (!mmap_write_trylock(mm))
		return;

	if (unlikely(hpage_collapse_test_exit(mm)))
		goto out;

	for (i = 0; i < mm_slot->nr_pte_mapped_thp; i++)
		collapse_pte_mapped_thp(mm, mm_slot->pte_mapped_thp[i], false);

out:
	mm_slot->nr_pte_mapped_thp = 0;
	mmap_write_unlock(mm);
}

static int retract_page_tables(struct address_space *mapping, pgoff_t pgoff,
			       struct mm_struct *target_mm,
			       unsigned long target_addr, struct page *hpage,
			       struct collapse_control *cc)
{
	struct vm_area_struct *vma;
	int target_result = SCAN_FAIL;

	i_mmap_lock_write(mapping);
	vma_interval_tree_foreach(vma, &mapping->i_mmap, pgoff, pgoff) {
		int result = SCAN_FAIL;
		struct mm_struct *mm = NULL;
		unsigned long addr = 0;
		pmd_t *pmd;
		bool is_target = false;

		/*
		 * Check vma->anon_vma to exclude MAP_PRIVATE mappings that
		 * got written to. These VMAs are likely not worth investing
		 * mmap_write_lock(mm) as PMD-mapping is likely to be split
		 * later.
		 *
		 * Note that vma->anon_vma check is racy: it can be set up after
		 * the check but before we took mmap_lock by the fault path.
		 * But page lock would prevent establishing any new ptes of the
		 * page, so we are safe.
		 *
		 * An alternative would be drop the check, but check that page
		 * table is clear before calling pmdp_collapse_flush() under
		 * ptl. It has higher chance to recover THP for the VMA, but
		 * has higher cost too. It would also probably require locking
		 * the anon_vma.
		 */
		if (vma->anon_vma) {
			result = SCAN_PAGE_ANON;
			goto next;
		}
		addr = vma->vm_start + ((pgoff - vma->vm_pgoff) << PAGE_SHIFT);
		if (addr & ~HPAGE_PMD_MASK ||
		    vma->vm_end < addr + HPAGE_PMD_SIZE) {
			result = SCAN_VMA_CHECK;
			goto next;
		}
		mm = vma->vm_mm;
		is_target = mm == target_mm && addr == target_addr;
		result = find_pmd_or_thp_or_none(mm, addr, &pmd);
		if (result != SCAN_SUCCEED)
			goto next;
		/*
		 * We need exclusive mmap_lock to retract page table.
		 *
		 * We use trylock due to lock inversion: we need to acquire
		 * mmap_lock while holding page lock. Fault path does it in
		 * reverse order. Trylock is a way to avoid deadlock.
		 *
		 * Also, it's not MADV_COLLAPSE's job to collapse other
		 * mappings - let khugepaged take care of them later.
		 */
		result = SCAN_PTE_MAPPED_HUGEPAGE;
		if ((cc->is_khugepaged || is_target) &&
		    mmap_write_trylock(mm)) {
			/*
			 * When a vma is registered with uffd-wp, we can't
			 * recycle the pmd pgtable because there can be pte
			 * markers installed.  Skip it only, so the rest mm/vma
			 * can still have the same file mapped hugely, however
			 * it'll always mapped in small page size for uffd-wp
			 * registered ranges.
			 */
			if (hpage_collapse_test_exit(mm)) {
				result = SCAN_ANY_PROCESS;
				goto unlock_next;
			}
			if (userfaultfd_wp(vma)) {
				result = SCAN_PTE_UFFD_WP;
				goto unlock_next;
			}
			collapse_and_free_pmd(mm, vma, addr, pmd);
			if (!cc->is_khugepaged && is_target)
				result = set_huge_pmd(vma, addr, pmd, hpage);
			else
				result = SCAN_SUCCEED;

unlock_next:
			mmap_write_unlock(mm);
			goto next;
		}
		/*
		 * Calling context will handle target mm/addr. Otherwise, let
		 * khugepaged try again later.
		 */
		if (!is_target) {
			khugepaged_add_pte_mapped_thp(mm, addr);
			continue;
		}
next:
		if (is_target)
			target_result = result;
	}
	i_mmap_unlock_write(mapping);
	return target_result;
}

/**
 * collapse_file - collapse filemap/tmpfs/shmem pages into huge one.
 *
 * @mm: process address space where collapse happens
 * @addr: virtual collapse start address
 * @file: file that collapse on
 * @start: collapse start address
 * @cc: collapse context and scratchpad
 *
 * Basic scheme is simple, details are more complex:
 *  - allocate and lock a new huge page;
 *  - scan page cache replacing old pages with the new one
 *    + swap/gup in pages if necessary;
 *    + fill in gaps;
 *    + keep old pages around in case rollback is required;
 *  - if replacing succeeds:
 *    + copy data over;
 *    + free old pages;
 *    + unlock huge page;
 *  - if replacing failed;
 *    + put all pages back and unfreeze them;
 *    + restore gaps in the page cache;
 *    + unlock and free huge page;
 */
static int collapse_file(struct mm_struct *mm, unsigned long addr,
			 struct file *file, pgoff_t start,
			 struct collapse_control *cc)
{
	struct address_space *mapping = file->f_mapping;
	struct page *hpage;
	pgoff_t index, end = start + HPAGE_PMD_NR;
	LIST_HEAD(pagelist);
	XA_STATE_ORDER(xas, &mapping->i_pages, start, HPAGE_PMD_ORDER);
	int nr_none = 0, result = SCAN_SUCCEED;
	bool is_shmem = shmem_file(file);
	int nr;

	VM_BUG_ON(!IS_ENABLED(CONFIG_READ_ONLY_THP_FOR_FS) && !is_shmem);
	VM_BUG_ON(start & (HPAGE_PMD_NR - 1));

	result = alloc_charge_hpage(&hpage, mm, cc);
	if (result != SCAN_SUCCEED)
		goto out;

	/*
	 * Ensure we have slots for all the pages in the range.  This is
	 * almost certainly a no-op because most of the pages must be present
	 */
	do {
		xas_lock_irq(&xas);
		xas_create_range(&xas);
		if (!xas_error(&xas))
			break;
		xas_unlock_irq(&xas);
		if (!xas_nomem(&xas, GFP_KERNEL)) {
			result = SCAN_FAIL;
			goto out;
		}
	} while (1);

	__SetPageLocked(hpage);
	if (is_shmem)
		__SetPageSwapBacked(hpage);
	hpage->index = start;
	hpage->mapping = mapping;

	/*
	 * At this point the hpage is locked and not up-to-date.
	 * It's safe to insert it into the page cache, because nobody would
	 * be able to map it or use it in another way until we unlock it.
	 */

	xas_set(&xas, start);
	for (index = start; index < end; index++) {
		struct page *page = xas_next(&xas);

		VM_BUG_ON(index != xas.xa_index);
		if (is_shmem) {
			if (!page) {
				/*
				 * Stop if extent has been truncated or
				 * hole-punched, and is now completely
				 * empty.
				 */
				if (index == start) {
					if (!xas_next_entry(&xas, end - 1)) {
						result = SCAN_TRUNCATED;
						goto xa_locked;
					}
					xas_set(&xas, index);
				}
				if (!shmem_charge(mapping->host, 1)) {
					result = SCAN_FAIL;
					goto xa_locked;
				}
				xas_store(&xas, hpage);
				nr_none++;
				continue;
			}

			if (xa_is_value(page) || !PageUptodate(page)) {
				struct folio *folio;

				xas_unlock_irq(&xas);
				/* swap in or instantiate fallocated page */
				if (shmem_get_folio(mapping->host, index,
						&folio, SGP_NOALLOC)) {
					result = SCAN_FAIL;
					goto xa_unlocked;
				}
				page = folio_file_page(folio, index);
			} else if (trylock_page(page)) {
				get_page(page);
				xas_unlock_irq(&xas);
			} else {
				result = SCAN_PAGE_LOCK;
				goto xa_locked;
			}
		} else {	/* !is_shmem */
			if (!page || xa_is_value(page)) {
				xas_unlock_irq(&xas);
				page_cache_sync_readahead(mapping, &file->f_ra,
							  file, index,
							  end - index);
				/* drain pagevecs to help isolate_lru_page() */
				lru_add_drain();
				page = find_lock_page(mapping, index);
				if (unlikely(page == NULL)) {
					result = SCAN_FAIL;
					goto xa_unlocked;
				}
			} else if (PageDirty(page)) {
				/*
				 * khugepaged only works on read-only fd,
				 * so this page is dirty because it hasn't
				 * been flushed since first write. There
				 * won't be new dirty pages.
				 *
				 * Trigger async flush here and hope the
				 * writeback is done when khugepaged
				 * revisits this page.
				 *
				 * This is a one-off situation. We are not
				 * forcing writeback in loop.
				 */
				xas_unlock_irq(&xas);
				filemap_flush(mapping);
				result = SCAN_FAIL;
				goto xa_unlocked;
			} else if (PageWriteback(page)) {
				xas_unlock_irq(&xas);
				result = SCAN_FAIL;
				goto xa_unlocked;
			} else if (trylock_page(page)) {
				get_page(page);
				xas_unlock_irq(&xas);
			} else {
				result = SCAN_PAGE_LOCK;
				goto xa_locked;
			}
		}

		/*
		 * The page must be locked, so we can drop the i_pages lock
		 * without racing with truncate.
		 */
		VM_BUG_ON_PAGE(!PageLocked(page), page);

		/* make sure the page is up to date */
		if (unlikely(!PageUptodate(page))) {
			result = SCAN_FAIL;
			goto out_unlock;
		}

		/*
		 * If file was truncated then extended, or hole-punched, before
		 * we locked the first page, then a THP might be there already.
		 * This will be discovered on the first iteration.
		 */
		if (PageTransCompound(page)) {
			struct page *head = compound_head(page);

			result = compound_order(head) == HPAGE_PMD_ORDER &&
					head->index == start
					/* Maybe PMD-mapped */
					? SCAN_PTE_MAPPED_HUGEPAGE
					: SCAN_PAGE_COMPOUND;
			goto out_unlock;
		}

		if (page_mapping(page) != mapping) {
			result = SCAN_TRUNCATED;
			goto out_unlock;
		}

		if (!is_shmem && (PageDirty(page) ||
				  PageWriteback(page))) {
			/*
			 * khugepaged only works on read-only fd, so this
			 * page is dirty because it hasn't been flushed
			 * since first write.
			 */
			result = SCAN_FAIL;
			goto out_unlock;
		}

		if (isolate_lru_page(page)) {
			result = SCAN_DEL_PAGE_LRU;
			goto out_unlock;
		}

		if (page_has_private(page) &&
		    !try_to_release_page(page, GFP_KERNEL)) {
			result = SCAN_PAGE_HAS_PRIVATE;
			putback_lru_page(page);
			goto out_unlock;
		}

		if (page_mapped(page))
			try_to_unmap(page_folio(page),
					TTU_IGNORE_MLOCK | TTU_BATCH_FLUSH);

		xas_lock_irq(&xas);
		xas_set(&xas, index);

		VM_BUG_ON_PAGE(page != xas_load(&xas), page);

		/*
		 * The page is expected to have page_count() == 3:
		 *  - we hold a pin on it;
		 *  - one reference from page cache;
		 *  - one from isolate_lru_page;
		 */
		if (!page_ref_freeze(page, 3)) {
			result = SCAN_PAGE_COUNT;
			xas_unlock_irq(&xas);
			putback_lru_page(page);
			goto out_unlock;
		}

		/*
		 * Add the page to the list to be able to undo the collapse if
		 * something go wrong.
		 */
		list_add_tail(&page->lru, &pagelist);

		/* Finally, replace with the new page. */
		xas_store(&xas, hpage);
		continue;
out_unlock:
		unlock_page(page);
		put_page(page);
		goto xa_unlocked;
	}
	nr = thp_nr_pages(hpage);

	if (is_shmem)
		__mod_lruvec_page_state(hpage, NR_SHMEM_THPS, nr);
	else {
		__mod_lruvec_page_state(hpage, NR_FILE_THPS, nr);
		filemap_nr_thps_inc(mapping);
		/*
		 * Paired with smp_mb() in do_dentry_open() to ensure
		 * i_writecount is up to date and the update to nr_thps is
		 * visible. Ensures the page cache will be truncated if the
		 * file is opened writable.
		 */
		smp_mb();
		if (inode_is_open_for_write(mapping->host)) {
			result = SCAN_FAIL;
			__mod_lruvec_page_state(hpage, NR_FILE_THPS, -nr);
			filemap_nr_thps_dec(mapping);
			goto xa_locked;
		}
	}

	if (nr_none) {
		__mod_lruvec_page_state(hpage, NR_FILE_PAGES, nr_none);
		/* nr_none is always 0 for non-shmem. */
		__mod_lruvec_page_state(hpage, NR_SHMEM, nr_none);
	}

	/* Join all the small entries into a single multi-index entry */
	xas_set_order(&xas, start, HPAGE_PMD_ORDER);
	xas_store(&xas, hpage);
xa_locked:
	xas_unlock_irq(&xas);
xa_unlocked:

	/*
	 * If collapse is successful, flush must be done now before copying.
	 * If collapse is unsuccessful, does flush actually need to be done?
	 * Do it anyway, to clear the state.
	 */
	try_to_unmap_flush();

	if (result == SCAN_SUCCEED) {
		struct page *page, *tmp;

		/*
		 * Replacing old pages with new one has succeeded, now we
		 * need to copy the content and free the old pages.
		 */
		index = start;
		list_for_each_entry_safe(page, tmp, &pagelist, lru) {
			while (index < page->index) {
				clear_highpage(hpage + (index % HPAGE_PMD_NR));
				index++;
			}
			copy_highpage(hpage + (page->index % HPAGE_PMD_NR),
				      page);
			list_del(&page->lru);
			page->mapping = NULL;
			page_ref_unfreeze(page, 1);
			ClearPageActive(page);
			ClearPageUnevictable(page);
			unlock_page(page);
			put_page(page);
			index++;
		}
		while (index < end) {
			clear_highpage(hpage + (index % HPAGE_PMD_NR));
			index++;
		}

		SetPageUptodate(hpage);
		page_ref_add(hpage, HPAGE_PMD_NR - 1);
		if (is_shmem)
			set_page_dirty(hpage);
		lru_cache_add(hpage);

		/*
		 * Remove pte page tables, so we can re-fault the page as huge.
		 */
		result = retract_page_tables(mapping, start, mm, addr, hpage,
					     cc);
		unlock_page(hpage);
		hpage = NULL;
	} else {
		struct page *page;

		/* Something went wrong: roll back page cache changes */
		xas_lock_irq(&xas);
		if (nr_none) {
			mapping->nrpages -= nr_none;
			shmem_uncharge(mapping->host, nr_none);
		}

		xas_set(&xas, start);
		xas_for_each(&xas, page, end - 1) {
			page = list_first_entry_or_null(&pagelist,
					struct page, lru);
			if (!page || xas.xa_index < page->index) {
				if (!nr_none)
					break;
				nr_none--;
				/* Put holes back where they were */
				xas_store(&xas, NULL);
				continue;
			}

			VM_BUG_ON_PAGE(page->index != xas.xa_index, page);

			/* Unfreeze the page. */
			list_del(&page->lru);
			page_ref_unfreeze(page, 2);
			xas_store(&xas, page);
			xas_pause(&xas);
			xas_unlock_irq(&xas);
			unlock_page(page);
			putback_lru_page(page);
			xas_lock_irq(&xas);
		}
		VM_BUG_ON(nr_none);
		xas_unlock_irq(&xas);

		hpage->mapping = NULL;
	}

	if (hpage)
		unlock_page(hpage);
out:
	VM_BUG_ON(!list_empty(&pagelist));
	if (hpage) {
		mem_cgroup_uncharge(page_folio(hpage));
		put_page(hpage);
	}
	/* TODO: tracepoints */
	return result;
}

static int hpage_collapse_scan_file(struct mm_struct *mm, unsigned long addr,
				    struct file *file, pgoff_t start,
				    struct collapse_control *cc)
{
	struct page *page = NULL;
	struct address_space *mapping = file->f_mapping;
	XA_STATE(xas, &mapping->i_pages, start);
	int present, swap;
	int node = NUMA_NO_NODE;
	int result = SCAN_SUCCEED;

	present = 0;
	swap = 0;
	memset(cc->node_load, 0, sizeof(cc->node_load));
<<<<<<< HEAD
=======
	nodes_clear(cc->alloc_nmask);
>>>>>>> 0ee29814
	rcu_read_lock();
	xas_for_each(&xas, page, start + HPAGE_PMD_NR - 1) {
		if (xas_retry(&xas, page))
			continue;

		if (xa_is_value(page)) {
			++swap;
			if (cc->is_khugepaged &&
			    swap > khugepaged_max_ptes_swap) {
				result = SCAN_EXCEED_SWAP_PTE;
				count_vm_event(THP_SCAN_EXCEED_SWAP_PTE);
				break;
			}
			continue;
		}

		/*
		 * TODO: khugepaged should compact smaller compound pages
		 * into a PMD sized page
		 */
		if (PageTransCompound(page)) {
			struct page *head = compound_head(page);

			result = compound_order(head) == HPAGE_PMD_ORDER &&
					head->index == start
					/* Maybe PMD-mapped */
					? SCAN_PTE_MAPPED_HUGEPAGE
					: SCAN_PAGE_COMPOUND;
			/*
			 * For SCAN_PTE_MAPPED_HUGEPAGE, further processing
			 * by the caller won't touch the page cache, and so
			 * it's safe to skip LRU and refcount checks before
			 * returning.
			 */
			break;
		}

		node = page_to_nid(page);
		if (hpage_collapse_scan_abort(node, cc)) {
			result = SCAN_SCAN_ABORT;
			break;
		}
		cc->node_load[node]++;

		if (!PageLRU(page)) {
			result = SCAN_PAGE_LRU;
			break;
		}

		if (page_count(page) !=
		    1 + page_mapcount(page) + page_has_private(page)) {
			result = SCAN_PAGE_COUNT;
			break;
		}

		/*
		 * We probably should check if the page is referenced here, but
		 * nobody would transfer pte_young() to PageReferenced() for us.
		 * And rmap walk here is just too costly...
		 */

		present++;

		if (need_resched()) {
			xas_pause(&xas);
			cond_resched_rcu();
		}
	}
	rcu_read_unlock();

	if (result == SCAN_SUCCEED) {
		if (cc->is_khugepaged &&
		    present < HPAGE_PMD_NR - khugepaged_max_ptes_none) {
			result = SCAN_EXCEED_NONE_PTE;
			count_vm_event(THP_SCAN_EXCEED_NONE_PTE);
		} else {
			result = collapse_file(mm, addr, file, start, cc);
		}
	}

<<<<<<< HEAD
	trace_mm_khugepaged_scan_file(mm, page, file->f_path.dentry->d_iname,
				      present, swap, result);
=======
	trace_mm_khugepaged_scan_file(mm, page, file, present, swap, result);
>>>>>>> 0ee29814
	return result;
}
#else
static int hpage_collapse_scan_file(struct mm_struct *mm, unsigned long addr,
				    struct file *file, pgoff_t start,
				    struct collapse_control *cc)
{
	BUILD_BUG();
}

static void khugepaged_collapse_pte_mapped_thps(struct khugepaged_mm_slot *mm_slot)
<<<<<<< HEAD
=======
{
}

static bool khugepaged_add_pte_mapped_thp(struct mm_struct *mm,
					  unsigned long addr)
>>>>>>> 0ee29814
{
	return false;
}

static bool khugepaged_add_pte_mapped_thp(struct mm_struct *mm,
					  unsigned long addr)
{
	return false;
}
#endif

static unsigned int khugepaged_scan_mm_slot(unsigned int pages, int *result,
					    struct collapse_control *cc)
	__releases(&khugepaged_mm_lock)
	__acquires(&khugepaged_mm_lock)
{
	struct vma_iterator vmi;
	struct khugepaged_mm_slot *mm_slot;
	struct mm_slot *slot;
	struct mm_struct *mm;
	struct vm_area_struct *vma;
	int progress = 0;

	VM_BUG_ON(!pages);
	lockdep_assert_held(&khugepaged_mm_lock);
	*result = SCAN_FAIL;

	if (khugepaged_scan.mm_slot) {
		mm_slot = khugepaged_scan.mm_slot;
		slot = &mm_slot->slot;
	} else {
		slot = list_entry(khugepaged_scan.mm_head.next,
				     struct mm_slot, mm_node);
		mm_slot = mm_slot_entry(slot, struct khugepaged_mm_slot, slot);
		khugepaged_scan.address = 0;
		khugepaged_scan.mm_slot = mm_slot;
	}
	spin_unlock(&khugepaged_mm_lock);
	khugepaged_collapse_pte_mapped_thps(mm_slot);

	mm = slot->mm;
	/*
	 * Don't wait for semaphore (to avoid long wait times).  Just move to
	 * the next mm on the list.
	 */
	vma = NULL;
	if (unlikely(!mmap_read_trylock(mm)))
		goto breakouterloop_mmap_lock;

	progress++;
	if (unlikely(hpage_collapse_test_exit(mm)))
		goto breakouterloop;

	vma_iter_init(&vmi, mm, khugepaged_scan.address);
	for_each_vma(vmi, vma) {
		unsigned long hstart, hend;

		cond_resched();
		if (unlikely(hpage_collapse_test_exit(mm))) {
			progress++;
			break;
		}
		if (!hugepage_vma_check(vma, vma->vm_flags, false, false, true)) {
skip:
			progress++;
			continue;
		}
		hstart = round_up(vma->vm_start, HPAGE_PMD_SIZE);
		hend = round_down(vma->vm_end, HPAGE_PMD_SIZE);
		if (khugepaged_scan.address > hend)
			goto skip;
		if (khugepaged_scan.address < hstart)
			khugepaged_scan.address = hstart;
		VM_BUG_ON(khugepaged_scan.address & ~HPAGE_PMD_MASK);

		while (khugepaged_scan.address < hend) {
			bool mmap_locked = true;

			cond_resched();
			if (unlikely(hpage_collapse_test_exit(mm)))
				goto breakouterloop;

			VM_BUG_ON(khugepaged_scan.address < hstart ||
				  khugepaged_scan.address + HPAGE_PMD_SIZE >
				  hend);
			if (IS_ENABLED(CONFIG_SHMEM) && vma->vm_file) {
				struct file *file = get_file(vma->vm_file);
				pgoff_t pgoff = linear_page_index(vma,
						khugepaged_scan.address);

				mmap_read_unlock(mm);
				*result = hpage_collapse_scan_file(mm,
								   khugepaged_scan.address,
								   file, pgoff, cc);
				mmap_locked = false;
				fput(file);
			} else {
				*result = hpage_collapse_scan_pmd(mm, vma,
								  khugepaged_scan.address,
								  &mmap_locked,
								  cc);
<<<<<<< HEAD
			}
			switch (*result) {
			case SCAN_PTE_MAPPED_HUGEPAGE: {
				pmd_t *pmd;

				*result = find_pmd_or_thp_or_none(mm,
								  khugepaged_scan.address,
								  &pmd);
				if (*result != SCAN_SUCCEED)
					break;
				if (!khugepaged_add_pte_mapped_thp(mm,
								   khugepaged_scan.address))
					break;
			} fallthrough;
			case SCAN_SUCCEED:
				++khugepaged_pages_collapsed;
				break;
			default:
				break;
			}
=======
			}
			switch (*result) {
			case SCAN_PTE_MAPPED_HUGEPAGE: {
				pmd_t *pmd;

				*result = find_pmd_or_thp_or_none(mm,
								  khugepaged_scan.address,
								  &pmd);
				if (*result != SCAN_SUCCEED)
					break;
				if (!khugepaged_add_pte_mapped_thp(mm,
								   khugepaged_scan.address))
					break;
			} fallthrough;
			case SCAN_SUCCEED:
				++khugepaged_pages_collapsed;
				break;
			default:
				break;
			}
>>>>>>> 0ee29814

			/* move to next address */
			khugepaged_scan.address += HPAGE_PMD_SIZE;
			progress += HPAGE_PMD_NR;
			if (!mmap_locked)
				/*
				 * We released mmap_lock so break loop.  Note
				 * that we drop mmap_lock before all hugepage
				 * allocations, so if allocation fails, we are
				 * guaranteed to break here and report the
				 * correct result back to caller.
				 */
				goto breakouterloop_mmap_lock;
			if (progress >= pages)
				goto breakouterloop;
		}
	}
breakouterloop:
	mmap_read_unlock(mm); /* exit_mmap will destroy ptes after this */
breakouterloop_mmap_lock:

	spin_lock(&khugepaged_mm_lock);
	VM_BUG_ON(khugepaged_scan.mm_slot != mm_slot);
	/*
	 * Release the current mm_slot if this mm is about to die, or
	 * if we scanned all vmas of this mm.
	 */
	if (hpage_collapse_test_exit(mm) || !vma) {
		/*
		 * Make sure that if mm_users is reaching zero while
		 * khugepaged runs here, khugepaged_exit will find
		 * mm_slot not pointing to the exiting mm.
		 */
		if (slot->mm_node.next != &khugepaged_scan.mm_head) {
			slot = list_entry(slot->mm_node.next,
					  struct mm_slot, mm_node);
			khugepaged_scan.mm_slot =
				mm_slot_entry(slot, struct khugepaged_mm_slot, slot);
			khugepaged_scan.address = 0;
		} else {
			khugepaged_scan.mm_slot = NULL;
			khugepaged_full_scans++;
		}

		collect_mm_slot(mm_slot);
	}

	return progress;
}

static int khugepaged_has_work(void)
{
	return !list_empty(&khugepaged_scan.mm_head) &&
		hugepage_flags_enabled();
}

static int khugepaged_wait_event(void)
{
	return !list_empty(&khugepaged_scan.mm_head) ||
		kthread_should_stop();
}

static void khugepaged_do_scan(struct collapse_control *cc)
{
	unsigned int progress = 0, pass_through_head = 0;
	unsigned int pages = READ_ONCE(khugepaged_pages_to_scan);
	bool wait = true;
	int result = SCAN_SUCCEED;

	lru_add_drain_all();

	while (true) {
		cond_resched();

		if (unlikely(kthread_should_stop() || try_to_freeze()))
			break;

		spin_lock(&khugepaged_mm_lock);
		if (!khugepaged_scan.mm_slot)
			pass_through_head++;
		if (khugepaged_has_work() &&
		    pass_through_head < 2)
			progress += khugepaged_scan_mm_slot(pages - progress,
							    &result, cc);
		else
			progress = pages;
		spin_unlock(&khugepaged_mm_lock);

		if (progress >= pages)
			break;

		if (result == SCAN_ALLOC_HUGE_PAGE_FAIL) {
			/*
			 * If fail to allocate the first time, try to sleep for
			 * a while.  When hit again, cancel the scan.
			 */
			if (!wait)
				break;
			wait = false;
			khugepaged_alloc_sleep();
		}
	}
}

static bool khugepaged_should_wakeup(void)
{
	return kthread_should_stop() ||
	       time_after_eq(jiffies, khugepaged_sleep_expire);
}

static void khugepaged_wait_work(void)
{
	if (khugepaged_has_work()) {
		const unsigned long scan_sleep_jiffies =
			msecs_to_jiffies(khugepaged_scan_sleep_millisecs);

		if (!scan_sleep_jiffies)
			return;

		khugepaged_sleep_expire = jiffies + scan_sleep_jiffies;
		wait_event_freezable_timeout(khugepaged_wait,
					     khugepaged_should_wakeup(),
					     scan_sleep_jiffies);
		return;
	}

	if (hugepage_flags_enabled())
		wait_event_freezable(khugepaged_wait, khugepaged_wait_event());
}

static int khugepaged(void *none)
{
	struct khugepaged_mm_slot *mm_slot;

	set_freezable();
	set_user_nice(current, MAX_NICE);

	while (!kthread_should_stop()) {
		khugepaged_do_scan(&khugepaged_collapse_control);
		khugepaged_wait_work();
	}

	spin_lock(&khugepaged_mm_lock);
	mm_slot = khugepaged_scan.mm_slot;
	khugepaged_scan.mm_slot = NULL;
	if (mm_slot)
		collect_mm_slot(mm_slot);
	spin_unlock(&khugepaged_mm_lock);
	return 0;
}

static void set_recommended_min_free_kbytes(void)
{
	struct zone *zone;
	int nr_zones = 0;
	unsigned long recommended_min;

	if (!hugepage_flags_enabled()) {
		calculate_min_free_kbytes();
		goto update_wmarks;
	}

	for_each_populated_zone(zone) {
		/*
		 * We don't need to worry about fragmentation of
		 * ZONE_MOVABLE since it only has movable pages.
		 */
		if (zone_idx(zone) > gfp_zone(GFP_USER))
			continue;

		nr_zones++;
	}

	/* Ensure 2 pageblocks are free to assist fragmentation avoidance */
	recommended_min = pageblock_nr_pages * nr_zones * 2;

	/*
	 * Make sure that on average at least two pageblocks are almost free
	 * of another type, one for a migratetype to fall back to and a
	 * second to avoid subsequent fallbacks of other types There are 3
	 * MIGRATE_TYPES we care about.
	 */
	recommended_min += pageblock_nr_pages * nr_zones *
			   MIGRATE_PCPTYPES * MIGRATE_PCPTYPES;

	/* don't ever allow to reserve more than 5% of the lowmem */
	recommended_min = min(recommended_min,
			      (unsigned long) nr_free_buffer_pages() / 20);
	recommended_min <<= (PAGE_SHIFT-10);

	if (recommended_min > min_free_kbytes) {
		if (user_min_free_kbytes >= 0)
			pr_info("raising min_free_kbytes from %d to %lu to help transparent hugepage allocations\n",
				min_free_kbytes, recommended_min);

		min_free_kbytes = recommended_min;
	}

update_wmarks:
	setup_per_zone_wmarks();
}

int start_stop_khugepaged(void)
{
	int err = 0;

	mutex_lock(&khugepaged_mutex);
	if (hugepage_flags_enabled()) {
		if (!khugepaged_thread)
			khugepaged_thread = kthread_run(khugepaged, NULL,
							"khugepaged");
		if (IS_ERR(khugepaged_thread)) {
			pr_err("khugepaged: kthread_run(khugepaged) failed\n");
			err = PTR_ERR(khugepaged_thread);
			khugepaged_thread = NULL;
			goto fail;
		}

		if (!list_empty(&khugepaged_scan.mm_head))
			wake_up_interruptible(&khugepaged_wait);
	} else if (khugepaged_thread) {
		kthread_stop(khugepaged_thread);
		khugepaged_thread = NULL;
	}
	set_recommended_min_free_kbytes();
fail:
	mutex_unlock(&khugepaged_mutex);
	return err;
}

void khugepaged_min_free_kbytes_update(void)
{
	mutex_lock(&khugepaged_mutex);
	if (hugepage_flags_enabled() && khugepaged_thread)
		set_recommended_min_free_kbytes();
	mutex_unlock(&khugepaged_mutex);
}

static int madvise_collapse_errno(enum scan_result r)
{
	/*
	 * MADV_COLLAPSE breaks from existing madvise(2) conventions to provide
	 * actionable feedback to caller, so they may take an appropriate
	 * fallback measure depending on the nature of the failure.
	 */
	switch (r) {
	case SCAN_ALLOC_HUGE_PAGE_FAIL:
		return -ENOMEM;
	case SCAN_CGROUP_CHARGE_FAIL:
		return -EBUSY;
	/* Resource temporary unavailable - trying again might succeed */
	case SCAN_PAGE_LOCK:
	case SCAN_PAGE_LRU:
	case SCAN_DEL_PAGE_LRU:
		return -EAGAIN;
	/*
	 * Other: Trying again likely not to succeed / error intrinsic to
	 * specified memory range. khugepaged likely won't be able to collapse
	 * either.
	 */
	default:
		return -EINVAL;
	}
}

int madvise_collapse(struct vm_area_struct *vma, struct vm_area_struct **prev,
		     unsigned long start, unsigned long end)
{
	struct collapse_control *cc;
	struct mm_struct *mm = vma->vm_mm;
	unsigned long hstart, hend, addr;
	int thps = 0, last_fail = SCAN_FAIL;
	bool mmap_locked = true;

	BUG_ON(vma->vm_start > start);
	BUG_ON(vma->vm_end < end);

	*prev = vma;

	if (!hugepage_vma_check(vma, vma->vm_flags, false, false, false))
		return -EINVAL;

	cc = kmalloc(sizeof(*cc), GFP_KERNEL);
	if (!cc)
		return -ENOMEM;
	cc->is_khugepaged = false;
<<<<<<< HEAD
	cc->last_target_node = NUMA_NO_NODE;
=======
>>>>>>> 0ee29814

	mmgrab(mm);
	lru_add_drain_all();

	hstart = (start + ~HPAGE_PMD_MASK) & HPAGE_PMD_MASK;
	hend = end & HPAGE_PMD_MASK;

	for (addr = hstart; addr < hend; addr += HPAGE_PMD_SIZE) {
		int result = SCAN_FAIL;

		if (!mmap_locked) {
			cond_resched();
			mmap_read_lock(mm);
			mmap_locked = true;
			result = hugepage_vma_revalidate(mm, addr, false, &vma,
							 cc);
			if (result  != SCAN_SUCCEED) {
				last_fail = result;
				goto out_nolock;
			}

			hend = vma->vm_end & HPAGE_PMD_MASK;
		}
		mmap_assert_locked(mm);
		memset(cc->node_load, 0, sizeof(cc->node_load));
<<<<<<< HEAD
=======
		nodes_clear(cc->alloc_nmask);
>>>>>>> 0ee29814
		if (IS_ENABLED(CONFIG_SHMEM) && vma->vm_file) {
			struct file *file = get_file(vma->vm_file);
			pgoff_t pgoff = linear_page_index(vma, addr);

			mmap_read_unlock(mm);
			mmap_locked = false;
			result = hpage_collapse_scan_file(mm, addr, file, pgoff,
							  cc);
			fput(file);
		} else {
			result = hpage_collapse_scan_pmd(mm, vma, addr,
							 &mmap_locked, cc);
		}
		if (!mmap_locked)
			*prev = NULL;  /* Tell caller we dropped mmap_lock */

handle_result:
		switch (result) {
		case SCAN_SUCCEED:
		case SCAN_PMD_MAPPED:
			++thps;
			break;
		case SCAN_PTE_MAPPED_HUGEPAGE:
			BUG_ON(mmap_locked);
			BUG_ON(*prev);
			mmap_write_lock(mm);
			result = collapse_pte_mapped_thp(mm, addr, true);
			mmap_write_unlock(mm);
			goto handle_result;
		/* Whitelisted set of results where continuing OK */
		case SCAN_PMD_NULL:
		case SCAN_PTE_NON_PRESENT:
		case SCAN_PTE_UFFD_WP:
		case SCAN_PAGE_RO:
		case SCAN_LACK_REFERENCED_PAGE:
		case SCAN_PAGE_NULL:
		case SCAN_PAGE_COUNT:
		case SCAN_PAGE_LOCK:
		case SCAN_PAGE_COMPOUND:
		case SCAN_PAGE_LRU:
		case SCAN_DEL_PAGE_LRU:
			last_fail = result;
			break;
		default:
			last_fail = result;
			/* Other error, exit */
			goto out_maybelock;
		}
	}

out_maybelock:
	/* Caller expects us to hold mmap_lock on return */
	if (!mmap_locked)
		mmap_read_lock(mm);
out_nolock:
	mmap_assert_locked(mm);
	mmdrop(mm);
	kfree(cc);

	return thps == ((hend - hstart) >> HPAGE_PMD_SHIFT) ? 0
			: madvise_collapse_errno(last_fail);
}<|MERGE_RESOLUTION|>--- conflicted
+++ resolved
@@ -97,13 +97,8 @@
 	/* Num pages scanned per node */
 	u32 node_load[MAX_NUMNODES];
 
-<<<<<<< HEAD
-	/* Last target selected in hpage_collapse_find_target_node() */
-	int last_target_node;
-=======
 	/* nodemask for allocation fallback */
 	nodemask_t alloc_nmask;
->>>>>>> 0ee29814
 };
 
 /**
@@ -739,10 +734,6 @@
 
 struct collapse_control khugepaged_collapse_control = {
 	.is_khugepaged = true,
-<<<<<<< HEAD
-	.last_target_node = NUMA_NO_NODE,
-=======
->>>>>>> 0ee29814
 };
 
 static bool hpage_collapse_scan_abort(int nid, struct collapse_control *cc)
@@ -791,24 +782,11 @@
 			target_node = nid;
 		}
 
-<<<<<<< HEAD
-	/* do some balance if several nodes have the same hit record */
-	if (target_node <= cc->last_target_node)
-		for (nid = cc->last_target_node + 1; nid < MAX_NUMNODES;
-		     nid++)
-			if (max_value == cc->node_load[nid]) {
-				target_node = nid;
-				break;
-			}
-
-	cc->last_target_node = target_node;
-=======
 	for_each_online_node(nid) {
 		if (max_value == cc->node_load[nid])
 			node_set(nid, cc->alloc_nmask);
 	}
 
->>>>>>> 0ee29814
 	return target_node;
 }
 #else
@@ -818,16 +796,10 @@
 }
 #endif
 
-<<<<<<< HEAD
-static bool hpage_collapse_alloc_page(struct page **hpage, gfp_t gfp, int node)
-{
-	*hpage = __alloc_pages_node(node, gfp, HPAGE_PMD_ORDER);
-=======
 static bool hpage_collapse_alloc_page(struct page **hpage, gfp_t gfp, int node,
 				      nodemask_t *nmask)
 {
 	*hpage = __alloc_pages(gfp, HPAGE_PMD_ORDER, node, nmask);
->>>>>>> 0ee29814
 	if (unlikely(!*hpage)) {
 		count_vm_event(THP_COLLAPSE_ALLOC_FAILED);
 		return false;
@@ -978,20 +950,11 @@
 static int alloc_charge_hpage(struct page **hpage, struct mm_struct *mm,
 			      struct collapse_control *cc)
 {
-<<<<<<< HEAD
-	/* Only allocate from the target node */
-	gfp_t gfp = (cc->is_khugepaged ? alloc_hugepage_khugepaged_gfpmask() :
-		     GFP_TRANSHUGE) | __GFP_THISNODE;
-	int node = hpage_collapse_find_target_node(cc);
-
-	if (!hpage_collapse_alloc_page(hpage, gfp, node))
-=======
 	gfp_t gfp = (cc->is_khugepaged ? alloc_hugepage_khugepaged_gfpmask() :
 		     GFP_TRANSHUGE);
 	int node = hpage_collapse_find_target_node(cc);
 
 	if (!hpage_collapse_alloc_page(hpage, gfp, node, &cc->alloc_nmask))
->>>>>>> 0ee29814
 		return SCAN_ALLOC_HUGE_PAGE_FAIL;
 	if (unlikely(mem_cgroup_charge(page_folio(*hpage), mm, gfp)))
 		return SCAN_CGROUP_CHARGE_FAIL;
@@ -1176,10 +1139,7 @@
 		goto out;
 
 	memset(cc->node_load, 0, sizeof(cc->node_load));
-<<<<<<< HEAD
-=======
 	nodes_clear(cc->alloc_nmask);
->>>>>>> 0ee29814
 	pte = pte_offset_map_lock(mm, pmd, address, &ptl);
 	for (_address = address, _pte = pte; _pte < pte + HPAGE_PMD_NR;
 	     _pte++, _address += PAGE_SIZE) {
@@ -1506,8 +1466,6 @@
 	 */
 	if (!hugepage_vma_check(vma, vma->vm_flags, false, false, false))
 		return SCAN_VMA_CHECK;
-<<<<<<< HEAD
-=======
 
 	/*
 	 * Symmetry with retract_page_tables(): Exclude MAP_PRIVATE mappings
@@ -1516,7 +1474,6 @@
 	 */
 	if (vma->anon_vma)
 		return SCAN_VMA_CHECK;
->>>>>>> 0ee29814
 
 	/* Keep pmd pgtable for uffd-wp; see comment in retract_page_tables() */
 	if (userfaultfd_wp(vma))
@@ -1619,11 +1576,8 @@
 	/* step 4: remove pte entries */
 	collapse_and_free_pmd(mm, vma, haddr, pmd);
 
-<<<<<<< HEAD
-=======
 	i_mmap_unlock_write(vma->vm_file->f_mapping);
 
->>>>>>> 0ee29814
 maybe_install_pmd:
 	/* step 5: install pmd entry */
 	result = install_pmd
@@ -2172,10 +2126,7 @@
 	present = 0;
 	swap = 0;
 	memset(cc->node_load, 0, sizeof(cc->node_load));
-<<<<<<< HEAD
-=======
 	nodes_clear(cc->alloc_nmask);
->>>>>>> 0ee29814
 	rcu_read_lock();
 	xas_for_each(&xas, page, start + HPAGE_PMD_NR - 1) {
 		if (xas_retry(&xas, page))
@@ -2256,12 +2207,7 @@
 		}
 	}
 
-<<<<<<< HEAD
-	trace_mm_khugepaged_scan_file(mm, page, file->f_path.dentry->d_iname,
-				      present, swap, result);
-=======
 	trace_mm_khugepaged_scan_file(mm, page, file, present, swap, result);
->>>>>>> 0ee29814
 	return result;
 }
 #else
@@ -2273,16 +2219,7 @@
 }
 
 static void khugepaged_collapse_pte_mapped_thps(struct khugepaged_mm_slot *mm_slot)
-<<<<<<< HEAD
-=======
-{
-}
-
-static bool khugepaged_add_pte_mapped_thp(struct mm_struct *mm,
-					  unsigned long addr)
->>>>>>> 0ee29814
-{
-	return false;
+{
 }
 
 static bool khugepaged_add_pte_mapped_thp(struct mm_struct *mm,
@@ -2382,7 +2319,6 @@
 								  khugepaged_scan.address,
 								  &mmap_locked,
 								  cc);
-<<<<<<< HEAD
 			}
 			switch (*result) {
 			case SCAN_PTE_MAPPED_HUGEPAGE: {
@@ -2403,28 +2339,6 @@
 			default:
 				break;
 			}
-=======
-			}
-			switch (*result) {
-			case SCAN_PTE_MAPPED_HUGEPAGE: {
-				pmd_t *pmd;
-
-				*result = find_pmd_or_thp_or_none(mm,
-								  khugepaged_scan.address,
-								  &pmd);
-				if (*result != SCAN_SUCCEED)
-					break;
-				if (!khugepaged_add_pte_mapped_thp(mm,
-								   khugepaged_scan.address))
-					break;
-			} fallthrough;
-			case SCAN_SUCCEED:
-				++khugepaged_pages_collapsed;
-				break;
-			default:
-				break;
-			}
->>>>>>> 0ee29814
 
 			/* move to next address */
 			khugepaged_scan.address += HPAGE_PMD_SIZE;
@@ -2711,10 +2625,6 @@
 	if (!cc)
 		return -ENOMEM;
 	cc->is_khugepaged = false;
-<<<<<<< HEAD
-	cc->last_target_node = NUMA_NO_NODE;
-=======
->>>>>>> 0ee29814
 
 	mmgrab(mm);
 	lru_add_drain_all();
@@ -2740,10 +2650,7 @@
 		}
 		mmap_assert_locked(mm);
 		memset(cc->node_load, 0, sizeof(cc->node_load));
-<<<<<<< HEAD
-=======
 		nodes_clear(cc->alloc_nmask);
->>>>>>> 0ee29814
 		if (IS_ENABLED(CONFIG_SHMEM) && vma->vm_file) {
 			struct file *file = get_file(vma->vm_file);
 			pgoff_t pgoff = linear_page_index(vma, addr);
