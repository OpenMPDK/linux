// SPDX-License-Identifier: GPL-2.0
/*
 *  mm/mprotect.c
 *
 *  (C) Copyright 1994 Linus Torvalds
 *  (C) Copyright 2002 Christoph Hellwig
 *
 *  Address space accounting code	<alan@lxorguk.ukuu.org.uk>
 *  (C) Copyright 2002 Red Hat Inc, All Rights Reserved
 */

#include <linux/pagewalk.h>
#include <linux/hugetlb.h>
#include <linux/shm.h>
#include <linux/mman.h>
#include <linux/fs.h>
#include <linux/highmem.h>
#include <linux/security.h>
#include <linux/mempolicy.h>
#include <linux/personality.h>
#include <linux/syscalls.h>
#include <linux/swap.h>
#include <linux/swapops.h>
#include <linux/mmu_notifier.h>
#include <linux/migrate.h>
#include <linux/perf_event.h>
#include <linux/pkeys.h>
#include <linux/ksm.h>
#include <linux/uaccess.h>
#include <linux/mm_inline.h>
#include <linux/pgtable.h>
#include <linux/sched/sysctl.h>
#include <linux/userfaultfd_k.h>
#include <linux/memory-tiers.h>
#include <asm/cacheflush.h>
#include <asm/mmu_context.h>
#include <asm/tlbflush.h>
#include <asm/tlb.h>

#include "internal.h"

bool can_change_pte_writable(struct vm_area_struct *vma, unsigned long addr,
			     pte_t pte)
{
	struct page *page;

	if (WARN_ON_ONCE(!(vma->vm_flags & VM_WRITE)))
		return false;

	/* Don't touch entries that are not even readable. */
	if (pte_protnone(pte))
		return false;

	/* Do we need write faults for softdirty tracking? */
	if (vma_soft_dirty_enabled(vma) && !pte_soft_dirty(pte))
		return false;

	/* Do we need write faults for uffd-wp tracking? */
	if (userfaultfd_pte_wp(vma, pte))
		return false;

	if (!(vma->vm_flags & VM_SHARED)) {
		/*
		 * Writable MAP_PRIVATE mapping: We can only special-case on
		 * exclusive anonymous pages, because we know that our
		 * write-fault handler similarly would map them writable without
		 * any additional checks while holding the PT lock.
		 */
		page = vm_normal_page(vma, addr, pte);
		return page && PageAnon(page) && PageAnonExclusive(page);
	}

	/*
	 * Writable MAP_SHARED mapping: "clean" might indicate that the FS still
	 * needs a real write-fault for writenotify
	 * (see vma_wants_writenotify()). If "dirty", the assumption is that the
	 * FS was already notified and we can simply mark the PTE writable
	 * just like the write-fault handler would do.
	 */
	return pte_dirty(pte);
}

static long change_pte_range(struct mmu_gather *tlb,
		struct vm_area_struct *vma, pmd_t *pmd, unsigned long addr,
		unsigned long end, pgprot_t newprot, unsigned long cp_flags)
{
	pte_t *pte, oldpte;
	spinlock_t *ptl;
	long pages = 0;
	int target_node = NUMA_NO_NODE;
	bool prot_numa = cp_flags & MM_CP_PROT_NUMA;
	bool uffd_wp = cp_flags & MM_CP_UFFD_WP;
	bool uffd_wp_resolve = cp_flags & MM_CP_UFFD_WP_RESOLVE;

	tlb_change_page_size(tlb, PAGE_SIZE);

	/*
	 * Can be called with only the mmap_lock for reading by
	 * prot_numa so we must check the pmd isn't constantly
	 * changing from under us from pmd_none to pmd_trans_huge
	 * and/or the other way around.
	 */
	if (pmd_trans_unstable(pmd))
		return 0;

	/*
	 * The pmd points to a regular pte so the pmd can't change
	 * from under us even if the mmap_lock is only hold for
	 * reading.
	 */
	pte = pte_offset_map_lock(vma->vm_mm, pmd, addr, &ptl);

	/* Get target node for single threaded private VMAs */
	if (prot_numa && !(vma->vm_flags & VM_SHARED) &&
	    atomic_read(&vma->vm_mm->mm_users) == 1)
		target_node = numa_node_id();

	flush_tlb_batched_pending(vma->vm_mm);
	arch_enter_lazy_mmu_mode();
	do {
		oldpte = *pte;
		if (pte_present(oldpte)) {
			pte_t ptent;

			/*
			 * Avoid trapping faults against the zero or KSM
			 * pages. See similar comment in change_huge_pmd.
			 */
			if (prot_numa) {
				struct page *page;
				int nid;
				bool toptier;

				/* Avoid TLB flush if possible */
				if (pte_protnone(oldpte))
					continue;

				page = vm_normal_page(vma, addr, oldpte);
				if (!page || is_zone_device_page(page) || PageKsm(page))
					continue;

				/* Also skip shared copy-on-write pages */
				if (is_cow_mapping(vma->vm_flags) &&
				    page_count(page) != 1)
					continue;

				/*
				 * While migration can move some dirty pages,
				 * it cannot move them all from MIGRATE_ASYNC
				 * context.
				 */
				if (page_is_file_lru(page) && PageDirty(page))
					continue;

				/*
				 * Don't mess with PTEs if page is already on the node
				 * a single-threaded process is running on.
				 */
				nid = page_to_nid(page);
				if (target_node == nid)
					continue;
				toptier = node_is_toptier(nid);

				/*
				 * Skip scanning top tier node if normal numa
				 * balancing is disabled
				 */
				if (!(sysctl_numa_balancing_mode & NUMA_BALANCING_NORMAL) &&
				    toptier)
					continue;
				if (sysctl_numa_balancing_mode & NUMA_BALANCING_MEMORY_TIERING &&
				    !toptier)
					xchg_page_access_time(page,
						jiffies_to_msecs(jiffies));
			}

			oldpte = ptep_modify_prot_start(vma, addr, pte);
			ptent = pte_modify(oldpte, newprot);

			if (uffd_wp)
				ptent = pte_mkuffd_wp(ptent);
			else if (uffd_wp_resolve)
				ptent = pte_clear_uffd_wp(ptent);

			/*
			 * In some writable, shared mappings, we might want
			 * to catch actual write access -- see
			 * vma_wants_writenotify().
			 *
			 * In all writable, private mappings, we have to
			 * properly handle COW.
			 *
			 * In both cases, we can sometimes still change PTEs
			 * writable and avoid the write-fault handler, for
			 * example, if a PTE is already dirty and no other
			 * COW or special handling is required.
			 */
			if ((cp_flags & MM_CP_TRY_CHANGE_WRITABLE) &&
			    !pte_write(ptent) &&
			    can_change_pte_writable(vma, addr, ptent))
				ptent = pte_mkwrite(ptent);

			ptep_modify_prot_commit(vma, addr, pte, oldpte, ptent);
			if (pte_needs_flush(oldpte, ptent))
				tlb_flush_pte_range(tlb, addr, PAGE_SIZE);
			pages++;
		} else if (is_swap_pte(oldpte)) {
			swp_entry_t entry = pte_to_swp_entry(oldpte);
			pte_t newpte;

			if (is_writable_migration_entry(entry)) {
				struct page *page = pfn_swap_entry_to_page(entry);

				/*
				 * A protection check is difficult so
				 * just be safe and disable write
				 */
				if (PageAnon(page))
					entry = make_readable_exclusive_migration_entry(
							     swp_offset(entry));
				else
					entry = make_readable_migration_entry(swp_offset(entry));
				newpte = swp_entry_to_pte(entry);
				if (pte_swp_soft_dirty(oldpte))
					newpte = pte_swp_mksoft_dirty(newpte);
				if (pte_swp_uffd_wp(oldpte))
					newpte = pte_swp_mkuffd_wp(newpte);
			} else if (is_writable_device_private_entry(entry)) {
				/*
				 * We do not preserve soft-dirtiness. See
				 * copy_one_pte() for explanation.
				 */
				entry = make_readable_device_private_entry(
							swp_offset(entry));
				newpte = swp_entry_to_pte(entry);
				if (pte_swp_uffd_wp(oldpte))
					newpte = pte_swp_mkuffd_wp(newpte);
			} else if (is_writable_device_exclusive_entry(entry)) {
				entry = make_readable_device_exclusive_entry(
							swp_offset(entry));
				newpte = swp_entry_to_pte(entry);
				if (pte_swp_soft_dirty(oldpte))
					newpte = pte_swp_mksoft_dirty(newpte);
				if (pte_swp_uffd_wp(oldpte))
					newpte = pte_swp_mkuffd_wp(newpte);
			} else if (is_pte_marker_entry(entry)) {
				/*
				 * Ignore swapin errors unconditionally,
				 * because any access should sigbus anyway.
				 */
				if (is_swapin_error_entry(entry))
					continue;
				/*
				 * If this is uffd-wp pte marker and we'd like
				 * to unprotect it, drop it; the next page
				 * fault will trigger without uffd trapping.
				 */
				if (uffd_wp_resolve) {
					pte_clear(vma->vm_mm, addr, pte);
					pages++;
				}
				continue;
			} else {
				newpte = oldpte;
			}

			if (uffd_wp)
				newpte = pte_swp_mkuffd_wp(newpte);
			else if (uffd_wp_resolve)
				newpte = pte_swp_clear_uffd_wp(newpte);

			if (!pte_same(oldpte, newpte)) {
				set_pte_at(vma->vm_mm, addr, pte, newpte);
				pages++;
			}
		} else {
			/* It must be an none page, or what else?.. */
			WARN_ON_ONCE(!pte_none(oldpte));
			if (unlikely(uffd_wp && !vma_is_anonymous(vma))) {
				/*
				 * For file-backed mem, we need to be able to
				 * wr-protect a none pte, because even if the
				 * pte is none, the page/swap cache could
				 * exist.  Doing that by install a marker.
				 */
				set_pte_at(vma->vm_mm, addr, pte,
					   make_pte_marker(PTE_MARKER_UFFD_WP));
				pages++;
			}
		}
	} while (pte++, addr += PAGE_SIZE, addr != end);
	arch_leave_lazy_mmu_mode();
	pte_unmap_unlock(pte - 1, ptl);

	return pages;
}

/*
 * Used when setting automatic NUMA hinting protection where it is
 * critical that a numa hinting PMD is not confused with a bad PMD.
 */
static inline int pmd_none_or_clear_bad_unless_trans_huge(pmd_t *pmd)
{
	pmd_t pmdval = pmdp_get_lockless(pmd);

	/* See pmd_none_or_trans_huge_or_clear_bad for info on barrier */
#ifdef CONFIG_TRANSPARENT_HUGEPAGE
	barrier();
#endif

	if (pmd_none(pmdval))
		return 1;
	if (pmd_trans_huge(pmdval))
		return 0;
	if (unlikely(pmd_bad(pmdval))) {
		pmd_clear_bad(pmd);
		return 1;
	}

	return 0;
}

/* Return true if we're uffd wr-protecting file-backed memory, or false */
static inline bool
uffd_wp_protect_file(struct vm_area_struct *vma, unsigned long cp_flags)
{
	return (cp_flags & MM_CP_UFFD_WP) && !vma_is_anonymous(vma);
}

/*
 * If wr-protecting the range for file-backed, populate pgtable for the case
 * when pgtable is empty but page cache exists.  When {pte|pmd|...}_alloc()
 * failed we treat it the same way as pgtable allocation failures during
 * page faults by kicking OOM and returning error.
 */
#define  change_pmd_prepare(vma, pmd, cp_flags)				\
	({								\
		long err = 0;						\
		if (unlikely(uffd_wp_protect_file(vma, cp_flags))) {	\
			if (pte_alloc(vma->vm_mm, pmd))			\
				err = -ENOMEM;				\
		}							\
		err;							\
	})

/*
 * This is the general pud/p4d/pgd version of change_pmd_prepare(). We need to
 * have separate change_pmd_prepare() because pte_alloc() returns 0 on success,
 * while {pmd|pud|p4d}_alloc() returns the valid pointer on success.
 */
#define  change_prepare(vma, high, low, addr, cp_flags)			\
	  ({								\
		long err = 0;						\
		if (unlikely(uffd_wp_protect_file(vma, cp_flags))) {	\
			low##_t *p = low##_alloc(vma->vm_mm, high, addr); \
			if (p == NULL)					\
				err = -ENOMEM;				\
		}							\
		err;							\
	})

static inline long change_pmd_range(struct mmu_gather *tlb,
		struct vm_area_struct *vma, pud_t *pud, unsigned long addr,
		unsigned long end, pgprot_t newprot, unsigned long cp_flags)
{
	pmd_t *pmd;
	unsigned long next;
	long pages = 0;
	unsigned long nr_huge_updates = 0;
	struct mmu_notifier_range range;

	range.start = 0;

	pmd = pmd_offset(pud, addr);
	do {
		long ret;

		next = pmd_addr_end(addr, end);

		ret = change_pmd_prepare(vma, pmd, cp_flags);
		if (ret) {
			pages = ret;
			break;
		}
		/*
		 * Automatic NUMA balancing walks the tables with mmap_lock
		 * held for read. It's possible a parallel update to occur
		 * between pmd_trans_huge() and a pmd_none_or_clear_bad()
		 * check leading to a false positive and clearing.
		 * Hence, it's necessary to atomically read the PMD value
		 * for all the checks.
		 */
		if (!is_swap_pmd(*pmd) && !pmd_devmap(*pmd) &&
		     pmd_none_or_clear_bad_unless_trans_huge(pmd))
			goto next;

		/* invoke the mmu notifier if the pmd is populated */
		if (!range.start) {
			mmu_notifier_range_init(&range,
				MMU_NOTIFY_PROTECTION_VMA, 0,
				vma->vm_mm, addr, end);
			mmu_notifier_invalidate_range_start(&range);
		}

		if (is_swap_pmd(*pmd) || pmd_trans_huge(*pmd) || pmd_devmap(*pmd)) {
			if ((next - addr != HPAGE_PMD_SIZE) ||
			    uffd_wp_protect_file(vma, cp_flags)) {
				__split_huge_pmd(vma, pmd, addr, false, NULL);
				/*
				 * For file-backed, the pmd could have been
				 * cleared; make sure pmd populated if
				 * necessary, then fall-through to pte level.
				 */
				ret = change_pmd_prepare(vma, pmd, cp_flags);
				if (ret) {
					pages = ret;
					break;
				}
			} else {
				/*
				 * change_huge_pmd() does not defer TLB flushes,
				 * so no need to propagate the tlb argument.
				 */
				int nr_ptes = change_huge_pmd(tlb, vma, pmd,
						addr, newprot, cp_flags);

				if (nr_ptes) {
					if (nr_ptes == HPAGE_PMD_NR) {
						pages += HPAGE_PMD_NR;
						nr_huge_updates++;
					}

					/* huge pmd was handled */
					goto next;
				}
			}
			/* fall through, the trans huge pmd just split */
		}
		pages += change_pte_range(tlb, vma, pmd, addr, next,
					  newprot, cp_flags);
next:
		cond_resched();
	} while (pmd++, addr = next, addr != end);

	if (range.start)
		mmu_notifier_invalidate_range_end(&range);

	if (nr_huge_updates)
		count_vm_numa_events(NUMA_HUGE_PTE_UPDATES, nr_huge_updates);
	return pages;
}

static inline long change_pud_range(struct mmu_gather *tlb,
		struct vm_area_struct *vma, p4d_t *p4d, unsigned long addr,
		unsigned long end, pgprot_t newprot, unsigned long cp_flags)
{
	pud_t *pud;
	unsigned long next;
	long pages = 0, ret;

	pud = pud_offset(p4d, addr);
	do {
		next = pud_addr_end(addr, end);
		ret = change_prepare(vma, pud, pmd, addr, cp_flags);
		if (ret)
			return ret;
		if (pud_none_or_clear_bad(pud))
			continue;
		pages += change_pmd_range(tlb, vma, pud, addr, next, newprot,
					  cp_flags);
	} while (pud++, addr = next, addr != end);

	return pages;
}

static inline long change_p4d_range(struct mmu_gather *tlb,
		struct vm_area_struct *vma, pgd_t *pgd, unsigned long addr,
		unsigned long end, pgprot_t newprot, unsigned long cp_flags)
{
	p4d_t *p4d;
	unsigned long next;
	long pages = 0, ret;

	p4d = p4d_offset(pgd, addr);
	do {
		next = p4d_addr_end(addr, end);
		ret = change_prepare(vma, p4d, pud, addr, cp_flags);
		if (ret)
			return ret;
		if (p4d_none_or_clear_bad(p4d))
			continue;
		pages += change_pud_range(tlb, vma, p4d, addr, next, newprot,
					  cp_flags);
	} while (p4d++, addr = next, addr != end);

	return pages;
}

static long change_protection_range(struct mmu_gather *tlb,
		struct vm_area_struct *vma, unsigned long addr,
		unsigned long end, pgprot_t newprot, unsigned long cp_flags)
{
	struct mm_struct *mm = vma->vm_mm;
	pgd_t *pgd;
	unsigned long next;
	long pages = 0, ret;

	BUG_ON(addr >= end);
	pgd = pgd_offset(mm, addr);
	tlb_start_vma(tlb, vma);
	do {
		next = pgd_addr_end(addr, end);
		ret = change_prepare(vma, pgd, p4d, addr, cp_flags);
		if (ret) {
			pages = ret;
			break;
		}
		if (pgd_none_or_clear_bad(pgd))
			continue;
		pages += change_p4d_range(tlb, vma, pgd, addr, next, newprot,
					  cp_flags);
	} while (pgd++, addr = next, addr != end);

	tlb_end_vma(tlb, vma);

	return pages;
}

long change_protection(struct mmu_gather *tlb,
		       struct vm_area_struct *vma, unsigned long start,
		       unsigned long end, unsigned long cp_flags)
{
	pgprot_t newprot = vma->vm_page_prot;
	long pages;

	BUG_ON((cp_flags & MM_CP_UFFD_WP_ALL) == MM_CP_UFFD_WP_ALL);

#ifdef CONFIG_NUMA_BALANCING
	/*
	 * Ordinary protection updates (mprotect, uffd-wp, softdirty tracking)
	 * are expected to reflect their requirements via VMA flags such that
	 * vma_set_page_prot() will adjust vma->vm_page_prot accordingly.
	 */
	if (cp_flags & MM_CP_PROT_NUMA)
		newprot = PAGE_NONE;
#else
	WARN_ON_ONCE(cp_flags & MM_CP_PROT_NUMA);
#endif

	if (is_vm_hugetlb_page(vma))
		pages = hugetlb_change_protection(vma, start, end, newprot,
						  cp_flags);
	else
		pages = change_protection_range(tlb, vma, start, end, newprot,
						cp_flags);

	return pages;
}

static int prot_none_pte_entry(pte_t *pte, unsigned long addr,
			       unsigned long next, struct mm_walk *walk)
{
	return pfn_modify_allowed(pte_pfn(*pte), *(pgprot_t *)(walk->private)) ?
		0 : -EACCES;
}

static int prot_none_hugetlb_entry(pte_t *pte, unsigned long hmask,
				   unsigned long addr, unsigned long next,
				   struct mm_walk *walk)
{
	return pfn_modify_allowed(pte_pfn(*pte), *(pgprot_t *)(walk->private)) ?
		0 : -EACCES;
}

static int prot_none_test(unsigned long addr, unsigned long next,
			  struct mm_walk *walk)
{
	return 0;
}

static const struct mm_walk_ops prot_none_walk_ops = {
	.pte_entry		= prot_none_pte_entry,
	.hugetlb_entry		= prot_none_hugetlb_entry,
	.test_walk		= prot_none_test,
};

int
mprotect_fixup(struct vma_iterator *vmi, struct mmu_gather *tlb,
	       struct vm_area_struct *vma, struct vm_area_struct **pprev,
	       unsigned long start, unsigned long end, unsigned long newflags)
{
	struct mm_struct *mm = vma->vm_mm;
	unsigned long oldflags = vma->vm_flags;
	long nrpages = (end - start) >> PAGE_SHIFT;
	unsigned int mm_cp_flags = 0;
	unsigned long charged = 0;
	pgoff_t pgoff;
	int error;

	if (newflags == oldflags) {
		*pprev = vma;
		return 0;
	}

	/*
	 * Do PROT_NONE PFN permission checks here when we can still
	 * bail out without undoing a lot of state. This is a rather
	 * uncommon case, so doesn't need to be very optimized.
	 */
	if (arch_has_pfn_modify_check() &&
	    (vma->vm_flags & (VM_PFNMAP|VM_MIXEDMAP)) &&
	    (newflags & VM_ACCESS_FLAGS) == 0) {
		pgprot_t new_pgprot = vm_get_page_prot(newflags);

		error = walk_page_range(current->mm, start, end,
				&prot_none_walk_ops, &new_pgprot);
		if (error)
			return error;
	}

	/*
	 * If we make a private mapping writable we increase our commit;
	 * but (without finer accounting) cannot reduce our commit if we
	 * make it unwritable again. hugetlb mapping were accounted for
	 * even if read-only so there is no need to account for them here
	 */
	if (newflags & VM_WRITE) {
		/* Check space limits when area turns into data. */
		if (!may_expand_vm(mm, newflags, nrpages) &&
				may_expand_vm(mm, oldflags, nrpages))
			return -ENOMEM;
		if (!(oldflags & (VM_ACCOUNT|VM_WRITE|VM_HUGETLB|
						VM_SHARED|VM_NORESERVE))) {
			charged = nrpages;
			if (security_vm_enough_memory_mm(mm, charged))
				return -ENOMEM;
			newflags |= VM_ACCOUNT;
		}
	}

	/*
	 * First try to merge with previous and/or next vma.
	 */
	pgoff = vma->vm_pgoff + ((start - vma->vm_start) >> PAGE_SHIFT);
	*pprev = vma_merge(vmi, mm, *pprev, start, end, newflags,
			   vma->anon_vma, vma->vm_file, pgoff, vma_policy(vma),
			   vma->vm_userfaultfd_ctx, anon_vma_name(vma));
	if (*pprev) {
		vma = *pprev;
		VM_WARN_ON((vma->vm_flags ^ newflags) & ~VM_SOFTDIRTY);
		goto success;
	}

	*pprev = vma;

	if (start != vma->vm_start) {
		error = split_vma(vmi, vma, start, 1);
		if (error)
			goto fail;
	}

	if (end != vma->vm_end) {
		error = split_vma(vmi, vma, end, 0);
		if (error)
			goto fail;
	}

success:
	/*
	 * vm_flags and vm_page_prot are protected by the mmap_lock
	 * held in write mode.
	 */
	vm_flags_reset(vma, newflags);
	if (vma_wants_manual_pte_write_upgrade(vma))
		mm_cp_flags |= MM_CP_TRY_CHANGE_WRITABLE;
	vma_set_page_prot(vma);

	change_protection(tlb, vma, start, end, mm_cp_flags);

	/*
	 * Private VM_LOCKED VMA becoming writable: trigger COW to avoid major
	 * fault on access.
	 */
	if ((oldflags & (VM_WRITE | VM_SHARED | VM_LOCKED)) == VM_LOCKED &&
			(newflags & VM_WRITE)) {
		populate_vma_page_range(vma, start, end, NULL);
	}

	vm_stat_account(mm, oldflags, -nrpages);
	vm_stat_account(mm, newflags, nrpages);
	perf_event_mmap(vma);
	return 0;

fail:
	vm_unacct_memory(charged);
	return error;
}

/*
 * pkey==-1 when doing a legacy mprotect()
 */
static int do_mprotect_pkey(unsigned long start, size_t len,
		unsigned long prot, int pkey)
{
	unsigned long nstart, end, tmp, reqprot;
	struct vm_area_struct *vma, *prev;
	int error;
	const int grows = prot & (PROT_GROWSDOWN|PROT_GROWSUP);
	const bool rier = (current->personality & READ_IMPLIES_EXEC) &&
				(prot & PROT_READ);
	struct mmu_gather tlb;
	struct vma_iterator vmi;

	start = untagged_addr(start);

	prot &= ~(PROT_GROWSDOWN|PROT_GROWSUP);
	if (grows == (PROT_GROWSDOWN|PROT_GROWSUP)) /* can't be both */
		return -EINVAL;

	if (start & ~PAGE_MASK)
		return -EINVAL;
	if (!len)
		return 0;
	len = PAGE_ALIGN(len);
	end = start + len;
	if (end <= start)
		return -ENOMEM;
	if (!arch_validate_prot(prot, start))
		return -EINVAL;

	reqprot = prot;

	if (mmap_write_lock_killable(current->mm))
		return -EINTR;

	/*
	 * If userspace did not allocate the pkey, do not let
	 * them use it here.
	 */
	error = -EINVAL;
	if ((pkey != -1) && !mm_pkey_is_allocated(current->mm, pkey))
		goto out;

	vma_iter_init(&vmi, current->mm, start);
	vma = vma_find(&vmi, end);
	error = -ENOMEM;
	if (!vma)
		goto out;

	if (unlikely(grows & PROT_GROWSDOWN)) {
		if (vma->vm_start >= end)
			goto out;
		start = vma->vm_start;
		error = -EINVAL;
		if (!(vma->vm_flags & VM_GROWSDOWN))
			goto out;
	} else {
		if (vma->vm_start > start)
			goto out;
		if (unlikely(grows & PROT_GROWSUP)) {
			end = vma->vm_end;
			error = -EINVAL;
			if (!(vma->vm_flags & VM_GROWSUP))
				goto out;
		}
	}

	prev = vma_prev(&vmi);
	if (start > vma->vm_start)
		prev = vma;

	tlb_gather_mmu(&tlb, current->mm);
	nstart = start;
	tmp = vma->vm_start;
	for_each_vma_range(vmi, vma, end) {
		unsigned long mask_off_old_flags;
		unsigned long newflags;
		int new_vma_pkey;

		if (vma->vm_start != tmp) {
			error = -ENOMEM;
			break;
		}

		/* Does the application expect PROT_READ to imply PROT_EXEC */
		if (rier && (vma->vm_flags & VM_MAYEXEC))
			prot |= PROT_EXEC;

		/*
		 * Each mprotect() call explicitly passes r/w/x permissions.
		 * If a permission is not passed to mprotect(), it must be
		 * cleared from the VMA.
		 */
		mask_off_old_flags = VM_ACCESS_FLAGS | VM_FLAGS_CLEAR;

		new_vma_pkey = arch_override_mprotect_pkey(vma, prot, pkey);
		newflags = calc_vm_prot_bits(prot, new_vma_pkey);
		newflags |= (vma->vm_flags & ~mask_off_old_flags);

		/* newflags >> 4 shift VM_MAY% in place of VM_% */
		if ((newflags & ~(newflags >> 4)) & VM_ACCESS_FLAGS) {
			error = -EACCES;
			break;
		}

		if (map_deny_write_exec(vma, newflags)) {
			error = -EACCES;
<<<<<<< HEAD
			goto out;
=======
			break;
>>>>>>> 8455cbb2
		}

		/* Allow architectures to sanity-check the new flags */
		if (!arch_validate_flags(newflags)) {
			error = -EINVAL;
			break;
		}

		error = security_file_mprotect(vma, reqprot, prot);
		if (error)
			break;

		tmp = vma->vm_end;
		if (tmp > end)
			tmp = end;

		if (vma->vm_ops && vma->vm_ops->mprotect) {
			error = vma->vm_ops->mprotect(vma, nstart, tmp, newflags);
			if (error)
				break;
		}

		error = mprotect_fixup(&vmi, &tlb, vma, &prev, nstart, tmp, newflags);
		if (error)
			break;

		tmp = vma_iter_end(&vmi);
		nstart = tmp;
		prot = reqprot;
	}
	tlb_finish_mmu(&tlb);

	if (vma_iter_end(&vmi) < end)
		error = -ENOMEM;

out:
	mmap_write_unlock(current->mm);
	return error;
}

SYSCALL_DEFINE3(mprotect, unsigned long, start, size_t, len,
		unsigned long, prot)
{
	return do_mprotect_pkey(start, len, prot, -1);
}

#ifdef CONFIG_ARCH_HAS_PKEYS

SYSCALL_DEFINE4(pkey_mprotect, unsigned long, start, size_t, len,
		unsigned long, prot, int, pkey)
{
	return do_mprotect_pkey(start, len, prot, pkey);
}

SYSCALL_DEFINE2(pkey_alloc, unsigned long, flags, unsigned long, init_val)
{
	int pkey;
	int ret;

	/* No flags supported yet. */
	if (flags)
		return -EINVAL;
	/* check for unsupported init values */
	if (init_val & ~PKEY_ACCESS_MASK)
		return -EINVAL;

	mmap_write_lock(current->mm);
	pkey = mm_pkey_alloc(current->mm);

	ret = -ENOSPC;
	if (pkey == -1)
		goto out;

	ret = arch_set_user_pkey_access(current, pkey, init_val);
	if (ret) {
		mm_pkey_free(current->mm, pkey);
		goto out;
	}
	ret = pkey;
out:
	mmap_write_unlock(current->mm);
	return ret;
}

SYSCALL_DEFINE1(pkey_free, int, pkey)
{
	int ret;

	mmap_write_lock(current->mm);
	ret = mm_pkey_free(current->mm, pkey);
	mmap_write_unlock(current->mm);

	/*
	 * We could provide warnings or errors if any VMA still
	 * has the pkey set here.
	 */
	return ret;
}

#endif /* CONFIG_ARCH_HAS_PKEYS */<|MERGE_RESOLUTION|>--- conflicted
+++ resolved
@@ -805,11 +805,7 @@
 
 		if (map_deny_write_exec(vma, newflags)) {
 			error = -EACCES;
-<<<<<<< HEAD
-			goto out;
-=======
 			break;
->>>>>>> 8455cbb2
 		}
 
 		/* Allow architectures to sanity-check the new flags */
