// SPDX-License-Identifier: GPL-2.0
/*
 * Memory Migration functionality - linux/mm/migrate.c
 *
 * Copyright (C) 2006 Silicon Graphics, Inc., Christoph Lameter
 *
 * Page migration was first developed in the context of the memory hotplug
 * project. The main authors of the migration code are:
 *
 * IWAMOTO Toshihiro <iwamoto@valinux.co.jp>
 * Hirokazu Takahashi <taka@valinux.co.jp>
 * Dave Hansen <haveblue@us.ibm.com>
 * Christoph Lameter
 */

#include <linux/migrate.h>
#include <linux/export.h>
#include <linux/swap.h>
#include <linux/swapops.h>
#include <linux/pagemap.h>
#include <linux/buffer_head.h>
#include <linux/mm_inline.h>
#include <linux/nsproxy.h>
#include <linux/pagevec.h>
#include <linux/ksm.h>
#include <linux/rmap.h>
#include <linux/topology.h>
#include <linux/cpu.h>
#include <linux/cpuset.h>
#include <linux/writeback.h>
#include <linux/mempolicy.h>
#include <linux/vmalloc.h>
#include <linux/security.h>
#include <linux/backing-dev.h>
#include <linux/compaction.h>
#include <linux/syscalls.h>
#include <linux/compat.h>
#include <linux/hugetlb.h>
#include <linux/hugetlb_cgroup.h>
#include <linux/gfp.h>
#include <linux/pfn_t.h>
#include <linux/memremap.h>
#include <linux/userfaultfd_k.h>
#include <linux/balloon_compaction.h>
#include <linux/page_idle.h>
#include <linux/page_owner.h>
#include <linux/sched/mm.h>
#include <linux/ptrace.h>
#include <linux/oom.h>
#include <linux/memory.h>
#include <linux/random.h>
#include <linux/sched/sysctl.h>
#include <linux/memory-tiers.h>

#include <asm/tlbflush.h>

#include <trace/events/migrate.h>

#include "internal.h"

int isolate_movable_page(struct page *page, isolate_mode_t mode)
{
	const struct movable_operations *mops;

	/*
	 * Avoid burning cycles with pages that are yet under __free_pages(),
	 * or just got freed under us.
	 *
	 * In case we 'win' a race for a movable page being freed under us and
	 * raise its refcount preventing __free_pages() from doing its job
	 * the put_page() at the end of this block will take care of
	 * release this page, thus avoiding a nasty leakage.
	 */
	if (unlikely(!get_page_unless_zero(page)))
		goto out;

	if (unlikely(PageSlab(page)))
		goto out_putpage;
	/* Pairs with smp_wmb() in slab freeing, e.g. SLUB's __free_slab() */
	smp_rmb();
	/*
	 * Check movable flag before taking the page lock because
	 * we use non-atomic bitops on newly allocated page flags so
	 * unconditionally grabbing the lock ruins page's owner side.
	 */
	if (unlikely(!__PageMovable(page)))
		goto out_putpage;
	/* Pairs with smp_wmb() in slab allocation, e.g. SLUB's alloc_slab_page() */
	smp_rmb();
	if (unlikely(PageSlab(page)))
		goto out_putpage;

	/*
	 * As movable pages are not isolated from LRU lists, concurrent
	 * compaction threads can race against page migration functions
	 * as well as race against the releasing a page.
	 *
	 * In order to avoid having an already isolated movable page
	 * being (wrongly) re-isolated while it is under migration,
	 * or to avoid attempting to isolate pages being released,
	 * lets be sure we have the page lock
	 * before proceeding with the movable page isolation steps.
	 */
	if (unlikely(!trylock_page(page)))
		goto out_putpage;

	if (!PageMovable(page) || PageIsolated(page))
		goto out_no_isolated;

	mops = page_movable_ops(page);
	VM_BUG_ON_PAGE(!mops, page);

	if (!mops->isolate_page(page, mode))
		goto out_no_isolated;

	/* Driver shouldn't use PG_isolated bit of page->flags */
	WARN_ON_ONCE(PageIsolated(page));
	SetPageIsolated(page);
	unlock_page(page);

	return 0;

out_no_isolated:
	unlock_page(page);
out_putpage:
	put_page(page);
out:
	return -EBUSY;
}

static void putback_movable_page(struct page *page)
{
	const struct movable_operations *mops = page_movable_ops(page);

	mops->putback_page(page);
	ClearPageIsolated(page);
}

/*
 * Put previously isolated pages back onto the appropriate lists
 * from where they were once taken off for compaction/migration.
 *
 * This function shall be used whenever the isolated pageset has been
 * built from lru, balloon, hugetlbfs page. See isolate_migratepages_range()
 * and isolate_hugetlb().
 */
void putback_movable_pages(struct list_head *l)
{
	struct page *page;
	struct page *page2;

	list_for_each_entry_safe(page, page2, l, lru) {
		if (unlikely(PageHuge(page))) {
			putback_active_hugepage(page);
			continue;
		}
		list_del(&page->lru);
		/*
		 * We isolated non-lru movable page so here we can use
		 * __PageMovable because LRU page's mapping cannot have
		 * PAGE_MAPPING_MOVABLE.
		 */
		if (unlikely(__PageMovable(page))) {
			VM_BUG_ON_PAGE(!PageIsolated(page), page);
			lock_page(page);
			if (PageMovable(page))
				putback_movable_page(page);
			else
				ClearPageIsolated(page);
			unlock_page(page);
			put_page(page);
		} else {
			mod_node_page_state(page_pgdat(page), NR_ISOLATED_ANON +
					page_is_file_lru(page), -thp_nr_pages(page));
			putback_lru_page(page);
		}
	}
}

/*
 * Restore a potential migration pte to a working pte entry
 */
static bool remove_migration_pte(struct folio *folio,
		struct vm_area_struct *vma, unsigned long addr, void *old)
{
	DEFINE_FOLIO_VMA_WALK(pvmw, old, vma, addr, PVMW_SYNC | PVMW_MIGRATION);

	while (page_vma_mapped_walk(&pvmw)) {
		rmap_t rmap_flags = RMAP_NONE;
		pte_t pte;
		swp_entry_t entry;
		struct page *new;
		unsigned long idx = 0;

		/* pgoff is invalid for ksm pages, but they are never large */
		if (folio_test_large(folio) && !folio_test_hugetlb(folio))
			idx = linear_page_index(vma, pvmw.address) - pvmw.pgoff;
		new = folio_page(folio, idx);

#ifdef CONFIG_ARCH_ENABLE_THP_MIGRATION
		/* PMD-mapped THP migration entry */
		if (!pvmw.pte) {
			VM_BUG_ON_FOLIO(folio_test_hugetlb(folio) ||
					!folio_test_pmd_mappable(folio), folio);
			remove_migration_pmd(&pvmw, new);
			continue;
		}
#endif

		folio_get(folio);
		pte = mk_pte(new, READ_ONCE(vma->vm_page_prot));
		if (pte_swp_soft_dirty(*pvmw.pte))
			pte = pte_mksoft_dirty(pte);

		/*
		 * Recheck VMA as permissions can change since migration started
		 */
		entry = pte_to_swp_entry(*pvmw.pte);
		if (!is_migration_entry_young(entry))
			pte = pte_mkold(pte);
		if (folio_test_dirty(folio) && is_migration_entry_dirty(entry))
			pte = pte_mkdirty(pte);
		if (is_writable_migration_entry(entry))
			pte = maybe_mkwrite(pte, vma);
		else
			/* NOTE: mk_pte can have write bit set */
			pte = pte_wrprotect(pte);

		if (pte_swp_uffd_wp(*pvmw.pte)) {
			WARN_ON_ONCE(pte_write(pte));
			pte = pte_mkuffd_wp(pte);
		}

		if (folio_test_anon(folio) && !is_readable_migration_entry(entry))
			rmap_flags |= RMAP_EXCLUSIVE;

		if (unlikely(is_device_private_page(new))) {
			if (pte_write(pte))
				entry = make_writable_device_private_entry(
							page_to_pfn(new));
			else
				entry = make_readable_device_private_entry(
							page_to_pfn(new));
			pte = swp_entry_to_pte(entry);
			if (pte_swp_soft_dirty(*pvmw.pte))
				pte = pte_swp_mksoft_dirty(pte);
			if (pte_swp_uffd_wp(*pvmw.pte))
				pte = pte_swp_mkuffd_wp(pte);
		}

#ifdef CONFIG_HUGETLB_PAGE
		if (folio_test_hugetlb(folio)) {
			unsigned int shift = huge_page_shift(hstate_vma(vma));

			pte = pte_mkhuge(pte);
			pte = arch_make_huge_pte(pte, shift, vma->vm_flags);
			if (folio_test_anon(folio))
				hugepage_add_anon_rmap(new, vma, pvmw.address,
						       rmap_flags);
			else
				page_dup_file_rmap(new, true);
			set_huge_pte_at(vma->vm_mm, pvmw.address, pvmw.pte, pte);
		} else
#endif
		{
			if (folio_test_anon(folio))
				page_add_anon_rmap(new, vma, pvmw.address,
						   rmap_flags);
			else
				page_add_file_rmap(new, vma, false);
			set_pte_at(vma->vm_mm, pvmw.address, pvmw.pte, pte);
		}
		if (vma->vm_flags & VM_LOCKED)
			mlock_page_drain_local();

		trace_remove_migration_pte(pvmw.address, pte_val(pte),
					   compound_order(new));

		/* No need to invalidate - it was non-present before */
		update_mmu_cache(vma, pvmw.address, pvmw.pte);
	}

	return true;
}

/*
 * Get rid of all migration entries and replace them by
 * references to the indicated page.
 */
void remove_migration_ptes(struct folio *src, struct folio *dst, bool locked)
{
	struct rmap_walk_control rwc = {
		.rmap_one = remove_migration_pte,
		.arg = src,
	};

	if (locked)
		rmap_walk_locked(dst, &rwc);
	else
		rmap_walk(dst, &rwc);
}

/*
 * Something used the pte of a page under migration. We need to
 * get to the page and wait until migration is finished.
 * When we return from this function the fault will be retried.
 */
void __migration_entry_wait(struct mm_struct *mm, pte_t *ptep,
				spinlock_t *ptl)
{
	pte_t pte;
	swp_entry_t entry;

	spin_lock(ptl);
	pte = *ptep;
	if (!is_swap_pte(pte))
		goto out;

	entry = pte_to_swp_entry(pte);
	if (!is_migration_entry(entry))
		goto out;

	migration_entry_wait_on_locked(entry, ptep, ptl);
	return;
out:
	pte_unmap_unlock(ptep, ptl);
}

void migration_entry_wait(struct mm_struct *mm, pmd_t *pmd,
				unsigned long address)
{
	spinlock_t *ptl = pte_lockptr(mm, pmd);
	pte_t *ptep = pte_offset_map(pmd, address);
	__migration_entry_wait(mm, ptep, ptl);
}

#ifdef CONFIG_HUGETLB_PAGE
void __migration_entry_wait_huge(pte_t *ptep, spinlock_t *ptl)
{
	pte_t pte;

	spin_lock(ptl);
	pte = huge_ptep_get(ptep);

	if (unlikely(!is_hugetlb_entry_migration(pte)))
		spin_unlock(ptl);
	else
		migration_entry_wait_on_locked(pte_to_swp_entry(pte), NULL, ptl);
}

void migration_entry_wait_huge(struct vm_area_struct *vma, pte_t *pte)
{
	spinlock_t *ptl = huge_pte_lockptr(hstate_vma(vma), vma->vm_mm, pte);

	__migration_entry_wait_huge(pte, ptl);
}
#endif

#ifdef CONFIG_ARCH_ENABLE_THP_MIGRATION
void pmd_migration_entry_wait(struct mm_struct *mm, pmd_t *pmd)
{
	spinlock_t *ptl;

	ptl = pmd_lock(mm, pmd);
	if (!is_pmd_migration_entry(*pmd))
		goto unlock;
	migration_entry_wait_on_locked(pmd_to_swp_entry(*pmd), NULL, ptl);
	return;
unlock:
	spin_unlock(ptl);
}
#endif

static int folio_expected_refs(struct address_space *mapping,
		struct folio *folio)
{
	int refs = 1;
	if (!mapping)
		return refs;

	refs += folio_nr_pages(folio);
	if (folio_test_private(folio))
		refs++;

	return refs;
}

/*
 * Replace the page in the mapping.
 *
 * The number of remaining references must be:
 * 1 for anonymous pages without a mapping
 * 2 for pages with a mapping
 * 3 for pages with a mapping and PagePrivate/PagePrivate2 set.
 */
int folio_migrate_mapping(struct address_space *mapping,
		struct folio *newfolio, struct folio *folio, int extra_count)
{
	XA_STATE(xas, &mapping->i_pages, folio_index(folio));
	struct zone *oldzone, *newzone;
	int dirty;
	int expected_count = folio_expected_refs(mapping, folio) + extra_count;
	long nr = folio_nr_pages(folio);

	if (!mapping) {
		/* Anonymous page without mapping */
		if (folio_ref_count(folio) != expected_count)
			return -EAGAIN;

		/* No turning back from here */
		newfolio->index = folio->index;
		newfolio->mapping = folio->mapping;
		if (folio_test_swapbacked(folio))
			__folio_set_swapbacked(newfolio);

		return MIGRATEPAGE_SUCCESS;
	}

	oldzone = folio_zone(folio);
	newzone = folio_zone(newfolio);

	xas_lock_irq(&xas);
	if (!folio_ref_freeze(folio, expected_count)) {
		xas_unlock_irq(&xas);
		return -EAGAIN;
	}

	/*
	 * Now we know that no one else is looking at the folio:
	 * no turning back from here.
	 */
	newfolio->index = folio->index;
	newfolio->mapping = folio->mapping;
	folio_ref_add(newfolio, nr); /* add cache reference */
	if (folio_test_swapbacked(folio)) {
		__folio_set_swapbacked(newfolio);
		if (folio_test_swapcache(folio)) {
			folio_set_swapcache(newfolio);
			newfolio->private = folio_get_private(folio);
		}
	} else {
		VM_BUG_ON_FOLIO(folio_test_swapcache(folio), folio);
	}

	/* Move dirty while page refs frozen and newpage not yet exposed */
	dirty = folio_test_dirty(folio);
	if (dirty) {
		folio_clear_dirty(folio);
		folio_set_dirty(newfolio);
	}

	xas_store(&xas, newfolio);

	/*
	 * Drop cache reference from old page by unfreezing
	 * to one less reference.
	 * We know this isn't the last reference.
	 */
	folio_ref_unfreeze(folio, expected_count - nr);

	xas_unlock(&xas);
	/* Leave irq disabled to prevent preemption while updating stats */

	/*
	 * If moved to a different zone then also account
	 * the page for that zone. Other VM counters will be
	 * taken care of when we establish references to the
	 * new page and drop references to the old page.
	 *
	 * Note that anonymous pages are accounted for
	 * via NR_FILE_PAGES and NR_ANON_MAPPED if they
	 * are mapped to swap space.
	 */
	if (newzone != oldzone) {
		struct lruvec *old_lruvec, *new_lruvec;
		struct mem_cgroup *memcg;

		memcg = folio_memcg(folio);
		old_lruvec = mem_cgroup_lruvec(memcg, oldzone->zone_pgdat);
		new_lruvec = mem_cgroup_lruvec(memcg, newzone->zone_pgdat);

		__mod_lruvec_state(old_lruvec, NR_FILE_PAGES, -nr);
		__mod_lruvec_state(new_lruvec, NR_FILE_PAGES, nr);
		if (folio_test_swapbacked(folio) && !folio_test_swapcache(folio)) {
			__mod_lruvec_state(old_lruvec, NR_SHMEM, -nr);
			__mod_lruvec_state(new_lruvec, NR_SHMEM, nr);
		}
#ifdef CONFIG_SWAP
		if (folio_test_swapcache(folio)) {
			__mod_lruvec_state(old_lruvec, NR_SWAPCACHE, -nr);
			__mod_lruvec_state(new_lruvec, NR_SWAPCACHE, nr);
		}
#endif
		if (dirty && mapping_can_writeback(mapping)) {
			__mod_lruvec_state(old_lruvec, NR_FILE_DIRTY, -nr);
			__mod_zone_page_state(oldzone, NR_ZONE_WRITE_PENDING, -nr);
			__mod_lruvec_state(new_lruvec, NR_FILE_DIRTY, nr);
			__mod_zone_page_state(newzone, NR_ZONE_WRITE_PENDING, nr);
		}
	}
	local_irq_enable();

	return MIGRATEPAGE_SUCCESS;
}
EXPORT_SYMBOL(folio_migrate_mapping);

/*
 * The expected number of remaining references is the same as that
 * of folio_migrate_mapping().
 */
int migrate_huge_page_move_mapping(struct address_space *mapping,
				   struct folio *dst, struct folio *src)
{
	XA_STATE(xas, &mapping->i_pages, folio_index(src));
	int expected_count;

	xas_lock_irq(&xas);
	expected_count = 2 + folio_has_private(src);
	if (!folio_ref_freeze(src, expected_count)) {
		xas_unlock_irq(&xas);
		return -EAGAIN;
	}

	dst->index = src->index;
	dst->mapping = src->mapping;

	folio_get(dst);

	xas_store(&xas, dst);

	folio_ref_unfreeze(src, expected_count - 1);

	xas_unlock_irq(&xas);

	return MIGRATEPAGE_SUCCESS;
}

/*
 * Copy the flags and some other ancillary information
 */
void folio_migrate_flags(struct folio *newfolio, struct folio *folio)
{
	int cpupid;

	if (folio_test_error(folio))
		folio_set_error(newfolio);
	if (folio_test_referenced(folio))
		folio_set_referenced(newfolio);
	if (folio_test_uptodate(folio))
		folio_mark_uptodate(newfolio);
	if (folio_test_clear_active(folio)) {
		VM_BUG_ON_FOLIO(folio_test_unevictable(folio), folio);
		folio_set_active(newfolio);
	} else if (folio_test_clear_unevictable(folio))
		folio_set_unevictable(newfolio);
	if (folio_test_workingset(folio))
		folio_set_workingset(newfolio);
	if (folio_test_checked(folio))
		folio_set_checked(newfolio);
	/*
	 * PG_anon_exclusive (-> PG_mappedtodisk) is always migrated via
	 * migration entries. We can still have PG_anon_exclusive set on an
	 * effectively unmapped and unreferenced first sub-pages of an
	 * anonymous THP: we can simply copy it here via PG_mappedtodisk.
	 */
	if (folio_test_mappedtodisk(folio))
		folio_set_mappedtodisk(newfolio);

	/* Move dirty on pages not done by folio_migrate_mapping() */
	if (folio_test_dirty(folio))
		folio_set_dirty(newfolio);

	if (folio_test_young(folio))
		folio_set_young(newfolio);
	if (folio_test_idle(folio))
		folio_set_idle(newfolio);

	/*
	 * Copy NUMA information to the new page, to prevent over-eager
	 * future migrations of this same page.
	 */
	cpupid = page_cpupid_xchg_last(&folio->page, -1);
	/*
	 * For memory tiering mode, when migrate between slow and fast
	 * memory node, reset cpupid, because that is used to record
	 * page access time in slow memory node.
	 */
	if (sysctl_numa_balancing_mode & NUMA_BALANCING_MEMORY_TIERING) {
		bool f_toptier = node_is_toptier(page_to_nid(&folio->page));
		bool t_toptier = node_is_toptier(page_to_nid(&newfolio->page));

		if (f_toptier != t_toptier)
			cpupid = -1;
	}
	page_cpupid_xchg_last(&newfolio->page, cpupid);

	folio_migrate_ksm(newfolio, folio);
	/*
	 * Please do not reorder this without considering how mm/ksm.c's
	 * get_ksm_page() depends upon ksm_migrate_page() and PageSwapCache().
	 */
	if (folio_test_swapcache(folio))
		folio_clear_swapcache(folio);
	folio_clear_private(folio);

	/* page->private contains hugetlb specific flags */
	if (!folio_test_hugetlb(folio))
		folio->private = NULL;

	/*
	 * If any waiters have accumulated on the new page then
	 * wake them up.
	 */
	if (folio_test_writeback(newfolio))
		folio_end_writeback(newfolio);

	/*
	 * PG_readahead shares the same bit with PG_reclaim.  The above
	 * end_page_writeback() may clear PG_readahead mistakenly, so set the
	 * bit after that.
	 */
	if (folio_test_readahead(folio))
		folio_set_readahead(newfolio);

	folio_copy_owner(newfolio, folio);

	if (!folio_test_hugetlb(folio))
		mem_cgroup_migrate(folio, newfolio);
}
EXPORT_SYMBOL(folio_migrate_flags);

void folio_migrate_copy(struct folio *newfolio, struct folio *folio)
{
	folio_copy(newfolio, folio);
	folio_migrate_flags(newfolio, folio);
}
EXPORT_SYMBOL(folio_migrate_copy);

/************************************************************
 *                    Migration functions
 ***********************************************************/

int migrate_folio_extra(struct address_space *mapping, struct folio *dst,
		struct folio *src, enum migrate_mode mode, int extra_count)
{
	int rc;

	BUG_ON(folio_test_writeback(src));	/* Writeback must be complete */

	rc = folio_migrate_mapping(mapping, dst, src, extra_count);

	if (rc != MIGRATEPAGE_SUCCESS)
		return rc;

	if (mode != MIGRATE_SYNC_NO_COPY)
		folio_migrate_copy(dst, src);
	else
		folio_migrate_flags(dst, src);
	return MIGRATEPAGE_SUCCESS;
}

/**
 * migrate_folio() - Simple folio migration.
 * @mapping: The address_space containing the folio.
 * @dst: The folio to migrate the data to.
 * @src: The folio containing the current data.
 * @mode: How to migrate the page.
 *
 * Common logic to directly migrate a single LRU folio suitable for
 * folios that do not use PagePrivate/PagePrivate2.
 *
 * Folios are locked upon entry and exit.
 */
int migrate_folio(struct address_space *mapping, struct folio *dst,
		struct folio *src, enum migrate_mode mode)
{
	return migrate_folio_extra(mapping, dst, src, mode, 0);
}
EXPORT_SYMBOL(migrate_folio);

#ifdef CONFIG_BLOCK
/* Returns true if all buffers are successfully locked */
static bool buffer_migrate_lock_buffers(struct buffer_head *head,
							enum migrate_mode mode)
{
	struct buffer_head *bh = head;

	/* Simple case, sync compaction */
	if (mode != MIGRATE_ASYNC) {
		do {
			lock_buffer(bh);
			bh = bh->b_this_page;

		} while (bh != head);

		return true;
	}

	/* async case, we cannot block on lock_buffer so use trylock_buffer */
	do {
		if (!trylock_buffer(bh)) {
			/*
			 * We failed to lock the buffer and cannot stall in
			 * async migration. Release the taken locks
			 */
			struct buffer_head *failed_bh = bh;
			bh = head;
			while (bh != failed_bh) {
				unlock_buffer(bh);
				bh = bh->b_this_page;
			}
			return false;
		}

		bh = bh->b_this_page;
	} while (bh != head);
	return true;
}

static int __buffer_migrate_folio(struct address_space *mapping,
		struct folio *dst, struct folio *src, enum migrate_mode mode,
		bool check_refs)
{
	struct buffer_head *bh, *head;
	int rc;
	int expected_count;

	head = folio_buffers(src);
	if (!head)
		return migrate_folio(mapping, dst, src, mode);

	/* Check whether page does not have extra refs before we do more work */
	expected_count = folio_expected_refs(mapping, src);
	if (folio_ref_count(src) != expected_count)
		return -EAGAIN;

	if (!buffer_migrate_lock_buffers(head, mode))
		return -EAGAIN;

	if (check_refs) {
		bool busy;
		bool invalidated = false;

recheck_buffers:
		busy = false;
		spin_lock(&mapping->private_lock);
		bh = head;
		do {
			if (atomic_read(&bh->b_count)) {
				busy = true;
				break;
			}
			bh = bh->b_this_page;
		} while (bh != head);
		if (busy) {
			if (invalidated) {
				rc = -EAGAIN;
				goto unlock_buffers;
			}
			spin_unlock(&mapping->private_lock);
			invalidate_bh_lrus();
			invalidated = true;
			goto recheck_buffers;
		}
	}

	rc = folio_migrate_mapping(mapping, dst, src, 0);
	if (rc != MIGRATEPAGE_SUCCESS)
		goto unlock_buffers;

	folio_attach_private(dst, folio_detach_private(src));

	bh = head;
	do {
		set_bh_page(bh, &dst->page, bh_offset(bh));
		bh = bh->b_this_page;
	} while (bh != head);

	if (mode != MIGRATE_SYNC_NO_COPY)
		folio_migrate_copy(dst, src);
	else
		folio_migrate_flags(dst, src);

	rc = MIGRATEPAGE_SUCCESS;
unlock_buffers:
	if (check_refs)
		spin_unlock(&mapping->private_lock);
	bh = head;
	do {
		unlock_buffer(bh);
		bh = bh->b_this_page;
	} while (bh != head);

	return rc;
}

/**
 * buffer_migrate_folio() - Migration function for folios with buffers.
 * @mapping: The address space containing @src.
 * @dst: The folio to migrate to.
 * @src: The folio to migrate from.
 * @mode: How to migrate the folio.
 *
 * This function can only be used if the underlying filesystem guarantees
 * that no other references to @src exist. For example attached buffer
 * heads are accessed only under the folio lock.  If your filesystem cannot
 * provide this guarantee, buffer_migrate_folio_norefs() may be more
 * appropriate.
 *
 * Return: 0 on success or a negative errno on failure.
 */
int buffer_migrate_folio(struct address_space *mapping,
		struct folio *dst, struct folio *src, enum migrate_mode mode)
{
	return __buffer_migrate_folio(mapping, dst, src, mode, false);
}
EXPORT_SYMBOL(buffer_migrate_folio);

/**
 * buffer_migrate_folio_norefs() - Migration function for folios with buffers.
 * @mapping: The address space containing @src.
 * @dst: The folio to migrate to.
 * @src: The folio to migrate from.
 * @mode: How to migrate the folio.
 *
 * Like buffer_migrate_folio() except that this variant is more careful
 * and checks that there are also no buffer head references. This function
 * is the right one for mappings where buffer heads are directly looked
 * up and referenced (such as block device mappings).
 *
 * Return: 0 on success or a negative errno on failure.
 */
int buffer_migrate_folio_norefs(struct address_space *mapping,
		struct folio *dst, struct folio *src, enum migrate_mode mode)
{
	return __buffer_migrate_folio(mapping, dst, src, mode, true);
}
#endif

int filemap_migrate_folio(struct address_space *mapping,
		struct folio *dst, struct folio *src, enum migrate_mode mode)
{
	int ret;

	ret = folio_migrate_mapping(mapping, dst, src, 0);
	if (ret != MIGRATEPAGE_SUCCESS)
		return ret;

	if (folio_get_private(src))
		folio_attach_private(dst, folio_detach_private(src));

	if (mode != MIGRATE_SYNC_NO_COPY)
		folio_migrate_copy(dst, src);
	else
		folio_migrate_flags(dst, src);
	return MIGRATEPAGE_SUCCESS;
}
EXPORT_SYMBOL_GPL(filemap_migrate_folio);

/*
 * Writeback a folio to clean the dirty state
 */
static int writeout(struct address_space *mapping, struct folio *folio)
{
	struct writeback_control wbc = {
		.sync_mode = WB_SYNC_NONE,
		.nr_to_write = 1,
		.range_start = 0,
		.range_end = LLONG_MAX,
		.for_reclaim = 1
	};
	int rc;

	if (!mapping->a_ops->writepage)
		/* No write method for the address space */
		return -EINVAL;

	if (!folio_clear_dirty_for_io(folio))
		/* Someone else already triggered a write */
		return -EAGAIN;

	/*
	 * A dirty folio may imply that the underlying filesystem has
	 * the folio on some queue. So the folio must be clean for
	 * migration. Writeout may mean we lose the lock and the
	 * folio state is no longer what we checked for earlier.
	 * At this point we know that the migration attempt cannot
	 * be successful.
	 */
	remove_migration_ptes(folio, folio, false);

	rc = mapping->a_ops->writepage(&folio->page, &wbc);

	if (rc != AOP_WRITEPAGE_ACTIVATE)
		/* unlocked. Relock */
		folio_lock(folio);

	return (rc < 0) ? -EIO : -EAGAIN;
}

/*
 * Default handling if a filesystem does not provide a migration function.
 */
static int fallback_migrate_folio(struct address_space *mapping,
		struct folio *dst, struct folio *src, enum migrate_mode mode)
{
	if (folio_test_dirty(src)) {
		/* Only writeback folios in full synchronous migration */
		switch (mode) {
		case MIGRATE_SYNC:
		case MIGRATE_SYNC_NO_COPY:
			break;
		default:
			return -EBUSY;
		}
		return writeout(mapping, src);
	}

	/*
	 * Buffers may be managed in a filesystem specific way.
	 * We must have no buffers or drop them.
	 */
	if (folio_test_private(src) &&
	    !filemap_release_folio(src, GFP_KERNEL))
		return mode == MIGRATE_SYNC ? -EAGAIN : -EBUSY;

	return migrate_folio(mapping, dst, src, mode);
}

/*
 * Move a page to a newly allocated page
 * The page is locked and all ptes have been successfully removed.
 *
 * The new page will have replaced the old page if this function
 * is successful.
 *
 * Return value:
 *   < 0 - error code
 *  MIGRATEPAGE_SUCCESS - success
 */
static int move_to_new_folio(struct folio *dst, struct folio *src,
				enum migrate_mode mode)
{
	int rc = -EAGAIN;
	bool is_lru = !__PageMovable(&src->page);

	VM_BUG_ON_FOLIO(!folio_test_locked(src), src);
	VM_BUG_ON_FOLIO(!folio_test_locked(dst), dst);

	if (likely(is_lru)) {
		struct address_space *mapping = folio_mapping(src);

		if (!mapping)
			rc = migrate_folio(mapping, dst, src, mode);
		else if (mapping->a_ops->migrate_folio)
			/*
			 * Most folios have a mapping and most filesystems
			 * provide a migrate_folio callback. Anonymous folios
			 * are part of swap space which also has its own
			 * migrate_folio callback. This is the most common path
			 * for page migration.
			 */
			rc = mapping->a_ops->migrate_folio(mapping, dst, src,
								mode);
		else
			rc = fallback_migrate_folio(mapping, dst, src, mode);
	} else {
		const struct movable_operations *mops;

		/*
		 * In case of non-lru page, it could be released after
		 * isolation step. In that case, we shouldn't try migration.
		 */
		VM_BUG_ON_FOLIO(!folio_test_isolated(src), src);
		if (!folio_test_movable(src)) {
			rc = MIGRATEPAGE_SUCCESS;
			folio_clear_isolated(src);
			goto out;
		}

		mops = page_movable_ops(&src->page);
		rc = mops->migrate_page(&dst->page, &src->page, mode);
		WARN_ON_ONCE(rc == MIGRATEPAGE_SUCCESS &&
				!folio_test_isolated(src));
	}

	/*
	 * When successful, old pagecache src->mapping must be cleared before
	 * src is freed; but stats require that PageAnon be left as PageAnon.
	 */
	if (rc == MIGRATEPAGE_SUCCESS) {
		if (__PageMovable(&src->page)) {
			VM_BUG_ON_FOLIO(!folio_test_isolated(src), src);

			/*
			 * We clear PG_movable under page_lock so any compactor
			 * cannot try to migrate this page.
			 */
			folio_clear_isolated(src);
		}

		/*
		 * Anonymous and movable src->mapping will be cleared by
		 * free_pages_prepare so don't reset it here for keeping
		 * the type to work PageAnon, for example.
		 */
		if (!folio_mapping_flags(src))
			src->mapping = NULL;

		if (likely(!folio_is_zone_device(dst)))
			flush_dcache_folio(dst);
	}
out:
	return rc;
}

static int __unmap_and_move(struct folio *src, struct folio *dst,
				int force, enum migrate_mode mode)
{
	int rc = -EAGAIN;
	bool page_was_mapped = false;
	struct anon_vma *anon_vma = NULL;
	bool is_lru = !__PageMovable(&src->page);

	if (!folio_trylock(src)) {
		if (!force || mode == MIGRATE_ASYNC)
			goto out;

		/*
		 * It's not safe for direct compaction to call lock_page.
		 * For example, during page readahead pages are added locked
		 * to the LRU. Later, when the IO completes the pages are
		 * marked uptodate and unlocked. However, the queueing
		 * could be merging multiple pages for one bio (e.g.
		 * mpage_readahead). If an allocation happens for the
		 * second or third page, the process can end up locking
		 * the same page twice and deadlocking. Rather than
		 * trying to be clever about what pages can be locked,
		 * avoid the use of lock_page for direct compaction
		 * altogether.
		 */
		if (current->flags & PF_MEMALLOC)
			goto out;

		folio_lock(src);
	}

	if (folio_test_writeback(src)) {
		/*
		 * Only in the case of a full synchronous migration is it
		 * necessary to wait for PageWriteback. In the async case,
		 * the retry loop is too short and in the sync-light case,
		 * the overhead of stalling is too much
		 */
		switch (mode) {
		case MIGRATE_SYNC:
		case MIGRATE_SYNC_NO_COPY:
			break;
		default:
			rc = -EBUSY;
			goto out_unlock;
		}
		if (!force)
			goto out_unlock;
		folio_wait_writeback(src);
	}

	/*
	 * By try_to_migrate(), src->mapcount goes down to 0 here. In this case,
	 * we cannot notice that anon_vma is freed while we migrate a page.
	 * This get_anon_vma() delays freeing anon_vma pointer until the end
	 * of migration. File cache pages are no problem because of page_lock()
	 * File Caches may use write_page() or lock_page() in migration, then,
	 * just care Anon page here.
	 *
	 * Only folio_get_anon_vma() understands the subtleties of
	 * getting a hold on an anon_vma from outside one of its mms.
	 * But if we cannot get anon_vma, then we won't need it anyway,
	 * because that implies that the anon page is no longer mapped
	 * (and cannot be remapped so long as we hold the page lock).
	 */
	if (folio_test_anon(src) && !folio_test_ksm(src))
		anon_vma = folio_get_anon_vma(src);

	/*
	 * Block others from accessing the new page when we get around to
	 * establishing additional references. We are usually the only one
	 * holding a reference to dst at this point. We used to have a BUG
	 * here if folio_trylock(dst) fails, but would like to allow for
	 * cases where there might be a race with the previous use of dst.
	 * This is much like races on refcount of oldpage: just don't BUG().
	 */
	if (unlikely(!folio_trylock(dst)))
		goto out_unlock;

	if (unlikely(!is_lru)) {
		rc = move_to_new_folio(dst, src, mode);
		goto out_unlock_both;
	}

	/*
	 * Corner case handling:
	 * 1. When a new swap-cache page is read into, it is added to the LRU
	 * and treated as swapcache but it has no rmap yet.
	 * Calling try_to_unmap() against a src->mapping==NULL page will
	 * trigger a BUG.  So handle it here.
	 * 2. An orphaned page (see truncate_cleanup_page) might have
	 * fs-private metadata. The page can be picked up due to memory
	 * offlining.  Everywhere else except page reclaim, the page is
	 * invisible to the vm, so the page can not be migrated.  So try to
	 * free the metadata, so the page can be freed.
	 */
	if (!src->mapping) {
		if (folio_test_private(src)) {
			try_to_free_buffers(src);
			goto out_unlock_both;
		}
	} else if (folio_mapped(src)) {
		/* Establish migration ptes */
		VM_BUG_ON_FOLIO(folio_test_anon(src) &&
			       !folio_test_ksm(src) && !anon_vma, src);
		try_to_migrate(src, 0);
		page_was_mapped = true;
	}

	if (!folio_mapped(src))
		rc = move_to_new_folio(dst, src, mode);

	/*
	 * When successful, push dst to LRU immediately: so that if it
	 * turns out to be an mlocked page, remove_migration_ptes() will
	 * automatically build up the correct dst->mlock_count for it.
	 *
	 * We would like to do something similar for the old page, when
	 * unsuccessful, and other cases when a page has been temporarily
	 * isolated from the unevictable LRU: but this case is the easiest.
	 */
	if (rc == MIGRATEPAGE_SUCCESS) {
		folio_add_lru(dst);
		if (page_was_mapped)
			lru_add_drain();
	}

	if (page_was_mapped)
		remove_migration_ptes(src,
			rc == MIGRATEPAGE_SUCCESS ? dst : src, false);

out_unlock_both:
	folio_unlock(dst);
out_unlock:
	/* Drop an anon_vma reference if we took one */
	if (anon_vma)
		put_anon_vma(anon_vma);
	folio_unlock(src);
out:
	/*
	 * If migration is successful, decrease refcount of dst,
	 * which will not free the page because new page owner increased
	 * refcounter.
	 */
	if (rc == MIGRATEPAGE_SUCCESS)
		folio_put(dst);

	return rc;
}

/*
 * Obtain the lock on folio, remove all ptes and migrate the folio
 * to the newly allocated folio in dst.
 */
static int unmap_and_move(new_page_t get_new_page,
				   free_page_t put_new_page,
				   unsigned long private, struct folio *src,
				   int force, enum migrate_mode mode,
				   enum migrate_reason reason,
				   struct list_head *ret)
{
	struct folio *dst;
	int rc = MIGRATEPAGE_SUCCESS;
	struct page *newpage = NULL;

	if (!thp_migration_supported() && folio_test_transhuge(src))
		return -ENOSYS;

	if (folio_ref_count(src) == 1) {
		/* Folio was freed from under us. So we are done. */
		folio_clear_active(src);
		folio_clear_unevictable(src);
		/* free_pages_prepare() will clear PG_isolated. */
		goto out;
	}

	newpage = get_new_page(&src->page, private);
	if (!newpage)
		return -ENOMEM;
	dst = page_folio(newpage);

	dst->private = NULL;
	rc = __unmap_and_move(src, dst, force, mode);
	if (rc == MIGRATEPAGE_SUCCESS)
		set_page_owner_migrate_reason(&dst->page, reason);

out:
	if (rc != -EAGAIN) {
		/*
		 * A folio that has been migrated has all references
		 * removed and will be freed. A folio that has not been
		 * migrated will have kept its references and be restored.
		 */
		list_del(&src->lru);
	}

	/*
	 * If migration is successful, releases reference grabbed during
	 * isolation. Otherwise, restore the folio to right list unless
	 * we want to retry.
	 */
	if (rc == MIGRATEPAGE_SUCCESS) {
		/*
		 * Compaction can migrate also non-LRU folios which are
		 * not accounted to NR_ISOLATED_*. They can be recognized
		 * as __folio_test_movable
		 */
		if (likely(!__folio_test_movable(src)))
			mod_node_page_state(folio_pgdat(src), NR_ISOLATED_ANON +
					folio_is_file_lru(src), -folio_nr_pages(src));

		if (reason != MR_MEMORY_FAILURE)
			/*
			 * We release the folio in page_handle_poison.
			 */
			folio_put(src);
	} else {
		if (rc != -EAGAIN)
			list_add_tail(&src->lru, ret);

		if (put_new_page)
			put_new_page(&dst->page, private);
		else
			folio_put(dst);
	}

	return rc;
}

/*
 * Counterpart of unmap_and_move_page() for hugepage migration.
 *
 * This function doesn't wait the completion of hugepage I/O
 * because there is no race between I/O and migration for hugepage.
 * Note that currently hugepage I/O occurs only in direct I/O
 * where no lock is held and PG_writeback is irrelevant,
 * and writeback status of all subpages are counted in the reference
 * count of the head page (i.e. if all subpages of a 2MB hugepage are
 * under direct I/O, the reference of the head page is 512 and a bit more.)
 * This means that when we try to migrate hugepage whose subpages are
 * doing direct I/O, some references remain after try_to_unmap() and
 * hugepage migration fails without data corruption.
 *
 * There is also no race when direct I/O is issued on the page under migration,
 * because then pte is replaced with migration swap entry and direct I/O code
 * will wait in the page fault for migration to complete.
 */
static int unmap_and_move_huge_page(new_page_t get_new_page,
				free_page_t put_new_page, unsigned long private,
				struct page *hpage, int force,
				enum migrate_mode mode, int reason,
				struct list_head *ret)
{
	struct folio *dst, *src = page_folio(hpage);
	int rc = -EAGAIN;
	int page_was_mapped = 0;
	struct page *new_hpage;
	struct anon_vma *anon_vma = NULL;
	struct address_space *mapping = NULL;

	/*
	 * Migratability of hugepages depends on architectures and their size.
	 * This check is necessary because some callers of hugepage migration
	 * like soft offline and memory hotremove don't walk through page
	 * tables or check whether the hugepage is pmd-based or not before
	 * kicking migration.
	 */
	if (!hugepage_migration_supported(page_hstate(hpage)))
		return -ENOSYS;

	if (folio_ref_count(src) == 1) {
		/* page was freed from under us. So we are done. */
		putback_active_hugepage(hpage);
		return MIGRATEPAGE_SUCCESS;
	}

	new_hpage = get_new_page(hpage, private);
	if (!new_hpage)
		return -ENOMEM;
	dst = page_folio(new_hpage);

	if (!folio_trylock(src)) {
		if (!force)
			goto out;
		switch (mode) {
		case MIGRATE_SYNC:
		case MIGRATE_SYNC_NO_COPY:
			break;
		default:
			goto out;
		}
		folio_lock(src);
	}

	/*
	 * Check for pages which are in the process of being freed.  Without
	 * folio_mapping() set, hugetlbfs specific move page routine will not
	 * be called and we could leak usage counts for subpools.
	 */
	if (hugetlb_folio_subpool(src) && !folio_mapping(src)) {
		rc = -EBUSY;
		goto out_unlock;
	}

	if (folio_test_anon(src))
		anon_vma = folio_get_anon_vma(src);

	if (unlikely(!folio_trylock(dst)))
		goto put_anon;

	if (folio_mapped(src)) {
		enum ttu_flags ttu = 0;

		if (!folio_test_anon(src)) {
			/*
			 * In shared mappings, try_to_unmap could potentially
			 * call huge_pmd_unshare.  Because of this, take
			 * semaphore in write mode here and set TTU_RMAP_LOCKED
			 * to let lower levels know we have taken the lock.
			 */
			mapping = hugetlb_page_mapping_lock_write(hpage);
			if (unlikely(!mapping))
				goto unlock_put_anon;

			ttu = TTU_RMAP_LOCKED;
		}

		try_to_migrate(src, ttu);
		page_was_mapped = 1;

		if (ttu & TTU_RMAP_LOCKED)
			i_mmap_unlock_write(mapping);
	}

	if (!folio_mapped(src))
		rc = move_to_new_folio(dst, src, mode);

	if (page_was_mapped)
		remove_migration_ptes(src,
			rc == MIGRATEPAGE_SUCCESS ? dst : src, false);

unlock_put_anon:
	folio_unlock(dst);

put_anon:
	if (anon_vma)
		put_anon_vma(anon_vma);

	if (rc == MIGRATEPAGE_SUCCESS) {
		move_hugetlb_state(src, dst, reason);
		put_new_page = NULL;
	}

out_unlock:
	folio_unlock(src);
out:
	if (rc == MIGRATEPAGE_SUCCESS)
		putback_active_hugepage(hpage);
	else if (rc != -EAGAIN)
		list_move_tail(&src->lru, ret);

	/*
	 * If migration was not successful and there's a freeing callback, use
	 * it.  Otherwise, put_page() will drop the reference grabbed during
	 * isolation.
	 */
	if (put_new_page)
		put_new_page(new_hpage, private);
	else
		putback_active_hugepage(new_hpage);

	return rc;
}

static inline int try_split_folio(struct folio *folio, struct list_head *split_folios)
{
	int rc;

	folio_lock(folio);
	rc = split_folio_to_list(folio, split_folios);
	folio_unlock(folio);
	if (!rc)
		list_move_tail(&folio->lru, split_folios);

	return rc;
}

/*
 * migrate_pages - migrate the folios specified in a list, to the free folios
 *		   supplied as the target for the page migration
 *
 * @from:		The list of folios to be migrated.
 * @get_new_page:	The function used to allocate free folios to be used
 *			as the target of the folio migration.
 * @put_new_page:	The function used to free target folios if migration
 *			fails, or NULL if no special handling is necessary.
 * @private:		Private data to be passed on to get_new_page()
 * @mode:		The migration mode that specifies the constraints for
 *			folio migration, if any.
 * @reason:		The reason for folio migration.
 * @ret_succeeded:	Set to the number of folios migrated successfully if
 *			the caller passes a non-NULL pointer.
 *
 * The function returns after 10 attempts or if no folios are movable any more
 * because the list has become empty or no retryable folios exist any more.
 * It is caller's responsibility to call putback_movable_pages() to return folios
 * to the LRU or free list only if ret != 0.
 *
 * Returns the number of {normal folio, large folio, hugetlb} that were not
 * migrated, or an error code. The number of large folio splits will be
 * considered as the number of non-migrated large folio, no matter how many
 * split folios of the large folio are migrated successfully.
 */
int migrate_pages(struct list_head *from, new_page_t get_new_page,
		free_page_t put_new_page, unsigned long private,
		enum migrate_mode mode, int reason, unsigned int *ret_succeeded)
{
	int retry = 1;
	int large_retry = 1;
	int thp_retry = 1;
	int nr_failed = 0;
	int nr_failed_pages = 0;
	int nr_retry_pages = 0;
	int nr_succeeded = 0;
	int nr_thp_succeeded = 0;
	int nr_large_failed = 0;
	int nr_thp_failed = 0;
	int nr_thp_split = 0;
	int pass = 0;
	bool is_large = false;
	bool is_thp = false;
	struct folio *folio, *folio2;
	int rc, nr_pages;
	LIST_HEAD(ret_folios);
	LIST_HEAD(split_folios);
	bool nosplit = (reason == MR_NUMA_MISPLACED);
	bool no_split_folio_counting = false;

	trace_mm_migrate_pages_start(mode, reason);

split_folio_migration:
	for (pass = 0; pass < 10 && (retry || large_retry); pass++) {
		retry = 0;
		large_retry = 0;
		thp_retry = 0;
		nr_retry_pages = 0;

		list_for_each_entry_safe(folio, folio2, from, lru) {
			/*
			 * Large folio statistics is based on the source large
			 * folio. Capture required information that might get
			 * lost during migration.
			 */
			is_large = folio_test_large(folio) && !folio_test_hugetlb(folio);
			is_thp = is_large && folio_test_pmd_mappable(folio);
			nr_pages = folio_nr_pages(folio);
			cond_resched();

			if (folio_test_hugetlb(folio))
				rc = unmap_and_move_huge_page(get_new_page,
						put_new_page, private,
						&folio->page, pass > 2, mode,
						reason,
						&ret_folios);
			else
				rc = unmap_and_move(get_new_page, put_new_page,
						private, folio, pass > 2, mode,
						reason, &ret_folios);
			/*
			 * The rules are:
			 *	Success: non hugetlb folio will be freed, hugetlb
			 *		 folio will be put back
			 *	-EAGAIN: stay on the from list
			 *	-ENOMEM: stay on the from list
			 *	-ENOSYS: stay on the from list
			 *	Other errno: put on ret_folios list then splice to
			 *		     from list
			 */
			switch(rc) {
			/*
			 * Large folio migration might be unsupported or
			 * the allocation could've failed so we should retry
			 * on the same folio with the large folio split
			 * to normal folios.
			 *
			 * Split folios are put in split_folios, and
			 * we will migrate them after the rest of the
			 * list is processed.
			 */
			case -ENOSYS:
				/* Large folio migration is unsupported */
				if (is_large) {
					nr_large_failed++;
					nr_thp_failed += is_thp;
					if (!try_split_folio(folio, &split_folios)) {
						nr_thp_split += is_thp;
						break;
					}
				/* Hugetlb migration is unsupported */
				} else if (!no_split_folio_counting) {
					nr_failed++;
				}

				nr_failed_pages += nr_pages;
				list_move_tail(&folio->lru, &ret_folios);
				break;
			case -ENOMEM:
				/*
				 * When memory is low, don't bother to try to migrate
				 * other folios, just exit.
				 */
<<<<<<< HEAD
				if (is_thp) {
					nr_thp_failed++;
					/* THP NUMA faulting doesn't split THP to retry. */
					if (!nosplit) {
						int ret = try_split_thp(page, &thp_split_pages);

						if (!ret) {
							nr_thp_split++;
=======
				if (is_large) {
					nr_large_failed++;
					nr_thp_failed += is_thp;
					/* Large folio NUMA faulting doesn't split to retry. */
					if (!nosplit) {
						int ret = try_split_folio(folio, &split_folios);

						if (!ret) {
							nr_thp_split += is_thp;
>>>>>>> 71eb815a
							break;
						} else if (reason == MR_LONGTERM_PIN &&
							   ret == -EAGAIN) {
							/*
<<<<<<< HEAD
							 * Try again to split THP to mitigate
							 * the failure of longterm pinning.
							 */
							thp_retry++;
							nr_retry_pages += nr_subpages;
=======
							 * Try again to split large folio to
							 * mitigate the failure of longterm pinning.
							 */
							large_retry++;
							thp_retry += is_thp;
							nr_retry_pages += nr_pages;
>>>>>>> 71eb815a
							break;
						}
					}
				} else if (!no_split_folio_counting) {
					nr_failed++;
				}

				nr_failed_pages += nr_pages + nr_retry_pages;
				/*
				 * There might be some split folios of fail-to-migrate large
				 * folios left in split_folios list. Move them back to migration
				 * list so that they could be put back to the right list by
				 * the caller otherwise the folio refcnt will be leaked.
				 */
				list_splice_init(&split_folios, from);
				/* nr_failed isn't updated for not used */
				nr_large_failed += large_retry;
				nr_thp_failed += thp_retry;
				goto out;
			case -EAGAIN:
				if (is_large) {
					large_retry++;
					thp_retry += is_thp;
				} else if (!no_split_folio_counting) {
					retry++;
				}
				nr_retry_pages += nr_pages;
				break;
			case MIGRATEPAGE_SUCCESS:
				nr_succeeded += nr_pages;
				nr_thp_succeeded += is_thp;
				break;
			default:
				/*
				 * Permanent failure (-EBUSY, etc.):
				 * unlike -EAGAIN case, the failed folio is
				 * removed from migration folio list and not
				 * retried in the next outer loop.
				 */
				if (is_large) {
					nr_large_failed++;
					nr_thp_failed += is_thp;
				} else if (!no_split_folio_counting) {
					nr_failed++;
				}

				nr_failed_pages += nr_pages;
				break;
			}
		}
	}
	nr_failed += retry;
	nr_large_failed += large_retry;
	nr_thp_failed += thp_retry;
	nr_failed_pages += nr_retry_pages;
	/*
	 * Try to migrate split folios of fail-to-migrate large folios, no
	 * nr_failed counting in this round, since all split folios of a
	 * large folio is counted as 1 failure in the first round.
	 */
	if (!list_empty(&split_folios)) {
		/*
		 * Move non-migrated folios (after 10 retries) to ret_folios
		 * to avoid migrating them again.
		 */
		list_splice_init(from, &ret_folios);
		list_splice_init(&split_folios, from);
		no_split_folio_counting = true;
		retry = 1;
		goto split_folio_migration;
	}

	rc = nr_failed + nr_large_failed;
out:
	/*
	 * Put the permanent failure folio back to migration list, they
	 * will be put back to the right list by the caller.
	 */
	list_splice(&ret_folios, from);

	/*
	 * Return 0 in case all split folios of fail-to-migrate large folios
	 * are migrated successfully.
	 */
	if (list_empty(from))
		rc = 0;

	count_vm_events(PGMIGRATE_SUCCESS, nr_succeeded);
	count_vm_events(PGMIGRATE_FAIL, nr_failed_pages);
	count_vm_events(THP_MIGRATION_SUCCESS, nr_thp_succeeded);
	count_vm_events(THP_MIGRATION_FAIL, nr_thp_failed);
	count_vm_events(THP_MIGRATION_SPLIT, nr_thp_split);
	trace_mm_migrate_pages(nr_succeeded, nr_failed_pages, nr_thp_succeeded,
			       nr_thp_failed, nr_thp_split, mode, reason);

	if (ret_succeeded)
		*ret_succeeded = nr_succeeded;

	return rc;
}

struct page *alloc_migration_target(struct page *page, unsigned long private)
{
	struct folio *folio = page_folio(page);
	struct migration_target_control *mtc;
	gfp_t gfp_mask;
	unsigned int order = 0;
	struct folio *new_folio = NULL;
	int nid;
	int zidx;

	mtc = (struct migration_target_control *)private;
	gfp_mask = mtc->gfp_mask;
	nid = mtc->nid;
	if (nid == NUMA_NO_NODE)
		nid = folio_nid(folio);

	if (folio_test_hugetlb(folio)) {
		struct hstate *h = folio_hstate(folio);

		gfp_mask = htlb_modify_alloc_mask(h, gfp_mask);
		return alloc_huge_page_nodemask(h, nid, mtc->nmask, gfp_mask);
	}

	if (folio_test_large(folio)) {
		/*
		 * clear __GFP_RECLAIM to make the migration callback
		 * consistent with regular THP allocations.
		 */
		gfp_mask &= ~__GFP_RECLAIM;
		gfp_mask |= GFP_TRANSHUGE;
		order = folio_order(folio);
	}
	zidx = zone_idx(folio_zone(folio));
	if (is_highmem_idx(zidx) || zidx == ZONE_MOVABLE)
		gfp_mask |= __GFP_HIGHMEM;

	new_folio = __folio_alloc(gfp_mask, order, nid, mtc->nmask);

	return &new_folio->page;
}

#ifdef CONFIG_NUMA

static int store_status(int __user *status, int start, int value, int nr)
{
	while (nr-- > 0) {
		if (put_user(value, status + start))
			return -EFAULT;
		start++;
	}

	return 0;
}

static int do_move_pages_to_node(struct mm_struct *mm,
		struct list_head *pagelist, int node)
{
	int err;
	struct migration_target_control mtc = {
		.nid = node,
		.gfp_mask = GFP_HIGHUSER_MOVABLE | __GFP_THISNODE,
	};

	err = migrate_pages(pagelist, alloc_migration_target, NULL,
		(unsigned long)&mtc, MIGRATE_SYNC, MR_SYSCALL, NULL);
	if (err)
		putback_movable_pages(pagelist);
	return err;
}

/*
 * Resolves the given address to a struct page, isolates it from the LRU and
 * puts it to the given pagelist.
 * Returns:
 *     errno - if the page cannot be found/isolated
 *     0 - when it doesn't have to be migrated because it is already on the
 *         target node
 *     1 - when it has been queued
 */
static int add_page_for_migration(struct mm_struct *mm, unsigned long addr,
		int node, struct list_head *pagelist, bool migrate_all)
{
	struct vm_area_struct *vma;
	struct page *page;
	int err;

	mmap_read_lock(mm);
	err = -EFAULT;
	vma = vma_lookup(mm, addr);
	if (!vma || !vma_migratable(vma))
		goto out;

	/* FOLL_DUMP to ignore special (like zero) pages */
	page = follow_page(vma, addr, FOLL_GET | FOLL_DUMP);

	err = PTR_ERR(page);
	if (IS_ERR(page))
		goto out;

	err = -ENOENT;
	if (!page)
		goto out;

	if (is_zone_device_page(page))
		goto out_putpage;

	err = 0;
	if (page_to_nid(page) == node)
		goto out_putpage;

	err = -EACCES;
	if (page_mapcount(page) > 1 && !migrate_all)
		goto out_putpage;

	if (PageHuge(page)) {
		if (PageHead(page)) {
			err = isolate_hugetlb(page, pagelist);
			if (!err)
				err = 1;
		}
	} else {
		struct page *head;

		head = compound_head(page);
		err = isolate_lru_page(head);
		if (err)
			goto out_putpage;

		err = 1;
		list_add_tail(&head->lru, pagelist);
		mod_node_page_state(page_pgdat(head),
			NR_ISOLATED_ANON + page_is_file_lru(head),
			thp_nr_pages(head));
	}
out_putpage:
	/*
	 * Either remove the duplicate refcount from
	 * isolate_lru_page() or drop the page ref if it was
	 * not isolated.
	 */
	put_page(page);
out:
	mmap_read_unlock(mm);
	return err;
}

static int move_pages_and_store_status(struct mm_struct *mm, int node,
		struct list_head *pagelist, int __user *status,
		int start, int i, unsigned long nr_pages)
{
	int err;

	if (list_empty(pagelist))
		return 0;

	err = do_move_pages_to_node(mm, pagelist, node);
	if (err) {
		/*
		 * Positive err means the number of failed
		 * pages to migrate.  Since we are going to
		 * abort and return the number of non-migrated
		 * pages, so need to include the rest of the
		 * nr_pages that have not been attempted as
		 * well.
		 */
		if (err > 0)
			err += nr_pages - i;
		return err;
	}
	return store_status(status, start, node, i - start);
}

/*
 * Migrate an array of page address onto an array of nodes and fill
 * the corresponding array of status.
 */
static int do_pages_move(struct mm_struct *mm, nodemask_t task_nodes,
			 unsigned long nr_pages,
			 const void __user * __user *pages,
			 const int __user *nodes,
			 int __user *status, int flags)
{
	int current_node = NUMA_NO_NODE;
	LIST_HEAD(pagelist);
	int start, i;
	int err = 0, err1;

	lru_cache_disable();

	for (i = start = 0; i < nr_pages; i++) {
		const void __user *p;
		unsigned long addr;
		int node;

		err = -EFAULT;
		if (get_user(p, pages + i))
			goto out_flush;
		if (get_user(node, nodes + i))
			goto out_flush;
		addr = (unsigned long)untagged_addr(mm, p);

		err = -ENODEV;
		if (node < 0 || node >= MAX_NUMNODES)
			goto out_flush;
		if (!node_state(node, N_MEMORY))
			goto out_flush;

		err = -EACCES;
		if (!node_isset(node, task_nodes))
			goto out_flush;

		if (current_node == NUMA_NO_NODE) {
			current_node = node;
			start = i;
		} else if (node != current_node) {
			err = move_pages_and_store_status(mm, current_node,
					&pagelist, status, start, i, nr_pages);
			if (err)
				goto out;
			start = i;
			current_node = node;
		}

		/*
		 * Errors in the page lookup or isolation are not fatal and we simply
		 * report them via status
		 */
		err = add_page_for_migration(mm, addr, current_node,
				&pagelist, flags & MPOL_MF_MOVE_ALL);

		if (err > 0) {
			/* The page is successfully queued for migration */
			continue;
		}

		/*
		 * The move_pages() man page does not have an -EEXIST choice, so
		 * use -EFAULT instead.
		 */
		if (err == -EEXIST)
			err = -EFAULT;

		/*
		 * If the page is already on the target node (!err), store the
		 * node, otherwise, store the err.
		 */
		err = store_status(status, i, err ? : current_node, 1);
		if (err)
			goto out_flush;

		err = move_pages_and_store_status(mm, current_node, &pagelist,
				status, start, i, nr_pages);
		if (err) {
			/* We have accounted for page i */
			if (err > 0)
				err--;
			goto out;
		}
		current_node = NUMA_NO_NODE;
	}
out_flush:
	/* Make sure we do not overwrite the existing error */
	err1 = move_pages_and_store_status(mm, current_node, &pagelist,
				status, start, i, nr_pages);
	if (err >= 0)
		err = err1;
out:
	lru_cache_enable();
	return err;
}

/*
 * Determine the nodes of an array of pages and store it in an array of status.
 */
static void do_pages_stat_array(struct mm_struct *mm, unsigned long nr_pages,
				const void __user **pages, int *status)
{
	unsigned long i;

	mmap_read_lock(mm);

	for (i = 0; i < nr_pages; i++) {
		unsigned long addr = (unsigned long)(*pages);
		struct vm_area_struct *vma;
		struct page *page;
		int err = -EFAULT;

		vma = vma_lookup(mm, addr);
		if (!vma)
			goto set_status;

		/* FOLL_DUMP to ignore special (like zero) pages */
		page = follow_page(vma, addr, FOLL_GET | FOLL_DUMP);

		err = PTR_ERR(page);
		if (IS_ERR(page))
			goto set_status;

		err = -ENOENT;
		if (!page)
			goto set_status;

		if (!is_zone_device_page(page))
			err = page_to_nid(page);

		put_page(page);
set_status:
		*status = err;

		pages++;
		status++;
	}

	mmap_read_unlock(mm);
}

static int get_compat_pages_array(const void __user *chunk_pages[],
				  const void __user * __user *pages,
				  unsigned long chunk_nr)
{
	compat_uptr_t __user *pages32 = (compat_uptr_t __user *)pages;
	compat_uptr_t p;
	int i;

	for (i = 0; i < chunk_nr; i++) {
		if (get_user(p, pages32 + i))
			return -EFAULT;
		chunk_pages[i] = compat_ptr(p);
	}

	return 0;
}

/*
 * Determine the nodes of a user array of pages and store it in
 * a user array of status.
 */
static int do_pages_stat(struct mm_struct *mm, unsigned long nr_pages,
			 const void __user * __user *pages,
			 int __user *status)
{
#define DO_PAGES_STAT_CHUNK_NR 16UL
	const void __user *chunk_pages[DO_PAGES_STAT_CHUNK_NR];
	int chunk_status[DO_PAGES_STAT_CHUNK_NR];

	while (nr_pages) {
		unsigned long chunk_nr = min(nr_pages, DO_PAGES_STAT_CHUNK_NR);

		if (in_compat_syscall()) {
			if (get_compat_pages_array(chunk_pages, pages,
						   chunk_nr))
				break;
		} else {
			if (copy_from_user(chunk_pages, pages,
				      chunk_nr * sizeof(*chunk_pages)))
				break;
		}

		do_pages_stat_array(mm, chunk_nr, chunk_pages, chunk_status);

		if (copy_to_user(status, chunk_status, chunk_nr * sizeof(*status)))
			break;

		pages += chunk_nr;
		status += chunk_nr;
		nr_pages -= chunk_nr;
	}
	return nr_pages ? -EFAULT : 0;
}

static struct mm_struct *find_mm_struct(pid_t pid, nodemask_t *mem_nodes)
{
	struct task_struct *task;
	struct mm_struct *mm;

	/*
	 * There is no need to check if current process has the right to modify
	 * the specified process when they are same.
	 */
	if (!pid) {
		mmget(current->mm);
		*mem_nodes = cpuset_mems_allowed(current);
		return current->mm;
	}

	/* Find the mm_struct */
	rcu_read_lock();
	task = find_task_by_vpid(pid);
	if (!task) {
		rcu_read_unlock();
		return ERR_PTR(-ESRCH);
	}
	get_task_struct(task);

	/*
	 * Check if this process has the right to modify the specified
	 * process. Use the regular "ptrace_may_access()" checks.
	 */
	if (!ptrace_may_access(task, PTRACE_MODE_READ_REALCREDS)) {
		rcu_read_unlock();
		mm = ERR_PTR(-EPERM);
		goto out;
	}
	rcu_read_unlock();

	mm = ERR_PTR(security_task_movememory(task));
	if (IS_ERR(mm))
		goto out;
	*mem_nodes = cpuset_mems_allowed(task);
	mm = get_task_mm(task);
out:
	put_task_struct(task);
	if (!mm)
		mm = ERR_PTR(-EINVAL);
	return mm;
}

/*
 * Move a list of pages in the address space of the currently executing
 * process.
 */
static int kernel_move_pages(pid_t pid, unsigned long nr_pages,
			     const void __user * __user *pages,
			     const int __user *nodes,
			     int __user *status, int flags)
{
	struct mm_struct *mm;
	int err;
	nodemask_t task_nodes;

	/* Check flags */
	if (flags & ~(MPOL_MF_MOVE|MPOL_MF_MOVE_ALL))
		return -EINVAL;

	if ((flags & MPOL_MF_MOVE_ALL) && !capable(CAP_SYS_NICE))
		return -EPERM;

	mm = find_mm_struct(pid, &task_nodes);
	if (IS_ERR(mm))
		return PTR_ERR(mm);

	if (nodes)
		err = do_pages_move(mm, task_nodes, nr_pages, pages,
				    nodes, status, flags);
	else
		err = do_pages_stat(mm, nr_pages, pages, status);

	mmput(mm);
	return err;
}

SYSCALL_DEFINE6(move_pages, pid_t, pid, unsigned long, nr_pages,
		const void __user * __user *, pages,
		const int __user *, nodes,
		int __user *, status, int, flags)
{
	return kernel_move_pages(pid, nr_pages, pages, nodes, status, flags);
}

#ifdef CONFIG_NUMA_BALANCING
/*
 * Returns true if this is a safe migration target node for misplaced NUMA
 * pages. Currently it only checks the watermarks which is crude.
 */
static bool migrate_balanced_pgdat(struct pglist_data *pgdat,
				   unsigned long nr_migrate_pages)
{
	int z;

	for (z = pgdat->nr_zones - 1; z >= 0; z--) {
		struct zone *zone = pgdat->node_zones + z;

		if (!managed_zone(zone))
			continue;

		/* Avoid waking kswapd by allocating pages_to_migrate pages. */
		if (!zone_watermark_ok(zone, 0,
				       high_wmark_pages(zone) +
				       nr_migrate_pages,
				       ZONE_MOVABLE, 0))
			continue;
		return true;
	}
	return false;
}

static struct page *alloc_misplaced_dst_page(struct page *page,
					   unsigned long data)
{
	int nid = (int) data;
	int order = compound_order(page);
	gfp_t gfp = __GFP_THISNODE;
	struct folio *new;

	if (order > 0)
		gfp |= GFP_TRANSHUGE_LIGHT;
	else {
		gfp |= GFP_HIGHUSER_MOVABLE | __GFP_NOMEMALLOC | __GFP_NORETRY |
			__GFP_NOWARN;
		gfp &= ~__GFP_RECLAIM;
	}
	new = __folio_alloc_node(gfp, order, nid);

	return &new->page;
}

static int numamigrate_isolate_page(pg_data_t *pgdat, struct page *page)
{
	int nr_pages = thp_nr_pages(page);
	int order = compound_order(page);

	VM_BUG_ON_PAGE(order && !PageTransHuge(page), page);

	/* Do not migrate THP mapped by multiple processes */
	if (PageTransHuge(page) && total_mapcount(page) > 1)
		return 0;

	/* Avoid migrating to a node that is nearly full */
	if (!migrate_balanced_pgdat(pgdat, nr_pages)) {
		int z;

		if (!(sysctl_numa_balancing_mode & NUMA_BALANCING_MEMORY_TIERING))
			return 0;
		for (z = pgdat->nr_zones - 1; z >= 0; z--) {
			if (managed_zone(pgdat->node_zones + z))
				break;
		}
		wakeup_kswapd(pgdat->node_zones + z, 0, order, ZONE_MOVABLE);
		return 0;
	}

	if (isolate_lru_page(page))
		return 0;

	mod_node_page_state(page_pgdat(page), NR_ISOLATED_ANON + page_is_file_lru(page),
			    nr_pages);

	/*
	 * Isolating the page has taken another reference, so the
	 * caller's reference can be safely dropped without the page
	 * disappearing underneath us during migration.
	 */
	put_page(page);
	return 1;
}

/*
 * Attempt to migrate a misplaced page to the specified destination
 * node. Caller is expected to have an elevated reference count on
 * the page that will be dropped by this function before returning.
 */
int migrate_misplaced_page(struct page *page, struct vm_area_struct *vma,
			   int node)
{
	pg_data_t *pgdat = NODE_DATA(node);
	int isolated;
	int nr_remaining;
	unsigned int nr_succeeded;
	LIST_HEAD(migratepages);
	int nr_pages = thp_nr_pages(page);

	/*
	 * Don't migrate file pages that are mapped in multiple processes
	 * with execute permissions as they are probably shared libraries.
	 */
	if (page_mapcount(page) != 1 && page_is_file_lru(page) &&
	    (vma->vm_flags & VM_EXEC))
		goto out;

	/*
	 * Also do not migrate dirty pages as not all filesystems can move
	 * dirty pages in MIGRATE_ASYNC mode which is a waste of cycles.
	 */
	if (page_is_file_lru(page) && PageDirty(page))
		goto out;

	isolated = numamigrate_isolate_page(pgdat, page);
	if (!isolated)
		goto out;

	list_add(&page->lru, &migratepages);
	nr_remaining = migrate_pages(&migratepages, alloc_misplaced_dst_page,
				     NULL, node, MIGRATE_ASYNC,
				     MR_NUMA_MISPLACED, &nr_succeeded);
	if (nr_remaining) {
		if (!list_empty(&migratepages)) {
			list_del(&page->lru);
			mod_node_page_state(page_pgdat(page), NR_ISOLATED_ANON +
					page_is_file_lru(page), -nr_pages);
			putback_lru_page(page);
		}
		isolated = 0;
	}
	if (nr_succeeded) {
		count_vm_numa_events(NUMA_PAGE_MIGRATE, nr_succeeded);
		if (!node_is_toptier(page_to_nid(page)) && node_is_toptier(node))
			mod_node_page_state(pgdat, PGPROMOTE_SUCCESS,
					    nr_succeeded);
	}
	BUG_ON(!list_empty(&migratepages));
	return isolated;

out:
	put_page(page);
	return 0;
}
#endif /* CONFIG_NUMA_BALANCING */
#endif /* CONFIG_NUMA */<|MERGE_RESOLUTION|>--- conflicted
+++ resolved
@@ -1525,16 +1525,6 @@
 				 * When memory is low, don't bother to try to migrate
 				 * other folios, just exit.
 				 */
-<<<<<<< HEAD
-				if (is_thp) {
-					nr_thp_failed++;
-					/* THP NUMA faulting doesn't split THP to retry. */
-					if (!nosplit) {
-						int ret = try_split_thp(page, &thp_split_pages);
-
-						if (!ret) {
-							nr_thp_split++;
-=======
 				if (is_large) {
 					nr_large_failed++;
 					nr_thp_failed += is_thp;
@@ -1544,25 +1534,16 @@
 
 						if (!ret) {
 							nr_thp_split += is_thp;
->>>>>>> 71eb815a
 							break;
 						} else if (reason == MR_LONGTERM_PIN &&
 							   ret == -EAGAIN) {
 							/*
-<<<<<<< HEAD
-							 * Try again to split THP to mitigate
-							 * the failure of longterm pinning.
-							 */
-							thp_retry++;
-							nr_retry_pages += nr_subpages;
-=======
 							 * Try again to split large folio to
 							 * mitigate the failure of longterm pinning.
 							 */
 							large_retry++;
 							thp_retry += is_thp;
 							nr_retry_pages += nr_pages;
->>>>>>> 71eb815a
 							break;
 						}
 					}
