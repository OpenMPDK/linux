--- conflicted
+++ resolved
@@ -2674,11 +2674,8 @@
 		error = -EINVAL;
 		if (file)
 			goto close_and_free_vma;
-<<<<<<< HEAD
-=======
 		else if (vma->vm_file)
 			goto unmap_and_free_vma;
->>>>>>> 0d1acee8
 		else
 			goto free_vma;
 	}
@@ -2687,11 +2684,8 @@
 		error = -ENOMEM;
 		if (file)
 			goto close_and_free_vma;
-<<<<<<< HEAD
-=======
 		else if (vma->vm_file)
 			goto unmap_and_free_vma;
->>>>>>> 0d1acee8
 		else
 			goto free_vma;
 	}
@@ -2761,11 +2755,7 @@
 
 	/* Undo any partial mapping done by a device driver. */
 	unmap_region(mm, mas.tree, vma, prev, next, vma->vm_start, vma->vm_end);
-<<<<<<< HEAD
-	if (vm_flags & VM_SHARED)
-=======
 	if (file && (vm_flags & VM_SHARED))
->>>>>>> 0d1acee8
 		mapping_unmap_writable(file->f_mapping);
 free_vma:
 	vm_area_free(vma);
