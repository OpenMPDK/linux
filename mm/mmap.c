// SPDX-License-Identifier: GPL-2.0-only
/*
 * mm/mmap.c
 *
 * Written by obz.
 *
 * Address space accounting code	<alan@lxorguk.ukuu.org.uk>
 */

#define pr_fmt(fmt) KBUILD_MODNAME ": " fmt

#include <linux/kernel.h>
#include <linux/slab.h>
#include <linux/backing-dev.h>
#include <linux/mm.h>
#include <linux/mm_inline.h>
#include <linux/shm.h>
#include <linux/mman.h>
#include <linux/pagemap.h>
#include <linux/swap.h>
#include <linux/syscalls.h>
#include <linux/capability.h>
#include <linux/init.h>
#include <linux/file.h>
#include <linux/fs.h>
#include <linux/personality.h>
#include <linux/security.h>
#include <linux/hugetlb.h>
#include <linux/shmem_fs.h>
#include <linux/profile.h>
#include <linux/export.h>
#include <linux/mount.h>
#include <linux/mempolicy.h>
#include <linux/rmap.h>
#include <linux/mmu_notifier.h>
#include <linux/mmdebug.h>
#include <linux/perf_event.h>
#include <linux/audit.h>
#include <linux/khugepaged.h>
#include <linux/uprobes.h>
#include <linux/notifier.h>
#include <linux/memory.h>
#include <linux/printk.h>
#include <linux/userfaultfd_k.h>
#include <linux/moduleparam.h>
#include <linux/pkeys.h>
#include <linux/oom.h>
#include <linux/sched/mm.h>

#include <linux/uaccess.h>
#include <asm/cacheflush.h>
#include <asm/tlb.h>
#include <asm/mmu_context.h>

#define CREATE_TRACE_POINTS
#include <trace/events/mmap.h>

#include "internal.h"

#ifndef arch_mmap_check
#define arch_mmap_check(addr, len, flags)	(0)
#endif

#ifdef CONFIG_HAVE_ARCH_MMAP_RND_BITS
const int mmap_rnd_bits_min = CONFIG_ARCH_MMAP_RND_BITS_MIN;
const int mmap_rnd_bits_max = CONFIG_ARCH_MMAP_RND_BITS_MAX;
int mmap_rnd_bits __read_mostly = CONFIG_ARCH_MMAP_RND_BITS;
#endif
#ifdef CONFIG_HAVE_ARCH_MMAP_RND_COMPAT_BITS
const int mmap_rnd_compat_bits_min = CONFIG_ARCH_MMAP_RND_COMPAT_BITS_MIN;
const int mmap_rnd_compat_bits_max = CONFIG_ARCH_MMAP_RND_COMPAT_BITS_MAX;
int mmap_rnd_compat_bits __read_mostly = CONFIG_ARCH_MMAP_RND_COMPAT_BITS;
#endif

static bool ignore_rlimit_data;
core_param(ignore_rlimit_data, ignore_rlimit_data, bool, 0644);

static void unmap_region(struct mm_struct *mm, struct maple_tree *mt,
		struct vm_area_struct *vma, struct vm_area_struct *prev,
		struct vm_area_struct *next, unsigned long start,
		unsigned long end);

static pgprot_t vm_pgprot_modify(pgprot_t oldprot, unsigned long vm_flags)
{
	return pgprot_modify(oldprot, vm_get_page_prot(vm_flags));
}

/* Update vma->vm_page_prot to reflect vma->vm_flags. */
void vma_set_page_prot(struct vm_area_struct *vma)
{
	unsigned long vm_flags = vma->vm_flags;
	pgprot_t vm_page_prot;

	vm_page_prot = vm_pgprot_modify(vma->vm_page_prot, vm_flags);
	if (vma_wants_writenotify(vma, vm_page_prot)) {
		vm_flags &= ~VM_SHARED;
		vm_page_prot = vm_pgprot_modify(vm_page_prot, vm_flags);
	}
	/* remove_protection_ptes reads vma->vm_page_prot without mmap_lock */
	WRITE_ONCE(vma->vm_page_prot, vm_page_prot);
}

/*
 * Requires inode->i_mapping->i_mmap_rwsem
 */
static void __remove_shared_vm_struct(struct vm_area_struct *vma,
		struct file *file, struct address_space *mapping)
{
	if (vma->vm_flags & VM_SHARED)
		mapping_unmap_writable(mapping);

	flush_dcache_mmap_lock(mapping);
	vma_interval_tree_remove(vma, &mapping->i_mmap);
	flush_dcache_mmap_unlock(mapping);
}

/*
 * Unlink a file-based vm structure from its interval tree, to hide
 * vma from rmap and vmtruncate before freeing its page tables.
 */
void unlink_file_vma(struct vm_area_struct *vma)
{
	struct file *file = vma->vm_file;

	if (file) {
		struct address_space *mapping = file->f_mapping;
		i_mmap_lock_write(mapping);
		__remove_shared_vm_struct(vma, file, mapping);
		i_mmap_unlock_write(mapping);
	}
}

/*
 * Close a vm structure and free it.
 */
static void remove_vma(struct vm_area_struct *vma)
{
	might_sleep();
	if (vma->vm_ops && vma->vm_ops->close)
		vma->vm_ops->close(vma);
	if (vma->vm_file)
		fput(vma->vm_file);
	mpol_put(vma_policy(vma));
	vm_area_free(vma);
}

/*
 * check_brk_limits() - Use platform specific check of range & verify mlock
 * limits.
 * @addr: The address to check
 * @len: The size of increase.
 *
 * Return: 0 on success.
 */
static int check_brk_limits(unsigned long addr, unsigned long len)
{
	unsigned long mapped_addr;

	mapped_addr = get_unmapped_area(NULL, addr, len, 0, MAP_FIXED);
	if (IS_ERR_VALUE(mapped_addr))
		return mapped_addr;

	return mlock_future_check(current->mm, current->mm->def_flags, len);
}
static int do_brk_munmap(struct ma_state *mas, struct vm_area_struct *vma,
			 unsigned long newbrk, unsigned long oldbrk,
			 struct list_head *uf);
static int do_brk_flags(struct ma_state *mas, struct vm_area_struct *brkvma,
		unsigned long addr, unsigned long request, unsigned long flags);
SYSCALL_DEFINE1(brk, unsigned long, brk)
{
	unsigned long newbrk, oldbrk, origbrk;
	struct mm_struct *mm = current->mm;
	struct vm_area_struct *brkvma, *next = NULL;
	unsigned long min_brk;
	bool populate;
	bool downgraded = false;
	LIST_HEAD(uf);
	MA_STATE(mas, &mm->mm_mt, 0, 0);

	if (mmap_write_lock_killable(mm))
		return -EINTR;

	origbrk = mm->brk;

#ifdef CONFIG_COMPAT_BRK
	/*
	 * CONFIG_COMPAT_BRK can still be overridden by setting
	 * randomize_va_space to 2, which will still cause mm->start_brk
	 * to be arbitrarily shifted
	 */
	if (current->brk_randomized)
		min_brk = mm->start_brk;
	else
		min_brk = mm->end_data;
#else
	min_brk = mm->start_brk;
#endif
	if (brk < min_brk)
		goto out;

	/*
	 * Check against rlimit here. If this check is done later after the test
	 * of oldbrk with newbrk then it can escape the test and let the data
	 * segment grow beyond its set limit the in case where the limit is
	 * not page aligned -Ram Gupta
	 */
	if (check_data_rlimit(rlimit(RLIMIT_DATA), brk, mm->start_brk,
			      mm->end_data, mm->start_data))
		goto out;

	newbrk = PAGE_ALIGN(brk);
	oldbrk = PAGE_ALIGN(mm->brk);
	if (oldbrk == newbrk) {
		mm->brk = brk;
		goto success;
	}

	/*
	 * Always allow shrinking brk.
	 * do_brk_munmap() may downgrade mmap_lock to read.
	 */
	if (brk <= mm->brk) {
		int ret;

		/* Search one past newbrk */
		mas_set(&mas, newbrk);
		brkvma = mas_find(&mas, oldbrk);
		BUG_ON(brkvma == NULL);
		if (brkvma->vm_start >= oldbrk)
			goto out; /* mapping intersects with an existing non-brk vma. */
		/*
		 * mm->brk must be protected by write mmap_lock.
		 * do_brk_munmap() may downgrade the lock,  so update it
		 * before calling do_brk_munmap().
		 */
		mm->brk = brk;
		ret = do_brk_munmap(&mas, brkvma, newbrk, oldbrk, &uf);
		if (ret == 1)  {
			downgraded = true;
			goto success;
		} else if (!ret)
			goto success;

		mm->brk = origbrk;
		goto out;
	}

	if (check_brk_limits(oldbrk, newbrk - oldbrk))
		goto out;

	/*
	 * Only check if the next VMA is within the stack_guard_gap of the
	 * expansion area
	 */
	mas_set(&mas, oldbrk);
	next = mas_find(&mas, newbrk - 1 + PAGE_SIZE + stack_guard_gap);
	if (next && newbrk + PAGE_SIZE > vm_start_gap(next))
		goto out;

	brkvma = mas_prev(&mas, mm->start_brk);
	/* Ok, looks good - let it rip. */
	if (do_brk_flags(&mas, brkvma, oldbrk, newbrk - oldbrk, 0) < 0)
		goto out;

	mm->brk = brk;

success:
	populate = newbrk > oldbrk && (mm->def_flags & VM_LOCKED) != 0;
	if (downgraded)
		mmap_read_unlock(mm);
	else
		mmap_write_unlock(mm);
	userfaultfd_unmap_complete(mm, &uf);
	if (populate)
		mm_populate(oldbrk, newbrk - oldbrk);
	return brk;

out:
	mmap_write_unlock(mm);
	return origbrk;
}

#if defined(CONFIG_DEBUG_VM_MAPLE_TREE)
extern void mt_validate(struct maple_tree *mt);
extern void mt_dump(const struct maple_tree *mt);

/* Validate the maple tree */
static void validate_mm_mt(struct mm_struct *mm)
{
	struct maple_tree *mt = &mm->mm_mt;
	struct vm_area_struct *vma_mt;

	MA_STATE(mas, mt, 0, 0);

	mt_validate(&mm->mm_mt);
	mas_for_each(&mas, vma_mt, ULONG_MAX) {
		if ((vma_mt->vm_start != mas.index) ||
		    (vma_mt->vm_end - 1 != mas.last)) {
			pr_emerg("issue in %s\n", current->comm);
			dump_stack();
			dump_vma(vma_mt);
			pr_emerg("mt piv: %p %lu - %lu\n", vma_mt,
				 mas.index, mas.last);
			pr_emerg("mt vma: %p %lu - %lu\n", vma_mt,
				 vma_mt->vm_start, vma_mt->vm_end);

			mt_dump(mas.tree);
			if (vma_mt->vm_end != mas.last + 1) {
				pr_err("vma: %p vma_mt %lu-%lu\tmt %lu-%lu\n",
						mm, vma_mt->vm_start, vma_mt->vm_end,
						mas.index, mas.last);
				mt_dump(mas.tree);
			}
			VM_BUG_ON_MM(vma_mt->vm_end != mas.last + 1, mm);
			if (vma_mt->vm_start != mas.index) {
				pr_err("vma: %p vma_mt %p %lu - %lu doesn't match\n",
						mm, vma_mt, vma_mt->vm_start, vma_mt->vm_end);
				mt_dump(mas.tree);
			}
			VM_BUG_ON_MM(vma_mt->vm_start != mas.index, mm);
		}
	}
}

static void validate_mm(struct mm_struct *mm)
{
	int bug = 0;
	int i = 0;
	struct vm_area_struct *vma;
	MA_STATE(mas, &mm->mm_mt, 0, 0);

	validate_mm_mt(mm);

	mas_for_each(&mas, vma, ULONG_MAX) {
#ifdef CONFIG_DEBUG_VM_RB
		struct anon_vma *anon_vma = vma->anon_vma;
		struct anon_vma_chain *avc;

		if (anon_vma) {
			anon_vma_lock_read(anon_vma);
			list_for_each_entry(avc, &vma->anon_vma_chain, same_vma)
				anon_vma_interval_tree_verify(avc);
			anon_vma_unlock_read(anon_vma);
		}
#endif
		i++;
	}
	if (i != mm->map_count) {
		pr_emerg("map_count %d mas_for_each %d\n", mm->map_count, i);
		bug = 1;
	}
	VM_BUG_ON_MM(bug, mm);
}

#else /* !CONFIG_DEBUG_VM_MAPLE_TREE */
#define validate_mm_mt(root) do { } while (0)
#define validate_mm(mm) do { } while (0)
#endif /* CONFIG_DEBUG_VM_MAPLE_TREE */

/*
 * vma has some anon_vma assigned, and is already inserted on that
 * anon_vma's interval trees.
 *
 * Before updating the vma's vm_start / vm_end / vm_pgoff fields, the
 * vma must be removed from the anon_vma's interval trees using
 * anon_vma_interval_tree_pre_update_vma().
 *
 * After the update, the vma will be reinserted using
 * anon_vma_interval_tree_post_update_vma().
 *
 * The entire update must be protected by exclusive mmap_lock and by
 * the root anon_vma's mutex.
 */
static inline void
anon_vma_interval_tree_pre_update_vma(struct vm_area_struct *vma)
{
	struct anon_vma_chain *avc;

	list_for_each_entry(avc, &vma->anon_vma_chain, same_vma)
		anon_vma_interval_tree_remove(avc, &avc->anon_vma->rb_root);
}

static inline void
anon_vma_interval_tree_post_update_vma(struct vm_area_struct *vma)
{
	struct anon_vma_chain *avc;

	list_for_each_entry(avc, &vma->anon_vma_chain, same_vma)
		anon_vma_interval_tree_insert(avc, &avc->anon_vma->rb_root);
}

static unsigned long count_vma_pages_range(struct mm_struct *mm,
		unsigned long addr, unsigned long end)
{
	VMA_ITERATOR(vmi, mm, addr);
	struct vm_area_struct *vma;
	unsigned long nr_pages = 0;

	for_each_vma_range(vmi, vma, end) {
		unsigned long vm_start = max(addr, vma->vm_start);
		unsigned long vm_end = min(end, vma->vm_end);

		nr_pages += PHYS_PFN(vm_end - vm_start);
	}

	return nr_pages;
}

static void __vma_link_file(struct vm_area_struct *vma,
			    struct address_space *mapping)
{
	if (vma->vm_flags & VM_SHARED)
		mapping_allow_writable(mapping);

	flush_dcache_mmap_lock(mapping);
	vma_interval_tree_insert(vma, &mapping->i_mmap);
	flush_dcache_mmap_unlock(mapping);
}

/*
 * vma_mas_store() - Store a VMA in the maple tree.
 * @vma: The vm_area_struct
 * @mas: The maple state
 *
 * Efficient way to store a VMA in the maple tree when the @mas has already
 * walked to the correct location.
 *
 * Note: the end address is inclusive in the maple tree.
 */
void vma_mas_store(struct vm_area_struct *vma, struct ma_state *mas)
{
	trace_vma_store(mas->tree, vma);
	mas_set_range(mas, vma->vm_start, vma->vm_end - 1);
	mas_store_prealloc(mas, vma);
}

/*
 * vma_mas_remove() - Remove a VMA from the maple tree.
 * @vma: The vm_area_struct
 * @mas: The maple state
 *
 * Efficient way to remove a VMA from the maple tree when the @mas has already
 * been established and points to the correct location.
 * Note: the end address is inclusive in the maple tree.
 */
void vma_mas_remove(struct vm_area_struct *vma, struct ma_state *mas)
{
	trace_vma_mas_szero(mas->tree, vma->vm_start, vma->vm_end - 1);
	mas->index = vma->vm_start;
	mas->last = vma->vm_end - 1;
	mas_store_prealloc(mas, NULL);
}

/*
 * vma_mas_szero() - Set a given range to zero.  Used when modifying a
 * vm_area_struct start or end.
 *
 * @mm: The struct_mm
 * @start: The start address to zero
 * @end: The end address to zero.
 */
static inline void vma_mas_szero(struct ma_state *mas, unsigned long start,
				unsigned long end)
{
	trace_vma_mas_szero(mas->tree, start, end - 1);
	mas_set_range(mas, start, end - 1);
	mas_store_prealloc(mas, NULL);
}

static int vma_link(struct mm_struct *mm, struct vm_area_struct *vma)
{
	MA_STATE(mas, &mm->mm_mt, 0, 0);
	struct address_space *mapping = NULL;

	if (mas_preallocate(&mas, vma, GFP_KERNEL))
		return -ENOMEM;

	if (vma->vm_file) {
		mapping = vma->vm_file->f_mapping;
		i_mmap_lock_write(mapping);
	}

	vma_mas_store(vma, &mas);

	if (mapping) {
		__vma_link_file(vma, mapping);
		i_mmap_unlock_write(mapping);
	}

	mm->map_count++;
	validate_mm(mm);
	return 0;
}

/*
 * vma_expand - Expand an existing VMA
 *
 * @mas: The maple state
 * @vma: The vma to expand
 * @start: The start of the vma
 * @end: The exclusive end of the vma
 * @pgoff: The page offset of vma
 * @next: The current of next vma.
 *
 * Expand @vma to @start and @end.  Can expand off the start and end.  Will
 * expand over @next if it's different from @vma and @end == @next->vm_end.
 * Checking if the @vma can expand and merge with @next needs to be handled by
 * the caller.
 *
 * Returns: 0 on success
 */
inline int vma_expand(struct ma_state *mas, struct vm_area_struct *vma,
		      unsigned long start, unsigned long end, pgoff_t pgoff,
		      struct vm_area_struct *next)
{
	struct mm_struct *mm = vma->vm_mm;
	struct address_space *mapping = NULL;
	struct rb_root_cached *root = NULL;
	struct anon_vma *anon_vma = vma->anon_vma;
	struct file *file = vma->vm_file;
	bool remove_next = false;

	if (next && (vma != next) && (end == next->vm_end)) {
		remove_next = true;
		if (next->anon_vma && !vma->anon_vma) {
			int error;

			anon_vma = next->anon_vma;
			vma->anon_vma = anon_vma;
			error = anon_vma_clone(vma, next);
			if (error)
				return error;
		}
	}

	/* Not merging but overwriting any part of next is not handled. */
	VM_BUG_ON(next && !remove_next && next != vma && end > next->vm_start);
	/* Only handles expanding */
	VM_BUG_ON(vma->vm_start < start || vma->vm_end > end);

	if (mas_preallocate(mas, vma, GFP_KERNEL))
		goto nomem;

	vma_adjust_trans_huge(vma, start, end, 0);

	if (file) {
		mapping = file->f_mapping;
		root = &mapping->i_mmap;
		uprobe_munmap(vma, vma->vm_start, vma->vm_end);
		i_mmap_lock_write(mapping);
	}

	if (anon_vma) {
		anon_vma_lock_write(anon_vma);
		anon_vma_interval_tree_pre_update_vma(vma);
	}

	if (file) {
		flush_dcache_mmap_lock(mapping);
		vma_interval_tree_remove(vma, root);
	}

	vma->vm_start = start;
	vma->vm_end = end;
	vma->vm_pgoff = pgoff;
	/* Note: mas must be pointing to the expanding VMA */
	vma_mas_store(vma, mas);

	if (file) {
		vma_interval_tree_insert(vma, root);
		flush_dcache_mmap_unlock(mapping);
	}

	/* Expanding over the next vma */
	if (remove_next && file) {
		__remove_shared_vm_struct(next, file, mapping);
	}

	if (anon_vma) {
		anon_vma_interval_tree_post_update_vma(vma);
		anon_vma_unlock_write(anon_vma);
	}

	if (file) {
		i_mmap_unlock_write(mapping);
		uprobe_mmap(vma);
	}

	if (remove_next) {
		if (file) {
			uprobe_munmap(next, next->vm_start, next->vm_end);
			fput(file);
		}
		if (next->anon_vma)
			anon_vma_merge(vma, next);
		mm->map_count--;
		mpol_put(vma_policy(next));
		vm_area_free(next);
	}

	validate_mm(mm);
	return 0;

nomem:
	return -ENOMEM;
}

/*
 * We cannot adjust vm_start, vm_end, vm_pgoff fields of a vma that
 * is already present in an i_mmap tree without adjusting the tree.
 * The following helper function should be used when such adjustments
 * are necessary.  The "insert" vma (if any) is to be inserted
 * before we drop the necessary locks.
 */
int __vma_adjust(struct vm_area_struct *vma, unsigned long start,
	unsigned long end, pgoff_t pgoff, struct vm_area_struct *insert,
	struct vm_area_struct *expand)
{
	struct mm_struct *mm = vma->vm_mm;
<<<<<<< HEAD
	struct vm_area_struct *next_next, *next = find_vma(mm, vma->vm_end);
=======
	struct vm_area_struct *next_next = NULL;	/* uninit var warning */
	struct vm_area_struct *next = find_vma(mm, vma->vm_end);
>>>>>>> ec4a04aa
	struct vm_area_struct *orig_vma = vma;
	struct address_space *mapping = NULL;
	struct rb_root_cached *root = NULL;
	struct anon_vma *anon_vma = NULL;
	struct file *file = vma->vm_file;
	bool vma_changed = false;
	long adjust_next = 0;
	int remove_next = 0;
	MA_STATE(mas, &mm->mm_mt, 0, 0);
	struct vm_area_struct *exporter = NULL, *importer = NULL;

	if (next && !insert) {
		if (end >= next->vm_end) {
			/*
			 * vma expands, overlapping all the next, and
			 * perhaps the one after too (mprotect case 6).
			 * The only other cases that gets here are
			 * case 1, case 7 and case 8.
			 */
			if (next == expand) {
				/*
				 * The only case where we don't expand "vma"
				 * and we expand "next" instead is case 8.
				 */
				VM_WARN_ON(end != next->vm_end);
				/*
				 * remove_next == 3 means we're
				 * removing "vma" and that to do so we
				 * swapped "vma" and "next".
				 */
				remove_next = 3;
				VM_WARN_ON(file != next->vm_file);
				swap(vma, next);
			} else {
				VM_WARN_ON(expand != vma);
				/*
				 * case 1, 6, 7, remove_next == 2 is case 6,
				 * remove_next == 1 is case 1 or 7.
				 */
				remove_next = 1 + (end > next->vm_end);
				if (remove_next == 2)
					next_next = find_vma(mm, next->vm_end);

				VM_WARN_ON(remove_next == 2 &&
					   end != next_next->vm_end);
			}

			exporter = next;
			importer = vma;

			/*
			 * If next doesn't have anon_vma, import from vma after
			 * next, if the vma overlaps with it.
			 */
			if (remove_next == 2 && !next->anon_vma)
				exporter = next_next;

		} else if (end > next->vm_start) {
			/*
			 * vma expands, overlapping part of the next:
			 * mprotect case 5 shifting the boundary up.
			 */
			adjust_next = (end - next->vm_start);
			exporter = next;
			importer = vma;
			VM_WARN_ON(expand != importer);
		} else if (end < vma->vm_end) {
			/*
			 * vma shrinks, and !insert tells it's not
			 * split_vma inserting another: so it must be
			 * mprotect case 4 shifting the boundary down.
			 */
			adjust_next = -(vma->vm_end - end);
			exporter = vma;
			importer = next;
			VM_WARN_ON(expand != importer);
		}

		/*
		 * Easily overlooked: when mprotect shifts the boundary,
		 * make sure the expanding vma has anon_vma set if the
		 * shrinking vma had, to cover any anon pages imported.
		 */
		if (exporter && exporter->anon_vma && !importer->anon_vma) {
			int error;

			importer->anon_vma = exporter->anon_vma;
			error = anon_vma_clone(importer, exporter);
			if (error)
				return error;
		}
	}

	if (mas_preallocate(&mas, vma, GFP_KERNEL))
		return -ENOMEM;

	vma_adjust_trans_huge(orig_vma, start, end, adjust_next);
	if (file) {
		mapping = file->f_mapping;
		root = &mapping->i_mmap;
		uprobe_munmap(vma, vma->vm_start, vma->vm_end);

		if (adjust_next)
			uprobe_munmap(next, next->vm_start, next->vm_end);

		i_mmap_lock_write(mapping);
		if (insert && insert->vm_file) {
			/*
			 * Put into interval tree now, so instantiated pages
			 * are visible to arm/parisc __flush_dcache_page
			 * throughout; but we cannot insert into address
			 * space until vma start or end is updated.
			 */
			__vma_link_file(insert, insert->vm_file->f_mapping);
		}
	}

	anon_vma = vma->anon_vma;
	if (!anon_vma && adjust_next)
		anon_vma = next->anon_vma;
	if (anon_vma) {
		VM_WARN_ON(adjust_next && next->anon_vma &&
			   anon_vma != next->anon_vma);
		anon_vma_lock_write(anon_vma);
		anon_vma_interval_tree_pre_update_vma(vma);
		if (adjust_next)
			anon_vma_interval_tree_pre_update_vma(next);
	}

	if (file) {
		flush_dcache_mmap_lock(mapping);
		vma_interval_tree_remove(vma, root);
		if (adjust_next)
			vma_interval_tree_remove(next, root);
	}

	if (start != vma->vm_start) {
		if ((vma->vm_start < start) &&
		    (!insert || (insert->vm_end != start))) {
			vma_mas_szero(&mas, vma->vm_start, start);
			VM_WARN_ON(insert && insert->vm_start > vma->vm_start);
		} else {
			vma_changed = true;
		}
		vma->vm_start = start;
	}
	if (end != vma->vm_end) {
		if (vma->vm_end > end) {
			if (!insert || (insert->vm_start != end)) {
				vma_mas_szero(&mas, end, vma->vm_end);
				mas_reset(&mas);
				VM_WARN_ON(insert &&
					   insert->vm_end < vma->vm_end);
			}
		} else {
			vma_changed = true;
		}
		vma->vm_end = end;
	}

	if (vma_changed)
		vma_mas_store(vma, &mas);

	vma->vm_pgoff = pgoff;
	if (adjust_next) {
		next->vm_start += adjust_next;
		next->vm_pgoff += adjust_next >> PAGE_SHIFT;
		vma_mas_store(next, &mas);
	}

	if (file) {
		if (adjust_next)
			vma_interval_tree_insert(next, root);
		vma_interval_tree_insert(vma, root);
		flush_dcache_mmap_unlock(mapping);
	}

	if (remove_next && file) {
		__remove_shared_vm_struct(next, file, mapping);
		if (remove_next == 2)
			__remove_shared_vm_struct(next_next, file, mapping);
	} else if (insert) {
		/*
		 * split_vma has split insert from vma, and needs
		 * us to insert it before dropping the locks
		 * (it may either follow vma or precede it).
		 */
		mas_reset(&mas);
		vma_mas_store(insert, &mas);
		mm->map_count++;
	}

	if (anon_vma) {
		anon_vma_interval_tree_post_update_vma(vma);
		if (adjust_next)
			anon_vma_interval_tree_post_update_vma(next);
		anon_vma_unlock_write(anon_vma);
	}

	if (file) {
		i_mmap_unlock_write(mapping);
		uprobe_mmap(vma);

		if (adjust_next)
			uprobe_mmap(next);
	}

	if (remove_next) {
again:
		if (file) {
			uprobe_munmap(next, next->vm_start, next->vm_end);
			fput(file);
		}
		if (next->anon_vma)
			anon_vma_merge(vma, next);
		mm->map_count--;
		mpol_put(vma_policy(next));
		if (remove_next != 2)
			BUG_ON(vma->vm_end < next->vm_end);
		vm_area_free(next);

		/*
		 * In mprotect's case 6 (see comments on vma_merge),
		 * we must remove next_next too.
		 */
		if (remove_next == 2) {
			remove_next = 1;
			next = next_next;
			goto again;
		}
	}
	if (insert && file)
		uprobe_mmap(insert);

	mas_destroy(&mas);
	validate_mm(mm);

	return 0;
}

/*
 * If the vma has a ->close operation then the driver probably needs to release
 * per-vma resources, so we don't attempt to merge those.
 */
static inline int is_mergeable_vma(struct vm_area_struct *vma,
				struct file *file, unsigned long vm_flags,
				struct vm_userfaultfd_ctx vm_userfaultfd_ctx,
				struct anon_vma_name *anon_name)
{
	/*
	 * VM_SOFTDIRTY should not prevent from VMA merging, if we
	 * match the flags but dirty bit -- the caller should mark
	 * merged VMA as dirty. If dirty bit won't be excluded from
	 * comparison, we increase pressure on the memory system forcing
	 * the kernel to generate new VMAs when old one could be
	 * extended instead.
	 */
	if ((vma->vm_flags ^ vm_flags) & ~VM_SOFTDIRTY)
		return 0;
	if (vma->vm_file != file)
		return 0;
	if (vma->vm_ops && vma->vm_ops->close)
		return 0;
	if (!is_mergeable_vm_userfaultfd_ctx(vma, vm_userfaultfd_ctx))
		return 0;
	if (!anon_vma_name_eq(anon_vma_name(vma), anon_name))
		return 0;
	return 1;
}

static inline int is_mergeable_anon_vma(struct anon_vma *anon_vma1,
					struct anon_vma *anon_vma2,
					struct vm_area_struct *vma)
{
	/*
	 * The list_is_singular() test is to avoid merging VMA cloned from
	 * parents. This can improve scalability caused by anon_vma lock.
	 */
	if ((!anon_vma1 || !anon_vma2) && (!vma ||
		list_is_singular(&vma->anon_vma_chain)))
		return 1;
	return anon_vma1 == anon_vma2;
}

/*
 * Return true if we can merge this (vm_flags,anon_vma,file,vm_pgoff)
 * in front of (at a lower virtual address and file offset than) the vma.
 *
 * We cannot merge two vmas if they have differently assigned (non-NULL)
 * anon_vmas, nor if same anon_vma is assigned but offsets incompatible.
 *
 * We don't check here for the merged mmap wrapping around the end of pagecache
 * indices (16TB on ia32) because do_mmap() does not permit mmap's which
 * wrap, nor mmaps which cover the final page at index -1UL.
 */
static int
can_vma_merge_before(struct vm_area_struct *vma, unsigned long vm_flags,
		     struct anon_vma *anon_vma, struct file *file,
		     pgoff_t vm_pgoff,
		     struct vm_userfaultfd_ctx vm_userfaultfd_ctx,
		     struct anon_vma_name *anon_name)
{
	if (is_mergeable_vma(vma, file, vm_flags, vm_userfaultfd_ctx, anon_name) &&
	    is_mergeable_anon_vma(anon_vma, vma->anon_vma, vma)) {
		if (vma->vm_pgoff == vm_pgoff)
			return 1;
	}
	return 0;
}

/*
 * Return true if we can merge this (vm_flags,anon_vma,file,vm_pgoff)
 * beyond (at a higher virtual address and file offset than) the vma.
 *
 * We cannot merge two vmas if they have differently assigned (non-NULL)
 * anon_vmas, nor if same anon_vma is assigned but offsets incompatible.
 */
static int
can_vma_merge_after(struct vm_area_struct *vma, unsigned long vm_flags,
		    struct anon_vma *anon_vma, struct file *file,
		    pgoff_t vm_pgoff,
		    struct vm_userfaultfd_ctx vm_userfaultfd_ctx,
		    struct anon_vma_name *anon_name)
{
	if (is_mergeable_vma(vma, file, vm_flags, vm_userfaultfd_ctx, anon_name) &&
	    is_mergeable_anon_vma(anon_vma, vma->anon_vma, vma)) {
		pgoff_t vm_pglen;
		vm_pglen = vma_pages(vma);
		if (vma->vm_pgoff + vm_pglen == vm_pgoff)
			return 1;
	}
	return 0;
}

/*
 * Given a mapping request (addr,end,vm_flags,file,pgoff,anon_name),
 * figure out whether that can be merged with its predecessor or its
 * successor.  Or both (it neatly fills a hole).
 *
 * In most cases - when called for mmap, brk or mremap - [addr,end) is
 * certain not to be mapped by the time vma_merge is called; but when
 * called for mprotect, it is certain to be already mapped (either at
 * an offset within prev, or at the start of next), and the flags of
 * this area are about to be changed to vm_flags - and the no-change
 * case has already been eliminated.
 *
 * The following mprotect cases have to be considered, where AAAA is
 * the area passed down from mprotect_fixup, never extending beyond one
 * vma, PPPPPP is the prev vma specified, and NNNNNN the next vma after:
 *
 *     AAAA             AAAA                   AAAA
 *    PPPPPPNNNNNN    PPPPPPNNNNNN       PPPPPPNNNNNN
 *    cannot merge    might become       might become
 *                    PPNNNNNNNNNN       PPPPPPPPPPNN
 *    mmap, brk or    case 4 below       case 5 below
 *    mremap move:
 *                        AAAA               AAAA
 *                    PPPP    NNNN       PPPPNNNNXXXX
 *                    might become       might become
 *                    PPPPPPPPPPPP 1 or  PPPPPPPPPPPP 6 or
 *                    PPPPPPPPNNNN 2 or  PPPPPPPPXXXX 7 or
 *                    PPPPNNNNNNNN 3     PPPPXXXXXXXX 8
 *
 * It is important for case 8 that the vma NNNN overlapping the
 * region AAAA is never going to extended over XXXX. Instead XXXX must
 * be extended in region AAAA and NNNN must be removed. This way in
 * all cases where vma_merge succeeds, the moment vma_adjust drops the
 * rmap_locks, the properties of the merged vma will be already
 * correct for the whole merged range. Some of those properties like
 * vm_page_prot/vm_flags may be accessed by rmap_walks and they must
 * be correct for the whole merged range immediately after the
 * rmap_locks are released. Otherwise if XXXX would be removed and
 * NNNN would be extended over the XXXX range, remove_migration_ptes
 * or other rmap walkers (if working on addresses beyond the "end"
 * parameter) may establish ptes with the wrong permissions of NNNN
 * instead of the right permissions of XXXX.
 */
struct vm_area_struct *vma_merge(struct mm_struct *mm,
			struct vm_area_struct *prev, unsigned long addr,
			unsigned long end, unsigned long vm_flags,
			struct anon_vma *anon_vma, struct file *file,
			pgoff_t pgoff, struct mempolicy *policy,
			struct vm_userfaultfd_ctx vm_userfaultfd_ctx,
			struct anon_vma_name *anon_name)
{
	pgoff_t pglen = (end - addr) >> PAGE_SHIFT;
	struct vm_area_struct *mid, *next, *res;
	int err = -1;
	bool merge_prev = false;
	bool merge_next = false;

	/*
	 * We later require that vma->vm_flags == vm_flags,
	 * so this tests vma->vm_flags & VM_SPECIAL, too.
	 */
	if (vm_flags & VM_SPECIAL)
		return NULL;

	next = find_vma(mm, prev ? prev->vm_end : 0);
	mid = next;
	if (next && next->vm_end == end)		/* cases 6, 7, 8 */
		next = find_vma(mm, next->vm_end);

	/* verify some invariant that must be enforced by the caller */
	VM_WARN_ON(prev && addr <= prev->vm_start);
	VM_WARN_ON(mid && end > mid->vm_end);
	VM_WARN_ON(addr >= end);

	/* Can we merge the predecessor? */
	if (prev && prev->vm_end == addr &&
			mpol_equal(vma_policy(prev), policy) &&
			can_vma_merge_after(prev, vm_flags,
					    anon_vma, file, pgoff,
					    vm_userfaultfd_ctx, anon_name)) {
		merge_prev = true;
	}
	/* Can we merge the successor? */
	if (next && end == next->vm_start &&
			mpol_equal(policy, vma_policy(next)) &&
			can_vma_merge_before(next, vm_flags,
					     anon_vma, file, pgoff+pglen,
					     vm_userfaultfd_ctx, anon_name)) {
		merge_next = true;
	}
	/* Can we merge both the predecessor and the successor? */
	if (merge_prev && merge_next &&
			is_mergeable_anon_vma(prev->anon_vma,
				next->anon_vma, NULL)) {	 /* cases 1, 6 */
		err = __vma_adjust(prev, prev->vm_start,
					next->vm_end, prev->vm_pgoff, NULL,
					prev);
		res = prev;
	} else if (merge_prev) {			/* cases 2, 5, 7 */
		err = __vma_adjust(prev, prev->vm_start,
					end, prev->vm_pgoff, NULL, prev);
		res = prev;
	} else if (merge_next) {
		if (prev && addr < prev->vm_end)	/* case 4 */
			err = __vma_adjust(prev, prev->vm_start,
					addr, prev->vm_pgoff, NULL, next);
		else					/* cases 3, 8 */
			err = __vma_adjust(mid, addr, next->vm_end,
					next->vm_pgoff - pglen, NULL, next);
		res = next;
	}

	/*
	 * Cannot merge with predecessor or successor or error in __vma_adjust?
	 */
	if (err)
		return NULL;
	khugepaged_enter_vma(res, vm_flags);
	return res;
}

/*
 * Rough compatibility check to quickly see if it's even worth looking
 * at sharing an anon_vma.
 *
 * They need to have the same vm_file, and the flags can only differ
 * in things that mprotect may change.
 *
 * NOTE! The fact that we share an anon_vma doesn't _have_ to mean that
 * we can merge the two vma's. For example, we refuse to merge a vma if
 * there is a vm_ops->close() function, because that indicates that the
 * driver is doing some kind of reference counting. But that doesn't
 * really matter for the anon_vma sharing case.
 */
static int anon_vma_compatible(struct vm_area_struct *a, struct vm_area_struct *b)
{
	return a->vm_end == b->vm_start &&
		mpol_equal(vma_policy(a), vma_policy(b)) &&
		a->vm_file == b->vm_file &&
		!((a->vm_flags ^ b->vm_flags) & ~(VM_ACCESS_FLAGS | VM_SOFTDIRTY)) &&
		b->vm_pgoff == a->vm_pgoff + ((b->vm_start - a->vm_start) >> PAGE_SHIFT);
}

/*
 * Do some basic sanity checking to see if we can re-use the anon_vma
 * from 'old'. The 'a'/'b' vma's are in VM order - one of them will be
 * the same as 'old', the other will be the new one that is trying
 * to share the anon_vma.
 *
 * NOTE! This runs with mmap_lock held for reading, so it is possible that
 * the anon_vma of 'old' is concurrently in the process of being set up
 * by another page fault trying to merge _that_. But that's ok: if it
 * is being set up, that automatically means that it will be a singleton
 * acceptable for merging, so we can do all of this optimistically. But
 * we do that READ_ONCE() to make sure that we never re-load the pointer.
 *
 * IOW: that the "list_is_singular()" test on the anon_vma_chain only
 * matters for the 'stable anon_vma' case (ie the thing we want to avoid
 * is to return an anon_vma that is "complex" due to having gone through
 * a fork).
 *
 * We also make sure that the two vma's are compatible (adjacent,
 * and with the same memory policies). That's all stable, even with just
 * a read lock on the mmap_lock.
 */
static struct anon_vma *reusable_anon_vma(struct vm_area_struct *old, struct vm_area_struct *a, struct vm_area_struct *b)
{
	if (anon_vma_compatible(a, b)) {
		struct anon_vma *anon_vma = READ_ONCE(old->anon_vma);

		if (anon_vma && list_is_singular(&old->anon_vma_chain))
			return anon_vma;
	}
	return NULL;
}

/*
 * find_mergeable_anon_vma is used by anon_vma_prepare, to check
 * neighbouring vmas for a suitable anon_vma, before it goes off
 * to allocate a new anon_vma.  It checks because a repetitive
 * sequence of mprotects and faults may otherwise lead to distinct
 * anon_vmas being allocated, preventing vma merge in subsequent
 * mprotect.
 */
struct anon_vma *find_mergeable_anon_vma(struct vm_area_struct *vma)
{
	MA_STATE(mas, &vma->vm_mm->mm_mt, vma->vm_end, vma->vm_end);
	struct anon_vma *anon_vma = NULL;
	struct vm_area_struct *prev, *next;

	/* Try next first. */
	next = mas_walk(&mas);
	if (next) {
		anon_vma = reusable_anon_vma(next, vma, next);
		if (anon_vma)
			return anon_vma;
	}

	prev = mas_prev(&mas, 0);
	VM_BUG_ON_VMA(prev != vma, vma);
	prev = mas_prev(&mas, 0);
	/* Try prev next. */
	if (prev)
		anon_vma = reusable_anon_vma(prev, prev, vma);

	/*
	 * We might reach here with anon_vma == NULL if we can't find
	 * any reusable anon_vma.
	 * There's no absolute need to look only at touching neighbours:
	 * we could search further afield for "compatible" anon_vmas.
	 * But it would probably just be a waste of time searching,
	 * or lead to too many vmas hanging off the same anon_vma.
	 * We're trying to allow mprotect remerging later on,
	 * not trying to minimize memory used for anon_vmas.
	 */
	return anon_vma;
}

/*
 * If a hint addr is less than mmap_min_addr change hint to be as
 * low as possible but still greater than mmap_min_addr
 */
static inline unsigned long round_hint_to_min(unsigned long hint)
{
	hint &= PAGE_MASK;
	if (((void *)hint != NULL) &&
	    (hint < mmap_min_addr))
		return PAGE_ALIGN(mmap_min_addr);
	return hint;
}

int mlock_future_check(struct mm_struct *mm, unsigned long flags,
		       unsigned long len)
{
	unsigned long locked, lock_limit;

	/*  mlock MCL_FUTURE? */
	if (flags & VM_LOCKED) {
		locked = len >> PAGE_SHIFT;
		locked += mm->locked_vm;
		lock_limit = rlimit(RLIMIT_MEMLOCK);
		lock_limit >>= PAGE_SHIFT;
		if (locked > lock_limit && !capable(CAP_IPC_LOCK))
			return -EAGAIN;
	}
	return 0;
}

static inline u64 file_mmap_size_max(struct file *file, struct inode *inode)
{
	if (S_ISREG(inode->i_mode))
		return MAX_LFS_FILESIZE;

	if (S_ISBLK(inode->i_mode))
		return MAX_LFS_FILESIZE;

	if (S_ISSOCK(inode->i_mode))
		return MAX_LFS_FILESIZE;

	/* Special "we do even unsigned file positions" case */
	if (file->f_mode & FMODE_UNSIGNED_OFFSET)
		return 0;

	/* Yes, random drivers might want more. But I'm tired of buggy drivers */
	return ULONG_MAX;
}

static inline bool file_mmap_ok(struct file *file, struct inode *inode,
				unsigned long pgoff, unsigned long len)
{
	u64 maxsize = file_mmap_size_max(file, inode);

	if (maxsize && len > maxsize)
		return false;
	maxsize -= len;
	if (pgoff > maxsize >> PAGE_SHIFT)
		return false;
	return true;
}

/*
 * The caller must write-lock current->mm->mmap_lock.
 */
unsigned long do_mmap(struct file *file, unsigned long addr,
			unsigned long len, unsigned long prot,
			unsigned long flags, unsigned long pgoff,
			unsigned long *populate, struct list_head *uf)
{
	struct mm_struct *mm = current->mm;
	vm_flags_t vm_flags;
	int pkey = 0;

	validate_mm(mm);
	*populate = 0;

	if (!len)
		return -EINVAL;

	/*
	 * Does the application expect PROT_READ to imply PROT_EXEC?
	 *
	 * (the exception is when the underlying filesystem is noexec
	 *  mounted, in which case we dont add PROT_EXEC.)
	 */
	if ((prot & PROT_READ) && (current->personality & READ_IMPLIES_EXEC))
		if (!(file && path_noexec(&file->f_path)))
			prot |= PROT_EXEC;

	/* force arch specific MAP_FIXED handling in get_unmapped_area */
	if (flags & MAP_FIXED_NOREPLACE)
		flags |= MAP_FIXED;

	if (!(flags & MAP_FIXED))
		addr = round_hint_to_min(addr);

	/* Careful about overflows.. */
	len = PAGE_ALIGN(len);
	if (!len)
		return -ENOMEM;

	/* offset overflow? */
	if ((pgoff + (len >> PAGE_SHIFT)) < pgoff)
		return -EOVERFLOW;

	/* Too many mappings? */
	if (mm->map_count > sysctl_max_map_count)
		return -ENOMEM;

	/* Obtain the address to map to. we verify (or select) it and ensure
	 * that it represents a valid section of the address space.
	 */
	addr = get_unmapped_area(file, addr, len, pgoff, flags);
	if (IS_ERR_VALUE(addr))
		return addr;

	if (flags & MAP_FIXED_NOREPLACE) {
		if (find_vma_intersection(mm, addr, addr + len))
			return -EEXIST;
	}

	if (prot == PROT_EXEC) {
		pkey = execute_only_pkey(mm);
		if (pkey < 0)
			pkey = 0;
	}

	/* Do simple checking here so the lower-level routines won't have
	 * to. we assume access permissions have been handled by the open
	 * of the memory object, so we don't do any here.
	 */
	vm_flags = calc_vm_prot_bits(prot, pkey) | calc_vm_flag_bits(flags) |
			mm->def_flags | VM_MAYREAD | VM_MAYWRITE | VM_MAYEXEC;

	if (flags & MAP_LOCKED)
		if (!can_do_mlock())
			return -EPERM;

	if (mlock_future_check(mm, vm_flags, len))
		return -EAGAIN;

	if (file) {
		struct inode *inode = file_inode(file);
		unsigned long flags_mask;

		if (!file_mmap_ok(file, inode, pgoff, len))
			return -EOVERFLOW;

		flags_mask = LEGACY_MAP_MASK | file->f_op->mmap_supported_flags;

		switch (flags & MAP_TYPE) {
		case MAP_SHARED:
			/*
			 * Force use of MAP_SHARED_VALIDATE with non-legacy
			 * flags. E.g. MAP_SYNC is dangerous to use with
			 * MAP_SHARED as you don't know which consistency model
			 * you will get. We silently ignore unsupported flags
			 * with MAP_SHARED to preserve backward compatibility.
			 */
			flags &= LEGACY_MAP_MASK;
			fallthrough;
		case MAP_SHARED_VALIDATE:
			if (flags & ~flags_mask)
				return -EOPNOTSUPP;
			if (prot & PROT_WRITE) {
				if (!(file->f_mode & FMODE_WRITE))
					return -EACCES;
				if (IS_SWAPFILE(file->f_mapping->host))
					return -ETXTBSY;
			}

			/*
			 * Make sure we don't allow writing to an append-only
			 * file..
			 */
			if (IS_APPEND(inode) && (file->f_mode & FMODE_WRITE))
				return -EACCES;

			vm_flags |= VM_SHARED | VM_MAYSHARE;
			if (!(file->f_mode & FMODE_WRITE))
				vm_flags &= ~(VM_MAYWRITE | VM_SHARED);
			fallthrough;
		case MAP_PRIVATE:
			if (!(file->f_mode & FMODE_READ))
				return -EACCES;
			if (path_noexec(&file->f_path)) {
				if (vm_flags & VM_EXEC)
					return -EPERM;
				vm_flags &= ~VM_MAYEXEC;
			}

			if (!file->f_op->mmap)
				return -ENODEV;
			if (vm_flags & (VM_GROWSDOWN|VM_GROWSUP))
				return -EINVAL;
			break;

		default:
			return -EINVAL;
		}
	} else {
		switch (flags & MAP_TYPE) {
		case MAP_SHARED:
			if (vm_flags & (VM_GROWSDOWN|VM_GROWSUP))
				return -EINVAL;
			/*
			 * Ignore pgoff.
			 */
			pgoff = 0;
			vm_flags |= VM_SHARED | VM_MAYSHARE;
			break;
		case MAP_PRIVATE:
			/*
			 * Set pgoff according to addr for anon_vma.
			 */
			pgoff = addr >> PAGE_SHIFT;
			break;
		default:
			return -EINVAL;
		}
	}

	/*
	 * Set 'VM_NORESERVE' if we should not account for the
	 * memory use of this mapping.
	 */
	if (flags & MAP_NORESERVE) {
		/* We honor MAP_NORESERVE if allowed to overcommit */
		if (sysctl_overcommit_memory != OVERCOMMIT_NEVER)
			vm_flags |= VM_NORESERVE;

		/* hugetlb applies strict overcommit unless MAP_NORESERVE */
		if (file && is_file_hugepages(file))
			vm_flags |= VM_NORESERVE;
	}

	addr = mmap_region(file, addr, len, vm_flags, pgoff, uf);
	if (!IS_ERR_VALUE(addr) &&
	    ((vm_flags & VM_LOCKED) ||
	     (flags & (MAP_POPULATE | MAP_NONBLOCK)) == MAP_POPULATE))
		*populate = len;
	return addr;
}

unsigned long ksys_mmap_pgoff(unsigned long addr, unsigned long len,
			      unsigned long prot, unsigned long flags,
			      unsigned long fd, unsigned long pgoff)
{
	struct file *file = NULL;
	unsigned long retval;

	if (!(flags & MAP_ANONYMOUS)) {
		audit_mmap_fd(fd, flags);
		file = fget(fd);
		if (!file)
			return -EBADF;
		if (is_file_hugepages(file)) {
			len = ALIGN(len, huge_page_size(hstate_file(file)));
		} else if (unlikely(flags & MAP_HUGETLB)) {
			retval = -EINVAL;
			goto out_fput;
		}
	} else if (flags & MAP_HUGETLB) {
		struct hstate *hs;

		hs = hstate_sizelog((flags >> MAP_HUGE_SHIFT) & MAP_HUGE_MASK);
		if (!hs)
			return -EINVAL;

		len = ALIGN(len, huge_page_size(hs));
		/*
		 * VM_NORESERVE is used because the reservations will be
		 * taken when vm_ops->mmap() is called
		 */
		file = hugetlb_file_setup(HUGETLB_ANON_FILE, len,
				VM_NORESERVE,
				HUGETLB_ANONHUGE_INODE,
				(flags >> MAP_HUGE_SHIFT) & MAP_HUGE_MASK);
		if (IS_ERR(file))
			return PTR_ERR(file);
	}

	retval = vm_mmap_pgoff(file, addr, len, prot, flags, pgoff);
out_fput:
	if (file)
		fput(file);
	return retval;
}

SYSCALL_DEFINE6(mmap_pgoff, unsigned long, addr, unsigned long, len,
		unsigned long, prot, unsigned long, flags,
		unsigned long, fd, unsigned long, pgoff)
{
	return ksys_mmap_pgoff(addr, len, prot, flags, fd, pgoff);
}

#ifdef __ARCH_WANT_SYS_OLD_MMAP
struct mmap_arg_struct {
	unsigned long addr;
	unsigned long len;
	unsigned long prot;
	unsigned long flags;
	unsigned long fd;
	unsigned long offset;
};

SYSCALL_DEFINE1(old_mmap, struct mmap_arg_struct __user *, arg)
{
	struct mmap_arg_struct a;

	if (copy_from_user(&a, arg, sizeof(a)))
		return -EFAULT;
	if (offset_in_page(a.offset))
		return -EINVAL;

	return ksys_mmap_pgoff(a.addr, a.len, a.prot, a.flags, a.fd,
			       a.offset >> PAGE_SHIFT);
}
#endif /* __ARCH_WANT_SYS_OLD_MMAP */

/*
 * Some shared mappings will want the pages marked read-only
 * to track write events. If so, we'll downgrade vm_page_prot
 * to the private version (using protection_map[] without the
 * VM_SHARED bit).
 */
int vma_wants_writenotify(struct vm_area_struct *vma, pgprot_t vm_page_prot)
{
	vm_flags_t vm_flags = vma->vm_flags;
	const struct vm_operations_struct *vm_ops = vma->vm_ops;

	/* If it was private or non-writable, the write bit is already clear */
	if ((vm_flags & (VM_WRITE|VM_SHARED)) != ((VM_WRITE|VM_SHARED)))
		return 0;

	/* The backer wishes to know when pages are first written to? */
	if (vm_ops && (vm_ops->page_mkwrite || vm_ops->pfn_mkwrite))
		return 1;

	/* The open routine did something to the protections that pgprot_modify
	 * won't preserve? */
	if (pgprot_val(vm_page_prot) !=
	    pgprot_val(vm_pgprot_modify(vm_page_prot, vm_flags)))
		return 0;

	/*
	 * Do we need to track softdirty? hugetlb does not support softdirty
	 * tracking yet.
	 */
	if (vma_soft_dirty_enabled(vma) && !is_vm_hugetlb_page(vma))
		return 1;

	/* Specialty mapping? */
	if (vm_flags & VM_PFNMAP)
		return 0;

	/* Can the mapping track the dirty pages? */
	return vma->vm_file && vma->vm_file->f_mapping &&
		mapping_can_writeback(vma->vm_file->f_mapping);
}

/*
 * We account for memory if it's a private writeable mapping,
 * not hugepages and VM_NORESERVE wasn't set.
 */
static inline int accountable_mapping(struct file *file, vm_flags_t vm_flags)
{
	/*
	 * hugetlb has its own accounting separate from the core VM
	 * VM_HUGETLB may not be set yet so we cannot check for that flag.
	 */
	if (file && is_file_hugepages(file))
		return 0;

	return (vm_flags & (VM_NORESERVE | VM_SHARED | VM_WRITE)) == VM_WRITE;
}

/**
 * unmapped_area() - Find an area between the low_limit and the high_limit with
 * the correct alignment and offset, all from @info. Note: current->mm is used
 * for the search.
 *
 * @info: The unmapped area information including the range (low_limit -
 * hight_limit), the alignment offset and mask.
 *
 * Return: A memory address or -ENOMEM.
 */
static unsigned long unmapped_area(struct vm_unmapped_area_info *info)
{
	unsigned long length, gap;

	MA_STATE(mas, &current->mm->mm_mt, 0, 0);

	/* Adjust search length to account for worst case alignment overhead */
	length = info->length + info->align_mask;
	if (length < info->length)
		return -ENOMEM;

	if (mas_empty_area(&mas, info->low_limit, info->high_limit - 1,
				  length))
		return -ENOMEM;

	gap = mas.index;
	gap += (info->align_offset - gap) & info->align_mask;
	return gap;
}

/**
 * unmapped_area_topdown() - Find an area between the low_limit and the
 * high_limit with * the correct alignment and offset at the highest available
 * address, all from @info. Note: current->mm is used for the search.
 *
 * @info: The unmapped area information including the range (low_limit -
 * hight_limit), the alignment offset and mask.
 *
 * Return: A memory address or -ENOMEM.
 */
static unsigned long unmapped_area_topdown(struct vm_unmapped_area_info *info)
{
	unsigned long length, gap;

	MA_STATE(mas, &current->mm->mm_mt, 0, 0);
	/* Adjust search length to account for worst case alignment overhead */
	length = info->length + info->align_mask;
	if (length < info->length)
		return -ENOMEM;

	if (mas_empty_area_rev(&mas, info->low_limit, info->high_limit - 1,
				length))
		return -ENOMEM;

	gap = mas.last + 1 - info->length;
	gap -= (gap - info->align_offset) & info->align_mask;
	return gap;
}

/*
 * Search for an unmapped address range.
 *
 * We are looking for a range that:
 * - does not intersect with any VMA;
 * - is contained within the [low_limit, high_limit) interval;
 * - is at least the desired size.
 * - satisfies (begin_addr & align_mask) == (align_offset & align_mask)
 */
unsigned long vm_unmapped_area(struct vm_unmapped_area_info *info)
{
	unsigned long addr;

	if (info->flags & VM_UNMAPPED_AREA_TOPDOWN)
		addr = unmapped_area_topdown(info);
	else
		addr = unmapped_area(info);

	trace_vm_unmapped_area(addr, info);
	return addr;
}

/* Get an address range which is currently unmapped.
 * For shmat() with addr=0.
 *
 * Ugly calling convention alert:
 * Return value with the low bits set means error value,
 * ie
 *	if (ret & ~PAGE_MASK)
 *		error = ret;
 *
 * This function "knows" that -ENOMEM has the bits set.
 */
unsigned long
generic_get_unmapped_area(struct file *filp, unsigned long addr,
			  unsigned long len, unsigned long pgoff,
			  unsigned long flags)
{
	struct mm_struct *mm = current->mm;
	struct vm_area_struct *vma, *prev;
	struct vm_unmapped_area_info info;
	const unsigned long mmap_end = arch_get_mmap_end(addr, len, flags);

	if (len > mmap_end - mmap_min_addr)
		return -ENOMEM;

	if (flags & MAP_FIXED)
		return addr;

	if (addr) {
		addr = PAGE_ALIGN(addr);
		vma = find_vma_prev(mm, addr, &prev);
		if (mmap_end - len >= addr && addr >= mmap_min_addr &&
		    (!vma || addr + len <= vm_start_gap(vma)) &&
		    (!prev || addr >= vm_end_gap(prev)))
			return addr;
	}

	info.flags = 0;
	info.length = len;
	info.low_limit = mm->mmap_base;
	info.high_limit = mmap_end;
	info.align_mask = 0;
	info.align_offset = 0;
	return vm_unmapped_area(&info);
}

#ifndef HAVE_ARCH_UNMAPPED_AREA
unsigned long
arch_get_unmapped_area(struct file *filp, unsigned long addr,
		       unsigned long len, unsigned long pgoff,
		       unsigned long flags)
{
	return generic_get_unmapped_area(filp, addr, len, pgoff, flags);
}
#endif

/*
 * This mmap-allocator allocates new areas top-down from below the
 * stack's low limit (the base):
 */
unsigned long
generic_get_unmapped_area_topdown(struct file *filp, unsigned long addr,
				  unsigned long len, unsigned long pgoff,
				  unsigned long flags)
{
	struct vm_area_struct *vma, *prev;
	struct mm_struct *mm = current->mm;
	struct vm_unmapped_area_info info;
	const unsigned long mmap_end = arch_get_mmap_end(addr, len, flags);

	/* requested length too big for entire address space */
	if (len > mmap_end - mmap_min_addr)
		return -ENOMEM;

	if (flags & MAP_FIXED)
		return addr;

	/* requesting a specific address */
	if (addr) {
		addr = PAGE_ALIGN(addr);
		vma = find_vma_prev(mm, addr, &prev);
		if (mmap_end - len >= addr && addr >= mmap_min_addr &&
				(!vma || addr + len <= vm_start_gap(vma)) &&
				(!prev || addr >= vm_end_gap(prev)))
			return addr;
	}

	info.flags = VM_UNMAPPED_AREA_TOPDOWN;
	info.length = len;
	info.low_limit = max(PAGE_SIZE, mmap_min_addr);
	info.high_limit = arch_get_mmap_base(addr, mm->mmap_base);
	info.align_mask = 0;
	info.align_offset = 0;
	addr = vm_unmapped_area(&info);

	/*
	 * A failed mmap() very likely causes application failure,
	 * so fall back to the bottom-up function here. This scenario
	 * can happen with large stack limits and large mmap()
	 * allocations.
	 */
	if (offset_in_page(addr)) {
		VM_BUG_ON(addr != -ENOMEM);
		info.flags = 0;
		info.low_limit = TASK_UNMAPPED_BASE;
		info.high_limit = mmap_end;
		addr = vm_unmapped_area(&info);
	}

	return addr;
}

#ifndef HAVE_ARCH_UNMAPPED_AREA_TOPDOWN
unsigned long
arch_get_unmapped_area_topdown(struct file *filp, unsigned long addr,
			       unsigned long len, unsigned long pgoff,
			       unsigned long flags)
{
	return generic_get_unmapped_area_topdown(filp, addr, len, pgoff, flags);
}
#endif

unsigned long
get_unmapped_area(struct file *file, unsigned long addr, unsigned long len,
		unsigned long pgoff, unsigned long flags)
{
	unsigned long (*get_area)(struct file *, unsigned long,
				  unsigned long, unsigned long, unsigned long);

	unsigned long error = arch_mmap_check(addr, len, flags);
	if (error)
		return error;

	/* Careful about overflows.. */
	if (len > TASK_SIZE)
		return -ENOMEM;

	get_area = current->mm->get_unmapped_area;
	if (file) {
		if (file->f_op->get_unmapped_area)
			get_area = file->f_op->get_unmapped_area;
	} else if (flags & MAP_SHARED) {
		/*
		 * mmap_region() will call shmem_zero_setup() to create a file,
		 * so use shmem's get_unmapped_area in case it can be huge.
		 * do_mmap() will clear pgoff, so match alignment.
		 */
		pgoff = 0;
		get_area = shmem_get_unmapped_area;
	} else if (IS_ENABLED(CONFIG_TRANSPARENT_HUGEPAGE)) {
		/* Ensures that larger anonymous mappings are THP aligned. */
		get_area = thp_get_unmapped_area;
	}

	addr = get_area(file, addr, len, pgoff, flags);
	if (IS_ERR_VALUE(addr))
		return addr;

	if (addr > TASK_SIZE - len)
		return -ENOMEM;
	if (offset_in_page(addr))
		return -EINVAL;

	error = security_mmap_addr(addr);
	return error ? error : addr;
}

EXPORT_SYMBOL(get_unmapped_area);

/**
 * find_vma_intersection() - Look up the first VMA which intersects the interval
 * @mm: The process address space.
 * @start_addr: The inclusive start user address.
 * @end_addr: The exclusive end user address.
 *
 * Returns: The first VMA within the provided range, %NULL otherwise.  Assumes
 * start_addr < end_addr.
 */
struct vm_area_struct *find_vma_intersection(struct mm_struct *mm,
					     unsigned long start_addr,
					     unsigned long end_addr)
{
	unsigned long index = start_addr;

	mmap_assert_locked(mm);
	return mt_find(&mm->mm_mt, &index, end_addr - 1);
}
EXPORT_SYMBOL(find_vma_intersection);

/**
 * find_vma() - Find the VMA for a given address, or the next VMA.
 * @mm: The mm_struct to check
 * @addr: The address
 *
 * Returns: The VMA associated with addr, or the next VMA.
 * May return %NULL in the case of no VMA at addr or above.
 */
struct vm_area_struct *find_vma(struct mm_struct *mm, unsigned long addr)
{
	unsigned long index = addr;

	mmap_assert_locked(mm);
	return mt_find(&mm->mm_mt, &index, ULONG_MAX);
}
EXPORT_SYMBOL(find_vma);

/**
 * find_vma_prev() - Find the VMA for a given address, or the next vma and
 * set %pprev to the previous VMA, if any.
 * @mm: The mm_struct to check
 * @addr: The address
 * @pprev: The pointer to set to the previous VMA
 *
 * Note that RCU lock is missing here since the external mmap_lock() is used
 * instead.
 *
 * Returns: The VMA associated with @addr, or the next vma.
 * May return %NULL in the case of no vma at addr or above.
 */
struct vm_area_struct *
find_vma_prev(struct mm_struct *mm, unsigned long addr,
			struct vm_area_struct **pprev)
{
	struct vm_area_struct *vma;
	MA_STATE(mas, &mm->mm_mt, addr, addr);

	vma = mas_walk(&mas);
	*pprev = mas_prev(&mas, 0);
	if (!vma)
		vma = mas_next(&mas, ULONG_MAX);
	return vma;
}

/*
 * Verify that the stack growth is acceptable and
 * update accounting. This is shared with both the
 * grow-up and grow-down cases.
 */
static int acct_stack_growth(struct vm_area_struct *vma,
			     unsigned long size, unsigned long grow)
{
	struct mm_struct *mm = vma->vm_mm;
	unsigned long new_start;

	/* address space limit tests */
	if (!may_expand_vm(mm, vma->vm_flags, grow))
		return -ENOMEM;

	/* Stack limit test */
	if (size > rlimit(RLIMIT_STACK))
		return -ENOMEM;

	/* mlock limit tests */
	if (mlock_future_check(mm, vma->vm_flags, grow << PAGE_SHIFT))
		return -ENOMEM;

	/* Check to ensure the stack will not grow into a hugetlb-only region */
	new_start = (vma->vm_flags & VM_GROWSUP) ? vma->vm_start :
			vma->vm_end - size;
	if (is_hugepage_only_range(vma->vm_mm, new_start, size))
		return -EFAULT;

	/*
	 * Overcommit..  This must be the final test, as it will
	 * update security statistics.
	 */
	if (security_vm_enough_memory_mm(mm, grow))
		return -ENOMEM;

	return 0;
}

#if defined(CONFIG_STACK_GROWSUP) || defined(CONFIG_IA64)
/*
 * PA-RISC uses this for its stack; IA64 for its Register Backing Store.
 * vma is the last one with address > vma->vm_end.  Have to extend vma.
 */
int expand_upwards(struct vm_area_struct *vma, unsigned long address)
{
	struct mm_struct *mm = vma->vm_mm;
	struct vm_area_struct *next;
	unsigned long gap_addr;
	int error = 0;
	MA_STATE(mas, &mm->mm_mt, 0, 0);

	if (!(vma->vm_flags & VM_GROWSUP))
		return -EFAULT;

	/* Guard against exceeding limits of the address space. */
	address &= PAGE_MASK;
	if (address >= (TASK_SIZE & PAGE_MASK))
		return -ENOMEM;
	address += PAGE_SIZE;

	/* Enforce stack_guard_gap */
	gap_addr = address + stack_guard_gap;

	/* Guard against overflow */
	if (gap_addr < address || gap_addr > TASK_SIZE)
		gap_addr = TASK_SIZE;

	next = find_vma_intersection(mm, vma->vm_end, gap_addr);
	if (next && vma_is_accessible(next)) {
		if (!(next->vm_flags & VM_GROWSUP))
			return -ENOMEM;
		/* Check that both stack segments have the same anon_vma? */
	}

	if (mas_preallocate(&mas, vma, GFP_KERNEL))
		return -ENOMEM;

	/* We must make sure the anon_vma is allocated. */
	if (unlikely(anon_vma_prepare(vma))) {
		mas_destroy(&mas);
		return -ENOMEM;
	}

	/*
	 * vma->vm_start/vm_end cannot change under us because the caller
	 * is required to hold the mmap_lock in read mode.  We need the
	 * anon_vma lock to serialize against concurrent expand_stacks.
	 */
	anon_vma_lock_write(vma->anon_vma);

	/* Somebody else might have raced and expanded it already */
	if (address > vma->vm_end) {
		unsigned long size, grow;

		size = address - vma->vm_start;
		grow = (address - vma->vm_end) >> PAGE_SHIFT;

		error = -ENOMEM;
		if (vma->vm_pgoff + (size >> PAGE_SHIFT) >= vma->vm_pgoff) {
			error = acct_stack_growth(vma, size, grow);
			if (!error) {
				/*
				 * We only hold a shared mmap_lock lock here, so
				 * we need to protect against concurrent vma
				 * expansions.  anon_vma_lock_write() doesn't
				 * help here, as we don't guarantee that all
				 * growable vmas in a mm share the same root
				 * anon vma.  So, we reuse mm->page_table_lock
				 * to guard against concurrent vma expansions.
				 */
				spin_lock(&mm->page_table_lock);
				if (vma->vm_flags & VM_LOCKED)
					mm->locked_vm += grow;
				vm_stat_account(mm, vma->vm_flags, grow);
				anon_vma_interval_tree_pre_update_vma(vma);
				vma->vm_end = address;
				/* Overwrite old entry in mtree. */
				vma_mas_store(vma, &mas);
				anon_vma_interval_tree_post_update_vma(vma);
				spin_unlock(&mm->page_table_lock);

				perf_event_mmap(vma);
			}
		}
	}
	anon_vma_unlock_write(vma->anon_vma);
	khugepaged_enter_vma(vma, vma->vm_flags);
	mas_destroy(&mas);
	return error;
}
#endif /* CONFIG_STACK_GROWSUP || CONFIG_IA64 */

/*
 * vma is the first one with address < vma->vm_start.  Have to extend vma.
 */
int expand_downwards(struct vm_area_struct *vma, unsigned long address)
{
	struct mm_struct *mm = vma->vm_mm;
	MA_STATE(mas, &mm->mm_mt, vma->vm_start, vma->vm_start);
	struct vm_area_struct *prev;
	int error = 0;

	address &= PAGE_MASK;
	if (address < mmap_min_addr)
		return -EPERM;

	/* Enforce stack_guard_gap */
	prev = mas_prev(&mas, 0);
	/* Check that both stack segments have the same anon_vma? */
	if (prev && !(prev->vm_flags & VM_GROWSDOWN) &&
			vma_is_accessible(prev)) {
		if (address - prev->vm_end < stack_guard_gap)
			return -ENOMEM;
	}

	if (mas_preallocate(&mas, vma, GFP_KERNEL))
		return -ENOMEM;

	/* We must make sure the anon_vma is allocated. */
	if (unlikely(anon_vma_prepare(vma))) {
		mas_destroy(&mas);
		return -ENOMEM;
	}

	/*
	 * vma->vm_start/vm_end cannot change under us because the caller
	 * is required to hold the mmap_lock in read mode.  We need the
	 * anon_vma lock to serialize against concurrent expand_stacks.
	 */
	anon_vma_lock_write(vma->anon_vma);

	/* Somebody else might have raced and expanded it already */
	if (address < vma->vm_start) {
		unsigned long size, grow;

		size = vma->vm_end - address;
		grow = (vma->vm_start - address) >> PAGE_SHIFT;

		error = -ENOMEM;
		if (grow <= vma->vm_pgoff) {
			error = acct_stack_growth(vma, size, grow);
			if (!error) {
				/*
				 * We only hold a shared mmap_lock lock here, so
				 * we need to protect against concurrent vma
				 * expansions.  anon_vma_lock_write() doesn't
				 * help here, as we don't guarantee that all
				 * growable vmas in a mm share the same root
				 * anon vma.  So, we reuse mm->page_table_lock
				 * to guard against concurrent vma expansions.
				 */
				spin_lock(&mm->page_table_lock);
				if (vma->vm_flags & VM_LOCKED)
					mm->locked_vm += grow;
				vm_stat_account(mm, vma->vm_flags, grow);
				anon_vma_interval_tree_pre_update_vma(vma);
				vma->vm_start = address;
				vma->vm_pgoff -= grow;
				/* Overwrite old entry in mtree. */
				vma_mas_store(vma, &mas);
				anon_vma_interval_tree_post_update_vma(vma);
				spin_unlock(&mm->page_table_lock);

				perf_event_mmap(vma);
			}
		}
	}
	anon_vma_unlock_write(vma->anon_vma);
	khugepaged_enter_vma(vma, vma->vm_flags);
	mas_destroy(&mas);
	return error;
}

/* enforced gap between the expanding stack and other mappings. */
unsigned long stack_guard_gap = 256UL<<PAGE_SHIFT;

static int __init cmdline_parse_stack_guard_gap(char *p)
{
	unsigned long val;
	char *endptr;

	val = simple_strtoul(p, &endptr, 10);
	if (!*endptr)
		stack_guard_gap = val << PAGE_SHIFT;

	return 1;
}
__setup("stack_guard_gap=", cmdline_parse_stack_guard_gap);

#ifdef CONFIG_STACK_GROWSUP
int expand_stack(struct vm_area_struct *vma, unsigned long address)
{
	return expand_upwards(vma, address);
}

struct vm_area_struct *
find_extend_vma(struct mm_struct *mm, unsigned long addr)
{
	struct vm_area_struct *vma, *prev;

	addr &= PAGE_MASK;
	vma = find_vma_prev(mm, addr, &prev);
	if (vma && (vma->vm_start <= addr))
		return vma;
	if (!prev || expand_stack(prev, addr))
		return NULL;
	if (prev->vm_flags & VM_LOCKED)
		populate_vma_page_range(prev, addr, prev->vm_end, NULL);
	return prev;
}
#else
int expand_stack(struct vm_area_struct *vma, unsigned long address)
{
	return expand_downwards(vma, address);
}

struct vm_area_struct *
find_extend_vma(struct mm_struct *mm, unsigned long addr)
{
	struct vm_area_struct *vma;
	unsigned long start;

	addr &= PAGE_MASK;
	vma = find_vma(mm, addr);
	if (!vma)
		return NULL;
	if (vma->vm_start <= addr)
		return vma;
	if (!(vma->vm_flags & VM_GROWSDOWN))
		return NULL;
	start = vma->vm_start;
	if (expand_stack(vma, addr))
		return NULL;
	if (vma->vm_flags & VM_LOCKED)
		populate_vma_page_range(vma, addr, start, NULL);
	return vma;
}
#endif

EXPORT_SYMBOL_GPL(find_extend_vma);

/*
 * Ok - we have the memory areas we should free on a maple tree so release them,
 * and do the vma updates.
 *
 * Called with the mm semaphore held.
 */
static inline void remove_mt(struct mm_struct *mm, struct ma_state *mas)
{
	unsigned long nr_accounted = 0;
	struct vm_area_struct *vma;

	/* Update high watermark before we lower total_vm */
	update_hiwater_vm(mm);
	mas_for_each(mas, vma, ULONG_MAX) {
		long nrpages = vma_pages(vma);

		if (vma->vm_flags & VM_ACCOUNT)
			nr_accounted += nrpages;
		vm_stat_account(mm, vma->vm_flags, -nrpages);
		remove_vma(vma);
	}
	vm_unacct_memory(nr_accounted);
	validate_mm(mm);
}

/*
 * Get rid of page table information in the indicated region.
 *
 * Called with the mm semaphore held.
 */
static void unmap_region(struct mm_struct *mm, struct maple_tree *mt,
		struct vm_area_struct *vma, struct vm_area_struct *prev,
		struct vm_area_struct *next,
		unsigned long start, unsigned long end)
{
	struct mmu_gather tlb;

	lru_add_drain();
	tlb_gather_mmu(&tlb, mm);
	update_hiwater_rss(mm);
	unmap_vmas(&tlb, mt, vma, start, end);
	free_pgtables(&tlb, mt, vma, prev ? prev->vm_end : FIRST_USER_ADDRESS,
				 next ? next->vm_start : USER_PGTABLES_CEILING);
	tlb_finish_mmu(&tlb);
}

/*
 * __split_vma() bypasses sysctl_max_map_count checking.  We use this where it
 * has already been checked or doesn't make sense to fail.
 */
int __split_vma(struct mm_struct *mm, struct vm_area_struct *vma,
		unsigned long addr, int new_below)
{
	struct vm_area_struct *new;
	int err;
	validate_mm_mt(mm);

	if (vma->vm_ops && vma->vm_ops->may_split) {
		err = vma->vm_ops->may_split(vma, addr);
		if (err)
			return err;
	}

	new = vm_area_dup(vma);
	if (!new)
		return -ENOMEM;

	if (new_below)
		new->vm_end = addr;
	else {
		new->vm_start = addr;
		new->vm_pgoff += ((addr - vma->vm_start) >> PAGE_SHIFT);
	}

	err = vma_dup_policy(vma, new);
	if (err)
		goto out_free_vma;

	err = anon_vma_clone(new, vma);
	if (err)
		goto out_free_mpol;

	if (new->vm_file)
		get_file(new->vm_file);

	if (new->vm_ops && new->vm_ops->open)
		new->vm_ops->open(new);

	if (new_below)
		err = vma_adjust(vma, addr, vma->vm_end, vma->vm_pgoff +
			((addr - new->vm_start) >> PAGE_SHIFT), new);
	else
		err = vma_adjust(vma, vma->vm_start, addr, vma->vm_pgoff, new);

	/* Success. */
	if (!err)
		return 0;

	/* Avoid vm accounting in close() operation */
	new->vm_start = new->vm_end;
	new->vm_pgoff = 0;
	/* Clean everything up if vma_adjust failed. */
	if (new->vm_ops && new->vm_ops->close)
		new->vm_ops->close(new);
	if (new->vm_file)
		fput(new->vm_file);
	unlink_anon_vmas(new);
 out_free_mpol:
	mpol_put(vma_policy(new));
 out_free_vma:
	vm_area_free(new);
	validate_mm_mt(mm);
	return err;
}

/*
 * Split a vma into two pieces at address 'addr', a new vma is allocated
 * either for the first part or the tail.
 */
int split_vma(struct mm_struct *mm, struct vm_area_struct *vma,
	      unsigned long addr, int new_below)
{
	if (mm->map_count >= sysctl_max_map_count)
		return -ENOMEM;

	return __split_vma(mm, vma, addr, new_below);
}

static inline int munmap_sidetree(struct vm_area_struct *vma,
				   struct ma_state *mas_detach)
{
	mas_set_range(mas_detach, vma->vm_start, vma->vm_end - 1);
	if (mas_store_gfp(mas_detach, vma, GFP_KERNEL))
		return -ENOMEM;

	if (vma->vm_flags & VM_LOCKED)
		vma->vm_mm->locked_vm -= vma_pages(vma);

	return 0;
}

/*
 * do_mas_align_munmap() - munmap the aligned region from @start to @end.
 * @mas: The maple_state, ideally set up to alter the correct tree location.
 * @vma: The starting vm_area_struct
 * @mm: The mm_struct
 * @start: The aligned start address to munmap.
 * @end: The aligned end address to munmap.
 * @uf: The userfaultfd list_head
 * @downgrade: Set to true to attempt a write downgrade of the mmap_sem
 *
 * If @downgrade is true, check return code for potential release of the lock.
 */
static int
do_mas_align_munmap(struct ma_state *mas, struct vm_area_struct *vma,
		    struct mm_struct *mm, unsigned long start,
		    unsigned long end, struct list_head *uf, bool downgrade)
{
	struct vm_area_struct *prev, *next = NULL;
	struct maple_tree mt_detach;
	int count = 0;
	int error = -ENOMEM;
	MA_STATE(mas_detach, &mt_detach, 0, 0);
	mt_init_flags(&mt_detach, MT_FLAGS_LOCK_EXTERN);
	mt_set_external_lock(&mt_detach, &mm->mmap_lock);

	if (mas_preallocate(mas, vma, GFP_KERNEL))
		return -ENOMEM;

	mas->last = end - 1;
	/*
	 * If we need to split any vma, do it now to save pain later.
	 *
	 * Note: mremap's move_vma VM_ACCOUNT handling assumes a partially
	 * unmapped vm_area_struct will remain in use: so lower split_vma
	 * places tmp vma above, and higher split_vma places tmp vma below.
	 */

	/* Does it split the first one? */
	if (start > vma->vm_start) {

		/*
		 * Make sure that map_count on return from munmap() will
		 * not exceed its limit; but let map_count go just above
		 * its limit temporarily, to help free resources as expected.
		 */
		if (end < vma->vm_end && mm->map_count >= sysctl_max_map_count)
			goto map_count_exceeded;

		/*
		 * mas_pause() is not needed since mas->index needs to be set
		 * differently than vma->vm_end anyways.
		 */
		error = __split_vma(mm, vma, start, 0);
		if (error)
			goto start_split_failed;

		mas_set(mas, start);
		vma = mas_walk(mas);
	}

	prev = mas_prev(mas, 0);
	if (unlikely((!prev)))
		mas_set(mas, start);

	/*
	 * Detach a range of VMAs from the mm. Using next as a temp variable as
	 * it is always overwritten.
	 */
	mas_for_each(mas, next, end - 1) {
		/* Does it split the end? */
		if (next->vm_end > end) {
			struct vm_area_struct *split;

			error = __split_vma(mm, next, end, 1);
			if (error)
				goto end_split_failed;

			mas_set(mas, end);
			split = mas_prev(mas, 0);
			error = munmap_sidetree(split, &mas_detach);
			if (error)
				goto munmap_sidetree_failed;

			count++;
			if (vma == next)
				vma = split;
			break;
		}
		error = munmap_sidetree(next, &mas_detach);
		if (error)
			goto munmap_sidetree_failed;

		count++;
#ifdef CONFIG_DEBUG_VM_MAPLE_TREE
		BUG_ON(next->vm_start < start);
		BUG_ON(next->vm_start > end);
#endif
	}

	if (!next)
		next = mas_next(mas, ULONG_MAX);

	if (unlikely(uf)) {
		/*
		 * If userfaultfd_unmap_prep returns an error the vmas
		 * will remain split, but userland will get a
		 * highly unexpected error anyway. This is no
		 * different than the case where the first of the two
		 * __split_vma fails, but we don't undo the first
		 * split, despite we could. This is unlikely enough
		 * failure that it's not worth optimizing it for.
		 */
		error = userfaultfd_unmap_prep(mm, start, end, uf);

		if (error)
			goto userfaultfd_error;
	}

	/* Point of no return */
	mas_set_range(mas, start, end - 1);
#if defined(CONFIG_DEBUG_VM_MAPLE_TREE)
	/* Make sure no VMAs are about to be lost. */
	{
		MA_STATE(test, &mt_detach, start, end - 1);
		struct vm_area_struct *vma_mas, *vma_test;
		int test_count = 0;

		rcu_read_lock();
		vma_test = mas_find(&test, end - 1);
		mas_for_each(mas, vma_mas, end - 1) {
			BUG_ON(vma_mas != vma_test);
			test_count++;
			vma_test = mas_next(&test, end - 1);
		}
		rcu_read_unlock();
		BUG_ON(count != test_count);
		mas_set_range(mas, start, end - 1);
	}
#endif
	mas_store_prealloc(mas, NULL);
	mm->map_count -= count;
	/*
	 * Do not downgrade mmap_lock if we are next to VM_GROWSDOWN or
	 * VM_GROWSUP VMA. Such VMAs can change their size under
	 * down_read(mmap_lock) and collide with the VMA we are about to unmap.
	 */
	if (downgrade) {
		if (next && (next->vm_flags & VM_GROWSDOWN))
			downgrade = false;
		else if (prev && (prev->vm_flags & VM_GROWSUP))
			downgrade = false;
		else
			mmap_write_downgrade(mm);
	}

	unmap_region(mm, &mt_detach, vma, prev, next, start, end);
	/* Statistics and freeing VMAs */
	mas_set(&mas_detach, start);
	remove_mt(mm, &mas_detach);
	__mt_destroy(&mt_detach);


	validate_mm(mm);
	return downgrade ? 1 : 0;

userfaultfd_error:
munmap_sidetree_failed:
end_split_failed:
	__mt_destroy(&mt_detach);
start_split_failed:
map_count_exceeded:
	mas_destroy(mas);
	return error;
}

/*
 * do_mas_munmap() - munmap a given range.
 * @mas: The maple state
 * @mm: The mm_struct
 * @start: The start address to munmap
 * @len: The length of the range to munmap
 * @uf: The userfaultfd list_head
 * @downgrade: set to true if the user wants to attempt to write_downgrade the
 * mmap_sem
 *
 * This function takes a @mas that is either pointing to the previous VMA or set
 * to MA_START and sets it up to remove the mapping(s).  The @len will be
 * aligned and any arch_unmap work will be preformed.
 *
 * Returns: -EINVAL on failure, 1 on success and unlock, 0 otherwise.
 */
int do_mas_munmap(struct ma_state *mas, struct mm_struct *mm,
		  unsigned long start, size_t len, struct list_head *uf,
		  bool downgrade)
{
	unsigned long end;
	struct vm_area_struct *vma;

	if ((offset_in_page(start)) || start > TASK_SIZE || len > TASK_SIZE-start)
		return -EINVAL;

	end = start + PAGE_ALIGN(len);
	if (end == start)
		return -EINVAL;

	 /* arch_unmap() might do unmaps itself.  */
	arch_unmap(mm, start, end);

	/* Find the first overlapping VMA */
	vma = mas_find(mas, end - 1);
	if (!vma)
		return 0;

	return do_mas_align_munmap(mas, vma, mm, start, end, uf, downgrade);
}

/* do_munmap() - Wrapper function for non-maple tree aware do_munmap() calls.
 * @mm: The mm_struct
 * @start: The start address to munmap
 * @len: The length to be munmapped.
 * @uf: The userfaultfd list_head
 */
int do_munmap(struct mm_struct *mm, unsigned long start, size_t len,
	      struct list_head *uf)
{
	MA_STATE(mas, &mm->mm_mt, start, start);

	return do_mas_munmap(&mas, mm, start, len, uf, false);
}

unsigned long mmap_region(struct file *file, unsigned long addr,
		unsigned long len, vm_flags_t vm_flags, unsigned long pgoff,
		struct list_head *uf)
{
	struct mm_struct *mm = current->mm;
	struct vm_area_struct *vma = NULL;
	struct vm_area_struct *next, *prev, *merge;
	pgoff_t pglen = len >> PAGE_SHIFT;
	unsigned long charged = 0;
	unsigned long end = addr + len;
	unsigned long merge_start = addr, merge_end = end;
	pgoff_t vm_pgoff;
	int error;
	MA_STATE(mas, &mm->mm_mt, addr, end - 1);

	/* Check against address space limit. */
	if (!may_expand_vm(mm, vm_flags, len >> PAGE_SHIFT)) {
		unsigned long nr_pages;

		/*
		 * MAP_FIXED may remove pages of mappings that intersects with
		 * requested mapping. Account for the pages it would unmap.
		 */
		nr_pages = count_vma_pages_range(mm, addr, end);

		if (!may_expand_vm(mm, vm_flags,
					(len >> PAGE_SHIFT) - nr_pages))
			return -ENOMEM;
	}

	/* Unmap any existing mapping in the area */
	if (do_mas_munmap(&mas, mm, addr, len, uf, false))
		return -ENOMEM;

	/*
	 * Private writable mapping: check memory availability
	 */
	if (accountable_mapping(file, vm_flags)) {
		charged = len >> PAGE_SHIFT;
		if (security_vm_enough_memory_mm(mm, charged))
			return -ENOMEM;
		vm_flags |= VM_ACCOUNT;
	}

	next = mas_next(&mas, ULONG_MAX);
	prev = mas_prev(&mas, 0);
	if (vm_flags & VM_SPECIAL)
		goto cannot_expand;

	/* Attempt to expand an old mapping */
	/* Check next */
	if (next && next->vm_start == end && !vma_policy(next) &&
	    can_vma_merge_before(next, vm_flags, NULL, file, pgoff+pglen,
				 NULL_VM_UFFD_CTX, NULL)) {
		merge_end = next->vm_end;
		vma = next;
		vm_pgoff = next->vm_pgoff - pglen;
	}

	/* Check prev */
	if (prev && prev->vm_end == addr && !vma_policy(prev) &&
	    (vma ? can_vma_merge_after(prev, vm_flags, vma->anon_vma, file,
				       pgoff, vma->vm_userfaultfd_ctx, NULL) :
		   can_vma_merge_after(prev, vm_flags, NULL, file, pgoff,
				       NULL_VM_UFFD_CTX, NULL))) {
		merge_start = prev->vm_start;
		vma = prev;
		vm_pgoff = prev->vm_pgoff;
	}


	/* Actually expand, if possible */
	if (vma &&
	    !vma_expand(&mas, vma, merge_start, merge_end, vm_pgoff, next)) {
		khugepaged_enter_vma(vma, vm_flags);
		goto expanded;
	}

	mas.index = addr;
	mas.last = end - 1;
cannot_expand:
	/*
	 * Determine the object being mapped and call the appropriate
	 * specific mapper. the address has already been validated, but
	 * not unmapped, but the maps are removed from the list.
	 */
	vma = vm_area_alloc(mm);
	if (!vma) {
		error = -ENOMEM;
		goto unacct_error;
	}

	vma->vm_start = addr;
	vma->vm_end = end;
	vma->vm_flags = vm_flags;
	vma->vm_page_prot = vm_get_page_prot(vm_flags);
	vma->vm_pgoff = pgoff;

	if (file) {
		if (vm_flags & VM_SHARED) {
			error = mapping_map_writable(file->f_mapping);
			if (error)
				goto free_vma;
		}

		vma->vm_file = get_file(file);
		error = call_mmap(file, vma);
		if (error)
			goto unmap_and_free_vma;

<<<<<<< HEAD
		/* Can addr have changed??
		 *
		 * Answer: Yes, several device drivers can do it in their
		 *         f_op->mmap method. -DaveM
		 */
		WARN_ON_ONCE(addr != vma->vm_start);

		addr = vma->vm_start;
=======
		/*
		 * Expansion is handled above, merging is handled below.
		 * Drivers should not alter the address of the VMA.
		 */
		if (WARN_ON((addr != vma->vm_start))) {
			error = -EINVAL;
			goto close_and_free_vma;
		}
>>>>>>> ec4a04aa
		mas_reset(&mas);

		/*
		 * If vm_flags changed after call_mmap(), we should try merge
		 * vma again as we may succeed this time.
		 */
		if (unlikely(vm_flags != vma->vm_flags && prev)) {
			merge = vma_merge(mm, prev, vma->vm_start, vma->vm_end, vma->vm_flags,
				NULL, vma->vm_file, vma->vm_pgoff, NULL, NULL_VM_UFFD_CTX, NULL);
			if (merge) {
				/*
				 * ->mmap() can change vma->vm_file and fput
				 * the original file. So fput the vma->vm_file
				 * here or we would add an extra fput for file
				 * and cause general protection fault
				 * ultimately.
				 */
				fput(vma->vm_file);
				vm_area_free(vma);
				vma = merge;
				/* Update vm_flags to pick up the change. */
<<<<<<< HEAD
				addr = vma->vm_start;
=======
>>>>>>> ec4a04aa
				vm_flags = vma->vm_flags;
				goto unmap_writable;
			}
		}

		vm_flags = vma->vm_flags;
	} else if (vm_flags & VM_SHARED) {
		error = shmem_zero_setup(vma);
		if (error)
			goto free_vma;
	} else {
		vma_set_anonymous(vma);
	}

	/* Allow architectures to sanity-check the vm_flags */
	if (!arch_validate_flags(vma->vm_flags)) {
		error = -EINVAL;
		if (file)
			goto close_and_free_vma;
		else
			goto free_vma;
	}

	if (mas_preallocate(&mas, vma, GFP_KERNEL)) {
		error = -ENOMEM;
		if (file)
<<<<<<< HEAD
			goto unmap_and_free_vma;
=======
			goto close_and_free_vma;
>>>>>>> ec4a04aa
		else
			goto free_vma;
	}

	if (vma->vm_file)
		i_mmap_lock_write(vma->vm_file->f_mapping);

	vma_mas_store(vma, &mas);
	mm->map_count++;
	if (vma->vm_file) {
		if (vma->vm_flags & VM_SHARED)
			mapping_allow_writable(vma->vm_file->f_mapping);

		flush_dcache_mmap_lock(vma->vm_file->f_mapping);
		vma_interval_tree_insert(vma, &vma->vm_file->f_mapping->i_mmap);
		flush_dcache_mmap_unlock(vma->vm_file->f_mapping);
		i_mmap_unlock_write(vma->vm_file->f_mapping);
	}

	/*
	 * vma_merge() calls khugepaged_enter_vma() either, the below
	 * call covers the non-merge case.
	 */
	khugepaged_enter_vma(vma, vma->vm_flags);

	/* Once vma denies write, undo our temporary denial count */
unmap_writable:
	if (file && vm_flags & VM_SHARED)
		mapping_unmap_writable(file->f_mapping);
	file = vma->vm_file;
expanded:
	perf_event_mmap(vma);

	vm_stat_account(mm, vm_flags, len >> PAGE_SHIFT);
	if (vm_flags & VM_LOCKED) {
		if ((vm_flags & VM_SPECIAL) || vma_is_dax(vma) ||
					is_vm_hugetlb_page(vma) ||
					vma == get_gate_vma(current->mm))
			vma->vm_flags &= VM_LOCKED_CLEAR_MASK;
		else
			mm->locked_vm += (len >> PAGE_SHIFT);
	}

	if (file)
		uprobe_mmap(vma);

	/*
	 * New (or expanded) vma always get soft dirty status.
	 * Otherwise user-space soft-dirty page tracker won't
	 * be able to distinguish situation when vma area unmapped,
	 * then new mapped in-place (which must be aimed as
	 * a completely new data area).
	 */
	vma->vm_flags |= VM_SOFTDIRTY;

	vma_set_page_prot(vma);

	validate_mm(mm);
	return addr;

close_and_free_vma:
	if (vma->vm_ops && vma->vm_ops->close)
		vma->vm_ops->close(vma);
unmap_and_free_vma:
	fput(vma->vm_file);
	vma->vm_file = NULL;

	/* Undo any partial mapping done by a device driver. */
	unmap_region(mm, mas.tree, vma, prev, next, vma->vm_start, vma->vm_end);
	if (vm_flags & VM_SHARED)
		mapping_unmap_writable(file->f_mapping);
free_vma:
	vm_area_free(vma);
unacct_error:
	if (charged)
		vm_unacct_memory(charged);
	validate_mm(mm);
	return error;
}

static int __vm_munmap(unsigned long start, size_t len, bool downgrade)
{
	int ret;
	struct mm_struct *mm = current->mm;
	LIST_HEAD(uf);
	MA_STATE(mas, &mm->mm_mt, start, start);

	if (mmap_write_lock_killable(mm))
		return -EINTR;

	ret = do_mas_munmap(&mas, mm, start, len, &uf, downgrade);
	/*
	 * Returning 1 indicates mmap_lock is downgraded.
	 * But 1 is not legal return value of vm_munmap() and munmap(), reset
	 * it to 0 before return.
	 */
	if (ret == 1) {
		mmap_read_unlock(mm);
		ret = 0;
	} else
		mmap_write_unlock(mm);

	userfaultfd_unmap_complete(mm, &uf);
	return ret;
}

int vm_munmap(unsigned long start, size_t len)
{
	return __vm_munmap(start, len, false);
}
EXPORT_SYMBOL(vm_munmap);

SYSCALL_DEFINE2(munmap, unsigned long, addr, size_t, len)
{
	addr = untagged_addr(addr);
	return __vm_munmap(addr, len, true);
}


/*
 * Emulation of deprecated remap_file_pages() syscall.
 */
SYSCALL_DEFINE5(remap_file_pages, unsigned long, start, unsigned long, size,
		unsigned long, prot, unsigned long, pgoff, unsigned long, flags)
{

	struct mm_struct *mm = current->mm;
	struct vm_area_struct *vma;
	unsigned long populate = 0;
	unsigned long ret = -EINVAL;
	struct file *file;

	pr_warn_once("%s (%d) uses deprecated remap_file_pages() syscall. See Documentation/mm/remap_file_pages.rst.\n",
		     current->comm, current->pid);

	if (prot)
		return ret;
	start = start & PAGE_MASK;
	size = size & PAGE_MASK;

	if (start + size <= start)
		return ret;

	/* Does pgoff wrap? */
	if (pgoff + (size >> PAGE_SHIFT) < pgoff)
		return ret;

	if (mmap_write_lock_killable(mm))
		return -EINTR;

	vma = vma_lookup(mm, start);

	if (!vma || !(vma->vm_flags & VM_SHARED))
		goto out;

	if (start + size > vma->vm_end) {
		VMA_ITERATOR(vmi, mm, vma->vm_end);
		struct vm_area_struct *next, *prev = vma;

		for_each_vma_range(vmi, next, start + size) {
			/* hole between vmas ? */
			if (next->vm_start != prev->vm_end)
				goto out;

			if (next->vm_file != vma->vm_file)
				goto out;

			if (next->vm_flags != vma->vm_flags)
				goto out;

<<<<<<< HEAD
=======
			if (start + size <= next->vm_end)
				break;

>>>>>>> ec4a04aa
			prev = next;
		}

		if (!next)
			goto out;
	}

	prot |= vma->vm_flags & VM_READ ? PROT_READ : 0;
	prot |= vma->vm_flags & VM_WRITE ? PROT_WRITE : 0;
	prot |= vma->vm_flags & VM_EXEC ? PROT_EXEC : 0;

	flags &= MAP_NONBLOCK;
	flags |= MAP_SHARED | MAP_FIXED | MAP_POPULATE;
	if (vma->vm_flags & VM_LOCKED)
		flags |= MAP_LOCKED;

	file = get_file(vma->vm_file);
	ret = do_mmap(vma->vm_file, start, size,
			prot, flags, pgoff, &populate, NULL);
	fput(file);
out:
	mmap_write_unlock(mm);
	if (populate)
		mm_populate(ret, populate);
	if (!IS_ERR_VALUE(ret))
		ret = 0;
	return ret;
}

/*
 * brk_munmap() - Unmap a parital vma.
 * @mas: The maple tree state.
 * @vma: The vma to be modified
 * @newbrk: the start of the address to unmap
 * @oldbrk: The end of the address to unmap
 * @uf: The userfaultfd list_head
 *
 * Returns: 1 on success.
 * unmaps a partial VMA mapping.  Does not handle alignment, downgrades lock if
 * possible.
 */
static int do_brk_munmap(struct ma_state *mas, struct vm_area_struct *vma,
			 unsigned long newbrk, unsigned long oldbrk,
			 struct list_head *uf)
{
	struct mm_struct *mm = vma->vm_mm;
	int ret;

	arch_unmap(mm, newbrk, oldbrk);
	ret = do_mas_align_munmap(mas, vma, mm, newbrk, oldbrk, uf, true);
	validate_mm_mt(mm);
	return ret;
}

/*
 * do_brk_flags() - Increase the brk vma if the flags match.
 * @mas: The maple tree state.
 * @addr: The start address
 * @len: The length of the increase
 * @vma: The vma,
 * @flags: The VMA Flags
 *
 * Extend the brk VMA from addr to addr + len.  If the VMA is NULL or the flags
 * do not match then create a new anonymous VMA.  Eventually we may be able to
 * do some brk-specific accounting here.
 */
static int do_brk_flags(struct ma_state *mas, struct vm_area_struct *vma,
		unsigned long addr, unsigned long len, unsigned long flags)
{
	struct mm_struct *mm = current->mm;

	validate_mm_mt(mm);
	/*
	 * Check against address space limits by the changed size
	 * Note: This happens *after* clearing old mappings in some code paths.
	 */
	flags |= VM_DATA_DEFAULT_FLAGS | VM_ACCOUNT | mm->def_flags;
	if (!may_expand_vm(mm, flags, len >> PAGE_SHIFT))
		return -ENOMEM;

	if (mm->map_count > sysctl_max_map_count)
		return -ENOMEM;

	if (security_vm_enough_memory_mm(mm, len >> PAGE_SHIFT))
		return -ENOMEM;

	/*
	 * Expand the existing vma if possible; Note that singular lists do not
	 * occur after forking, so the expand will only happen on new VMAs.
	 */
	if (vma &&
	    (!vma->anon_vma || list_is_singular(&vma->anon_vma_chain)) &&
	    ((vma->vm_flags & ~VM_SOFTDIRTY) == flags)) {
		mas_set_range(mas, vma->vm_start, addr + len - 1);
		if (mas_preallocate(mas, vma, GFP_KERNEL))
			return -ENOMEM;

		vma_adjust_trans_huge(vma, vma->vm_start, addr + len, 0);
		if (vma->anon_vma) {
			anon_vma_lock_write(vma->anon_vma);
			anon_vma_interval_tree_pre_update_vma(vma);
		}
		vma->vm_end = addr + len;
		vma->vm_flags |= VM_SOFTDIRTY;
		mas_store_prealloc(mas, vma);

		if (vma->anon_vma) {
			anon_vma_interval_tree_post_update_vma(vma);
			anon_vma_unlock_write(vma->anon_vma);
		}
		khugepaged_enter_vma(vma, flags);
		goto out;
	}

	/* create a vma struct for an anonymous mapping */
	vma = vm_area_alloc(mm);
	if (!vma)
		goto vma_alloc_fail;

	vma_set_anonymous(vma);
	vma->vm_start = addr;
	vma->vm_end = addr + len;
	vma->vm_pgoff = addr >> PAGE_SHIFT;
	vma->vm_flags = flags;
	vma->vm_page_prot = vm_get_page_prot(flags);
	mas_set_range(mas, vma->vm_start, addr + len - 1);
	if (mas_store_gfp(mas, vma, GFP_KERNEL))
		goto mas_store_fail;

	mm->map_count++;
out:
	perf_event_mmap(vma);
	mm->total_vm += len >> PAGE_SHIFT;
	mm->data_vm += len >> PAGE_SHIFT;
	if (flags & VM_LOCKED)
		mm->locked_vm += (len >> PAGE_SHIFT);
	vma->vm_flags |= VM_SOFTDIRTY;
	validate_mm(mm);
	return 0;

mas_store_fail:
	vm_area_free(vma);
vma_alloc_fail:
	vm_unacct_memory(len >> PAGE_SHIFT);
	return -ENOMEM;
}

int vm_brk_flags(unsigned long addr, unsigned long request, unsigned long flags)
{
	struct mm_struct *mm = current->mm;
	struct vm_area_struct *vma = NULL;
	unsigned long len;
	int ret;
	bool populate;
	LIST_HEAD(uf);
	MA_STATE(mas, &mm->mm_mt, addr, addr);

	len = PAGE_ALIGN(request);
	if (len < request)
		return -ENOMEM;
	if (!len)
		return 0;

	if (mmap_write_lock_killable(mm))
		return -EINTR;

	/* Until we need other flags, refuse anything except VM_EXEC. */
	if ((flags & (~VM_EXEC)) != 0)
		return -EINVAL;

	ret = check_brk_limits(addr, len);
	if (ret)
		goto limits_failed;

	ret = do_mas_munmap(&mas, mm, addr, len, &uf, 0);
	if (ret)
		goto munmap_failed;

	vma = mas_prev(&mas, 0);
	if (!vma || vma->vm_end != addr || vma_policy(vma) ||
	    !can_vma_merge_after(vma, flags, NULL, NULL,
				 addr >> PAGE_SHIFT, NULL_VM_UFFD_CTX, NULL))
		vma = NULL;

	ret = do_brk_flags(&mas, vma, addr, len, flags);
	populate = ((mm->def_flags & VM_LOCKED) != 0);
	mmap_write_unlock(mm);
	userfaultfd_unmap_complete(mm, &uf);
	if (populate && !ret)
		mm_populate(addr, len);
	return ret;

munmap_failed:
limits_failed:
	mmap_write_unlock(mm);
	return ret;
}
EXPORT_SYMBOL(vm_brk_flags);

int vm_brk(unsigned long addr, unsigned long len)
{
	return vm_brk_flags(addr, len, 0);
}
EXPORT_SYMBOL(vm_brk);

/* Release all mmaps. */
void exit_mmap(struct mm_struct *mm)
{
	struct mmu_gather tlb;
	struct vm_area_struct *vma;
	unsigned long nr_accounted = 0;
	MA_STATE(mas, &mm->mm_mt, 0, 0);
	int count = 0;

	/* mm's last user has gone, and its about to be pulled down */
	mmu_notifier_release(mm);

	mmap_read_lock(mm);
	arch_exit_mmap(mm);

	vma = mas_find(&mas, ULONG_MAX);
	if (!vma) {
		/* Can happen if dup_mmap() received an OOM */
		mmap_read_unlock(mm);
		return;
	}

	lru_add_drain();
	flush_cache_mm(mm);
	tlb_gather_mmu_fullmm(&tlb, mm);
	/* update_hiwater_rss(mm) here? but nobody should be looking */
	/* Use ULONG_MAX here to ensure all VMAs in the mm are unmapped */
	unmap_vmas(&tlb, &mm->mm_mt, vma, 0, ULONG_MAX);
	mmap_read_unlock(mm);

	/*
	 * Set MMF_OOM_SKIP to hide this task from the oom killer/reaper
	 * because the memory has been already freed.
	 */
	set_bit(MMF_OOM_SKIP, &mm->flags);
	mmap_write_lock(mm);
	free_pgtables(&tlb, &mm->mm_mt, vma, FIRST_USER_ADDRESS,
		      USER_PGTABLES_CEILING);
	tlb_finish_mmu(&tlb);

	/*
	 * Walk the list again, actually closing and freeing it, with preemption
	 * enabled, without holding any MM locks besides the unreachable
	 * mmap_write_lock.
	 */
	do {
		if (vma->vm_flags & VM_ACCOUNT)
			nr_accounted += vma_pages(vma);
		remove_vma(vma);
		count++;
		cond_resched();
	} while ((vma = mas_find(&mas, ULONG_MAX)) != NULL);

	BUG_ON(count != mm->map_count);

	trace_exit_mmap(mm);
	__mt_destroy(&mm->mm_mt);
	mmap_write_unlock(mm);
	vm_unacct_memory(nr_accounted);
}

/* Insert vm structure into process list sorted by address
 * and into the inode's i_mmap tree.  If vm_file is non-NULL
 * then i_mmap_rwsem is taken here.
 */
int insert_vm_struct(struct mm_struct *mm, struct vm_area_struct *vma)
{
	unsigned long charged = vma_pages(vma);


	if (find_vma_intersection(mm, vma->vm_start, vma->vm_end))
		return -ENOMEM;

	if ((vma->vm_flags & VM_ACCOUNT) &&
	     security_vm_enough_memory_mm(mm, charged))
		return -ENOMEM;

	/*
	 * The vm_pgoff of a purely anonymous vma should be irrelevant
	 * until its first write fault, when page's anon_vma and index
	 * are set.  But now set the vm_pgoff it will almost certainly
	 * end up with (unless mremap moves it elsewhere before that
	 * first wfault), so /proc/pid/maps tells a consistent story.
	 *
	 * By setting it to reflect the virtual start address of the
	 * vma, merges and splits can happen in a seamless way, just
	 * using the existing file pgoff checks and manipulations.
	 * Similarly in do_mmap and in do_brk_flags.
	 */
	if (vma_is_anonymous(vma)) {
		BUG_ON(vma->anon_vma);
		vma->vm_pgoff = vma->vm_start >> PAGE_SHIFT;
	}

	if (vma_link(mm, vma)) {
		vm_unacct_memory(charged);
		return -ENOMEM;
	}

	return 0;
}

/*
 * Copy the vma structure to a new location in the same mm,
 * prior to moving page table entries, to effect an mremap move.
 */
struct vm_area_struct *copy_vma(struct vm_area_struct **vmap,
	unsigned long addr, unsigned long len, pgoff_t pgoff,
	bool *need_rmap_locks)
{
	struct vm_area_struct *vma = *vmap;
	unsigned long vma_start = vma->vm_start;
	struct mm_struct *mm = vma->vm_mm;
	struct vm_area_struct *new_vma, *prev;
	bool faulted_in_anon_vma = true;

	validate_mm_mt(mm);
	/*
	 * If anonymous vma has not yet been faulted, update new pgoff
	 * to match new location, to increase its chance of merging.
	 */
	if (unlikely(vma_is_anonymous(vma) && !vma->anon_vma)) {
		pgoff = addr >> PAGE_SHIFT;
		faulted_in_anon_vma = false;
	}

	new_vma = find_vma_prev(mm, addr, &prev);
	if (new_vma && new_vma->vm_start < addr + len)
		return NULL;	/* should never get here */

	new_vma = vma_merge(mm, prev, addr, addr + len, vma->vm_flags,
			    vma->anon_vma, vma->vm_file, pgoff, vma_policy(vma),
			    vma->vm_userfaultfd_ctx, anon_vma_name(vma));
	if (new_vma) {
		/*
		 * Source vma may have been merged into new_vma
		 */
		if (unlikely(vma_start >= new_vma->vm_start &&
			     vma_start < new_vma->vm_end)) {
			/*
			 * The only way we can get a vma_merge with
			 * self during an mremap is if the vma hasn't
			 * been faulted in yet and we were allowed to
			 * reset the dst vma->vm_pgoff to the
			 * destination address of the mremap to allow
			 * the merge to happen. mremap must change the
			 * vm_pgoff linearity between src and dst vmas
			 * (in turn preventing a vma_merge) to be
			 * safe. It is only safe to keep the vm_pgoff
			 * linear if there are no pages mapped yet.
			 */
			VM_BUG_ON_VMA(faulted_in_anon_vma, new_vma);
			*vmap = vma = new_vma;
		}
		*need_rmap_locks = (new_vma->vm_pgoff <= vma->vm_pgoff);
	} else {
		new_vma = vm_area_dup(vma);
		if (!new_vma)
			goto out;
		new_vma->vm_start = addr;
		new_vma->vm_end = addr + len;
		new_vma->vm_pgoff = pgoff;
		if (vma_dup_policy(vma, new_vma))
			goto out_free_vma;
		if (anon_vma_clone(new_vma, vma))
			goto out_free_mempol;
		if (new_vma->vm_file)
			get_file(new_vma->vm_file);
		if (new_vma->vm_ops && new_vma->vm_ops->open)
			new_vma->vm_ops->open(new_vma);
		if (vma_link(mm, new_vma))
			goto out_vma_link;
		*need_rmap_locks = false;
	}
	validate_mm_mt(mm);
	return new_vma;

out_vma_link:
	if (new_vma->vm_ops && new_vma->vm_ops->close)
		new_vma->vm_ops->close(new_vma);

	if (new_vma->vm_file)
		fput(new_vma->vm_file);

	unlink_anon_vmas(new_vma);
out_free_mempol:
	mpol_put(vma_policy(new_vma));
out_free_vma:
	vm_area_free(new_vma);
out:
	validate_mm_mt(mm);
	return NULL;
}

/*
 * Return true if the calling process may expand its vm space by the passed
 * number of pages
 */
bool may_expand_vm(struct mm_struct *mm, vm_flags_t flags, unsigned long npages)
{
	if (mm->total_vm + npages > rlimit(RLIMIT_AS) >> PAGE_SHIFT)
		return false;

	if (is_data_mapping(flags) &&
	    mm->data_vm + npages > rlimit(RLIMIT_DATA) >> PAGE_SHIFT) {
		/* Workaround for Valgrind */
		if (rlimit(RLIMIT_DATA) == 0 &&
		    mm->data_vm + npages <= rlimit_max(RLIMIT_DATA) >> PAGE_SHIFT)
			return true;

		pr_warn_once("%s (%d): VmData %lu exceed data ulimit %lu. Update limits%s.\n",
			     current->comm, current->pid,
			     (mm->data_vm + npages) << PAGE_SHIFT,
			     rlimit(RLIMIT_DATA),
			     ignore_rlimit_data ? "" : " or use boot option ignore_rlimit_data");

		if (!ignore_rlimit_data)
			return false;
	}

	return true;
}

void vm_stat_account(struct mm_struct *mm, vm_flags_t flags, long npages)
{
	WRITE_ONCE(mm->total_vm, READ_ONCE(mm->total_vm)+npages);

	if (is_exec_mapping(flags))
		mm->exec_vm += npages;
	else if (is_stack_mapping(flags))
		mm->stack_vm += npages;
	else if (is_data_mapping(flags))
		mm->data_vm += npages;
}

static vm_fault_t special_mapping_fault(struct vm_fault *vmf);

/*
 * Having a close hook prevents vma merging regardless of flags.
 */
static void special_mapping_close(struct vm_area_struct *vma)
{
}

static const char *special_mapping_name(struct vm_area_struct *vma)
{
	return ((struct vm_special_mapping *)vma->vm_private_data)->name;
}

static int special_mapping_mremap(struct vm_area_struct *new_vma)
{
	struct vm_special_mapping *sm = new_vma->vm_private_data;

	if (WARN_ON_ONCE(current->mm != new_vma->vm_mm))
		return -EFAULT;

	if (sm->mremap)
		return sm->mremap(sm, new_vma);

	return 0;
}

static int special_mapping_split(struct vm_area_struct *vma, unsigned long addr)
{
	/*
	 * Forbid splitting special mappings - kernel has expectations over
	 * the number of pages in mapping. Together with VM_DONTEXPAND
	 * the size of vma should stay the same over the special mapping's
	 * lifetime.
	 */
	return -EINVAL;
}

static const struct vm_operations_struct special_mapping_vmops = {
	.close = special_mapping_close,
	.fault = special_mapping_fault,
	.mremap = special_mapping_mremap,
	.name = special_mapping_name,
	/* vDSO code relies that VVAR can't be accessed remotely */
	.access = NULL,
	.may_split = special_mapping_split,
};

static const struct vm_operations_struct legacy_special_mapping_vmops = {
	.close = special_mapping_close,
	.fault = special_mapping_fault,
};

static vm_fault_t special_mapping_fault(struct vm_fault *vmf)
{
	struct vm_area_struct *vma = vmf->vma;
	pgoff_t pgoff;
	struct page **pages;

	if (vma->vm_ops == &legacy_special_mapping_vmops) {
		pages = vma->vm_private_data;
	} else {
		struct vm_special_mapping *sm = vma->vm_private_data;

		if (sm->fault)
			return sm->fault(sm, vmf->vma, vmf);

		pages = sm->pages;
	}

	for (pgoff = vmf->pgoff; pgoff && *pages; ++pages)
		pgoff--;

	if (*pages) {
		struct page *page = *pages;
		get_page(page);
		vmf->page = page;
		return 0;
	}

	return VM_FAULT_SIGBUS;
}

static struct vm_area_struct *__install_special_mapping(
	struct mm_struct *mm,
	unsigned long addr, unsigned long len,
	unsigned long vm_flags, void *priv,
	const struct vm_operations_struct *ops)
{
	int ret;
	struct vm_area_struct *vma;

	validate_mm_mt(mm);
	vma = vm_area_alloc(mm);
	if (unlikely(vma == NULL))
		return ERR_PTR(-ENOMEM);

	vma->vm_start = addr;
	vma->vm_end = addr + len;

	vma->vm_flags = vm_flags | mm->def_flags | VM_DONTEXPAND | VM_SOFTDIRTY;
	vma->vm_flags &= VM_LOCKED_CLEAR_MASK;
	vma->vm_page_prot = vm_get_page_prot(vma->vm_flags);

	vma->vm_ops = ops;
	vma->vm_private_data = priv;

	ret = insert_vm_struct(mm, vma);
	if (ret)
		goto out;

	vm_stat_account(mm, vma->vm_flags, len >> PAGE_SHIFT);

	perf_event_mmap(vma);

	validate_mm_mt(mm);
	return vma;

out:
	vm_area_free(vma);
	validate_mm_mt(mm);
	return ERR_PTR(ret);
}

bool vma_is_special_mapping(const struct vm_area_struct *vma,
	const struct vm_special_mapping *sm)
{
	return vma->vm_private_data == sm &&
		(vma->vm_ops == &special_mapping_vmops ||
		 vma->vm_ops == &legacy_special_mapping_vmops);
}

/*
 * Called with mm->mmap_lock held for writing.
 * Insert a new vma covering the given region, with the given flags.
 * Its pages are supplied by the given array of struct page *.
 * The array can be shorter than len >> PAGE_SHIFT if it's null-terminated.
 * The region past the last page supplied will always produce SIGBUS.
 * The array pointer and the pages it points to are assumed to stay alive
 * for as long as this mapping might exist.
 */
struct vm_area_struct *_install_special_mapping(
	struct mm_struct *mm,
	unsigned long addr, unsigned long len,
	unsigned long vm_flags, const struct vm_special_mapping *spec)
{
	return __install_special_mapping(mm, addr, len, vm_flags, (void *)spec,
					&special_mapping_vmops);
}

int install_special_mapping(struct mm_struct *mm,
			    unsigned long addr, unsigned long len,
			    unsigned long vm_flags, struct page **pages)
{
	struct vm_area_struct *vma = __install_special_mapping(
		mm, addr, len, vm_flags, (void *)pages,
		&legacy_special_mapping_vmops);

	return PTR_ERR_OR_ZERO(vma);
}

static DEFINE_MUTEX(mm_all_locks_mutex);

static void vm_lock_anon_vma(struct mm_struct *mm, struct anon_vma *anon_vma)
{
	if (!test_bit(0, (unsigned long *) &anon_vma->root->rb_root.rb_root.rb_node)) {
		/*
		 * The LSB of head.next can't change from under us
		 * because we hold the mm_all_locks_mutex.
		 */
		down_write_nest_lock(&anon_vma->root->rwsem, &mm->mmap_lock);
		/*
		 * We can safely modify head.next after taking the
		 * anon_vma->root->rwsem. If some other vma in this mm shares
		 * the same anon_vma we won't take it again.
		 *
		 * No need of atomic instructions here, head.next
		 * can't change from under us thanks to the
		 * anon_vma->root->rwsem.
		 */
		if (__test_and_set_bit(0, (unsigned long *)
				       &anon_vma->root->rb_root.rb_root.rb_node))
			BUG();
	}
}

static void vm_lock_mapping(struct mm_struct *mm, struct address_space *mapping)
{
	if (!test_bit(AS_MM_ALL_LOCKS, &mapping->flags)) {
		/*
		 * AS_MM_ALL_LOCKS can't change from under us because
		 * we hold the mm_all_locks_mutex.
		 *
		 * Operations on ->flags have to be atomic because
		 * even if AS_MM_ALL_LOCKS is stable thanks to the
		 * mm_all_locks_mutex, there may be other cpus
		 * changing other bitflags in parallel to us.
		 */
		if (test_and_set_bit(AS_MM_ALL_LOCKS, &mapping->flags))
			BUG();
		down_write_nest_lock(&mapping->i_mmap_rwsem, &mm->mmap_lock);
	}
}

/*
 * This operation locks against the VM for all pte/vma/mm related
 * operations that could ever happen on a certain mm. This includes
 * vmtruncate, try_to_unmap, and all page faults.
 *
 * The caller must take the mmap_lock in write mode before calling
 * mm_take_all_locks(). The caller isn't allowed to release the
 * mmap_lock until mm_drop_all_locks() returns.
 *
 * mmap_lock in write mode is required in order to block all operations
 * that could modify pagetables and free pages without need of
 * altering the vma layout. It's also needed in write mode to avoid new
 * anon_vmas to be associated with existing vmas.
 *
 * A single task can't take more than one mm_take_all_locks() in a row
 * or it would deadlock.
 *
 * The LSB in anon_vma->rb_root.rb_node and the AS_MM_ALL_LOCKS bitflag in
 * mapping->flags avoid to take the same lock twice, if more than one
 * vma in this mm is backed by the same anon_vma or address_space.
 *
 * We take locks in following order, accordingly to comment at beginning
 * of mm/rmap.c:
 *   - all hugetlbfs_i_mmap_rwsem_key locks (aka mapping->i_mmap_rwsem for
 *     hugetlb mapping);
 *   - all i_mmap_rwsem locks;
 *   - all anon_vma->rwseml
 *
 * We can take all locks within these types randomly because the VM code
 * doesn't nest them and we protected from parallel mm_take_all_locks() by
 * mm_all_locks_mutex.
 *
 * mm_take_all_locks() and mm_drop_all_locks are expensive operations
 * that may have to take thousand of locks.
 *
 * mm_take_all_locks() can fail if it's interrupted by signals.
 */
int mm_take_all_locks(struct mm_struct *mm)
{
	struct vm_area_struct *vma;
	struct anon_vma_chain *avc;
	MA_STATE(mas, &mm->mm_mt, 0, 0);

	mmap_assert_write_locked(mm);

	mutex_lock(&mm_all_locks_mutex);

	mas_for_each(&mas, vma, ULONG_MAX) {
		if (signal_pending(current))
			goto out_unlock;
		if (vma->vm_file && vma->vm_file->f_mapping &&
				is_vm_hugetlb_page(vma))
			vm_lock_mapping(mm, vma->vm_file->f_mapping);
	}

	mas_set(&mas, 0);
	mas_for_each(&mas, vma, ULONG_MAX) {
		if (signal_pending(current))
			goto out_unlock;
		if (vma->vm_file && vma->vm_file->f_mapping &&
				!is_vm_hugetlb_page(vma))
			vm_lock_mapping(mm, vma->vm_file->f_mapping);
	}

	mas_set(&mas, 0);
	mas_for_each(&mas, vma, ULONG_MAX) {
		if (signal_pending(current))
			goto out_unlock;
		if (vma->anon_vma)
			list_for_each_entry(avc, &vma->anon_vma_chain, same_vma)
				vm_lock_anon_vma(mm, avc->anon_vma);
	}

	return 0;

out_unlock:
	mm_drop_all_locks(mm);
	return -EINTR;
}

static void vm_unlock_anon_vma(struct anon_vma *anon_vma)
{
	if (test_bit(0, (unsigned long *) &anon_vma->root->rb_root.rb_root.rb_node)) {
		/*
		 * The LSB of head.next can't change to 0 from under
		 * us because we hold the mm_all_locks_mutex.
		 *
		 * We must however clear the bitflag before unlocking
		 * the vma so the users using the anon_vma->rb_root will
		 * never see our bitflag.
		 *
		 * No need of atomic instructions here, head.next
		 * can't change from under us until we release the
		 * anon_vma->root->rwsem.
		 */
		if (!__test_and_clear_bit(0, (unsigned long *)
					  &anon_vma->root->rb_root.rb_root.rb_node))
			BUG();
		anon_vma_unlock_write(anon_vma);
	}
}

static void vm_unlock_mapping(struct address_space *mapping)
{
	if (test_bit(AS_MM_ALL_LOCKS, &mapping->flags)) {
		/*
		 * AS_MM_ALL_LOCKS can't change to 0 from under us
		 * because we hold the mm_all_locks_mutex.
		 */
		i_mmap_unlock_write(mapping);
		if (!test_and_clear_bit(AS_MM_ALL_LOCKS,
					&mapping->flags))
			BUG();
	}
}

/*
 * The mmap_lock cannot be released by the caller until
 * mm_drop_all_locks() returns.
 */
void mm_drop_all_locks(struct mm_struct *mm)
{
	struct vm_area_struct *vma;
	struct anon_vma_chain *avc;
	MA_STATE(mas, &mm->mm_mt, 0, 0);

	mmap_assert_write_locked(mm);
	BUG_ON(!mutex_is_locked(&mm_all_locks_mutex));

	mas_for_each(&mas, vma, ULONG_MAX) {
		if (vma->anon_vma)
			list_for_each_entry(avc, &vma->anon_vma_chain, same_vma)
				vm_unlock_anon_vma(avc->anon_vma);
		if (vma->vm_file && vma->vm_file->f_mapping)
			vm_unlock_mapping(vma->vm_file->f_mapping);
	}

	mutex_unlock(&mm_all_locks_mutex);
}

/*
 * initialise the percpu counter for VM
 */
void __init mmap_init(void)
{
	int ret;

	ret = percpu_counter_init(&vm_committed_as, 0, GFP_KERNEL);
	VM_BUG_ON(ret);
}

/*
 * Initialise sysctl_user_reserve_kbytes.
 *
 * This is intended to prevent a user from starting a single memory hogging
 * process, such that they cannot recover (kill the hog) in OVERCOMMIT_NEVER
 * mode.
 *
 * The default value is min(3% of free memory, 128MB)
 * 128MB is enough to recover with sshd/login, bash, and top/kill.
 */
static int init_user_reserve(void)
{
	unsigned long free_kbytes;

	free_kbytes = global_zone_page_state(NR_FREE_PAGES) << (PAGE_SHIFT - 10);

	sysctl_user_reserve_kbytes = min(free_kbytes / 32, 1UL << 17);
	return 0;
}
subsys_initcall(init_user_reserve);

/*
 * Initialise sysctl_admin_reserve_kbytes.
 *
 * The purpose of sysctl_admin_reserve_kbytes is to allow the sys admin
 * to log in and kill a memory hogging process.
 *
 * Systems with more than 256MB will reserve 8MB, enough to recover
 * with sshd, bash, and top in OVERCOMMIT_GUESS. Smaller systems will
 * only reserve 3% of free pages by default.
 */
static int init_admin_reserve(void)
{
	unsigned long free_kbytes;

	free_kbytes = global_zone_page_state(NR_FREE_PAGES) << (PAGE_SHIFT - 10);

	sysctl_admin_reserve_kbytes = min(free_kbytes / 32, 1UL << 13);
	return 0;
}
subsys_initcall(init_admin_reserve);

/*
 * Reinititalise user and admin reserves if memory is added or removed.
 *
 * The default user reserve max is 128MB, and the default max for the
 * admin reserve is 8MB. These are usually, but not always, enough to
 * enable recovery from a memory hogging process using login/sshd, a shell,
 * and tools like top. It may make sense to increase or even disable the
 * reserve depending on the existence of swap or variations in the recovery
 * tools. So, the admin may have changed them.
 *
 * If memory is added and the reserves have been eliminated or increased above
 * the default max, then we'll trust the admin.
 *
 * If memory is removed and there isn't enough free memory, then we
 * need to reset the reserves.
 *
 * Otherwise keep the reserve set by the admin.
 */
static int reserve_mem_notifier(struct notifier_block *nb,
			     unsigned long action, void *data)
{
	unsigned long tmp, free_kbytes;

	switch (action) {
	case MEM_ONLINE:
		/* Default max is 128MB. Leave alone if modified by operator. */
		tmp = sysctl_user_reserve_kbytes;
		if (0 < tmp && tmp < (1UL << 17))
			init_user_reserve();

		/* Default max is 8MB.  Leave alone if modified by operator. */
		tmp = sysctl_admin_reserve_kbytes;
		if (0 < tmp && tmp < (1UL << 13))
			init_admin_reserve();

		break;
	case MEM_OFFLINE:
		free_kbytes = global_zone_page_state(NR_FREE_PAGES) << (PAGE_SHIFT - 10);

		if (sysctl_user_reserve_kbytes > free_kbytes) {
			init_user_reserve();
			pr_info("vm.user_reserve_kbytes reset to %lu\n",
				sysctl_user_reserve_kbytes);
		}

		if (sysctl_admin_reserve_kbytes > free_kbytes) {
			init_admin_reserve();
			pr_info("vm.admin_reserve_kbytes reset to %lu\n",
				sysctl_admin_reserve_kbytes);
		}
		break;
	default:
		break;
	}
	return NOTIFY_OK;
}

static struct notifier_block reserve_mem_nb = {
	.notifier_call = reserve_mem_notifier,
};

static int __meminit init_reserve_notifier(void)
{
	if (register_hotmemory_notifier(&reserve_mem_nb))
		pr_err("Failed registering memory add/remove notifier for admin reserve\n");

	return 0;
}
subsys_initcall(init_reserve_notifier);<|MERGE_RESOLUTION|>--- conflicted
+++ resolved
@@ -618,12 +618,8 @@
 	struct vm_area_struct *expand)
 {
 	struct mm_struct *mm = vma->vm_mm;
-<<<<<<< HEAD
-	struct vm_area_struct *next_next, *next = find_vma(mm, vma->vm_end);
-=======
 	struct vm_area_struct *next_next = NULL;	/* uninit var warning */
 	struct vm_area_struct *next = find_vma(mm, vma->vm_end);
->>>>>>> ec4a04aa
 	struct vm_area_struct *orig_vma = vma;
 	struct address_space *mapping = NULL;
 	struct rb_root_cached *root = NULL;
@@ -2630,16 +2626,6 @@
 		if (error)
 			goto unmap_and_free_vma;
 
-<<<<<<< HEAD
-		/* Can addr have changed??
-		 *
-		 * Answer: Yes, several device drivers can do it in their
-		 *         f_op->mmap method. -DaveM
-		 */
-		WARN_ON_ONCE(addr != vma->vm_start);
-
-		addr = vma->vm_start;
-=======
 		/*
 		 * Expansion is handled above, merging is handled below.
 		 * Drivers should not alter the address of the VMA.
@@ -2648,7 +2634,6 @@
 			error = -EINVAL;
 			goto close_and_free_vma;
 		}
->>>>>>> ec4a04aa
 		mas_reset(&mas);
 
 		/*
@@ -2670,10 +2655,6 @@
 				vm_area_free(vma);
 				vma = merge;
 				/* Update vm_flags to pick up the change. */
-<<<<<<< HEAD
-				addr = vma->vm_start;
-=======
->>>>>>> ec4a04aa
 				vm_flags = vma->vm_flags;
 				goto unmap_writable;
 			}
@@ -2700,11 +2681,7 @@
 	if (mas_preallocate(&mas, vma, GFP_KERNEL)) {
 		error = -ENOMEM;
 		if (file)
-<<<<<<< HEAD
-			goto unmap_and_free_vma;
-=======
 			goto close_and_free_vma;
->>>>>>> ec4a04aa
 		else
 			goto free_vma;
 	}
@@ -2875,12 +2852,9 @@
 			if (next->vm_flags != vma->vm_flags)
 				goto out;
 
-<<<<<<< HEAD
-=======
 			if (start + size <= next->vm_end)
 				break;
 
->>>>>>> ec4a04aa
 			prev = next;
 		}
 
