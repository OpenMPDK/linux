--- conflicted
+++ resolved
@@ -2206,18 +2206,12 @@
 				entry = pte_wrprotect(entry);
 			if (!young)
 				entry = pte_mkold(entry);
-<<<<<<< HEAD
-			/* NOTE: this may set soft-dirty too on some archs */
-			if (dirty)
-				entry = pte_mkdirty(entry);
-=======
 			/*
 			 * NOTE: we don't do pte_mkdirty when dirty==true
 			 * because it breaks sparc64 which can sigsegv
 			 * random process.  Need to revisit when we figure
 			 * out what is special with sparc64.
 			 */
->>>>>>> 0d1acee8
 			if (soft_dirty)
 				entry = pte_mksoft_dirty(entry);
 			if (uffd_wp)
