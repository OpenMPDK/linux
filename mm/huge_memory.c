--- conflicted
+++ resolved
@@ -1029,54 +1029,6 @@
 		update_mmu_cache_pmd(vma, addr, pmd);
 }
 
-<<<<<<< HEAD
-struct page *follow_devmap_pmd(struct vm_area_struct *vma, unsigned long addr,
-		pmd_t *pmd, int flags, struct dev_pagemap **pgmap)
-{
-	unsigned long pfn = pmd_pfn(*pmd);
-	struct mm_struct *mm = vma->vm_mm;
-	struct page *page;
-	int ret;
-
-	assert_spin_locked(pmd_lockptr(mm, pmd));
-
-	/* FOLL_GET and FOLL_PIN are mutually exclusive. */
-	if (WARN_ON_ONCE((flags & (FOLL_PIN | FOLL_GET)) ==
-			 (FOLL_PIN | FOLL_GET)))
-		return NULL;
-
-	if (flags & FOLL_WRITE && !pmd_write(*pmd))
-		return NULL;
-
-	if (pmd_present(*pmd) && pmd_devmap(*pmd))
-		/* pass */;
-	else
-		return NULL;
-
-	if (flags & FOLL_TOUCH)
-		touch_pmd(vma, addr, pmd, flags & FOLL_WRITE);
-
-	/*
-	 * device mapped pages can only be returned if the
-	 * caller will manage the page reference count.
-	 */
-	if (!(flags & (FOLL_GET | FOLL_PIN)))
-		return ERR_PTR(-EEXIST);
-
-	pfn += (addr & ~PMD_MASK) >> PAGE_SHIFT;
-	*pgmap = get_dev_pagemap(pfn, *pgmap);
-	if (!*pgmap)
-		return ERR_PTR(-EFAULT);
-	page = pfn_to_page(pfn);
-	ret = try_grab_page(page, flags);
-	if (ret)
-		page = ERR_PTR(ret);
-
-	return page;
-}
-
-=======
->>>>>>> 71eb815a
 int copy_huge_pmd(struct mm_struct *dst_mm, struct mm_struct *src_mm,
 		  pmd_t *dst_pmd, pmd_t *src_pmd, unsigned long addr,
 		  struct vm_area_struct *dst_vma, struct vm_area_struct *src_vma)
