/*
 * mm/rmap.c - physical to virtual reverse mappings
 *
 * Copyright 2001, Rik van Riel <riel@conectiva.com.br>
 * Released under the General Public License (GPL).
 *
 * Simple, low overhead reverse mapping scheme.
 * Please try to keep this thing as modular as possible.
 *
 * Provides methods for unmapping each kind of mapped page:
 * the anon methods track anonymous pages, and
 * the file methods track pages belonging to an inode.
 *
 * Original design by Rik van Riel <riel@conectiva.com.br> 2001
 * File methods by Dave McCracken <dmccr@us.ibm.com> 2003, 2004
 * Anonymous methods by Andrea Arcangeli <andrea@suse.de> 2004
 * Contributions by Hugh Dickins 2003, 2004
 */

/*
 * Lock ordering in mm:
 *
 * inode->i_rwsem	(while writing or truncating, not reading or faulting)
 *   mm->mmap_lock
 *     mapping->invalidate_lock (in filemap_fault)
 *       page->flags PG_locked (lock_page)
 *         hugetlbfs_i_mmap_rwsem_key (in huge_pmd_share, see hugetlbfs below)
 *           mapping->i_mmap_rwsem
 *             anon_vma->rwsem
 *               mm->page_table_lock or pte_lock
 *                 swap_lock (in swap_duplicate, swap_info_get)
 *                   mmlist_lock (in mmput, drain_mmlist and others)
 *                   mapping->private_lock (in block_dirty_folio)
 *                     folio_lock_memcg move_lock (in block_dirty_folio)
 *                       i_pages lock (widely used)
 *                         lruvec->lru_lock (in folio_lruvec_lock_irq)
 *                   inode->i_lock (in set_page_dirty's __mark_inode_dirty)
 *                   bdi.wb->list_lock (in set_page_dirty's __mark_inode_dirty)
 *                     sb_lock (within inode_lock in fs/fs-writeback.c)
 *                     i_pages lock (widely used, in set_page_dirty,
 *                               in arch-dependent flush_dcache_mmap_lock,
 *                               within bdi.wb->list_lock in __sync_single_inode)
 *
 * anon_vma->rwsem,mapping->i_mmap_rwsem   (memory_failure, collect_procs_anon)
 *   ->tasklist_lock
 *     pte map lock
 *
 * hugetlbfs PageHuge() take locks in this order:
 *   hugetlb_fault_mutex (hugetlbfs specific page fault mutex)
 *     vma_lock (hugetlb specific lock for pmd_sharing)
 *       mapping->i_mmap_rwsem (also used for hugetlb pmd sharing)
 *         page->flags PG_locked (lock_page)
 */

#include <linux/mm.h>
#include <linux/sched/mm.h>
#include <linux/sched/task.h>
#include <linux/pagemap.h>
#include <linux/swap.h>
#include <linux/swapops.h>
#include <linux/slab.h>
#include <linux/init.h>
#include <linux/ksm.h>
#include <linux/rmap.h>
#include <linux/rcupdate.h>
#include <linux/export.h>
#include <linux/memcontrol.h>
#include <linux/mmu_notifier.h>
#include <linux/migrate.h>
#include <linux/hugetlb.h>
#include <linux/huge_mm.h>
#include <linux/backing-dev.h>
#include <linux/page_idle.h>
#include <linux/memremap.h>
#include <linux/userfaultfd_k.h>
#include <linux/mm_inline.h>

#include <asm/tlbflush.h>

#define CREATE_TRACE_POINTS
#include <trace/events/tlb.h>
#include <trace/events/migrate.h>

#include "internal.h"

static struct kmem_cache *anon_vma_cachep;
static struct kmem_cache *anon_vma_chain_cachep;

static inline struct anon_vma *anon_vma_alloc(void)
{
	struct anon_vma *anon_vma;

	anon_vma = kmem_cache_alloc(anon_vma_cachep, GFP_KERNEL);
	if (anon_vma) {
		atomic_set(&anon_vma->refcount, 1);
		anon_vma->num_children = 0;
		anon_vma->num_active_vmas = 0;
		anon_vma->parent = anon_vma;
		/*
		 * Initialise the anon_vma root to point to itself. If called
		 * from fork, the root will be reset to the parents anon_vma.
		 */
		anon_vma->root = anon_vma;
	}

	return anon_vma;
}

static inline void anon_vma_free(struct anon_vma *anon_vma)
{
	VM_BUG_ON(atomic_read(&anon_vma->refcount));

	/*
	 * Synchronize against folio_lock_anon_vma_read() such that
	 * we can safely hold the lock without the anon_vma getting
	 * freed.
	 *
	 * Relies on the full mb implied by the atomic_dec_and_test() from
	 * put_anon_vma() against the acquire barrier implied by
	 * down_read_trylock() from folio_lock_anon_vma_read(). This orders:
	 *
	 * folio_lock_anon_vma_read()	VS	put_anon_vma()
	 *   down_read_trylock()		  atomic_dec_and_test()
	 *   LOCK				  MB
	 *   atomic_read()			  rwsem_is_locked()
	 *
	 * LOCK should suffice since the actual taking of the lock must
	 * happen _before_ what follows.
	 */
	might_sleep();
	if (rwsem_is_locked(&anon_vma->root->rwsem)) {
		anon_vma_lock_write(anon_vma);
		anon_vma_unlock_write(anon_vma);
	}

	kmem_cache_free(anon_vma_cachep, anon_vma);
}

static inline struct anon_vma_chain *anon_vma_chain_alloc(gfp_t gfp)
{
	return kmem_cache_alloc(anon_vma_chain_cachep, gfp);
}

static void anon_vma_chain_free(struct anon_vma_chain *anon_vma_chain)
{
	kmem_cache_free(anon_vma_chain_cachep, anon_vma_chain);
}

static void anon_vma_chain_link(struct vm_area_struct *vma,
				struct anon_vma_chain *avc,
				struct anon_vma *anon_vma)
{
	avc->vma = vma;
	avc->anon_vma = anon_vma;
	list_add(&avc->same_vma, &vma->anon_vma_chain);
	anon_vma_interval_tree_insert(avc, &anon_vma->rb_root);
}

/**
 * __anon_vma_prepare - attach an anon_vma to a memory region
 * @vma: the memory region in question
 *
 * This makes sure the memory mapping described by 'vma' has
 * an 'anon_vma' attached to it, so that we can associate the
 * anonymous pages mapped into it with that anon_vma.
 *
 * The common case will be that we already have one, which
 * is handled inline by anon_vma_prepare(). But if
 * not we either need to find an adjacent mapping that we
 * can re-use the anon_vma from (very common when the only
 * reason for splitting a vma has been mprotect()), or we
 * allocate a new one.
 *
 * Anon-vma allocations are very subtle, because we may have
 * optimistically looked up an anon_vma in folio_lock_anon_vma_read()
 * and that may actually touch the rwsem even in the newly
 * allocated vma (it depends on RCU to make sure that the
 * anon_vma isn't actually destroyed).
 *
 * As a result, we need to do proper anon_vma locking even
 * for the new allocation. At the same time, we do not want
 * to do any locking for the common case of already having
 * an anon_vma.
 *
 * This must be called with the mmap_lock held for reading.
 */
int __anon_vma_prepare(struct vm_area_struct *vma)
{
	struct mm_struct *mm = vma->vm_mm;
	struct anon_vma *anon_vma, *allocated;
	struct anon_vma_chain *avc;

	might_sleep();

	avc = anon_vma_chain_alloc(GFP_KERNEL);
	if (!avc)
		goto out_enomem;

	anon_vma = find_mergeable_anon_vma(vma);
	allocated = NULL;
	if (!anon_vma) {
		anon_vma = anon_vma_alloc();
		if (unlikely(!anon_vma))
			goto out_enomem_free_avc;
		anon_vma->num_children++; /* self-parent link for new root */
		allocated = anon_vma;
	}

	anon_vma_lock_write(anon_vma);
	/* page_table_lock to protect against threads */
	spin_lock(&mm->page_table_lock);
	if (likely(!vma->anon_vma)) {
		vma->anon_vma = anon_vma;
		anon_vma_chain_link(vma, avc, anon_vma);
		anon_vma->num_active_vmas++;
		allocated = NULL;
		avc = NULL;
	}
	spin_unlock(&mm->page_table_lock);
	anon_vma_unlock_write(anon_vma);

	if (unlikely(allocated))
		put_anon_vma(allocated);
	if (unlikely(avc))
		anon_vma_chain_free(avc);

	return 0;

 out_enomem_free_avc:
	anon_vma_chain_free(avc);
 out_enomem:
	return -ENOMEM;
}

/*
 * This is a useful helper function for locking the anon_vma root as
 * we traverse the vma->anon_vma_chain, looping over anon_vma's that
 * have the same vma.
 *
 * Such anon_vma's should have the same root, so you'd expect to see
 * just a single mutex_lock for the whole traversal.
 */
static inline struct anon_vma *lock_anon_vma_root(struct anon_vma *root, struct anon_vma *anon_vma)
{
	struct anon_vma *new_root = anon_vma->root;
	if (new_root != root) {
		if (WARN_ON_ONCE(root))
			up_write(&root->rwsem);
		root = new_root;
		down_write(&root->rwsem);
	}
	return root;
}

static inline void unlock_anon_vma_root(struct anon_vma *root)
{
	if (root)
		up_write(&root->rwsem);
}

/*
 * Attach the anon_vmas from src to dst.
 * Returns 0 on success, -ENOMEM on failure.
 *
 * anon_vma_clone() is called by __vma_adjust(), __split_vma(), copy_vma() and
 * anon_vma_fork(). The first three want an exact copy of src, while the last
 * one, anon_vma_fork(), may try to reuse an existing anon_vma to prevent
 * endless growth of anon_vma. Since dst->anon_vma is set to NULL before call,
 * we can identify this case by checking (!dst->anon_vma && src->anon_vma).
 *
 * If (!dst->anon_vma && src->anon_vma) is true, this function tries to find
 * and reuse existing anon_vma which has no vmas and only one child anon_vma.
 * This prevents degradation of anon_vma hierarchy to endless linear chain in
 * case of constantly forking task. On the other hand, an anon_vma with more
 * than one child isn't reused even if there was no alive vma, thus rmap
 * walker has a good chance of avoiding scanning the whole hierarchy when it
 * searches where page is mapped.
 */
int anon_vma_clone(struct vm_area_struct *dst, struct vm_area_struct *src)
{
	struct anon_vma_chain *avc, *pavc;
	struct anon_vma *root = NULL;

	list_for_each_entry_reverse(pavc, &src->anon_vma_chain, same_vma) {
		struct anon_vma *anon_vma;

		avc = anon_vma_chain_alloc(GFP_NOWAIT | __GFP_NOWARN);
		if (unlikely(!avc)) {
			unlock_anon_vma_root(root);
			root = NULL;
			avc = anon_vma_chain_alloc(GFP_KERNEL);
			if (!avc)
				goto enomem_failure;
		}
		anon_vma = pavc->anon_vma;
		root = lock_anon_vma_root(root, anon_vma);
		anon_vma_chain_link(dst, avc, anon_vma);

		/*
		 * Reuse existing anon_vma if it has no vma and only one
		 * anon_vma child.
		 *
		 * Root anon_vma is never reused:
		 * it has self-parent reference and at least one child.
		 */
		if (!dst->anon_vma && src->anon_vma &&
		    anon_vma->num_children < 2 &&
		    anon_vma->num_active_vmas == 0)
			dst->anon_vma = anon_vma;
	}
	if (dst->anon_vma)
		dst->anon_vma->num_active_vmas++;
	unlock_anon_vma_root(root);
	return 0;

 enomem_failure:
	/*
	 * dst->anon_vma is dropped here otherwise its num_active_vmas can
	 * be incorrectly decremented in unlink_anon_vmas().
	 * We can safely do this because callers of anon_vma_clone() don't care
	 * about dst->anon_vma if anon_vma_clone() failed.
	 */
	dst->anon_vma = NULL;
	unlink_anon_vmas(dst);
	return -ENOMEM;
}

/*
 * Attach vma to its own anon_vma, as well as to the anon_vmas that
 * the corresponding VMA in the parent process is attached to.
 * Returns 0 on success, non-zero on failure.
 */
int anon_vma_fork(struct vm_area_struct *vma, struct vm_area_struct *pvma)
{
	struct anon_vma_chain *avc;
	struct anon_vma *anon_vma;
	int error;

	/* Don't bother if the parent process has no anon_vma here. */
	if (!pvma->anon_vma)
		return 0;

	/* Drop inherited anon_vma, we'll reuse existing or allocate new. */
	vma->anon_vma = NULL;

	/*
	 * First, attach the new VMA to the parent VMA's anon_vmas,
	 * so rmap can find non-COWed pages in child processes.
	 */
	error = anon_vma_clone(vma, pvma);
	if (error)
		return error;

	/* An existing anon_vma has been reused, all done then. */
	if (vma->anon_vma)
		return 0;

	/* Then add our own anon_vma. */
	anon_vma = anon_vma_alloc();
	if (!anon_vma)
		goto out_error;
	anon_vma->num_active_vmas++;
	avc = anon_vma_chain_alloc(GFP_KERNEL);
	if (!avc)
		goto out_error_free_anon_vma;

	/*
	 * The root anon_vma's rwsem is the lock actually used when we
	 * lock any of the anon_vmas in this anon_vma tree.
	 */
	anon_vma->root = pvma->anon_vma->root;
	anon_vma->parent = pvma->anon_vma;
	/*
	 * With refcounts, an anon_vma can stay around longer than the
	 * process it belongs to. The root anon_vma needs to be pinned until
	 * this anon_vma is freed, because the lock lives in the root.
	 */
	get_anon_vma(anon_vma->root);
	/* Mark this anon_vma as the one where our new (COWed) pages go. */
	vma->anon_vma = anon_vma;
	anon_vma_lock_write(anon_vma);
	anon_vma_chain_link(vma, avc, anon_vma);
	anon_vma->parent->num_children++;
	anon_vma_unlock_write(anon_vma);

	return 0;

 out_error_free_anon_vma:
	put_anon_vma(anon_vma);
 out_error:
	unlink_anon_vmas(vma);
	return -ENOMEM;
}

void unlink_anon_vmas(struct vm_area_struct *vma)
{
	struct anon_vma_chain *avc, *next;
	struct anon_vma *root = NULL;

	/*
	 * Unlink each anon_vma chained to the VMA.  This list is ordered
	 * from newest to oldest, ensuring the root anon_vma gets freed last.
	 */
	list_for_each_entry_safe(avc, next, &vma->anon_vma_chain, same_vma) {
		struct anon_vma *anon_vma = avc->anon_vma;

		root = lock_anon_vma_root(root, anon_vma);
		anon_vma_interval_tree_remove(avc, &anon_vma->rb_root);

		/*
		 * Leave empty anon_vmas on the list - we'll need
		 * to free them outside the lock.
		 */
		if (RB_EMPTY_ROOT(&anon_vma->rb_root.rb_root)) {
			anon_vma->parent->num_children--;
			continue;
		}

		list_del(&avc->same_vma);
		anon_vma_chain_free(avc);
	}
	if (vma->anon_vma) {
		vma->anon_vma->num_active_vmas--;

		/*
		 * vma would still be needed after unlink, and anon_vma will be prepared
		 * when handle fault.
		 */
		vma->anon_vma = NULL;
	}
	unlock_anon_vma_root(root);

	/*
	 * Iterate the list once more, it now only contains empty and unlinked
	 * anon_vmas, destroy them. Could not do before due to __put_anon_vma()
	 * needing to write-acquire the anon_vma->root->rwsem.
	 */
	list_for_each_entry_safe(avc, next, &vma->anon_vma_chain, same_vma) {
		struct anon_vma *anon_vma = avc->anon_vma;

		VM_WARN_ON(anon_vma->num_children);
		VM_WARN_ON(anon_vma->num_active_vmas);
		put_anon_vma(anon_vma);

		list_del(&avc->same_vma);
		anon_vma_chain_free(avc);
	}
}

static void anon_vma_ctor(void *data)
{
	struct anon_vma *anon_vma = data;

	init_rwsem(&anon_vma->rwsem);
	atomic_set(&anon_vma->refcount, 0);
	anon_vma->rb_root = RB_ROOT_CACHED;
}

void __init anon_vma_init(void)
{
	anon_vma_cachep = kmem_cache_create("anon_vma", sizeof(struct anon_vma),
			0, SLAB_TYPESAFE_BY_RCU|SLAB_PANIC|SLAB_ACCOUNT,
			anon_vma_ctor);
	anon_vma_chain_cachep = KMEM_CACHE(anon_vma_chain,
			SLAB_PANIC|SLAB_ACCOUNT);
}

/*
 * Getting a lock on a stable anon_vma from a page off the LRU is tricky!
 *
 * Since there is no serialization what so ever against page_remove_rmap()
 * the best this function can do is return a refcount increased anon_vma
 * that might have been relevant to this page.
 *
 * The page might have been remapped to a different anon_vma or the anon_vma
 * returned may already be freed (and even reused).
 *
 * In case it was remapped to a different anon_vma, the new anon_vma will be a
 * child of the old anon_vma, and the anon_vma lifetime rules will therefore
 * ensure that any anon_vma obtained from the page will still be valid for as
 * long as we observe page_mapped() [ hence all those page_mapped() tests ].
 *
 * All users of this function must be very careful when walking the anon_vma
 * chain and verify that the page in question is indeed mapped in it
 * [ something equivalent to page_mapped_in_vma() ].
 *
 * Since anon_vma's slab is SLAB_TYPESAFE_BY_RCU and we know from
 * page_remove_rmap() that the anon_vma pointer from page->mapping is valid
 * if there is a mapcount, we can dereference the anon_vma after observing
 * those.
 */
struct anon_vma *folio_get_anon_vma(struct folio *folio)
{
	struct anon_vma *anon_vma = NULL;
	unsigned long anon_mapping;

	rcu_read_lock();
	anon_mapping = (unsigned long)READ_ONCE(folio->mapping);
	if ((anon_mapping & PAGE_MAPPING_FLAGS) != PAGE_MAPPING_ANON)
		goto out;
	if (!folio_mapped(folio))
		goto out;

	anon_vma = (struct anon_vma *) (anon_mapping - PAGE_MAPPING_ANON);
	if (!atomic_inc_not_zero(&anon_vma->refcount)) {
		anon_vma = NULL;
		goto out;
	}

	/*
	 * If this folio is still mapped, then its anon_vma cannot have been
	 * freed.  But if it has been unmapped, we have no security against the
	 * anon_vma structure being freed and reused (for another anon_vma:
	 * SLAB_TYPESAFE_BY_RCU guarantees that - so the atomic_inc_not_zero()
	 * above cannot corrupt).
	 */
	if (!folio_mapped(folio)) {
		rcu_read_unlock();
		put_anon_vma(anon_vma);
		return NULL;
	}
out:
	rcu_read_unlock();

	return anon_vma;
}

/*
 * Similar to folio_get_anon_vma() except it locks the anon_vma.
 *
 * Its a little more complex as it tries to keep the fast path to a single
 * atomic op -- the trylock. If we fail the trylock, we fall back to getting a
 * reference like with folio_get_anon_vma() and then block on the mutex
 * on !rwc->try_lock case.
 */
struct anon_vma *folio_lock_anon_vma_read(struct folio *folio,
					  struct rmap_walk_control *rwc)
{
	struct anon_vma *anon_vma = NULL;
	struct anon_vma *root_anon_vma;
	unsigned long anon_mapping;

	rcu_read_lock();
	anon_mapping = (unsigned long)READ_ONCE(folio->mapping);
	if ((anon_mapping & PAGE_MAPPING_FLAGS) != PAGE_MAPPING_ANON)
		goto out;
	if (!folio_mapped(folio))
		goto out;

	anon_vma = (struct anon_vma *) (anon_mapping - PAGE_MAPPING_ANON);
	root_anon_vma = READ_ONCE(anon_vma->root);
	if (down_read_trylock(&root_anon_vma->rwsem)) {
		/*
		 * If the folio is still mapped, then this anon_vma is still
		 * its anon_vma, and holding the mutex ensures that it will
		 * not go away, see anon_vma_free().
		 */
		if (!folio_mapped(folio)) {
			up_read(&root_anon_vma->rwsem);
			anon_vma = NULL;
		}
		goto out;
	}

	if (rwc && rwc->try_lock) {
		anon_vma = NULL;
		rwc->contended = true;
		goto out;
	}

	/* trylock failed, we got to sleep */
	if (!atomic_inc_not_zero(&anon_vma->refcount)) {
		anon_vma = NULL;
		goto out;
	}

	if (!folio_mapped(folio)) {
		rcu_read_unlock();
		put_anon_vma(anon_vma);
		return NULL;
	}

	/* we pinned the anon_vma, its safe to sleep */
	rcu_read_unlock();
	anon_vma_lock_read(anon_vma);

	if (atomic_dec_and_test(&anon_vma->refcount)) {
		/*
		 * Oops, we held the last refcount, release the lock
		 * and bail -- can't simply use put_anon_vma() because
		 * we'll deadlock on the anon_vma_lock_write() recursion.
		 */
		anon_vma_unlock_read(anon_vma);
		__put_anon_vma(anon_vma);
		anon_vma = NULL;
	}

	return anon_vma;

out:
	rcu_read_unlock();
	return anon_vma;
}

#ifdef CONFIG_ARCH_WANT_BATCHED_UNMAP_TLB_FLUSH
/*
 * Flush TLB entries for recently unmapped pages from remote CPUs. It is
 * important if a PTE was dirty when it was unmapped that it's flushed
 * before any IO is initiated on the page to prevent lost writes. Similarly,
 * it must be flushed before freeing to prevent data leakage.
 */
void try_to_unmap_flush(void)
{
	struct tlbflush_unmap_batch *tlb_ubc = &current->tlb_ubc;

	if (!tlb_ubc->flush_required)
		return;

	arch_tlbbatch_flush(&tlb_ubc->arch);
	tlb_ubc->flush_required = false;
	tlb_ubc->writable = false;
}

/* Flush iff there are potentially writable TLB entries that can race with IO */
void try_to_unmap_flush_dirty(void)
{
	struct tlbflush_unmap_batch *tlb_ubc = &current->tlb_ubc;

	if (tlb_ubc->writable)
		try_to_unmap_flush();
}

/*
 * Bits 0-14 of mm->tlb_flush_batched record pending generations.
 * Bits 16-30 of mm->tlb_flush_batched bit record flushed generations.
 */
#define TLB_FLUSH_BATCH_FLUSHED_SHIFT	16
#define TLB_FLUSH_BATCH_PENDING_MASK			\
	((1 << (TLB_FLUSH_BATCH_FLUSHED_SHIFT - 1)) - 1)
#define TLB_FLUSH_BATCH_PENDING_LARGE			\
	(TLB_FLUSH_BATCH_PENDING_MASK / 2)

static void set_tlb_ubc_flush_pending(struct mm_struct *mm, bool writable)
{
	struct tlbflush_unmap_batch *tlb_ubc = &current->tlb_ubc;
	int batch, nbatch;

	arch_tlbbatch_add_mm(&tlb_ubc->arch, mm);
	tlb_ubc->flush_required = true;

	/*
	 * Ensure compiler does not re-order the setting of tlb_flush_batched
	 * before the PTE is cleared.
	 */
	barrier();
	batch = atomic_read(&mm->tlb_flush_batched);
retry:
	if ((batch & TLB_FLUSH_BATCH_PENDING_MASK) > TLB_FLUSH_BATCH_PENDING_LARGE) {
		/*
		 * Prevent `pending' from catching up with `flushed' because of
		 * overflow.  Reset `pending' and `flushed' to be 1 and 0 if
		 * `pending' becomes large.
		 */
		nbatch = atomic_cmpxchg(&mm->tlb_flush_batched, batch, 1);
		if (nbatch != batch) {
			batch = nbatch;
			goto retry;
		}
	} else {
		atomic_inc(&mm->tlb_flush_batched);
	}

	/*
	 * If the PTE was dirty then it's best to assume it's writable. The
	 * caller must use try_to_unmap_flush_dirty() or try_to_unmap_flush()
	 * before the page is queued for IO.
	 */
	if (writable)
		tlb_ubc->writable = true;
}

/*
 * Returns true if the TLB flush should be deferred to the end of a batch of
 * unmap operations to reduce IPIs.
 */
static bool should_defer_flush(struct mm_struct *mm, enum ttu_flags flags)
{
	bool should_defer = false;

	if (!(flags & TTU_BATCH_FLUSH))
		return false;

	/* If remote CPUs need to be flushed then defer batch the flush */
	if (cpumask_any_but(mm_cpumask(mm), get_cpu()) < nr_cpu_ids)
		should_defer = true;
	put_cpu();

	return should_defer;
}

/*
 * Reclaim unmaps pages under the PTL but do not flush the TLB prior to
 * releasing the PTL if TLB flushes are batched. It's possible for a parallel
 * operation such as mprotect or munmap to race between reclaim unmapping
 * the page and flushing the page. If this race occurs, it potentially allows
 * access to data via a stale TLB entry. Tracking all mm's that have TLB
 * batching in flight would be expensive during reclaim so instead track
 * whether TLB batching occurred in the past and if so then do a flush here
 * if required. This will cost one additional flush per reclaim cycle paid
 * by the first operation at risk such as mprotect and mumap.
 *
 * This must be called under the PTL so that an access to tlb_flush_batched
 * that is potentially a "reclaim vs mprotect/munmap/etc" race will synchronise
 * via the PTL.
 */
void flush_tlb_batched_pending(struct mm_struct *mm)
{
	int batch = atomic_read(&mm->tlb_flush_batched);
	int pending = batch & TLB_FLUSH_BATCH_PENDING_MASK;
	int flushed = batch >> TLB_FLUSH_BATCH_FLUSHED_SHIFT;

	if (pending != flushed) {
		flush_tlb_mm(mm);
		/*
		 * If the new TLB flushing is pending during flushing, leave
		 * mm->tlb_flush_batched as is, to avoid losing flushing.
		 */
		atomic_cmpxchg(&mm->tlb_flush_batched, batch,
			       pending | (pending << TLB_FLUSH_BATCH_FLUSHED_SHIFT));
	}
}
#else
static void set_tlb_ubc_flush_pending(struct mm_struct *mm, bool writable)
{
}

static bool should_defer_flush(struct mm_struct *mm, enum ttu_flags flags)
{
	return false;
}
#endif /* CONFIG_ARCH_WANT_BATCHED_UNMAP_TLB_FLUSH */

/*
 * At what user virtual address is page expected in vma?
 * Caller should check the page is actually part of the vma.
 */
unsigned long page_address_in_vma(struct page *page, struct vm_area_struct *vma)
{
	struct folio *folio = page_folio(page);
	if (folio_test_anon(folio)) {
		struct anon_vma *page__anon_vma = folio_anon_vma(folio);
		/*
		 * Note: swapoff's unuse_vma() is more efficient with this
		 * check, and needs it to match anon_vma when KSM is active.
		 */
		if (!vma->anon_vma || !page__anon_vma ||
		    vma->anon_vma->root != page__anon_vma->root)
			return -EFAULT;
	} else if (!vma->vm_file) {
		return -EFAULT;
	} else if (vma->vm_file->f_mapping != folio->mapping) {
		return -EFAULT;
	}

	return vma_address(page, vma);
}

/*
 * Returns the actual pmd_t* where we expect 'address' to be mapped from, or
 * NULL if it doesn't exist.  No guarantees / checks on what the pmd_t*
 * represents.
 */
pmd_t *mm_find_pmd(struct mm_struct *mm, unsigned long address)
{
	pgd_t *pgd;
	p4d_t *p4d;
	pud_t *pud;
	pmd_t *pmd = NULL;

	pgd = pgd_offset(mm, address);
	if (!pgd_present(*pgd))
		goto out;

	p4d = p4d_offset(pgd, address);
	if (!p4d_present(*p4d))
		goto out;

	pud = pud_offset(p4d, address);
	if (!pud_present(*pud))
		goto out;

	pmd = pmd_offset(pud, address);
out:
	return pmd;
}

struct folio_referenced_arg {
	int mapcount;
	int referenced;
	unsigned long vm_flags;
	struct mem_cgroup *memcg;
};
/*
 * arg: folio_referenced_arg will be passed
 */
static bool folio_referenced_one(struct folio *folio,
		struct vm_area_struct *vma, unsigned long address, void *arg)
{
	struct folio_referenced_arg *pra = arg;
	DEFINE_FOLIO_VMA_WALK(pvmw, folio, vma, address, 0);
	int referenced = 0;

	while (page_vma_mapped_walk(&pvmw)) {
		address = pvmw.address;

		if ((vma->vm_flags & VM_LOCKED) &&
		    (!folio_test_large(folio) || !pvmw.pte)) {
			/* Restore the mlock which got missed */
			mlock_vma_folio(folio, vma, !pvmw.pte);
			page_vma_mapped_walk_done(&pvmw);
			pra->vm_flags |= VM_LOCKED;
			return false; /* To break the loop */
		}

		if (pvmw.pte) {
			if (lru_gen_enabled() && pte_young(*pvmw.pte) &&
			    !(vma->vm_flags & (VM_SEQ_READ | VM_RAND_READ))) {
				lru_gen_look_around(&pvmw);
				referenced++;
			}

			if (ptep_clear_flush_young_notify(vma, address,
						pvmw.pte)) {
				/*
				 * Don't treat a reference through
				 * a sequentially read mapping as such.
				 * If the folio has been used in another mapping,
				 * we will catch it; if this other mapping is
				 * already gone, the unmap path will have set
				 * the referenced flag or activated the folio.
				 */
				if (likely(!(vma->vm_flags & VM_SEQ_READ)))
					referenced++;
			}
		} else if (IS_ENABLED(CONFIG_TRANSPARENT_HUGEPAGE)) {
			if (pmdp_clear_flush_young_notify(vma, address,
						pvmw.pmd))
				referenced++;
		} else {
			/* unexpected pmd-mapped folio? */
			WARN_ON_ONCE(1);
		}

		pra->mapcount--;
	}

	if (referenced)
		folio_clear_idle(folio);
	if (folio_test_clear_young(folio))
		referenced++;

	if (referenced) {
		pra->referenced++;
		pra->vm_flags |= vma->vm_flags & ~VM_LOCKED;
	}

	if (!pra->mapcount)
		return false; /* To break the loop */

	return true;
}

static bool invalid_folio_referenced_vma(struct vm_area_struct *vma, void *arg)
{
	struct folio_referenced_arg *pra = arg;
	struct mem_cgroup *memcg = pra->memcg;

	if (!mm_match_cgroup(vma->vm_mm, memcg))
		return true;

	return false;
}

/**
 * folio_referenced() - Test if the folio was referenced.
 * @folio: The folio to test.
 * @is_locked: Caller holds lock on the folio.
 * @memcg: target memory cgroup
 * @vm_flags: A combination of all the vma->vm_flags which referenced the folio.
 *
 * Quick test_and_clear_referenced for all mappings of a folio,
 *
 * Return: The number of mappings which referenced the folio. Return -1 if
 * the function bailed out due to rmap lock contention.
 */
int folio_referenced(struct folio *folio, int is_locked,
		     struct mem_cgroup *memcg, unsigned long *vm_flags)
{
	int we_locked = 0;
	struct folio_referenced_arg pra = {
		.mapcount = folio_mapcount(folio),
		.memcg = memcg,
	};
	struct rmap_walk_control rwc = {
		.rmap_one = folio_referenced_one,
		.arg = (void *)&pra,
		.anon_lock = folio_lock_anon_vma_read,
		.try_lock = true,
	};

	*vm_flags = 0;
	if (!pra.mapcount)
		return 0;

	if (!folio_raw_mapping(folio))
		return 0;

	if (!is_locked && (!folio_test_anon(folio) || folio_test_ksm(folio))) {
		we_locked = folio_trylock(folio);
		if (!we_locked)
			return 1;
	}

	/*
	 * If we are reclaiming on behalf of a cgroup, skip
	 * counting on behalf of references from different
	 * cgroups
	 */
	if (memcg) {
		rwc.invalid_vma = invalid_folio_referenced_vma;
	}

	rmap_walk(folio, &rwc);
	*vm_flags = pra.vm_flags;

	if (we_locked)
		folio_unlock(folio);

	return rwc.contended ? -1 : pra.referenced;
}

static int page_vma_mkclean_one(struct page_vma_mapped_walk *pvmw)
{
	int cleaned = 0;
	struct vm_area_struct *vma = pvmw->vma;
	struct mmu_notifier_range range;
	unsigned long address = pvmw->address;

	/*
	 * We have to assume the worse case ie pmd for invalidation. Note that
	 * the folio can not be freed from this function.
	 */
	mmu_notifier_range_init(&range, MMU_NOTIFY_PROTECTION_PAGE,
				0, vma, vma->vm_mm, address,
				vma_address_end(pvmw));
	mmu_notifier_invalidate_range_start(&range);

	while (page_vma_mapped_walk(pvmw)) {
		int ret = 0;

		address = pvmw->address;
		if (pvmw->pte) {
			pte_t entry;
			pte_t *pte = pvmw->pte;

			if (!pte_dirty(*pte) && !pte_write(*pte))
				continue;

			flush_cache_page(vma, address, pte_pfn(*pte));
			entry = ptep_clear_flush(vma, address, pte);
			entry = pte_wrprotect(entry);
			entry = pte_mkclean(entry);
			set_pte_at(vma->vm_mm, address, pte, entry);
			ret = 1;
		} else {
#ifdef CONFIG_TRANSPARENT_HUGEPAGE
			pmd_t *pmd = pvmw->pmd;
			pmd_t entry;

			if (!pmd_dirty(*pmd) && !pmd_write(*pmd))
				continue;

			flush_cache_range(vma, address,
					  address + HPAGE_PMD_SIZE);
			entry = pmdp_invalidate(vma, address, pmd);
			entry = pmd_wrprotect(entry);
			entry = pmd_mkclean(entry);
			set_pmd_at(vma->vm_mm, address, pmd, entry);
			ret = 1;
#else
			/* unexpected pmd-mapped folio? */
			WARN_ON_ONCE(1);
#endif
		}

		/*
		 * No need to call mmu_notifier_invalidate_range() as we are
		 * downgrading page table protection not changing it to point
		 * to a new page.
		 *
		 * See Documentation/mm/mmu_notifier.rst
		 */
		if (ret)
			cleaned++;
	}

	mmu_notifier_invalidate_range_end(&range);

	return cleaned;
}

static bool page_mkclean_one(struct folio *folio, struct vm_area_struct *vma,
			     unsigned long address, void *arg)
{
	DEFINE_FOLIO_VMA_WALK(pvmw, folio, vma, address, PVMW_SYNC);
	int *cleaned = arg;

	*cleaned += page_vma_mkclean_one(&pvmw);

	return true;
}

static bool invalid_mkclean_vma(struct vm_area_struct *vma, void *arg)
{
	if (vma->vm_flags & VM_SHARED)
		return false;

	return true;
}

int folio_mkclean(struct folio *folio)
{
	int cleaned = 0;
	struct address_space *mapping;
	struct rmap_walk_control rwc = {
		.arg = (void *)&cleaned,
		.rmap_one = page_mkclean_one,
		.invalid_vma = invalid_mkclean_vma,
	};

	BUG_ON(!folio_test_locked(folio));

	if (!folio_mapped(folio))
		return 0;

	mapping = folio_mapping(folio);
	if (!mapping)
		return 0;

	rmap_walk(folio, &rwc);

	return cleaned;
}
EXPORT_SYMBOL_GPL(folio_mkclean);

/**
 * pfn_mkclean_range - Cleans the PTEs (including PMDs) mapped with range of
 *                     [@pfn, @pfn + @nr_pages) at the specific offset (@pgoff)
 *                     within the @vma of shared mappings. And since clean PTEs
 *                     should also be readonly, write protects them too.
 * @pfn: start pfn.
 * @nr_pages: number of physically contiguous pages srarting with @pfn.
 * @pgoff: page offset that the @pfn mapped with.
 * @vma: vma that @pfn mapped within.
 *
 * Returns the number of cleaned PTEs (including PMDs).
 */
int pfn_mkclean_range(unsigned long pfn, unsigned long nr_pages, pgoff_t pgoff,
		      struct vm_area_struct *vma)
{
	struct page_vma_mapped_walk pvmw = {
		.pfn		= pfn,
		.nr_pages	= nr_pages,
		.pgoff		= pgoff,
		.vma		= vma,
		.flags		= PVMW_SYNC,
	};

	if (invalid_mkclean_vma(vma, NULL))
		return 0;

	pvmw.address = vma_pgoff_address(pgoff, nr_pages, vma);
	VM_BUG_ON_VMA(pvmw.address == -EFAULT, vma);

	return page_vma_mkclean_one(&pvmw);
}

int total_compound_mapcount(struct page *head)
{
	int mapcount = head_compound_mapcount(head);
	int nr_subpages;
	int i;

	/* In the common case, avoid the loop when no subpages mapped by PTE */
	if (head_subpages_mapcount(head) == 0)
		return mapcount;
	/*
	 * Add all the PTE mappings of those subpages mapped by PTE.
	 * Limit the loop, knowing that only subpages_mapcount are mapped?
	 * Perhaps: given all the raciness, that may be a good or a bad idea.
	 */
	nr_subpages = thp_nr_pages(head);
	for (i = 0; i < nr_subpages; i++)
		mapcount += atomic_read(&head[i]._mapcount);

	/* But each of those _mapcounts was based on -1 */
	mapcount += nr_subpages;
	return mapcount;
}

/**
 * page_move_anon_rmap - move a page to our anon_vma
 * @page:	the page to move to our anon_vma
 * @vma:	the vma the page belongs to
 *
 * When a page belongs exclusively to one process after a COW event,
 * that page can be moved into the anon_vma that belongs to just that
 * process, so the rmap code will not search the parent or sibling
 * processes.
 */
void page_move_anon_rmap(struct page *page, struct vm_area_struct *vma)
{
	void *anon_vma = vma->anon_vma;
	struct folio *folio = page_folio(page);

	VM_BUG_ON_FOLIO(!folio_test_locked(folio), folio);
	VM_BUG_ON_VMA(!anon_vma, vma);

	anon_vma += PAGE_MAPPING_ANON;
	/*
	 * Ensure that anon_vma and the PAGE_MAPPING_ANON bit are written
	 * simultaneously, so a concurrent reader (eg folio_referenced()'s
	 * folio_test_anon()) will not see one without the other.
	 */
	WRITE_ONCE(folio->mapping, anon_vma);
	SetPageAnonExclusive(page);
}

/**
 * __page_set_anon_rmap - set up new anonymous rmap
 * @page:	Page or Hugepage to add to rmap
 * @vma:	VM area to add page to.
 * @address:	User virtual address of the mapping	
 * @exclusive:	the page is exclusively owned by the current process
 */
static void __page_set_anon_rmap(struct page *page,
	struct vm_area_struct *vma, unsigned long address, int exclusive)
{
	struct anon_vma *anon_vma = vma->anon_vma;

	BUG_ON(!anon_vma);

	if (PageAnon(page))
		goto out;

	/*
	 * If the page isn't exclusively mapped into this vma,
	 * we must use the _oldest_ possible anon_vma for the
	 * page mapping!
	 */
	if (!exclusive)
		anon_vma = anon_vma->root;

	/*
	 * page_idle does a lockless/optimistic rmap scan on page->mapping.
	 * Make sure the compiler doesn't split the stores of anon_vma and
	 * the PAGE_MAPPING_ANON type identifier, otherwise the rmap code
	 * could mistake the mapping for a struct address_space and crash.
	 */
	anon_vma = (void *) anon_vma + PAGE_MAPPING_ANON;
	WRITE_ONCE(page->mapping, (struct address_space *) anon_vma);
	page->index = linear_page_index(vma, address);
out:
	if (exclusive)
		SetPageAnonExclusive(page);
}

/**
 * __page_check_anon_rmap - sanity check anonymous rmap addition
 * @page:	the page to add the mapping to
 * @vma:	the vm area in which the mapping is added
 * @address:	the user virtual address mapped
 */
static void __page_check_anon_rmap(struct page *page,
	struct vm_area_struct *vma, unsigned long address)
{
	struct folio *folio = page_folio(page);
	/*
	 * The page's anon-rmap details (mapping and index) are guaranteed to
	 * be set up correctly at this point.
	 *
	 * We have exclusion against page_add_anon_rmap because the caller
	 * always holds the page locked.
	 *
	 * We have exclusion against page_add_new_anon_rmap because those pages
	 * are initially only visible via the pagetables, and the pte is locked
	 * over the call to page_add_new_anon_rmap.
	 */
	VM_BUG_ON_FOLIO(folio_anon_vma(folio)->root != vma->anon_vma->root,
			folio);
	VM_BUG_ON_PAGE(page_to_pgoff(page) != linear_page_index(vma, address),
		       page);
}

/**
 * page_add_anon_rmap - add pte mapping to an anonymous page
 * @page:	the page to add the mapping to
 * @vma:	the vm area in which the mapping is added
 * @address:	the user virtual address mapped
 * @flags:	the rmap flags
 *
 * The caller needs to hold the pte lock, and the page must be locked in
 * the anon_vma case: to serialize mapping,index checking after setting,
 * and to ensure that PageAnon is not being upgraded racily to PageKsm
 * (but PageKsm is never downgraded to PageAnon).
 */
void page_add_anon_rmap(struct page *page,
	struct vm_area_struct *vma, unsigned long address, rmap_t flags)
{
	atomic_t *mapped;
	int nr = 0, nr_pmdmapped = 0;
	bool compound = flags & RMAP_COMPOUND;
	bool first = true;

	if (unlikely(PageKsm(page)))
		lock_page_memcg(page);

	/* Is page being mapped by PTE? Is this its first map to be added? */
	if (likely(!compound)) {
		first = atomic_inc_and_test(&page->_mapcount);
		nr = first;
		if (first && PageCompound(page)) {
			mapped = subpages_mapcount_ptr(compound_head(page));
			nr = atomic_inc_return_relaxed(mapped);
			nr = !(nr & COMPOUND_MAPPED);
		}
	} else if (PageTransHuge(page)) {
		/* That test is redundant: it's for safety or to optimize out */

		first = atomic_inc_and_test(compound_mapcount_ptr(page));
		if (first) {
			mapped = subpages_mapcount_ptr(page);
			nr = atomic_add_return_relaxed(COMPOUND_MAPPED, mapped);
			nr_pmdmapped = thp_nr_pages(page);
			nr = nr_pmdmapped - (nr & SUBPAGES_MAPPED);
		}
	}

	VM_BUG_ON_PAGE(!first && (flags & RMAP_EXCLUSIVE), page);
	VM_BUG_ON_PAGE(!first && PageAnonExclusive(page), page);

	if (nr_pmdmapped)
		__mod_lruvec_page_state(page, NR_ANON_THPS, nr_pmdmapped);
	if (nr)
		__mod_lruvec_page_state(page, NR_ANON_MAPPED, nr);

	if (unlikely(PageKsm(page)))
		unlock_page_memcg(page);

	/* address might be in next vma when migration races vma_adjust */
	else if (first)
		__page_set_anon_rmap(page, vma, address,
				     !!(flags & RMAP_EXCLUSIVE));
	else
		__page_check_anon_rmap(page, vma, address);

	mlock_vma_page(page, vma, compound);
}

/**
 * page_add_new_anon_rmap - add mapping to a new anonymous page
 * @page:	the page to add the mapping to
 * @vma:	the vm area in which the mapping is added
 * @address:	the user virtual address mapped
 *
 * If it's a compound page, it is accounted as a compound page. As the page
 * is new, it's assume to get mapped exclusively by a single process.
 *
 * Same as page_add_anon_rmap but must only be called on *new* pages.
 * This means the inc-and-test can be bypassed.
 * Page does not have to be locked.
 */
void page_add_new_anon_rmap(struct page *page,
	struct vm_area_struct *vma, unsigned long address)
{
	int nr;

	VM_BUG_ON_VMA(address < vma->vm_start || address >= vma->vm_end, vma);
	__SetPageSwapBacked(page);

	if (likely(!PageCompound(page))) {
		/* increment count (starts at -1) */
		atomic_set(&page->_mapcount, 0);
		nr = 1;
	} else {
		VM_BUG_ON_PAGE(!PageTransHuge(page), page);
		/* increment count (starts at -1) */
		atomic_set(compound_mapcount_ptr(page), 0);
		atomic_set(subpages_mapcount_ptr(page), COMPOUND_MAPPED);
		nr = thp_nr_pages(page);
		__mod_lruvec_page_state(page, NR_ANON_THPS, nr);
	}

	__mod_lruvec_page_state(page, NR_ANON_MAPPED, nr);
	__page_set_anon_rmap(page, vma, address, 1);
}

/**
 * page_add_file_rmap - add pte mapping to a file page
 * @page:	the page to add the mapping to
 * @vma:	the vm area in which the mapping is added
 * @compound:	charge the page as compound or small page
 *
 * The caller needs to hold the pte lock.
 */
void page_add_file_rmap(struct page *page,
	struct vm_area_struct *vma, bool compound)
{
	atomic_t *mapped;
	int nr = 0, nr_pmdmapped = 0;
	bool first;

	VM_BUG_ON_PAGE(compound && !PageTransHuge(page), page);
	lock_page_memcg(page);

	/* Is page being mapped by PTE? Is this its first map to be added? */
	if (likely(!compound)) {
		first = atomic_inc_and_test(&page->_mapcount);
		nr = first;
		if (first && PageCompound(page)) {
			mapped = subpages_mapcount_ptr(compound_head(page));
			nr = atomic_inc_return_relaxed(mapped);
			nr = !(nr & COMPOUND_MAPPED);
		}
	} else if (PageTransHuge(page)) {
		/* That test is redundant: it's for safety or to optimize out */

		first = atomic_inc_and_test(compound_mapcount_ptr(page));
		if (first) {
			mapped = subpages_mapcount_ptr(page);
			nr = atomic_add_return_relaxed(COMPOUND_MAPPED, mapped);
			nr_pmdmapped = thp_nr_pages(page);
			nr = nr_pmdmapped - (nr & SUBPAGES_MAPPED);
		}
	}

	if (nr_pmdmapped)
		__mod_lruvec_page_state(page, PageSwapBacked(page) ?
			NR_SHMEM_PMDMAPPED : NR_FILE_PMDMAPPED, nr_pmdmapped);
	if (nr)
		__mod_lruvec_page_state(page, NR_FILE_MAPPED, nr);
	unlock_page_memcg(page);

	mlock_vma_page(page, vma, compound);
}

/**
 * page_remove_rmap - take down pte mapping from a page
 * @page:	page to remove mapping from
 * @vma:	the vm area from which the mapping is removed
 * @compound:	uncharge the page as compound or small page
 *
 * The caller needs to hold the pte lock.
 */
void page_remove_rmap(struct page *page,
	struct vm_area_struct *vma, bool compound)
{
	atomic_t *mapped;
	int nr = 0, nr_pmdmapped = 0;
	bool last;

	VM_BUG_ON_PAGE(compound && !PageHead(page), page);

	/* Hugetlb pages are not counted in NR_*MAPPED */
	if (unlikely(PageHuge(page))) {
		/* hugetlb pages are always mapped with pmds */
		atomic_dec(compound_mapcount_ptr(page));
		return;
	}

	lock_page_memcg(page);

	/* Is page being unmapped by PTE? Is this its last map to be removed? */
	if (likely(!compound)) {
		last = atomic_add_negative(-1, &page->_mapcount);
		nr = last;
		if (last && PageCompound(page)) {
			mapped = subpages_mapcount_ptr(compound_head(page));
			nr = atomic_dec_return_relaxed(mapped);
			nr = !(nr & COMPOUND_MAPPED);
		}
	} else if (PageTransHuge(page)) {
		/* That test is redundant: it's for safety or to optimize out */

		last = atomic_add_negative(-1, compound_mapcount_ptr(page));
		if (last) {
			mapped = subpages_mapcount_ptr(page);
			nr = atomic_sub_return_relaxed(COMPOUND_MAPPED, mapped);
			nr_pmdmapped = thp_nr_pages(page);
			nr = nr_pmdmapped - (nr & SUBPAGES_MAPPED);
		}
	}

	if (nr_pmdmapped) {
		__mod_lruvec_page_state(page, PageAnon(page) ? NR_ANON_THPS :
				(PageSwapBacked(page) ? NR_SHMEM_PMDMAPPED :
				NR_FILE_PMDMAPPED), -nr_pmdmapped);
	}
	if (nr) {
		__mod_lruvec_page_state(page, PageAnon(page) ? NR_ANON_MAPPED :
				NR_FILE_MAPPED, -nr);
		/*
		 * Queue anon THP for deferred split if at least one small
		 * page of the compound page is unmapped, but at least one
		 * small page is still mapped.
		 */
		if (PageTransCompound(page) && PageAnon(page))
			if (!compound || nr < nr_pmdmapped)
				deferred_split_huge_page(compound_head(page));
	}

	/*
	 * It would be tidy to reset PageAnon mapping when fully unmapped,
	 * but that might overwrite a racing page_add_anon_rmap
	 * which increments mapcount after us but sets mapping
	 * before us: so leave the reset to free_pages_prepare,
	 * and remember that it's only reliable while mapped.
	 */

	unlock_page_memcg(page);

	munlock_vma_page(page, vma, compound);
}

/*
 * @arg: enum ttu_flags will be passed to this argument
 */
static bool try_to_unmap_one(struct folio *folio, struct vm_area_struct *vma,
		     unsigned long address, void *arg)
{
	struct mm_struct *mm = vma->vm_mm;
	DEFINE_FOLIO_VMA_WALK(pvmw, folio, vma, address, 0);
	pte_t pteval;
	struct page *subpage;
	bool anon_exclusive, ret = true;
	struct mmu_notifier_range range;
	enum ttu_flags flags = (enum ttu_flags)(long)arg;

	/*
	 * When racing against e.g. zap_pte_range() on another cpu,
	 * in between its ptep_get_and_clear_full() and page_remove_rmap(),
	 * try_to_unmap() may return before page_mapped() has become false,
	 * if page table locking is skipped: use TTU_SYNC to wait for that.
	 */
	if (flags & TTU_SYNC)
		pvmw.flags = PVMW_SYNC;

	if (flags & TTU_SPLIT_HUGE_PMD)
		split_huge_pmd_address(vma, address, false, folio);

	/*
	 * For THP, we have to assume the worse case ie pmd for invalidation.
	 * For hugetlb, it could be much worse if we need to do pud
	 * invalidation in the case of pmd sharing.
	 *
	 * Note that the folio can not be freed in this function as call of
	 * try_to_unmap() must hold a reference on the folio.
	 */
	range.end = vma_address_end(&pvmw);
	mmu_notifier_range_init(&range, MMU_NOTIFY_CLEAR, 0, vma, vma->vm_mm,
				address, range.end);
	if (folio_test_hugetlb(folio)) {
		/*
		 * If sharing is possible, start and end will be adjusted
		 * accordingly.
		 */
		adjust_range_if_pmd_sharing_possible(vma, &range.start,
						     &range.end);
	}
	mmu_notifier_invalidate_range_start(&range);

	while (page_vma_mapped_walk(&pvmw)) {
		/* Unexpected PMD-mapped THP? */
		VM_BUG_ON_FOLIO(!pvmw.pte, folio);

		/*
		 * If the folio is in an mlock()d vma, we must not swap it out.
		 */
		if (!(flags & TTU_IGNORE_MLOCK) &&
		    (vma->vm_flags & VM_LOCKED)) {
			/* Restore the mlock which got missed */
			mlock_vma_folio(folio, vma, false);
			page_vma_mapped_walk_done(&pvmw);
			ret = false;
			break;
		}

		subpage = folio_page(folio,
					pte_pfn(*pvmw.pte) - folio_pfn(folio));
		address = pvmw.address;
		anon_exclusive = folio_test_anon(folio) &&
				 PageAnonExclusive(subpage);

		if (folio_test_hugetlb(folio)) {
			bool anon = folio_test_anon(folio);

			/*
			 * The try_to_unmap() is only passed a hugetlb page
			 * in the case where the hugetlb page is poisoned.
			 */
			VM_BUG_ON_PAGE(!PageHWPoison(subpage), subpage);
			/*
			 * huge_pmd_unshare may unmap an entire PMD page.
			 * There is no way of knowing exactly which PMDs may
			 * be cached for this mm, so we must flush them all.
			 * start/end were already adjusted above to cover this
			 * range.
			 */
			flush_cache_range(vma, range.start, range.end);

			/*
			 * To call huge_pmd_unshare, i_mmap_rwsem must be
			 * held in write mode.  Caller needs to explicitly
			 * do this outside rmap routines.
			 *
			 * We also must hold hugetlb vma_lock in write mode.
			 * Lock order dictates acquiring vma_lock BEFORE
			 * i_mmap_rwsem.  We can only try lock here and fail
			 * if unsuccessful.
			 */
			if (!anon) {
				VM_BUG_ON(!(flags & TTU_RMAP_LOCKED));
				if (!hugetlb_vma_trylock_write(vma)) {
					page_vma_mapped_walk_done(&pvmw);
					ret = false;
					break;
				}
				if (huge_pmd_unshare(mm, vma, address, pvmw.pte)) {
					hugetlb_vma_unlock_write(vma);
					flush_tlb_range(vma,
						range.start, range.end);
					mmu_notifier_invalidate_range(mm,
						range.start, range.end);
					/*
					 * The ref count of the PMD page was
					 * dropped which is part of the way map
					 * counting is done for shared PMDs.
					 * Return 'true' here.  When there is
					 * no other sharing, huge_pmd_unshare
					 * returns false and we will unmap the
					 * actual page and drop map count
					 * to zero.
					 */
					page_vma_mapped_walk_done(&pvmw);
					break;
				}
				hugetlb_vma_unlock_write(vma);
			}
			pteval = huge_ptep_clear_flush(vma, address, pvmw.pte);
		} else {
			flush_cache_page(vma, address, pte_pfn(*pvmw.pte));
			/* Nuke the page table entry. */
			if (should_defer_flush(mm, flags)) {
				/*
				 * We clear the PTE but do not flush so potentially
				 * a remote CPU could still be writing to the folio.
				 * If the entry was previously clean then the
				 * architecture must guarantee that a clear->dirty
				 * transition on a cached TLB entry is written through
				 * and traps if the PTE is unmapped.
				 */
				pteval = ptep_get_and_clear(mm, address, pvmw.pte);

				set_tlb_ubc_flush_pending(mm, pte_dirty(pteval));
			} else {
				pteval = ptep_clear_flush(vma, address, pvmw.pte);
			}
		}

		/*
		 * Now the pte is cleared. If this pte was uffd-wp armed,
		 * we may want to replace a none pte with a marker pte if
		 * it's file-backed, so we don't lose the tracking info.
		 */
		pte_install_uffd_wp_if_needed(vma, address, pvmw.pte, pteval);

		/* Set the dirty flag on the folio now the pte is gone. */
		if (pte_dirty(pteval))
			folio_mark_dirty(folio);

		/* Update high watermark before we lower rss */
		update_hiwater_rss(mm);

		if (PageHWPoison(subpage) && !(flags & TTU_IGNORE_HWPOISON)) {
			pteval = swp_entry_to_pte(make_hwpoison_entry(subpage));
			if (folio_test_hugetlb(folio)) {
				hugetlb_count_sub(folio_nr_pages(folio), mm);
				set_huge_pte_at(mm, address, pvmw.pte, pteval);
			} else {
				dec_mm_counter(mm, mm_counter(&folio->page));
				set_pte_at(mm, address, pvmw.pte, pteval);
			}

		} else if (pte_unused(pteval) && !userfaultfd_armed(vma)) {
			/*
			 * The guest indicated that the page content is of no
			 * interest anymore. Simply discard the pte, vmscan
			 * will take care of the rest.
			 * A future reference will then fault in a new zero
			 * page. When userfaultfd is active, we must not drop
			 * this page though, as its main user (postcopy
			 * migration) will not expect userfaults on already
			 * copied pages.
			 */
			dec_mm_counter(mm, mm_counter(&folio->page));
			/* We have to invalidate as we cleared the pte */
			mmu_notifier_invalidate_range(mm, address,
						      address + PAGE_SIZE);
		} else if (folio_test_anon(folio)) {
			swp_entry_t entry = { .val = page_private(subpage) };
			pte_t swp_pte;
			/*
			 * Store the swap location in the pte.
			 * See handle_pte_fault() ...
			 */
			if (unlikely(folio_test_swapbacked(folio) !=
					folio_test_swapcache(folio))) {
				WARN_ON_ONCE(1);
				ret = false;
				/* We have to invalidate as we cleared the pte */
				mmu_notifier_invalidate_range(mm, address,
							address + PAGE_SIZE);
				page_vma_mapped_walk_done(&pvmw);
				break;
			}

			/* MADV_FREE page check */
			if (!folio_test_swapbacked(folio)) {
				int ref_count, map_count;

				/*
				 * Synchronize with gup_pte_range():
				 * - clear PTE; barrier; read refcount
				 * - inc refcount; barrier; read PTE
				 */
				smp_mb();

				ref_count = folio_ref_count(folio);
				map_count = folio_mapcount(folio);

				/*
				 * Order reads for page refcount and dirty flag
				 * (see comments in __remove_mapping()).
				 */
				smp_rmb();

				/*
				 * The only page refs must be one from isolation
				 * plus the rmap(s) (dropped by discard:).
				 */
				if (ref_count == 1 + map_count &&
				    !folio_test_dirty(folio)) {
					/* Invalidate as we cleared the pte */
					mmu_notifier_invalidate_range(mm,
						address, address + PAGE_SIZE);
					dec_mm_counter(mm, MM_ANONPAGES);
					goto discard;
				}

				/*
				 * If the folio was redirtied, it cannot be
				 * discarded. Remap the page to page table.
				 */
				set_pte_at(mm, address, pvmw.pte, pteval);
				folio_set_swapbacked(folio);
				ret = false;
				page_vma_mapped_walk_done(&pvmw);
				break;
			}

			if (swap_duplicate(entry) < 0) {
				set_pte_at(mm, address, pvmw.pte, pteval);
				ret = false;
				page_vma_mapped_walk_done(&pvmw);
				break;
			}
			if (arch_unmap_one(mm, vma, address, pteval) < 0) {
				swap_free(entry);
				set_pte_at(mm, address, pvmw.pte, pteval);
				ret = false;
				page_vma_mapped_walk_done(&pvmw);
				break;
			}

			/* See page_try_share_anon_rmap(): clear PTE first. */
			if (anon_exclusive &&
			    page_try_share_anon_rmap(subpage)) {
				swap_free(entry);
				set_pte_at(mm, address, pvmw.pte, pteval);
				ret = false;
				page_vma_mapped_walk_done(&pvmw);
				break;
			}
			/*
			 * Note: We *don't* remember if the page was mapped
			 * exclusively in the swap pte if the architecture
			 * doesn't support __HAVE_ARCH_PTE_SWP_EXCLUSIVE. In
			 * that case, swapin code has to re-determine that
			 * manually and might detect the page as possibly
			 * shared, for example, if there are other references on
			 * the page or if the page is under writeback. We made
			 * sure that there are no GUP pins on the page that
			 * would rely on it, so for GUP pins this is fine.
			 */
			if (list_empty(&mm->mmlist)) {
				spin_lock(&mmlist_lock);
				if (list_empty(&mm->mmlist))
					list_add(&mm->mmlist, &init_mm.mmlist);
				spin_unlock(&mmlist_lock);
			}
			dec_mm_counter(mm, MM_ANONPAGES);
			inc_mm_counter(mm, MM_SWAPENTS);
			swp_pte = swp_entry_to_pte(entry);
			if (anon_exclusive)
				swp_pte = pte_swp_mkexclusive(swp_pte);
			if (pte_soft_dirty(pteval))
				swp_pte = pte_swp_mksoft_dirty(swp_pte);
			if (pte_uffd_wp(pteval))
				swp_pte = pte_swp_mkuffd_wp(swp_pte);
			set_pte_at(mm, address, pvmw.pte, swp_pte);
			/* Invalidate as we cleared the pte */
			mmu_notifier_invalidate_range(mm, address,
						      address + PAGE_SIZE);
		} else {
			/*
			 * This is a locked file-backed folio,
			 * so it cannot be removed from the page
			 * cache and replaced by a new folio before
			 * mmu_notifier_invalidate_range_end, so no
			 * concurrent thread might update its page table
			 * to point at a new folio while a device is
			 * still using this folio.
			 *
			 * See Documentation/mm/mmu_notifier.rst
			 */
			dec_mm_counter(mm, mm_counter_file(&folio->page));
		}
discard:
		/*
		 * No need to call mmu_notifier_invalidate_range() it has be
		 * done above for all cases requiring it to happen under page
		 * table lock before mmu_notifier_invalidate_range_end()
		 *
		 * See Documentation/mm/mmu_notifier.rst
		 */
		page_remove_rmap(subpage, vma, folio_test_hugetlb(folio));
		if (vma->vm_flags & VM_LOCKED)
			mlock_page_drain_local();
		folio_put(folio);
	}

	mmu_notifier_invalidate_range_end(&range);

	return ret;
}

static bool invalid_migration_vma(struct vm_area_struct *vma, void *arg)
{
	return vma_is_temporary_stack(vma);
}

static int folio_not_mapped(struct folio *folio)
{
	return !folio_mapped(folio);
}

/**
 * try_to_unmap - Try to remove all page table mappings to a folio.
 * @folio: The folio to unmap.
 * @flags: action and flags
 *
 * Tries to remove all the page table entries which are mapping this
 * folio.  It is the caller's responsibility to check if the folio is
 * still mapped if needed (use TTU_SYNC to prevent accounting races).
 *
 * Context: Caller must hold the folio lock.
 */
void try_to_unmap(struct folio *folio, enum ttu_flags flags)
{
	struct rmap_walk_control rwc = {
		.rmap_one = try_to_unmap_one,
		.arg = (void *)flags,
		.done = folio_not_mapped,
		.anon_lock = folio_lock_anon_vma_read,
	};

	if (flags & TTU_RMAP_LOCKED)
		rmap_walk_locked(folio, &rwc);
	else
		rmap_walk(folio, &rwc);
}

/*
 * @arg: enum ttu_flags will be passed to this argument.
 *
 * If TTU_SPLIT_HUGE_PMD is specified any PMD mappings will be split into PTEs
 * containing migration entries.
 */
static bool try_to_migrate_one(struct folio *folio, struct vm_area_struct *vma,
		     unsigned long address, void *arg)
{
	struct mm_struct *mm = vma->vm_mm;
	DEFINE_FOLIO_VMA_WALK(pvmw, folio, vma, address, 0);
	pte_t pteval;
	struct page *subpage;
	bool anon_exclusive, ret = true;
	struct mmu_notifier_range range;
	enum ttu_flags flags = (enum ttu_flags)(long)arg;

	/*
	 * When racing against e.g. zap_pte_range() on another cpu,
	 * in between its ptep_get_and_clear_full() and page_remove_rmap(),
	 * try_to_migrate() may return before page_mapped() has become false,
	 * if page table locking is skipped: use TTU_SYNC to wait for that.
	 */
	if (flags & TTU_SYNC)
		pvmw.flags = PVMW_SYNC;

	/*
	 * unmap_page() in mm/huge_memory.c is the only user of migration with
	 * TTU_SPLIT_HUGE_PMD and it wants to freeze.
	 */
	if (flags & TTU_SPLIT_HUGE_PMD)
		split_huge_pmd_address(vma, address, true, folio);

	/*
	 * For THP, we have to assume the worse case ie pmd for invalidation.
	 * For hugetlb, it could be much worse if we need to do pud
	 * invalidation in the case of pmd sharing.
	 *
	 * Note that the page can not be free in this function as call of
	 * try_to_unmap() must hold a reference on the page.
	 */
	range.end = vma_address_end(&pvmw);
	mmu_notifier_range_init(&range, MMU_NOTIFY_CLEAR, 0, vma, vma->vm_mm,
				address, range.end);
	if (folio_test_hugetlb(folio)) {
		/*
		 * If sharing is possible, start and end will be adjusted
		 * accordingly.
		 */
		adjust_range_if_pmd_sharing_possible(vma, &range.start,
						     &range.end);
	}
	mmu_notifier_invalidate_range_start(&range);

	while (page_vma_mapped_walk(&pvmw)) {
#ifdef CONFIG_ARCH_ENABLE_THP_MIGRATION
		/* PMD-mapped THP migration entry */
		if (!pvmw.pte) {
			subpage = folio_page(folio,
				pmd_pfn(*pvmw.pmd) - folio_pfn(folio));
			VM_BUG_ON_FOLIO(folio_test_hugetlb(folio) ||
					!folio_test_pmd_mappable(folio), folio);

			if (set_pmd_migration_entry(&pvmw, subpage)) {
				ret = false;
				page_vma_mapped_walk_done(&pvmw);
				break;
			}
			continue;
		}
#endif

		/* Unexpected PMD-mapped THP? */
		VM_BUG_ON_FOLIO(!pvmw.pte, folio);

		if (folio_is_zone_device(folio)) {
			/*
			 * Our PTE is a non-present device exclusive entry and
			 * calculating the subpage as for the common case would
			 * result in an invalid pointer.
			 *
			 * Since only PAGE_SIZE pages can currently be
			 * migrated, just set it to page. This will need to be
			 * changed when hugepage migrations to device private
			 * memory are supported.
			 */
			VM_BUG_ON_FOLIO(folio_nr_pages(folio) > 1, folio);
			subpage = &folio->page;
		} else {
			subpage = folio_page(folio,
					pte_pfn(*pvmw.pte) - folio_pfn(folio));
		}
		address = pvmw.address;
		anon_exclusive = folio_test_anon(folio) &&
				 PageAnonExclusive(subpage);

		if (folio_test_hugetlb(folio)) {
			bool anon = folio_test_anon(folio);

			/*
			 * huge_pmd_unshare may unmap an entire PMD page.
			 * There is no way of knowing exactly which PMDs may
			 * be cached for this mm, so we must flush them all.
			 * start/end were already adjusted above to cover this
			 * range.
			 */
			flush_cache_range(vma, range.start, range.end);

			/*
			 * To call huge_pmd_unshare, i_mmap_rwsem must be
			 * held in write mode.  Caller needs to explicitly
			 * do this outside rmap routines.
			 *
			 * We also must hold hugetlb vma_lock in write mode.
			 * Lock order dictates acquiring vma_lock BEFORE
			 * i_mmap_rwsem.  We can only try lock here and
			 * fail if unsuccessful.
			 */
			if (!anon) {
				VM_BUG_ON(!(flags & TTU_RMAP_LOCKED));
				if (!hugetlb_vma_trylock_write(vma)) {
					page_vma_mapped_walk_done(&pvmw);
					ret = false;
					break;
				}
				if (huge_pmd_unshare(mm, vma, address, pvmw.pte)) {
					hugetlb_vma_unlock_write(vma);
					flush_tlb_range(vma,
						range.start, range.end);
					mmu_notifier_invalidate_range(mm,
						range.start, range.end);

					/*
					 * The ref count of the PMD page was
					 * dropped which is part of the way map
					 * counting is done for shared PMDs.
					 * Return 'true' here.  When there is
					 * no other sharing, huge_pmd_unshare
					 * returns false and we will unmap the
					 * actual page and drop map count
					 * to zero.
					 */
					page_vma_mapped_walk_done(&pvmw);
					break;
				}
				hugetlb_vma_unlock_write(vma);
			}
			/* Nuke the hugetlb page table entry */
			pteval = huge_ptep_clear_flush(vma, address, pvmw.pte);
		} else {
			flush_cache_page(vma, address, pte_pfn(*pvmw.pte));
			/* Nuke the page table entry. */
			pteval = ptep_clear_flush(vma, address, pvmw.pte);
		}

		/* Set the dirty flag on the folio now the pte is gone. */
		if (pte_dirty(pteval))
			folio_mark_dirty(folio);

		/* Update high watermark before we lower rss */
		update_hiwater_rss(mm);

		if (folio_is_device_private(folio)) {
			unsigned long pfn = folio_pfn(folio);
			swp_entry_t entry;
			pte_t swp_pte;

			if (anon_exclusive)
				BUG_ON(page_try_share_anon_rmap(subpage));

			/*
			 * Store the pfn of the page in a special migration
			 * pte. do_swap_page() will wait until the migration
			 * pte is removed and then restart fault handling.
			 */
			entry = pte_to_swp_entry(pteval);
			if (is_writable_device_private_entry(entry))
				entry = make_writable_migration_entry(pfn);
			else if (anon_exclusive)
				entry = make_readable_exclusive_migration_entry(pfn);
			else
				entry = make_readable_migration_entry(pfn);
			swp_pte = swp_entry_to_pte(entry);

			/*
			 * pteval maps a zone device page and is therefore
			 * a swap pte.
			 */
			if (pte_swp_soft_dirty(pteval))
				swp_pte = pte_swp_mksoft_dirty(swp_pte);
			if (pte_swp_uffd_wp(pteval))
				swp_pte = pte_swp_mkuffd_wp(swp_pte);
			set_pte_at(mm, pvmw.address, pvmw.pte, swp_pte);
			trace_set_migration_pte(pvmw.address, pte_val(swp_pte),
						compound_order(&folio->page));
			/*
			 * No need to invalidate here it will synchronize on
			 * against the special swap migration pte.
			 */
		} else if (PageHWPoison(subpage)) {
			pteval = swp_entry_to_pte(make_hwpoison_entry(subpage));
			if (folio_test_hugetlb(folio)) {
				hugetlb_count_sub(folio_nr_pages(folio), mm);
				set_huge_pte_at(mm, address, pvmw.pte, pteval);
			} else {
				dec_mm_counter(mm, mm_counter(&folio->page));
				set_pte_at(mm, address, pvmw.pte, pteval);
			}

		} else if (pte_unused(pteval) && !userfaultfd_armed(vma)) {
			/*
			 * The guest indicated that the page content is of no
			 * interest anymore. Simply discard the pte, vmscan
			 * will take care of the rest.
			 * A future reference will then fault in a new zero
			 * page. When userfaultfd is active, we must not drop
			 * this page though, as its main user (postcopy
			 * migration) will not expect userfaults on already
			 * copied pages.
			 */
			dec_mm_counter(mm, mm_counter(&folio->page));
			/* We have to invalidate as we cleared the pte */
			mmu_notifier_invalidate_range(mm, address,
						      address + PAGE_SIZE);
		} else {
			swp_entry_t entry;
			pte_t swp_pte;

			if (arch_unmap_one(mm, vma, address, pteval) < 0) {
				if (folio_test_hugetlb(folio))
					set_huge_pte_at(mm, address, pvmw.pte, pteval);
				else
					set_pte_at(mm, address, pvmw.pte, pteval);
				ret = false;
				page_vma_mapped_walk_done(&pvmw);
				break;
			}
			VM_BUG_ON_PAGE(pte_write(pteval) && folio_test_anon(folio) &&
				       !anon_exclusive, subpage);

			/* See page_try_share_anon_rmap(): clear PTE first. */
			if (anon_exclusive &&
			    page_try_share_anon_rmap(subpage)) {
				if (folio_test_hugetlb(folio))
					set_huge_pte_at(mm, address, pvmw.pte, pteval);
				else
					set_pte_at(mm, address, pvmw.pte, pteval);
				ret = false;
				page_vma_mapped_walk_done(&pvmw);
				break;
			}

			/*
			 * Store the pfn of the page in a special migration
			 * pte. do_swap_page() will wait until the migration
			 * pte is removed and then restart fault handling.
			 */
			if (pte_write(pteval))
				entry = make_writable_migration_entry(
							page_to_pfn(subpage));
			else if (anon_exclusive)
				entry = make_readable_exclusive_migration_entry(
							page_to_pfn(subpage));
			else
				entry = make_readable_migration_entry(
							page_to_pfn(subpage));
			if (pte_young(pteval))
				entry = make_migration_entry_young(entry);
			if (pte_dirty(pteval))
				entry = make_migration_entry_dirty(entry);
			swp_pte = swp_entry_to_pte(entry);
			if (pte_soft_dirty(pteval))
				swp_pte = pte_swp_mksoft_dirty(swp_pte);
			if (pte_uffd_wp(pteval))
				swp_pte = pte_swp_mkuffd_wp(swp_pte);
			if (folio_test_hugetlb(folio))
				set_huge_pte_at(mm, address, pvmw.pte, swp_pte);
			else
				set_pte_at(mm, address, pvmw.pte, swp_pte);
			trace_set_migration_pte(address, pte_val(swp_pte),
						compound_order(&folio->page));
			/*
			 * No need to invalidate here it will synchronize on
			 * against the special swap migration pte.
			 */
		}

		/*
		 * No need to call mmu_notifier_invalidate_range() it has be
		 * done above for all cases requiring it to happen under page
		 * table lock before mmu_notifier_invalidate_range_end()
		 *
		 * See Documentation/mm/mmu_notifier.rst
		 */
		page_remove_rmap(subpage, vma, folio_test_hugetlb(folio));
		if (vma->vm_flags & VM_LOCKED)
			mlock_page_drain_local();
		folio_put(folio);
	}

	mmu_notifier_invalidate_range_end(&range);

	return ret;
}

/**
 * try_to_migrate - try to replace all page table mappings with swap entries
 * @folio: the folio to replace page table entries for
 * @flags: action and flags
 *
 * Tries to remove all the page table entries which are mapping this folio and
 * replace them with special swap entries. Caller must hold the folio lock.
 */
void try_to_migrate(struct folio *folio, enum ttu_flags flags)
{
	struct rmap_walk_control rwc = {
		.rmap_one = try_to_migrate_one,
		.arg = (void *)flags,
		.done = folio_not_mapped,
		.anon_lock = folio_lock_anon_vma_read,
	};

	/*
	 * Migration always ignores mlock and only supports TTU_RMAP_LOCKED and
	 * TTU_SPLIT_HUGE_PMD and TTU_SYNC flags.
	 */
	if (WARN_ON_ONCE(flags & ~(TTU_RMAP_LOCKED | TTU_SPLIT_HUGE_PMD |
					TTU_SYNC)))
		return;

	if (folio_is_zone_device(folio) &&
	    (!folio_is_device_private(folio) && !folio_is_device_coherent(folio)))
		return;

	/*
	 * During exec, a temporary VMA is setup and later moved.
	 * The VMA is moved under the anon_vma lock but not the
	 * page tables leading to a race where migration cannot
	 * find the migration ptes. Rather than increasing the
	 * locking requirements of exec(), migration skips
	 * temporary VMAs until after exec() completes.
	 */
	if (!folio_test_ksm(folio) && folio_test_anon(folio))
		rwc.invalid_vma = invalid_migration_vma;

	if (flags & TTU_RMAP_LOCKED)
		rmap_walk_locked(folio, &rwc);
	else
		rmap_walk(folio, &rwc);
}

#ifdef CONFIG_DEVICE_PRIVATE
struct make_exclusive_args {
	struct mm_struct *mm;
	unsigned long address;
	void *owner;
	bool valid;
};

static bool page_make_device_exclusive_one(struct folio *folio,
		struct vm_area_struct *vma, unsigned long address, void *priv)
{
	struct mm_struct *mm = vma->vm_mm;
	DEFINE_FOLIO_VMA_WALK(pvmw, folio, vma, address, 0);
	struct make_exclusive_args *args = priv;
	pte_t pteval;
	struct page *subpage;
	bool ret = true;
	struct mmu_notifier_range range;
	swp_entry_t entry;
	pte_t swp_pte;

	mmu_notifier_range_init_owner(&range, MMU_NOTIFY_EXCLUSIVE, 0, vma,
				      vma->vm_mm, address, min(vma->vm_end,
				      address + folio_size(folio)),
				      args->owner);
	mmu_notifier_invalidate_range_start(&range);

	while (page_vma_mapped_walk(&pvmw)) {
		/* Unexpected PMD-mapped THP? */
		VM_BUG_ON_FOLIO(!pvmw.pte, folio);

		if (!pte_present(*pvmw.pte)) {
			ret = false;
			page_vma_mapped_walk_done(&pvmw);
			break;
		}

		subpage = folio_page(folio,
				pte_pfn(*pvmw.pte) - folio_pfn(folio));
		address = pvmw.address;

		/* Nuke the page table entry. */
		flush_cache_page(vma, address, pte_pfn(*pvmw.pte));
		pteval = ptep_clear_flush(vma, address, pvmw.pte);

		/* Set the dirty flag on the folio now the pte is gone. */
		if (pte_dirty(pteval))
			folio_mark_dirty(folio);

		/*
		 * Check that our target page is still mapped at the expected
		 * address.
		 */
		if (args->mm == mm && args->address == address &&
		    pte_write(pteval))
			args->valid = true;

		/*
		 * Store the pfn of the page in a special migration
		 * pte. do_swap_page() will wait until the migration
		 * pte is removed and then restart fault handling.
		 */
		if (pte_write(pteval))
			entry = make_writable_device_exclusive_entry(
							page_to_pfn(subpage));
		else
			entry = make_readable_device_exclusive_entry(
							page_to_pfn(subpage));
		swp_pte = swp_entry_to_pte(entry);
		if (pte_soft_dirty(pteval))
			swp_pte = pte_swp_mksoft_dirty(swp_pte);
		if (pte_uffd_wp(pteval))
			swp_pte = pte_swp_mkuffd_wp(swp_pte);

		set_pte_at(mm, address, pvmw.pte, swp_pte);

		/*
		 * There is a reference on the page for the swap entry which has
		 * been removed, so shouldn't take another.
		 */
		page_remove_rmap(subpage, vma, false);
	}

	mmu_notifier_invalidate_range_end(&range);

	return ret;
}

/**
 * folio_make_device_exclusive - Mark the folio exclusively owned by a device.
 * @folio: The folio to replace page table entries for.
 * @mm: The mm_struct where the folio is expected to be mapped.
 * @address: Address where the folio is expected to be mapped.
 * @owner: passed to MMU_NOTIFY_EXCLUSIVE range notifier callbacks
 *
 * Tries to remove all the page table entries which are mapping this
 * folio and replace them with special device exclusive swap entries to
 * grant a device exclusive access to the folio.
 *
 * Context: Caller must hold the folio lock.
 * Return: false if the page is still mapped, or if it could not be unmapped
 * from the expected address. Otherwise returns true (success).
 */
static bool folio_make_device_exclusive(struct folio *folio,
		struct mm_struct *mm, unsigned long address, void *owner)
{
	struct make_exclusive_args args = {
		.mm = mm,
		.address = address,
		.owner = owner,
		.valid = false,
	};
	struct rmap_walk_control rwc = {
		.rmap_one = page_make_device_exclusive_one,
		.done = folio_not_mapped,
		.anon_lock = folio_lock_anon_vma_read,
		.arg = &args,
	};

	/*
	 * Restrict to anonymous folios for now to avoid potential writeback
	 * issues.
	 */
	if (!folio_test_anon(folio))
		return false;

	rmap_walk(folio, &rwc);

	return args.valid && !folio_mapcount(folio);
}

/**
 * make_device_exclusive_range() - Mark a range for exclusive use by a device
 * @mm: mm_struct of associated target process
 * @start: start of the region to mark for exclusive device access
 * @end: end address of region
 * @pages: returns the pages which were successfully marked for exclusive access
 * @owner: passed to MMU_NOTIFY_EXCLUSIVE range notifier to allow filtering
 *
 * Returns: number of pages found in the range by GUP. A page is marked for
 * exclusive access only if the page pointer is non-NULL.
 *
 * This function finds ptes mapping page(s) to the given address range, locks
 * them and replaces mappings with special swap entries preventing userspace CPU
 * access. On fault these entries are replaced with the original mapping after
 * calling MMU notifiers.
 *
 * A driver using this to program access from a device must use a mmu notifier
 * critical section to hold a device specific lock during programming. Once
 * programming is complete it should drop the page lock and reference after
 * which point CPU access to the page will revoke the exclusive access.
 */
int make_device_exclusive_range(struct mm_struct *mm, unsigned long start,
				unsigned long end, struct page **pages,
				void *owner)
{
	long npages = (end - start) >> PAGE_SHIFT;
	long i;

	npages = get_user_pages_remote(mm, start, npages,
				       FOLL_GET | FOLL_WRITE | FOLL_SPLIT_PMD,
				       pages, NULL, NULL);
	if (npages < 0)
		return npages;

	for (i = 0; i < npages; i++, start += PAGE_SIZE) {
		struct folio *folio = page_folio(pages[i]);
		if (PageTail(pages[i]) || !folio_trylock(folio)) {
			folio_put(folio);
			pages[i] = NULL;
			continue;
		}

		if (!folio_make_device_exclusive(folio, mm, start, owner)) {
			folio_unlock(folio);
			folio_put(folio);
			pages[i] = NULL;
		}
	}

	return npages;
}
EXPORT_SYMBOL_GPL(make_device_exclusive_range);
#endif

void __put_anon_vma(struct anon_vma *anon_vma)
{
	struct anon_vma *root = anon_vma->root;

	anon_vma_free(anon_vma);
	if (root != anon_vma && atomic_dec_and_test(&root->refcount))
		anon_vma_free(root);
}

static struct anon_vma *rmap_walk_anon_lock(struct folio *folio,
					    struct rmap_walk_control *rwc)
{
	struct anon_vma *anon_vma;

	if (rwc->anon_lock)
		return rwc->anon_lock(folio, rwc);

	/*
	 * Note: remove_migration_ptes() cannot use folio_lock_anon_vma_read()
	 * because that depends on page_mapped(); but not all its usages
	 * are holding mmap_lock. Users without mmap_lock are required to
	 * take a reference count to prevent the anon_vma disappearing
	 */
	anon_vma = folio_anon_vma(folio);
	if (!anon_vma)
		return NULL;

	if (anon_vma_trylock_read(anon_vma))
		goto out;

	if (rwc->try_lock) {
		anon_vma = NULL;
		rwc->contended = true;
		goto out;
	}

	anon_vma_lock_read(anon_vma);
out:
	return anon_vma;
}

/*
 * rmap_walk_anon - do something to anonymous page using the object-based
 * rmap method
 * @page: the page to be handled
 * @rwc: control variable according to each walk type
 *
 * Find all the mappings of a page using the mapping pointer and the vma chains
 * contained in the anon_vma struct it points to.
 */
static void rmap_walk_anon(struct folio *folio,
		struct rmap_walk_control *rwc, bool locked)
{
	struct anon_vma *anon_vma;
	pgoff_t pgoff_start, pgoff_end;
	struct anon_vma_chain *avc;

	if (locked) {
		anon_vma = folio_anon_vma(folio);
		/* anon_vma disappear under us? */
		VM_BUG_ON_FOLIO(!anon_vma, folio);
	} else {
		anon_vma = rmap_walk_anon_lock(folio, rwc);
	}
	if (!anon_vma)
		return;

	pgoff_start = folio_pgoff(folio);
	pgoff_end = pgoff_start + folio_nr_pages(folio) - 1;
	anon_vma_interval_tree_foreach(avc, &anon_vma->rb_root,
			pgoff_start, pgoff_end) {
		struct vm_area_struct *vma = avc->vma;
		unsigned long address = vma_address(&folio->page, vma);

		VM_BUG_ON_VMA(address == -EFAULT, vma);
		cond_resched();

		if (rwc->invalid_vma && rwc->invalid_vma(vma, rwc->arg))
			continue;

		if (!rwc->rmap_one(folio, vma, address, rwc->arg))
			break;
		if (rwc->done && rwc->done(folio))
			break;
	}

	if (!locked)
		anon_vma_unlock_read(anon_vma);
}

/*
 * rmap_walk_file - do something to file page using the object-based rmap method
 * @page: the page to be handled
 * @rwc: control variable according to each walk type
 *
 * Find all the mappings of a page using the mapping pointer and the vma chains
 * contained in the address_space struct it points to.
 */
static void rmap_walk_file(struct folio *folio,
		struct rmap_walk_control *rwc, bool locked)
{
	struct address_space *mapping = folio_mapping(folio);
	pgoff_t pgoff_start, pgoff_end;
	struct vm_area_struct *vma;

	/*
	 * The page lock not only makes sure that page->mapping cannot
	 * suddenly be NULLified by truncation, it makes sure that the
	 * structure at mapping cannot be freed and reused yet,
	 * so we can safely take mapping->i_mmap_rwsem.
	 */
	VM_BUG_ON_FOLIO(!folio_test_locked(folio), folio);

	if (!mapping)
		return;

	pgoff_start = folio_pgoff(folio);
	pgoff_end = pgoff_start + folio_nr_pages(folio) - 1;
	if (!locked) {
		if (i_mmap_trylock_read(mapping))
			goto lookup;

		if (rwc->try_lock) {
			rwc->contended = true;
			return;
		}

		i_mmap_lock_read(mapping);
	}
lookup:
	vma_interval_tree_foreach(vma, &mapping->i_mmap,
			pgoff_start, pgoff_end) {
		unsigned long address = vma_address(&folio->page, vma);

		VM_BUG_ON_VMA(address == -EFAULT, vma);
		cond_resched();

		if (rwc->invalid_vma && rwc->invalid_vma(vma, rwc->arg))
			continue;

		if (!rwc->rmap_one(folio, vma, address, rwc->arg))
			goto done;
		if (rwc->done && rwc->done(folio))
			goto done;
	}

done:
	if (!locked)
		i_mmap_unlock_read(mapping);
}

void rmap_walk(struct folio *folio, struct rmap_walk_control *rwc)
{
	if (unlikely(folio_test_ksm(folio)))
		rmap_walk_ksm(folio, rwc);
	else if (folio_test_anon(folio))
		rmap_walk_anon(folio, rwc, false);
	else
		rmap_walk_file(folio, rwc, false);
}

/* Like rmap_walk, but caller holds relevant rmap lock */
void rmap_walk_locked(struct folio *folio, struct rmap_walk_control *rwc)
{
	/* no ksm support for now */
	VM_BUG_ON_FOLIO(folio_test_ksm(folio), folio);
	if (folio_test_anon(folio))
		rmap_walk_anon(folio, rwc, true);
	else
		rmap_walk_file(folio, rwc, true);
}

#ifdef CONFIG_HUGETLB_PAGE
/*
 * The following two functions are for anonymous (private mapped) hugepages.
 * Unlike common anonymous pages, anonymous hugepages have no accounting code
 * and no lru code, because we handle hugepages differently from common pages.
 *
 * RMAP_COMPOUND is ignored.
 */
void hugepage_add_anon_rmap(struct page *page, struct vm_area_struct *vma,
			    unsigned long address, rmap_t flags)
{
	struct anon_vma *anon_vma = vma->anon_vma;
	int first;

	BUG_ON(!PageLocked(page));
	BUG_ON(!anon_vma);
	/* address might be in next vma when migration races vma_adjust */
	first = atomic_inc_and_test(compound_mapcount_ptr(page));
	VM_BUG_ON_PAGE(!first && (flags & RMAP_EXCLUSIVE), page);
	VM_BUG_ON_PAGE(!first && PageAnonExclusive(page), page);
	if (first)
		__page_set_anon_rmap(page, vma, address,
				     !!(flags & RMAP_EXCLUSIVE));
}

void hugepage_add_new_anon_rmap(struct page *page,
			struct vm_area_struct *vma, unsigned long address)
{
	BUG_ON(address < vma->vm_start || address >= vma->vm_end);
	/* increment count (starts at -1) */
	atomic_set(compound_mapcount_ptr(page), 0);
<<<<<<< HEAD
	atomic_set(compound_pincount_ptr(page), 0);
=======
>>>>>>> 71eb815a
	ClearHPageRestoreReserve(page);
	__page_set_anon_rmap(page, vma, address, 1);
}
#endif /* CONFIG_HUGETLB_PAGE */<|MERGE_RESOLUTION|>--- conflicted
+++ resolved
@@ -2539,10 +2539,6 @@
 	BUG_ON(address < vma->vm_start || address >= vma->vm_end);
 	/* increment count (starts at -1) */
 	atomic_set(compound_mapcount_ptr(page), 0);
-<<<<<<< HEAD
-	atomic_set(compound_pincount_ptr(page), 0);
-=======
->>>>>>> 71eb815a
 	ClearHPageRestoreReserve(page);
 	__page_set_anon_rmap(page, vma, address, 1);
 }
