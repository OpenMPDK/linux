// SPDX-License-Identifier: GPL-2.0
//
// ASoC audio graph sound card support
//
// Copyright (C) 2016 Renesas Solutions Corp.
// Kuninori Morimoto <kuninori.morimoto.gx@renesas.com>
//
// based on ${LINUX}/sound/soc/generic/simple-card.c

#include <linux/clk.h>
#include <linux/device.h>
#include <linux/gpio.h>
#include <linux/gpio/consumer.h>
#include <linux/module.h>
#include <linux/of.h>
#include <linux/of_device.h>
#include <linux/of_gpio.h>
#include <linux/of_graph.h>
#include <linux/platform_device.h>
#include <linux/string.h>
#include <sound/simple_card_utils.h>

#define DPCM_SELECTABLE 1

#define PREFIX	"audio-graph-card,"

static int graph_outdrv_event(struct snd_soc_dapm_widget *w,
			      struct snd_kcontrol *kcontrol,
			      int event)
{
	struct snd_soc_dapm_context *dapm = w->dapm;
	struct asoc_simple_priv *priv = snd_soc_card_get_drvdata(dapm->card);

	switch (event) {
	case SND_SOC_DAPM_POST_PMU:
		gpiod_set_value_cansleep(priv->pa_gpio, 1);
		break;
	case SND_SOC_DAPM_PRE_PMD:
		gpiod_set_value_cansleep(priv->pa_gpio, 0);
		break;
	default:
		return -EINVAL;
	}

	return 0;
}

static const struct snd_soc_dapm_widget graph_dapm_widgets[] = {
	SND_SOC_DAPM_OUT_DRV_E("Amplifier", SND_SOC_NOPM,
			       0, 0, NULL, 0, graph_outdrv_event,
			       SND_SOC_DAPM_POST_PMU | SND_SOC_DAPM_PRE_PMD),
};

static const struct snd_soc_ops graph_ops = {
	.startup	= asoc_simple_startup,
	.shutdown	= asoc_simple_shutdown,
	.hw_params	= asoc_simple_hw_params,
};

static int graph_get_dai_id(struct device_node *ep)
{
	struct device_node *node;
	struct device_node *endpoint;
	struct of_endpoint info;
	int i, id;
	int ret;

	/* use driver specified DAI ID if exist */
	ret = snd_soc_get_dai_id(ep);
	if (ret != -ENOTSUPP)
		return ret;

	/* use endpoint/port reg if exist */
	ret = of_graph_parse_endpoint(ep, &info);
	if (ret == 0) {
		/*
		 * Because it will count port/endpoint if it doesn't have "reg".
		 * But, we can't judge whether it has "no reg", or "reg = <0>"
		 * only of_graph_parse_endpoint().
		 * We need to check "reg" property
		 */
		if (of_get_property(ep,   "reg", NULL))
			return info.id;

		node = of_get_parent(ep);
		of_node_put(node);
		if (of_get_property(node, "reg", NULL))
			return info.port;
	}
	node = of_graph_get_port_parent(ep);

	/*
	 * Non HDMI sound case, counting port/endpoint on its DT
	 * is enough. Let's count it.
	 */
	i = 0;
	id = -1;
	for_each_endpoint_of_node(node, endpoint) {
		if (endpoint == ep)
			id = i;
		i++;
	}
<<<<<<< HEAD

	of_node_put(node);

=======

	of_node_put(node);

>>>>>>> 4ff96fb5
	if (id < 0)
		return -ENODEV;

	return id;
}

static int asoc_simple_parse_dai(struct device_node *ep,
				 struct snd_soc_dai_link_component *dlc,
<<<<<<< HEAD
				 struct device_node **dai_of_node,
				 const char **dai_name,
=======
>>>>>>> 4ff96fb5
				 int *is_single_link)
{
	struct device_node *node;
	struct of_phandle_args args;
	int ret;
<<<<<<< HEAD

	/*
	 * Use snd_soc_dai_link_component instead of legacy style.
	 * It is only for codec, but cpu will be supported in the future.
	 * see
	 *	soc-core.c :: snd_soc_init_multicodec()
	 */
	if (dlc) {
		dai_name	= &dlc->dai_name;
		dai_of_node	= &dlc->of_node;
	}

	if (!ep)
		return 0;
	if (!dai_name)
		return 0;
=======

	if (!ep)
		return 0;
>>>>>>> 4ff96fb5

	node = of_graph_get_port_parent(ep);

	/* Get dai->name */
	args.np		= node;
	args.args[0]	= graph_get_dai_id(ep);
	args.args_count	= (of_graph_get_endpoint_count(node) > 1);

<<<<<<< HEAD
	ret = snd_soc_get_dai_name(&args, dai_name);
	if (ret < 0)
		return ret;

	*dai_of_node = node;
=======
	ret = snd_soc_get_dai_name(&args, &dlc->dai_name);
	if (ret < 0)
		return ret;

	dlc->of_node = node;
>>>>>>> 4ff96fb5

	if (is_single_link)
		*is_single_link = of_graph_get_endpoint_count(node) == 1;

	return 0;
}

static void graph_parse_convert(struct device *dev,
				struct device_node *ep,
				struct asoc_simple_data *adata)
{
	struct device_node *top = dev->of_node;
	struct device_node *port = of_get_parent(ep);
	struct device_node *ports = of_get_parent(port);
	struct device_node *node = of_graph_get_port_parent(ep);

	asoc_simple_parse_convert(dev, top,   NULL,   adata);
	asoc_simple_parse_convert(dev, node,  PREFIX, adata);
	asoc_simple_parse_convert(dev, ports, NULL,   adata);
	asoc_simple_parse_convert(dev, port,  NULL,   adata);
	asoc_simple_parse_convert(dev, ep,    NULL,   adata);

	of_node_put(port);
	of_node_put(ports);
	of_node_put(node);
}

static void graph_parse_mclk_fs(struct device_node *top,
				struct device_node *ep,
				struct simple_dai_props *props)
{
	struct device_node *port	= of_get_parent(ep);
	struct device_node *ports	= of_get_parent(port);
	struct device_node *node	= of_graph_get_port_parent(ep);

	of_property_read_u32(top,	"mclk-fs", &props->mclk_fs);
	of_property_read_u32(ports,	"mclk-fs", &props->mclk_fs);
	of_property_read_u32(port,	"mclk-fs", &props->mclk_fs);
	of_property_read_u32(ep,	"mclk-fs", &props->mclk_fs);

	of_node_put(port);
	of_node_put(ports);
	of_node_put(node);
}

static int graph_dai_link_of_dpcm(struct asoc_simple_priv *priv,
				  struct device_node *cpu_ep,
				  struct device_node *codec_ep,
				  struct link_info *li,
				  int dup_codec)
{
	struct device *dev = simple_priv_to_dev(priv);
	struct snd_soc_dai_link *dai_link = simple_priv_to_link(priv, li->link);
	struct simple_dai_props *dai_props = simple_priv_to_props(priv, li->link);
	struct device_node *top = dev->of_node;
	struct device_node *ep = li->cpu ? cpu_ep : codec_ep;
	struct device_node *port;
	struct device_node *ports;
	struct device_node *node;
	struct asoc_simple_dai *dai;
	struct snd_soc_dai_link_component *cpus = dai_link->cpus;
	struct snd_soc_dai_link_component *codecs = dai_link->codecs;
	int ret;

	/* Do it all CPU endpoint, and 1st Codec endpoint */
	if (!li->cpu && dup_codec)
		return 0;

	port	= of_get_parent(ep);
	ports	= of_get_parent(port);
	node	= of_graph_get_port_parent(ep);

	li->link++;

	dev_dbg(dev, "link_of DPCM (%pOF)\n", ep);

	of_node_put(ports);
	of_node_put(port);
	of_node_put(node);

	if (li->cpu) {
		int is_single_links = 0;

		/* BE is dummy */
		codecs->of_node		= NULL;
		codecs->dai_name	= "snd-soc-dummy-dai";
		codecs->name		= "snd-soc-dummy";

		/* FE settings */
		dai_link->dynamic		= 1;
		dai_link->dpcm_merged_format	= 1;

		dai =
		dai_props->cpu_dai	= &priv->dais[li->dais++];

		ret = asoc_simple_parse_cpu(ep, dai_link, &is_single_links);
		if (ret)
			return ret;

		ret = asoc_simple_parse_clk_cpu(dev, ep, dai_link, dai);
		if (ret < 0)
			return ret;

		ret = asoc_simple_set_dailink_name(dev, dai_link,
						   "fe.%s",
<<<<<<< HEAD
						   dai_link->cpu_dai_name);
=======
						   cpus->dai_name);
>>>>>>> 4ff96fb5
		if (ret < 0)
			return ret;

		/* card->num_links includes Codec */
		asoc_simple_canonicalize_cpu(dai_link, is_single_links);
	} else {
		struct snd_soc_codec_conf *cconf;

		/* FE is dummy */
		cpus->of_node		= NULL;
		cpus->dai_name		= "snd-soc-dummy-dai";
		cpus->name		= "snd-soc-dummy";

		/* BE settings */
		dai_link->no_pcm		= 1;
		dai_link->be_hw_params_fixup	= asoc_simple_be_hw_params_fixup;

		dai =
		dai_props->codec_dai	= &priv->dais[li->dais++];

		cconf =
		dai_props->codec_conf	= &priv->codec_conf[li->conf++];

		ret = asoc_simple_parse_codec(ep, dai_link);
		if (ret < 0)
			return ret;

		ret = asoc_simple_parse_clk_codec(dev, ep, dai_link, dai);
		if (ret < 0)
			return ret;

		ret = asoc_simple_set_dailink_name(dev, dai_link,
						   "be.%s",
						   codecs->dai_name);
		if (ret < 0)
			return ret;

		/* check "prefix" from top node */
		snd_soc_of_parse_node_prefix(top, cconf, codecs->of_node,
					      "prefix");
		snd_soc_of_parse_node_prefix(node, cconf, codecs->of_node,
					     PREFIX "prefix");
		snd_soc_of_parse_node_prefix(ports, cconf, codecs->of_node,
					     "prefix");
		snd_soc_of_parse_node_prefix(port, cconf, codecs->of_node,
					     "prefix");
	}

	graph_parse_convert(dev, ep, &dai_props->adata);
	graph_parse_mclk_fs(top, ep, dai_props);

	asoc_simple_canonicalize_platform(dai_link);

	ret = asoc_simple_parse_tdm(ep, dai);
	if (ret)
		return ret;

	ret = asoc_simple_parse_daifmt(dev, cpu_ep, codec_ep,
				       NULL, &dai_link->dai_fmt);
	if (ret < 0)
		return ret;

	dai_link->dpcm_playback		= 1;
	dai_link->dpcm_capture		= 1;
	dai_link->ops			= &graph_ops;
	dai_link->init			= asoc_simple_dai_init;

	return 0;
}

static int graph_dai_link_of(struct asoc_simple_priv *priv,
			     struct device_node *cpu_ep,
			     struct device_node *codec_ep,
			     struct link_info *li)
{
	struct device *dev = simple_priv_to_dev(priv);
	struct snd_soc_dai_link *dai_link = simple_priv_to_link(priv, li->link);
	struct simple_dai_props *dai_props = simple_priv_to_props(priv, li->link);
	struct device_node *top = dev->of_node;
	struct asoc_simple_dai *cpu_dai;
	struct asoc_simple_dai *codec_dai;
	int ret, single_cpu;

	/* Do it only CPU turn */
	if (!li->cpu)
		return 0;

	dev_dbg(dev, "link_of (%pOF)\n", cpu_ep);

	li->link++;

	cpu_dai			=
	dai_props->cpu_dai	= &priv->dais[li->dais++];
	codec_dai		=
	dai_props->codec_dai	= &priv->dais[li->dais++];

	/* Factor to mclk, used in hw_params() */
	graph_parse_mclk_fs(top, cpu_ep,   dai_props);
	graph_parse_mclk_fs(top, codec_ep, dai_props);

	ret = asoc_simple_parse_daifmt(dev, cpu_ep, codec_ep,
				       NULL, &dai_link->dai_fmt);
	if (ret < 0)
		return ret;

	ret = asoc_simple_parse_cpu(cpu_ep, dai_link, &single_cpu);
	if (ret < 0)
		return ret;

	ret = asoc_simple_parse_codec(codec_ep, dai_link);
	if (ret < 0)
		return ret;

	ret = asoc_simple_parse_tdm(cpu_ep, cpu_dai);
	if (ret < 0)
		return ret;

	ret = asoc_simple_parse_tdm(codec_ep, codec_dai);
	if (ret < 0)
		return ret;

	ret = asoc_simple_parse_clk_cpu(dev, cpu_ep, dai_link, cpu_dai);
	if (ret < 0)
		return ret;

	ret = asoc_simple_parse_clk_codec(dev, codec_ep, dai_link, codec_dai);
	if (ret < 0)
		return ret;

	ret = asoc_simple_set_dailink_name(dev, dai_link,
					   "%s-%s",
<<<<<<< HEAD
					   dai_link->cpu_dai_name,
=======
					   dai_link->cpus->dai_name,
>>>>>>> 4ff96fb5
					   dai_link->codecs->dai_name);
	if (ret < 0)
		return ret;

	dai_link->ops = &graph_ops;
	dai_link->init = asoc_simple_dai_init;

	asoc_simple_canonicalize_cpu(dai_link, single_cpu);
	asoc_simple_canonicalize_platform(dai_link);

	return 0;
}

static int graph_for_each_link(struct asoc_simple_priv *priv,
			struct link_info *li,
			int (*func_noml)(struct asoc_simple_priv *priv,
					 struct device_node *cpu_ep,
					 struct device_node *codec_ep,
					 struct link_info *li),
			int (*func_dpcm)(struct asoc_simple_priv *priv,
					 struct device_node *cpu_ep,
					 struct device_node *codec_ep,
					 struct link_info *li, int dup_codec))
{
	struct of_phandle_iterator it;
	struct device *dev = simple_priv_to_dev(priv);
	struct device_node *node = dev->of_node;
	struct device_node *cpu_port;
	struct device_node *cpu_ep;
	struct device_node *codec_ep;
	struct device_node *codec_port;
	struct device_node *codec_port_old = NULL;
	struct asoc_simple_data adata;
	uintptr_t dpcm_selectable = (uintptr_t)of_device_get_match_data(dev);
	int rc, ret;

	/* loop for all listed CPU port */
	of_for_each_phandle(&it, rc, node, "dais", NULL, 0) {
		cpu_port = it.node;
		cpu_ep	 = NULL;

		/* loop for all CPU endpoint */
		while (1) {
			cpu_ep = of_get_next_child(cpu_port, cpu_ep);
			if (!cpu_ep)
				break;

			/* get codec */
			codec_ep = of_graph_get_remote_endpoint(cpu_ep);
			codec_port = of_get_parent(codec_ep);

			/* get convert-xxx property */
			memset(&adata, 0, sizeof(adata));
			graph_parse_convert(dev, codec_ep, &adata);
			graph_parse_convert(dev, cpu_ep,   &adata);

			/*
			 * It is DPCM
			 * if Codec port has many endpoints,
			 * or has convert-xxx property
			 */
			if (dpcm_selectable &&
			    ((of_get_child_count(codec_port) > 1) ||
			     adata.convert_rate || adata.convert_channels))
				ret = func_dpcm(priv, cpu_ep, codec_ep, li,
						(codec_port_old == codec_port));
			/* else normal sound */
			else
				ret = func_noml(priv, cpu_ep, codec_ep, li);

			of_node_put(codec_ep);
			of_node_put(codec_port);

			if (ret < 0)
				return ret;

			codec_port_old = codec_port;
		}
	}

	return 0;
}

static int graph_parse_of(struct asoc_simple_priv *priv)
{
	struct snd_soc_card *card = simple_priv_to_card(priv);
	struct link_info li;
	int ret;

	ret = asoc_simple_parse_widgets(card, NULL);
	if (ret < 0)
		return ret;

	ret = asoc_simple_parse_routing(card, NULL);
	if (ret < 0)
		return ret;

	memset(&li, 0, sizeof(li));
	for (li.cpu = 1; li.cpu >= 0; li.cpu--) {
		/*
		 * Detect all CPU first, and Detect all Codec 2nd.
		 *
		 * In Normal sound case, all DAIs are detected
		 * as "CPU-Codec".
		 *
		 * In DPCM sound case,
		 * all CPUs   are detected as "CPU-dummy", and
		 * all Codecs are detected as "dummy-Codec".
		 * To avoid random sub-device numbering,
		 * detect "dummy-Codec" in last;
		 */
		ret = graph_for_each_link(priv, &li,
					  graph_dai_link_of,
					  graph_dai_link_of_dpcm);
		if (ret < 0)
			return ret;
	}

	return asoc_simple_parse_card_name(card, NULL);
}

static int graph_count_noml(struct asoc_simple_priv *priv,
			    struct device_node *cpu_ep,
			    struct device_node *codec_ep,
			    struct link_info *li)
{
	struct device *dev = simple_priv_to_dev(priv);

	li->link += 1; /* 1xCPU-Codec */
	li->dais += 2; /* 1xCPU + 1xCodec */

	dev_dbg(dev, "Count As Normal\n");

	return 0;
}

static int graph_count_dpcm(struct asoc_simple_priv *priv,
			    struct device_node *cpu_ep,
			    struct device_node *codec_ep,
			    struct link_info *li,
			    int dup_codec)
{
	struct device *dev = simple_priv_to_dev(priv);

	li->link++; /* 1xCPU-dummy */
	li->dais++; /* 1xCPU */

	if (!dup_codec) {
		li->link++; /* 1xdummy-Codec */
		li->conf++; /* 1xdummy-Codec */
		li->dais++; /* 1xCodec */
	}

	dev_dbg(dev, "Count As DPCM\n");

	return 0;
}

static void graph_get_dais_count(struct asoc_simple_priv *priv,
				 struct link_info *li)
{
	struct device *dev = simple_priv_to_dev(priv);

	/*
	 * link_num :	number of links.
	 *		CPU-Codec / CPU-dummy / dummy-Codec
	 * dais_num :	number of DAIs
	 * ccnf_num :	number of codec_conf
	 *		same number for "dummy-Codec"
	 *
	 * ex1)
	 * CPU0 --- Codec0	link : 5
	 * CPU1 --- Codec1	dais : 7
	 * CPU2 -/		ccnf : 1
	 * CPU3 --- Codec2
	 *
	 *	=> 5 links = 2xCPU-Codec + 2xCPU-dummy + 1xdummy-Codec
	 *	=> 7 DAIs  = 4xCPU + 3xCodec
	 *	=> 1 ccnf  = 1xdummy-Codec
	 *
	 * ex2)
	 * CPU0 --- Codec0	link : 5
	 * CPU1 --- Codec1	dais : 6
	 * CPU2 -/		ccnf : 1
	 * CPU3 -/
	 *
	 *	=> 5 links = 1xCPU-Codec + 3xCPU-dummy + 1xdummy-Codec
	 *	=> 6 DAIs  = 4xCPU + 2xCodec
	 *	=> 1 ccnf  = 1xdummy-Codec
	 *
	 * ex3)
	 * CPU0 --- Codec0	link : 6
	 * CPU1 -/		dais : 6
	 * CPU2 --- Codec1	ccnf : 2
	 * CPU3 -/
	 *
	 *	=> 6 links = 0xCPU-Codec + 4xCPU-dummy + 2xdummy-Codec
	 *	=> 6 DAIs  = 4xCPU + 2xCodec
	 *	=> 2 ccnf  = 2xdummy-Codec
	 *
	 * ex4)
	 * CPU0 --- Codec0 (convert-rate)	link : 3
	 * CPU1 --- Codec1			dais : 4
	 *					ccnf : 1
	 *
	 *	=> 3 links = 1xCPU-Codec + 1xCPU-dummy + 1xdummy-Codec
	 *	=> 4 DAIs  = 2xCPU + 2xCodec
	 *	=> 1 ccnf  = 1xdummy-Codec
	 */
	graph_for_each_link(priv, li,
			    graph_count_noml,
			    graph_count_dpcm);
	dev_dbg(dev, "link %d, dais %d, ccnf %d\n",
		li->link, li->dais, li->conf);
}

static int graph_card_probe(struct snd_soc_card *card)
{
	struct asoc_simple_priv *priv = snd_soc_card_get_drvdata(card);
	int ret;

	ret = asoc_simple_init_hp(card, &priv->hp_jack, NULL);
	if (ret < 0)
		return ret;

	ret = asoc_simple_init_mic(card, &priv->mic_jack, NULL);
	if (ret < 0)
		return ret;

	return 0;
}

static int graph_probe(struct platform_device *pdev)
{
	struct asoc_simple_priv *priv;
	struct device *dev = &pdev->dev;
	struct snd_soc_card *card;
	struct link_info li;
	int ret;

	/* Allocate the private data and the DAI link array */
	priv = devm_kzalloc(dev, sizeof(*priv), GFP_KERNEL);
	if (!priv)
		return -ENOMEM;

	card = simple_priv_to_card(priv);
	card->owner		= THIS_MODULE;
	card->dev		= dev;
	card->dapm_widgets	= graph_dapm_widgets;
	card->num_dapm_widgets	= ARRAY_SIZE(graph_dapm_widgets);
	card->probe		= graph_card_probe;

	memset(&li, 0, sizeof(li));
	graph_get_dais_count(priv, &li);
	if (!li.link || !li.dais)
		return -EINVAL;

	ret = asoc_simple_init_priv(priv, &li);
	if (ret < 0)
		return ret;

	priv->pa_gpio = devm_gpiod_get_optional(dev, "pa", GPIOD_OUT_LOW);
	if (IS_ERR(priv->pa_gpio)) {
		ret = PTR_ERR(priv->pa_gpio);
		dev_err(dev, "failed to get amplifier gpio: %d\n", ret);
		return ret;
	}

	ret = graph_parse_of(priv);
	if (ret < 0) {
		if (ret != -EPROBE_DEFER)
			dev_err(dev, "parse error %d\n", ret);
		goto err;
	}

	snd_soc_card_set_drvdata(card, priv);

	asoc_simple_debug_info(priv);

	ret = devm_snd_soc_register_card(dev, card);
	if (ret < 0)
		goto err;

	return 0;
err:
	asoc_simple_clean_reference(card);

	return ret;
}

static int graph_remove(struct platform_device *pdev)
{
	struct snd_soc_card *card = platform_get_drvdata(pdev);

	return asoc_simple_clean_reference(card);
}

static const struct of_device_id graph_of_match[] = {
	{ .compatible = "audio-graph-card", },
	{ .compatible = "audio-graph-scu-card",
	  .data = (void *)DPCM_SELECTABLE },
	{},
};
MODULE_DEVICE_TABLE(of, graph_of_match);

static struct platform_driver graph_card = {
	.driver = {
		.name = "asoc-audio-graph-card",
		.pm = &snd_soc_pm_ops,
		.of_match_table = graph_of_match,
	},
	.probe = graph_probe,
	.remove = graph_remove,
};
module_platform_driver(graph_card);

MODULE_ALIAS("platform:asoc-audio-graph-card");
MODULE_LICENSE("GPL v2");
MODULE_DESCRIPTION("ASoC Audio Graph Sound Card");
MODULE_AUTHOR("Kuninori Morimoto <kuninori.morimoto.gx@renesas.com>");<|MERGE_RESOLUTION|>--- conflicted
+++ resolved
@@ -100,15 +100,9 @@
 			id = i;
 		i++;
 	}
-<<<<<<< HEAD
 
 	of_node_put(node);
 
-=======
-
-	of_node_put(node);
-
->>>>>>> 4ff96fb5
 	if (id < 0)
 		return -ENODEV;
 
@@ -117,38 +111,14 @@
 
 static int asoc_simple_parse_dai(struct device_node *ep,
 				 struct snd_soc_dai_link_component *dlc,
-<<<<<<< HEAD
-				 struct device_node **dai_of_node,
-				 const char **dai_name,
-=======
->>>>>>> 4ff96fb5
 				 int *is_single_link)
 {
 	struct device_node *node;
 	struct of_phandle_args args;
 	int ret;
-<<<<<<< HEAD
-
-	/*
-	 * Use snd_soc_dai_link_component instead of legacy style.
-	 * It is only for codec, but cpu will be supported in the future.
-	 * see
-	 *	soc-core.c :: snd_soc_init_multicodec()
-	 */
-	if (dlc) {
-		dai_name	= &dlc->dai_name;
-		dai_of_node	= &dlc->of_node;
-	}
 
 	if (!ep)
 		return 0;
-	if (!dai_name)
-		return 0;
-=======
-
-	if (!ep)
-		return 0;
->>>>>>> 4ff96fb5
 
 	node = of_graph_get_port_parent(ep);
 
@@ -157,19 +127,11 @@
 	args.args[0]	= graph_get_dai_id(ep);
 	args.args_count	= (of_graph_get_endpoint_count(node) > 1);
 
-<<<<<<< HEAD
-	ret = snd_soc_get_dai_name(&args, dai_name);
-	if (ret < 0)
-		return ret;
-
-	*dai_of_node = node;
-=======
 	ret = snd_soc_get_dai_name(&args, &dlc->dai_name);
 	if (ret < 0)
 		return ret;
 
 	dlc->of_node = node;
->>>>>>> 4ff96fb5
 
 	if (is_single_link)
 		*is_single_link = of_graph_get_endpoint_count(node) == 1;
@@ -275,11 +237,7 @@
 
 		ret = asoc_simple_set_dailink_name(dev, dai_link,
 						   "fe.%s",
-<<<<<<< HEAD
-						   dai_link->cpu_dai_name);
-=======
 						   cpus->dai_name);
->>>>>>> 4ff96fb5
 		if (ret < 0)
 			return ret;
 
@@ -411,11 +369,7 @@
 
 	ret = asoc_simple_set_dailink_name(dev, dai_link,
 					   "%s-%s",
-<<<<<<< HEAD
-					   dai_link->cpu_dai_name,
-=======
 					   dai_link->cpus->dai_name,
->>>>>>> 4ff96fb5
 					   dai_link->codecs->dai_name);
 	if (ret < 0)
 		return ret;
