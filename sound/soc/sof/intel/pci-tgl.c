--- conflicted
+++ resolved
@@ -159,8 +159,6 @@
 	.ops_init = sof_tgl_ops_init,
 };
 
-<<<<<<< HEAD
-=======
 static const struct sof_dev_desc adl_n_desc = {
 	.machines               = snd_soc_acpi_intel_adl_machines,
 	.alt_machines           = snd_soc_acpi_intel_adl_sdw_machines,
@@ -189,7 +187,6 @@
 	.ops_init = sof_tgl_ops_init,
 };
 
->>>>>>> ec4a04aa
 static const struct sof_dev_desc rpls_desc = {
 	.machines               = snd_soc_acpi_intel_rpl_machines,
 	.alt_machines           = snd_soc_acpi_intel_rpl_sdw_machines,
@@ -271,15 +268,6 @@
 	{ PCI_DEVICE(0x8086, 0x51cc), /* ADL-M */
 		.driver_data = (unsigned long)&adl_desc},
 	{ PCI_DEVICE(0x8086, 0x51cd), /* ADL-P */
-<<<<<<< HEAD
-		.driver_data = (unsigned long)&adl_desc},
-	{ PCI_DEVICE(0x8086, 0x51ce), /* RPL-M */
-		.driver_data = (unsigned long)&rpl_desc},
-	{ PCI_DEVICE(0x8086, 0x51cf), /* RPL-PX */
-		.driver_data = (unsigned long)&rpl_desc},
-	{ PCI_DEVICE(0x8086, 0x54c8), /* ADL-N */
-=======
->>>>>>> ec4a04aa
 		.driver_data = (unsigned long)&adl_desc},
 	{ PCI_DEVICE(0x8086, 0x51ce), /* RPL-M */
 		.driver_data = (unsigned long)&rpl_desc},
