--- conflicted
+++ resolved
@@ -70,14 +70,9 @@
 
 		__ret = component->driver->compr_ops->open(cstream);
 		if (__ret < 0) {
-<<<<<<< HEAD
-			pr_err("compress asoc: can't open platform %s\n",
-			       component->name);
-=======
 			dev_err(component->dev,
 				"Compress ASoC: can't open platform %s: %d\n",
 				component->name, __ret);
->>>>>>> 661e50bc
 			ret = __ret;
 		}
 	}
@@ -156,10 +151,6 @@
 		}
 	}
 
-<<<<<<< HEAD
-
-=======
->>>>>>> 661e50bc
 	if (platform && platform->driver->compr_ops && platform->driver->compr_ops->open) {
 		ret = platform->driver->compr_ops->open(cstream);
 		if (ret < 0) {
@@ -183,14 +174,9 @@
 
 		__ret = component->driver->compr_ops->open(cstream);
 		if (__ret < 0) {
-<<<<<<< HEAD
-			pr_err("compress asoc: can't open platform %s\n",
-			       component->name);
-=======
 			dev_err(component->dev,
 				"Compress ASoC: can't open platform %s: %d\n",
 				component->name, __ret);
->>>>>>> 661e50bc
 			ret = __ret;
 		}
 	}
@@ -819,19 +805,11 @@
 		/* ignore duplication for now */
 		if (platform && (component == &platform->component))
 			continue;
-<<<<<<< HEAD
 
 		if (!component->driver->compr_ops ||
 		    !component->driver->compr_ops->get_caps)
 			continue;
 
-=======
-
-		if (!component->driver->compr_ops ||
-		    !component->driver->compr_ops->get_caps)
-			continue;
-
->>>>>>> 661e50bc
 		__ret = component->driver->compr_ops->get_caps(cstream, caps);
 		if (__ret < 0)
 			ret = __ret;
@@ -865,19 +843,11 @@
 		/* ignore duplication for now */
 		if (platform && (component == &platform->component))
 			continue;
-<<<<<<< HEAD
 
 		if (!component->driver->compr_ops ||
 		    !component->driver->compr_ops->get_codec_caps)
 			continue;
 
-=======
-
-		if (!component->driver->compr_ops ||
-		    !component->driver->compr_ops->get_codec_caps)
-			continue;
-
->>>>>>> 661e50bc
 		__ret = component->driver->compr_ops->get_codec_caps(cstream, codec);
 		if (__ret < 0)
 			ret = __ret;
@@ -981,11 +951,7 @@
 	struct snd_soc_platform *platform = rtd->platform;
 	struct snd_soc_component *component;
 	struct snd_soc_rtdcom_list *rtdcom;
-<<<<<<< HEAD
-	int ret = 0, __ret;
-=======
 	int ret = 0;
->>>>>>> 661e50bc
 
 	mutex_lock_nested(&rtd->pcm_mutex, rtd->pcm_subclass);
 
@@ -1005,19 +971,11 @@
 		if (!component->driver->compr_ops ||
 		    !component->driver->compr_ops->copy)
 			continue;
-<<<<<<< HEAD
-
-		__ret = component->driver->compr_ops->copy(cstream, buf, count);
-		if (__ret < 0)
-			ret = __ret;
-	}
-=======
 
 		ret = component->driver->compr_ops->copy(cstream, buf, count);
 		break;
 	}
 
->>>>>>> 661e50bc
 err:
 	mutex_unlock(&rtd->pcm_mutex);
 	return ret;
@@ -1229,25 +1187,7 @@
 
 	/* Add copy callback for not memory mapped DSPs */
 	if (platform && platform->driver->compr_ops && platform->driver->compr_ops->copy)
-<<<<<<< HEAD
 		compr->ops->copy = soc_compr_copy;
-
-	for_each_rtdcom(rtd, rtdcom) {
-		component = rtdcom->component;
-
-		/* ignore duplication for now */
-		if (platform && (component == &platform->component))
-			continue;
-
-		if (!component->driver->compr_ops ||
-		    !component->driver->compr_ops->copy)
-			continue;
-
-=======
->>>>>>> 661e50bc
-		compr->ops->copy = soc_compr_copy;
-	}
-
 
 	for_each_rtdcom(rtd, rtdcom) {
 		component = rtdcom->component;
