--- conflicted
+++ resolved
@@ -892,21 +892,9 @@
 		chip->need_delayed_register = false; /* clear again */
 	}
 
-<<<<<<< HEAD
-	/* register card if we reach to the last interface or to the specified
-	 * one given via option
-	 */
-	if (check_delayed_register_option(chip) == ifnum ||
-	    usb_interface_claimed(usb_ifnum_to_if(dev, chip->last_iface))) {
-		err = snd_card_register(chip->card);
-		if (err < 0)
-			goto __error;
-	}
-=======
 	err = try_to_register_card(chip, ifnum);
 	if (err < 0)
 		goto __error_no_register;
->>>>>>> 0d1acee8
 
 	if (chip->quirk_flags & QUIRK_FLAG_SHARE_MEDIA_DEVICE) {
 		/* don't want to fail when snd_media_device_create() fails */
