--- conflicted
+++ resolved
@@ -490,8 +490,6 @@
 /*
  * Write-combined pages
  */
-<<<<<<< HEAD
-=======
 /* x86-specific allocations */
 #ifdef CONFIG_SND_DMA_SGBUF
 static void *snd_dma_wc_alloc(struct snd_dma_buffer *dmab, size_t size)
@@ -511,7 +509,6 @@
 	return snd_dma_continuous_mmap(dmab, area);
 }
 #else
->>>>>>> 7365df19
 static void *snd_dma_wc_alloc(struct snd_dma_buffer *dmab, size_t size)
 {
 	return dma_alloc_wc(dmab->dev.dev, size, &dmab->addr, DEFAULT_GFP);
@@ -535,13 +532,6 @@
 	.free = snd_dma_wc_free,
 	.mmap = snd_dma_wc_mmap,
 };
-<<<<<<< HEAD
-
-#ifdef CONFIG_SND_DMA_SGBUF
-static void *snd_dma_sg_fallback_alloc(struct snd_dma_buffer *dmab, size_t size);
-#endif
-=======
->>>>>>> 7365df19
 
 /*
  * Non-contiguous pages allocator
