--- conflicted
+++ resolved
@@ -6654,18 +6654,8 @@
 {
 	struct hda_codec *cdc = dev_to_hda_codec(dev);
 	struct alc_spec *spec = cdc->spec;
-<<<<<<< HEAD
-	int ret;
-
-	ret = component_bind_all(dev, spec->comps);
-	if (ret)
-		return ret;
-
-	return 0;
-=======
 
 	return component_bind_all(dev, spec->comps);
->>>>>>> ec4a04aa
 }
 
 static void comp_unbind(struct device *dev)
@@ -9333,10 +9323,7 @@
 	SND_PCI_QUIRK(0x103c, 0x8898, "HP EliteBook 845 G8 Notebook PC", ALC285_FIXUP_HP_LIMIT_INT_MIC_BOOST),
 	SND_PCI_QUIRK(0x103c, 0x88d0, "HP Pavilion 15-eh1xxx (mainboard 88D0)", ALC287_FIXUP_HP_GPIO_LED),
 	SND_PCI_QUIRK(0x103c, 0x8902, "HP OMEN 16", ALC285_FIXUP_HP_MUTE_LED),
-<<<<<<< HEAD
-=======
 	SND_PCI_QUIRK(0x103c, 0x896d, "HP ZBook Firefly 16 G9", ALC245_FIXUP_CS35L41_SPI_2_HP_GPIO_LED),
->>>>>>> ec4a04aa
 	SND_PCI_QUIRK(0x103c, 0x896e, "HP EliteBook x360 830 G9", ALC245_FIXUP_CS35L41_SPI_2_HP_GPIO_LED),
 	SND_PCI_QUIRK(0x103c, 0x8971, "HP EliteBook 830 G9", ALC245_FIXUP_CS35L41_SPI_2_HP_GPIO_LED),
 	SND_PCI_QUIRK(0x103c, 0x8972, "HP EliteBook 840 G9", ALC245_FIXUP_CS35L41_SPI_2_HP_GPIO_LED),
