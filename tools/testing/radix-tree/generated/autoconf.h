--- conflicted
+++ resolved
@@ -1,7 +1,2 @@
-<<<<<<< HEAD
-#define CONFIG_XARRAY_MULTI 1
-#define CONFIG_64BIT 1
-=======
 #include "bit-length.h"
-#define CONFIG_XARRAY_MULTI 1
->>>>>>> 0d1acee8
+#define CONFIG_XARRAY_MULTI 1