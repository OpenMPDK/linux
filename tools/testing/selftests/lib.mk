--- conflicted
+++ resolved
@@ -41,13 +41,10 @@
 endif
 selfdir = $(realpath $(dir $(filter %/lib.mk,$(MAKEFILE_LIST))))
 top_srcdir = $(selfdir)/../../..
-<<<<<<< HEAD
-=======
 
 ifeq ($(KHDR_INCLUDES),)
 KHDR_INCLUDES := -isystem $(top_srcdir)/usr/include
 endif
->>>>>>> 8950f345
 
 # The following are built by lib.mk common compile rules.
 # TEST_CUSTOM_PROGS should be used by tests that require
