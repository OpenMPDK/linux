--- conflicted
+++ resolved
@@ -6,10 +6,7 @@
 bool pagemap_is_softdirty(int fd, char *start);
 bool pagemap_is_swapped(int fd, char *start);
 bool pagemap_is_populated(int fd, char *start);
-<<<<<<< HEAD
-=======
 unsigned long pagemap_get_pfn(int fd, char *start);
->>>>>>> 71eb815a
 void clear_softdirty(void);
 bool check_for_pattern(FILE *fp, const char *pattern, char *buf, size_t len);
 uint64_t read_pmd_pagesize(void);
