// SPDX-License-Identifier: GPL-2.0-or-later
/*
 * Copyright (C) 2015-2017 Josh Poimboeuf <jpoimboe@redhat.com>
 */

#include <string.h>
#include <stdlib.h>
#include <sys/mman.h>

#include <arch/elf.h>
#include <objtool/builtin.h>
#include <objtool/cfi.h>
#include <objtool/arch.h>
#include <objtool/check.h>
#include <objtool/special.h>
#include <objtool/warn.h>
#include <objtool/endianness.h>

#include <linux/objtool.h>
#include <linux/hashtable.h>
#include <linux/kernel.h>
#include <linux/static_call_types.h>

struct alternative {
	struct list_head list;
	struct instruction *insn;
	bool skip_orig;
};

static unsigned long nr_cfi, nr_cfi_reused, nr_cfi_cache;

static struct cfi_init_state initial_func_cfi;
static struct cfi_state init_cfi;
static struct cfi_state func_cfi;

struct instruction *find_insn(struct objtool_file *file,
			      struct section *sec, unsigned long offset)
{
	struct instruction *insn;

	hash_for_each_possible(file->insn_hash, insn, hash, sec_offset_hash(sec, offset)) {
		if (insn->sec == sec && insn->offset == offset)
			return insn;
	}

	return NULL;
}

static struct instruction *next_insn_same_sec(struct objtool_file *file,
					      struct instruction *insn)
{
	struct instruction *next = list_next_entry(insn, list);

	if (!next || &next->list == &file->insn_list || next->sec != insn->sec)
		return NULL;

	return next;
}

static struct instruction *next_insn_same_func(struct objtool_file *file,
					       struct instruction *insn)
{
	struct instruction *next = list_next_entry(insn, list);
	struct symbol *func = insn->func;

	if (!func)
		return NULL;

	if (&next->list != &file->insn_list && next->func == func)
		return next;

	/* Check if we're already in the subfunction: */
	if (func == func->cfunc)
		return NULL;

	/* Move to the subfunction: */
	return find_insn(file, func->cfunc->sec, func->cfunc->offset);
}

static struct instruction *prev_insn_same_sym(struct objtool_file *file,
					       struct instruction *insn)
{
	struct instruction *prev = list_prev_entry(insn, list);

	if (&prev->list != &file->insn_list && prev->func == insn->func)
		return prev;

	return NULL;
}

#define func_for_each_insn(file, func, insn)				\
	for (insn = find_insn(file, func->sec, func->offset);		\
	     insn;							\
	     insn = next_insn_same_func(file, insn))

#define sym_for_each_insn(file, sym, insn)				\
	for (insn = find_insn(file, sym->sec, sym->offset);		\
	     insn && &insn->list != &file->insn_list &&			\
		insn->sec == sym->sec &&				\
		insn->offset < sym->offset + sym->len;			\
	     insn = list_next_entry(insn, list))

#define sym_for_each_insn_continue_reverse(file, sym, insn)		\
	for (insn = list_prev_entry(insn, list);			\
	     &insn->list != &file->insn_list &&				\
		insn->sec == sym->sec && insn->offset >= sym->offset;	\
	     insn = list_prev_entry(insn, list))

#define sec_for_each_insn_from(file, insn)				\
	for (; insn; insn = next_insn_same_sec(file, insn))

#define sec_for_each_insn_continue(file, insn)				\
	for (insn = next_insn_same_sec(file, insn); insn;		\
	     insn = next_insn_same_sec(file, insn))

static bool is_jump_table_jump(struct instruction *insn)
{
	struct alt_group *alt_group = insn->alt_group;

	if (insn->jump_table)
		return true;

	/* Retpoline alternative for a jump table? */
	return alt_group && alt_group->orig_group &&
	       alt_group->orig_group->first_insn->jump_table;
}

static bool is_sibling_call(struct instruction *insn)
{
	/*
	 * Assume only ELF functions can make sibling calls.  This ensures
	 * sibling call detection consistency between vmlinux.o and individual
	 * objects.
	 */
	if (!insn->func)
		return false;

	/* An indirect jump is either a sibling call or a jump to a table. */
	if (insn->type == INSN_JUMP_DYNAMIC)
		return !is_jump_table_jump(insn);

	/* add_jump_destinations() sets insn->call_dest for sibling calls. */
	return (is_static_jump(insn) && insn->call_dest);
}

/*
 * This checks to see if the given function is a "noreturn" function.
 *
 * For global functions which are outside the scope of this object file, we
 * have to keep a manual list of them.
 *
 * For local functions, we have to detect them manually by simply looking for
 * the lack of a return instruction.
 */
static bool __dead_end_function(struct objtool_file *file, struct symbol *func,
				int recursion)
{
	int i;
	struct instruction *insn;
	bool empty = true;

	/*
	 * Unfortunately these have to be hard coded because the noreturn
	 * attribute isn't provided in ELF data.
	 */
	static const char * const global_noreturns[] = {
		"__stack_chk_fail",
		"panic",
		"do_exit",
		"do_task_dead",
		"kthread_exit",
		"make_task_dead",
		"__module_put_and_kthread_exit",
		"kthread_complete_and_exit",
		"__reiserfs_panic",
		"lbug_with_loc",
		"fortify_panic",
		"usercopy_abort",
		"machine_real_restart",
		"rewind_stack_and_make_dead",
		"kunit_try_catch_throw",
		"xen_start_kernel",
		"cpu_bringup_and_idle",
	};

	if (!func)
		return false;

	if (func->bind == STB_WEAK)
		return false;

	if (func->bind == STB_GLOBAL)
		for (i = 0; i < ARRAY_SIZE(global_noreturns); i++)
			if (!strcmp(func->name, global_noreturns[i]))
				return true;

	if (!func->len)
		return false;

	insn = find_insn(file, func->sec, func->offset);
	if (!insn->func)
		return false;

	func_for_each_insn(file, func, insn) {
		empty = false;

		if (insn->type == INSN_RETURN)
			return false;
	}

	if (empty)
		return false;

	/*
	 * A function can have a sibling call instead of a return.  In that
	 * case, the function's dead-end status depends on whether the target
	 * of the sibling call returns.
	 */
	func_for_each_insn(file, func, insn) {
		if (is_sibling_call(insn)) {
			struct instruction *dest = insn->jump_dest;

			if (!dest)
				/* sibling call to another file */
				return false;

			/* local sibling call */
			if (recursion == 5) {
				/*
				 * Infinite recursion: two functions have
				 * sibling calls to each other.  This is a very
				 * rare case.  It means they aren't dead ends.
				 */
				return false;
			}

			return __dead_end_function(file, dest->func, recursion+1);
		}
	}

	return true;
}

static bool dead_end_function(struct objtool_file *file, struct symbol *func)
{
	return __dead_end_function(file, func, 0);
}

static void init_cfi_state(struct cfi_state *cfi)
{
	int i;

	for (i = 0; i < CFI_NUM_REGS; i++) {
		cfi->regs[i].base = CFI_UNDEFINED;
		cfi->vals[i].base = CFI_UNDEFINED;
	}
	cfi->cfa.base = CFI_UNDEFINED;
	cfi->drap_reg = CFI_UNDEFINED;
	cfi->drap_offset = -1;
}

static void init_insn_state(struct insn_state *state, struct section *sec)
{
	memset(state, 0, sizeof(*state));
	init_cfi_state(&state->cfi);

	/*
	 * We need the full vmlinux for noinstr validation, otherwise we can
	 * not correctly determine insn->call_dest->sec (external symbols do
	 * not have a section).
	 */
	if (vmlinux && noinstr && sec)
		state->noinstr = sec->noinstr;
}

static struct cfi_state *cfi_alloc(void)
{
	struct cfi_state *cfi = calloc(sizeof(struct cfi_state), 1);
	if (!cfi) {
		WARN("calloc failed");
		exit(1);
	}
	nr_cfi++;
	return cfi;
}

static int cfi_bits;
static struct hlist_head *cfi_hash;

static inline bool cficmp(struct cfi_state *cfi1, struct cfi_state *cfi2)
{
	return memcmp((void *)cfi1 + sizeof(cfi1->hash),
		      (void *)cfi2 + sizeof(cfi2->hash),
		      sizeof(struct cfi_state) - sizeof(struct hlist_node));
}

static inline u32 cfi_key(struct cfi_state *cfi)
{
	return jhash((void *)cfi + sizeof(cfi->hash),
		     sizeof(*cfi) - sizeof(cfi->hash), 0);
}

static struct cfi_state *cfi_hash_find_or_add(struct cfi_state *cfi)
{
	struct hlist_head *head = &cfi_hash[hash_min(cfi_key(cfi), cfi_bits)];
	struct cfi_state *obj;

	hlist_for_each_entry(obj, head, hash) {
		if (!cficmp(cfi, obj)) {
			nr_cfi_cache++;
			return obj;
		}
	}

	obj = cfi_alloc();
	*obj = *cfi;
	hlist_add_head(&obj->hash, head);

	return obj;
}

static void cfi_hash_add(struct cfi_state *cfi)
{
	struct hlist_head *head = &cfi_hash[hash_min(cfi_key(cfi), cfi_bits)];

	hlist_add_head(&cfi->hash, head);
}

static void *cfi_hash_alloc(unsigned long size)
{
	cfi_bits = max(10, ilog2(size));
	cfi_hash = mmap(NULL, sizeof(struct hlist_head) << cfi_bits,
			PROT_READ|PROT_WRITE,
			MAP_PRIVATE|MAP_ANON, -1, 0);
	if (cfi_hash == (void *)-1L) {
		WARN("mmap fail cfi_hash");
		cfi_hash = NULL;
	}  else if (stats) {
		printf("cfi_bits: %d\n", cfi_bits);
	}

	return cfi_hash;
}

static unsigned long nr_insns;
static unsigned long nr_insns_visited;

/*
 * Call the arch-specific instruction decoder for all the instructions and add
 * them to the global instruction list.
 */
static int decode_instructions(struct objtool_file *file)
{
	struct section *sec;
	struct symbol *func;
	unsigned long offset;
	struct instruction *insn;
	int ret;

	for_each_sec(file, sec) {

		if (!(sec->sh.sh_flags & SHF_EXECINSTR))
			continue;

		if (strcmp(sec->name, ".altinstr_replacement") &&
		    strcmp(sec->name, ".altinstr_aux") &&
		    strncmp(sec->name, ".discard.", 9))
			sec->text = true;

		if (!strcmp(sec->name, ".noinstr.text") ||
		    !strcmp(sec->name, ".entry.text"))
			sec->noinstr = true;

		for (offset = 0; offset < sec->sh.sh_size; offset += insn->len) {
			insn = malloc(sizeof(*insn));
			if (!insn) {
				WARN("malloc failed");
				return -1;
			}
			memset(insn, 0, sizeof(*insn));
			INIT_LIST_HEAD(&insn->alts);
			INIT_LIST_HEAD(&insn->stack_ops);

			insn->sec = sec;
			insn->offset = offset;

			ret = arch_decode_instruction(file, sec, offset,
						      sec->sh.sh_size - offset,
						      &insn->len, &insn->type,
						      &insn->immediate,
						      &insn->stack_ops);
			if (ret)
				goto err;

			hash_add(file->insn_hash, &insn->hash, sec_offset_hash(sec, insn->offset));
			list_add_tail(&insn->list, &file->insn_list);
			nr_insns++;
		}

		list_for_each_entry(func, &sec->symbol_list, list) {
			if (func->type != STT_FUNC || func->alias != func)
				continue;

			if (!find_insn(file, sec, func->offset)) {
				WARN("%s(): can't find starting instruction",
				     func->name);
				return -1;
			}

			sym_for_each_insn(file, func, insn)
				insn->func = func;
		}
	}

	if (stats)
		printf("nr_insns: %lu\n", nr_insns);

	return 0;

err:
	free(insn);
	return ret;
}

/*
 * Read the pv_ops[] .data table to find the static initialized values.
 */
static int add_pv_ops(struct objtool_file *file, const char *symname)
{
	struct symbol *sym, *func;
	unsigned long off, end;
	struct reloc *rel;
	int idx;

	sym = find_symbol_by_name(file->elf, symname);
	if (!sym)
		return 0;

	off = sym->offset;
	end = off + sym->len;
	for (;;) {
		rel = find_reloc_by_dest_range(file->elf, sym->sec, off, end - off);
		if (!rel)
			break;

		func = rel->sym;
		if (func->type == STT_SECTION)
			func = find_symbol_by_offset(rel->sym->sec, rel->addend);

		idx = (rel->offset - sym->offset) / sizeof(unsigned long);

		objtool_pv_add(file, idx, func);

		off = rel->offset + 1;
		if (off > end)
			break;
	}

	return 0;
}

/*
 * Allocate and initialize file->pv_ops[].
 */
static int init_pv_ops(struct objtool_file *file)
{
	static const char *pv_ops_tables[] = {
		"pv_ops",
		"xen_cpu_ops",
		"xen_irq_ops",
		"xen_mmu_ops",
		NULL,
	};
	const char *pv_ops;
	struct symbol *sym;
	int idx, nr;

	if (!noinstr)
		return 0;

	file->pv_ops = NULL;

	sym = find_symbol_by_name(file->elf, "pv_ops");
	if (!sym)
		return 0;

	nr = sym->len / sizeof(unsigned long);
	file->pv_ops = calloc(sizeof(struct pv_state), nr);
	if (!file->pv_ops)
		return -1;

	for (idx = 0; idx < nr; idx++)
		INIT_LIST_HEAD(&file->pv_ops[idx].targets);

	for (idx = 0; (pv_ops = pv_ops_tables[idx]); idx++)
		add_pv_ops(file, pv_ops);

	return 0;
}

static struct instruction *find_last_insn(struct objtool_file *file,
					  struct section *sec)
{
	struct instruction *insn = NULL;
	unsigned int offset;
	unsigned int end = (sec->sh.sh_size > 10) ? sec->sh.sh_size - 10 : 0;

	for (offset = sec->sh.sh_size - 1; offset >= end && !insn; offset--)
		insn = find_insn(file, sec, offset);

	return insn;
}

/*
 * Mark "ud2" instructions and manually annotated dead ends.
 */
static int add_dead_ends(struct objtool_file *file)
{
	struct section *sec;
	struct reloc *reloc;
	struct instruction *insn;

	/*
	 * By default, "ud2" is a dead end unless otherwise annotated, because
	 * GCC 7 inserts it for certain divide-by-zero cases.
	 */
	for_each_insn(file, insn)
		if (insn->type == INSN_BUG)
			insn->dead_end = true;

	/*
	 * Check for manually annotated dead ends.
	 */
	sec = find_section_by_name(file->elf, ".rela.discard.unreachable");
	if (!sec)
		goto reachable;

	list_for_each_entry(reloc, &sec->reloc_list, list) {
		if (reloc->sym->type != STT_SECTION) {
			WARN("unexpected relocation symbol type in %s", sec->name);
			return -1;
		}
		insn = find_insn(file, reloc->sym->sec, reloc->addend);
		if (insn)
			insn = list_prev_entry(insn, list);
		else if (reloc->addend == reloc->sym->sec->sh.sh_size) {
			insn = find_last_insn(file, reloc->sym->sec);
			if (!insn) {
				WARN("can't find unreachable insn at %s+0x%x",
				     reloc->sym->sec->name, reloc->addend);
				return -1;
			}
		} else {
			WARN("can't find unreachable insn at %s+0x%x",
			     reloc->sym->sec->name, reloc->addend);
			return -1;
		}

		insn->dead_end = true;
	}

reachable:
	/*
	 * These manually annotated reachable checks are needed for GCC 4.4,
	 * where the Linux unreachable() macro isn't supported.  In that case
	 * GCC doesn't know the "ud2" is fatal, so it generates code as if it's
	 * not a dead end.
	 */
	sec = find_section_by_name(file->elf, ".rela.discard.reachable");
	if (!sec)
		return 0;

	list_for_each_entry(reloc, &sec->reloc_list, list) {
		if (reloc->sym->type != STT_SECTION) {
			WARN("unexpected relocation symbol type in %s", sec->name);
			return -1;
		}
		insn = find_insn(file, reloc->sym->sec, reloc->addend);
		if (insn)
			insn = list_prev_entry(insn, list);
		else if (reloc->addend == reloc->sym->sec->sh.sh_size) {
			insn = find_last_insn(file, reloc->sym->sec);
			if (!insn) {
				WARN("can't find reachable insn at %s+0x%x",
				     reloc->sym->sec->name, reloc->addend);
				return -1;
			}
		} else {
			WARN("can't find reachable insn at %s+0x%x",
			     reloc->sym->sec->name, reloc->addend);
			return -1;
		}

		insn->dead_end = false;
	}

	return 0;
}

static int create_static_call_sections(struct objtool_file *file)
{
	struct section *sec;
	struct static_call_site *site;
	struct instruction *insn;
	struct symbol *key_sym;
	char *key_name, *tmp;
	int idx;

	sec = find_section_by_name(file->elf, ".static_call_sites");
	if (sec) {
		INIT_LIST_HEAD(&file->static_call_list);
		WARN("file already has .static_call_sites section, skipping");
		return 0;
	}

	if (list_empty(&file->static_call_list))
		return 0;

	idx = 0;
	list_for_each_entry(insn, &file->static_call_list, call_node)
		idx++;

	sec = elf_create_section(file->elf, ".static_call_sites", SHF_WRITE,
				 sizeof(struct static_call_site), idx);
	if (!sec)
		return -1;

	idx = 0;
	list_for_each_entry(insn, &file->static_call_list, call_node) {

		site = (struct static_call_site *)sec->data->d_buf + idx;
		memset(site, 0, sizeof(struct static_call_site));

		/* populate reloc for 'addr' */
		if (elf_add_reloc_to_insn(file->elf, sec,
					  idx * sizeof(struct static_call_site),
					  R_X86_64_PC32,
					  insn->sec, insn->offset))
			return -1;

		/* find key symbol */
		key_name = strdup(insn->call_dest->name);
		if (!key_name) {
			perror("strdup");
			return -1;
		}
		if (strncmp(key_name, STATIC_CALL_TRAMP_PREFIX_STR,
			    STATIC_CALL_TRAMP_PREFIX_LEN)) {
			WARN("static_call: trampoline name malformed: %s", key_name);
			return -1;
		}
		tmp = key_name + STATIC_CALL_TRAMP_PREFIX_LEN - STATIC_CALL_KEY_PREFIX_LEN;
		memcpy(tmp, STATIC_CALL_KEY_PREFIX_STR, STATIC_CALL_KEY_PREFIX_LEN);

		key_sym = find_symbol_by_name(file->elf, tmp);
		if (!key_sym) {
			if (!module) {
				WARN("static_call: can't find static_call_key symbol: %s", tmp);
				return -1;
			}

			/*
			 * For modules(), the key might not be exported, which
			 * means the module can make static calls but isn't
			 * allowed to change them.
			 *
			 * In that case we temporarily set the key to be the
			 * trampoline address.  This is fixed up in
			 * static_call_add_module().
			 */
			key_sym = insn->call_dest;
		}
		free(key_name);

		/* populate reloc for 'key' */
		if (elf_add_reloc(file->elf, sec,
				  idx * sizeof(struct static_call_site) + 4,
				  R_X86_64_PC32, key_sym,
				  is_sibling_call(insn) * STATIC_CALL_SITE_TAIL))
			return -1;

		idx++;
	}

	return 0;
}

static int create_retpoline_sites_sections(struct objtool_file *file)
{
	struct instruction *insn;
	struct section *sec;
	int idx;

	sec = find_section_by_name(file->elf, ".retpoline_sites");
	if (sec) {
		WARN("file already has .retpoline_sites, skipping");
		return 0;
	}

	idx = 0;
	list_for_each_entry(insn, &file->retpoline_call_list, call_node)
		idx++;

	if (!idx)
		return 0;

	sec = elf_create_section(file->elf, ".retpoline_sites", 0,
				 sizeof(int), idx);
	if (!sec) {
		WARN("elf_create_section: .retpoline_sites");
		return -1;
	}

	idx = 0;
	list_for_each_entry(insn, &file->retpoline_call_list, call_node) {

		int *site = (int *)sec->data->d_buf + idx;
		*site = 0;

		if (elf_add_reloc_to_insn(file->elf, sec,
					  idx * sizeof(int),
					  R_X86_64_PC32,
					  insn->sec, insn->offset)) {
			WARN("elf_add_reloc_to_insn: .retpoline_sites");
			return -1;
		}

		idx++;
	}

	return 0;
}

static int create_mcount_loc_sections(struct objtool_file *file)
{
	struct section *sec;
	unsigned long *loc;
	struct instruction *insn;
	int idx;

	sec = find_section_by_name(file->elf, "__mcount_loc");
	if (sec) {
		INIT_LIST_HEAD(&file->mcount_loc_list);
		WARN("file already has __mcount_loc section, skipping");
		return 0;
	}

	if (list_empty(&file->mcount_loc_list))
		return 0;

	idx = 0;
	list_for_each_entry(insn, &file->mcount_loc_list, call_node)
		idx++;

	sec = elf_create_section(file->elf, "__mcount_loc", 0, sizeof(unsigned long), idx);
	if (!sec)
		return -1;

	idx = 0;
	list_for_each_entry(insn, &file->mcount_loc_list, call_node) {

		loc = (unsigned long *)sec->data->d_buf + idx;
		memset(loc, 0, sizeof(unsigned long));

		if (elf_add_reloc_to_insn(file->elf, sec,
					  idx * sizeof(unsigned long),
					  R_X86_64_64,
					  insn->sec, insn->offset))
			return -1;

		idx++;
	}

	return 0;
}

/*
 * Warnings shouldn't be reported for ignored functions.
 */
static void add_ignores(struct objtool_file *file)
{
	struct instruction *insn;
	struct section *sec;
	struct symbol *func;
	struct reloc *reloc;

	sec = find_section_by_name(file->elf, ".rela.discard.func_stack_frame_non_standard");
	if (!sec)
		return;

	list_for_each_entry(reloc, &sec->reloc_list, list) {
		switch (reloc->sym->type) {
		case STT_FUNC:
			func = reloc->sym;
			break;

		case STT_SECTION:
			func = find_func_by_offset(reloc->sym->sec, reloc->addend);
			if (!func)
				continue;
			break;

		default:
			WARN("unexpected relocation symbol type in %s: %d", sec->name, reloc->sym->type);
			continue;
		}

		func_for_each_insn(file, func, insn)
			insn->ignore = true;
	}
}

/*
 * This is a whitelist of functions that is allowed to be called with AC set.
 * The list is meant to be minimal and only contains compiler instrumentation
 * ABI and a few functions used to implement *_{to,from}_user() functions.
 *
 * These functions must not directly change AC, but may PUSHF/POPF.
 */
static const char *uaccess_safe_builtin[] = {
	/* KASAN */
	"kasan_report",
	"kasan_check_range",
	/* KASAN out-of-line */
	"__asan_loadN_noabort",
	"__asan_load1_noabort",
	"__asan_load2_noabort",
	"__asan_load4_noabort",
	"__asan_load8_noabort",
	"__asan_load16_noabort",
	"__asan_storeN_noabort",
	"__asan_store1_noabort",
	"__asan_store2_noabort",
	"__asan_store4_noabort",
	"__asan_store8_noabort",
	"__asan_store16_noabort",
	"__kasan_check_read",
	"__kasan_check_write",
	/* KASAN in-line */
	"__asan_report_load_n_noabort",
	"__asan_report_load1_noabort",
	"__asan_report_load2_noabort",
	"__asan_report_load4_noabort",
	"__asan_report_load8_noabort",
	"__asan_report_load16_noabort",
	"__asan_report_store_n_noabort",
	"__asan_report_store1_noabort",
	"__asan_report_store2_noabort",
	"__asan_report_store4_noabort",
	"__asan_report_store8_noabort",
	"__asan_report_store16_noabort",
	/* KCSAN */
	"__kcsan_check_access",
	"__kcsan_mb",
	"__kcsan_wmb",
	"__kcsan_rmb",
	"__kcsan_release",
	"kcsan_found_watchpoint",
	"kcsan_setup_watchpoint",
	"kcsan_check_scoped_accesses",
	"kcsan_disable_current",
	"kcsan_enable_current_nowarn",
	/* KCSAN/TSAN */
	"__tsan_func_entry",
	"__tsan_func_exit",
	"__tsan_read_range",
	"__tsan_write_range",
	"__tsan_read1",
	"__tsan_read2",
	"__tsan_read4",
	"__tsan_read8",
	"__tsan_read16",
	"__tsan_write1",
	"__tsan_write2",
	"__tsan_write4",
	"__tsan_write8",
	"__tsan_write16",
	"__tsan_read_write1",
	"__tsan_read_write2",
	"__tsan_read_write4",
	"__tsan_read_write8",
	"__tsan_read_write16",
	"__tsan_atomic8_load",
	"__tsan_atomic16_load",
	"__tsan_atomic32_load",
	"__tsan_atomic64_load",
	"__tsan_atomic8_store",
	"__tsan_atomic16_store",
	"__tsan_atomic32_store",
	"__tsan_atomic64_store",
	"__tsan_atomic8_exchange",
	"__tsan_atomic16_exchange",
	"__tsan_atomic32_exchange",
	"__tsan_atomic64_exchange",
	"__tsan_atomic8_fetch_add",
	"__tsan_atomic16_fetch_add",
	"__tsan_atomic32_fetch_add",
	"__tsan_atomic64_fetch_add",
	"__tsan_atomic8_fetch_sub",
	"__tsan_atomic16_fetch_sub",
	"__tsan_atomic32_fetch_sub",
	"__tsan_atomic64_fetch_sub",
	"__tsan_atomic8_fetch_and",
	"__tsan_atomic16_fetch_and",
	"__tsan_atomic32_fetch_and",
	"__tsan_atomic64_fetch_and",
	"__tsan_atomic8_fetch_or",
	"__tsan_atomic16_fetch_or",
	"__tsan_atomic32_fetch_or",
	"__tsan_atomic64_fetch_or",
	"__tsan_atomic8_fetch_xor",
	"__tsan_atomic16_fetch_xor",
	"__tsan_atomic32_fetch_xor",
	"__tsan_atomic64_fetch_xor",
	"__tsan_atomic8_fetch_nand",
	"__tsan_atomic16_fetch_nand",
	"__tsan_atomic32_fetch_nand",
	"__tsan_atomic64_fetch_nand",
	"__tsan_atomic8_compare_exchange_strong",
	"__tsan_atomic16_compare_exchange_strong",
	"__tsan_atomic32_compare_exchange_strong",
	"__tsan_atomic64_compare_exchange_strong",
	"__tsan_atomic8_compare_exchange_weak",
	"__tsan_atomic16_compare_exchange_weak",
	"__tsan_atomic32_compare_exchange_weak",
	"__tsan_atomic64_compare_exchange_weak",
	"__tsan_atomic8_compare_exchange_val",
	"__tsan_atomic16_compare_exchange_val",
	"__tsan_atomic32_compare_exchange_val",
	"__tsan_atomic64_compare_exchange_val",
	"__tsan_atomic_thread_fence",
	"__tsan_atomic_signal_fence",
	/* KCOV */
	"write_comp_data",
	"check_kcov_mode",
	"__sanitizer_cov_trace_pc",
	"__sanitizer_cov_trace_const_cmp1",
	"__sanitizer_cov_trace_const_cmp2",
	"__sanitizer_cov_trace_const_cmp4",
	"__sanitizer_cov_trace_const_cmp8",
	"__sanitizer_cov_trace_cmp1",
	"__sanitizer_cov_trace_cmp2",
	"__sanitizer_cov_trace_cmp4",
	"__sanitizer_cov_trace_cmp8",
	"__sanitizer_cov_trace_switch",
	/* UBSAN */
	"ubsan_type_mismatch_common",
	"__ubsan_handle_type_mismatch",
	"__ubsan_handle_type_mismatch_v1",
	"__ubsan_handle_shift_out_of_bounds",
	/* misc */
	"csum_partial_copy_generic",
	"copy_mc_fragile",
	"copy_mc_fragile_handle_tail",
	"copy_mc_enhanced_fast_string",
	"ftrace_likely_update", /* CONFIG_TRACE_BRANCH_PROFILING */
	NULL
};

static void add_uaccess_safe(struct objtool_file *file)
{
	struct symbol *func;
	const char **name;

	if (!uaccess)
		return;

	for (name = uaccess_safe_builtin; *name; name++) {
		func = find_symbol_by_name(file->elf, *name);
		if (!func)
			continue;

		func->uaccess_safe = true;
	}
}

/*
 * FIXME: For now, just ignore any alternatives which add retpolines.  This is
 * a temporary hack, as it doesn't allow ORC to unwind from inside a retpoline.
 * But it at least allows objtool to understand the control flow *around* the
 * retpoline.
 */
static int add_ignore_alternatives(struct objtool_file *file)
{
	struct section *sec;
	struct reloc *reloc;
	struct instruction *insn;

	sec = find_section_by_name(file->elf, ".rela.discard.ignore_alts");
	if (!sec)
		return 0;

	list_for_each_entry(reloc, &sec->reloc_list, list) {
		if (reloc->sym->type != STT_SECTION) {
			WARN("unexpected relocation symbol type in %s", sec->name);
			return -1;
		}

		insn = find_insn(file, reloc->sym->sec, reloc->addend);
		if (!insn) {
			WARN("bad .discard.ignore_alts entry");
			return -1;
		}

		insn->ignore_alts = true;
	}

	return 0;
}

__weak bool arch_is_retpoline(struct symbol *sym)
{
	return false;
}

#define NEGATIVE_RELOC	((void *)-1L)

static struct reloc *insn_reloc(struct objtool_file *file, struct instruction *insn)
{
	if (insn->reloc == NEGATIVE_RELOC)
		return NULL;

	if (!insn->reloc) {
		if (!file)
			return NULL;

		insn->reloc = find_reloc_by_dest_range(file->elf, insn->sec,
						       insn->offset, insn->len);
		if (!insn->reloc) {
			insn->reloc = NEGATIVE_RELOC;
			return NULL;
		}
	}

	return insn->reloc;
}

static void remove_insn_ops(struct instruction *insn)
{
	struct stack_op *op, *tmp;

	list_for_each_entry_safe(op, tmp, &insn->stack_ops, list) {
		list_del(&op->list);
		free(op);
	}
}

static void annotate_call_site(struct objtool_file *file,
			       struct instruction *insn, bool sibling)
{
	struct reloc *reloc = insn_reloc(file, insn);
	struct symbol *sym = insn->call_dest;

	if (!sym)
		sym = reloc->sym;

	/*
	 * Alternative replacement code is just template code which is
	 * sometimes copied to the original instruction. For now, don't
	 * annotate it. (In the future we might consider annotating the
	 * original instruction if/when it ever makes sense to do so.)
	 */
	if (!strcmp(insn->sec->name, ".altinstr_replacement"))
		return;

	if (sym->static_call_tramp) {
		list_add_tail(&insn->call_node, &file->static_call_list);
		return;
	}

	if (sym->retpoline_thunk) {
		list_add_tail(&insn->call_node, &file->retpoline_call_list);
		return;
	}

	/*
<<<<<<< HEAD
	 * Many compilers cannot disable KCOV with a function attribute
	 * so they need a little help, NOP out any KCOV calls from noinstr
	 * text.
	 */
	if (insn->sec->noinstr && sym->kcov) {
=======
	 * Many compilers cannot disable KCOV or sanitizer calls with a function
	 * attribute so they need a little help, NOP out any such calls from
	 * noinstr text.
	 */
	if (insn->sec->noinstr && sym->profiling_func) {
>>>>>>> 754e0b0e
		if (reloc) {
			reloc->type = R_NONE;
			elf_write_reloc(file->elf, reloc);
		}

		elf_write_insn(file->elf, insn->sec,
			       insn->offset, insn->len,
			       sibling ? arch_ret_insn(insn->len)
			               : arch_nop_insn(insn->len));

		insn->type = sibling ? INSN_RETURN : INSN_NOP;
		return;
	}

	if (mcount && sym->fentry) {
		if (sibling)
			WARN_FUNC("Tail call to __fentry__ !?!?", insn->sec, insn->offset);

		if (reloc) {
			reloc->type = R_NONE;
			elf_write_reloc(file->elf, reloc);
		}

		elf_write_insn(file->elf, insn->sec,
			       insn->offset, insn->len,
			       arch_nop_insn(insn->len));

		insn->type = INSN_NOP;

		list_add_tail(&insn->call_node, &file->mcount_loc_list);
		return;
	}
}

static void add_call_dest(struct objtool_file *file, struct instruction *insn,
			  struct symbol *dest, bool sibling)
{
	insn->call_dest = dest;
	if (!dest)
		return;

	/*
	 * Whatever stack impact regular CALLs have, should be undone
	 * by the RETURN of the called function.
	 *
	 * Annotated intra-function calls retain the stack_ops but
	 * are converted to JUMP, see read_intra_function_calls().
	 */
	remove_insn_ops(insn);

	annotate_call_site(file, insn, sibling);
}

static void add_retpoline_call(struct objtool_file *file, struct instruction *insn)
{
	/*
	 * Retpoline calls/jumps are really dynamic calls/jumps in disguise,
	 * so convert them accordingly.
	 */
	switch (insn->type) {
	case INSN_CALL:
		insn->type = INSN_CALL_DYNAMIC;
		break;
	case INSN_JUMP_UNCONDITIONAL:
		insn->type = INSN_JUMP_DYNAMIC;
		break;
	case INSN_JUMP_CONDITIONAL:
		insn->type = INSN_JUMP_DYNAMIC_CONDITIONAL;
		break;
	default:
		return;
	}

	insn->retpoline_safe = true;

	/*
	 * Whatever stack impact regular CALLs have, should be undone
	 * by the RETURN of the called function.
	 *
	 * Annotated intra-function calls retain the stack_ops but
	 * are converted to JUMP, see read_intra_function_calls().
	 */
	remove_insn_ops(insn);

	annotate_call_site(file, insn, false);
}
/*
 * Find the destination instructions for all jumps.
 */
static int add_jump_destinations(struct objtool_file *file)
{
	struct instruction *insn;
	struct reloc *reloc;
	struct section *dest_sec;
	unsigned long dest_off;

	for_each_insn(file, insn) {
		if (!is_static_jump(insn))
			continue;

		reloc = insn_reloc(file, insn);
		if (!reloc) {
			dest_sec = insn->sec;
			dest_off = arch_jump_destination(insn);
		} else if (reloc->sym->type == STT_SECTION) {
			dest_sec = reloc->sym->sec;
			dest_off = arch_dest_reloc_offset(reloc->addend);
		} else if (reloc->sym->retpoline_thunk) {
			add_retpoline_call(file, insn);
			continue;
		} else if (insn->func) {
			/* internal or external sibling call (with reloc) */
			add_call_dest(file, insn, reloc->sym, true);
			continue;
		} else if (reloc->sym->sec->idx) {
			dest_sec = reloc->sym->sec;
			dest_off = reloc->sym->sym.st_value +
				   arch_dest_reloc_offset(reloc->addend);
		} else {
			/* non-func asm code jumping to another file */
			continue;
		}

		insn->jump_dest = find_insn(file, dest_sec, dest_off);
		if (!insn->jump_dest) {

			/*
			 * This is a special case where an alt instruction
			 * jumps past the end of the section.  These are
			 * handled later in handle_group_alt().
			 */
			if (!strcmp(insn->sec->name, ".altinstr_replacement"))
				continue;

			WARN_FUNC("can't find jump dest instruction at %s+0x%lx",
				  insn->sec, insn->offset, dest_sec->name,
				  dest_off);
			return -1;
		}

		/*
		 * Cross-function jump.
		 */
		if (insn->func && insn->jump_dest->func &&
		    insn->func != insn->jump_dest->func) {

			/*
			 * For GCC 8+, create parent/child links for any cold
			 * subfunctions.  This is _mostly_ redundant with a
			 * similar initialization in read_symbols().
			 *
			 * If a function has aliases, we want the *first* such
			 * function in the symbol table to be the subfunction's
			 * parent.  In that case we overwrite the
			 * initialization done in read_symbols().
			 *
			 * However this code can't completely replace the
			 * read_symbols() code because this doesn't detect the
			 * case where the parent function's only reference to a
			 * subfunction is through a jump table.
			 */
			if (!strstr(insn->func->name, ".cold") &&
			    strstr(insn->jump_dest->func->name, ".cold")) {
				insn->func->cfunc = insn->jump_dest->func;
				insn->jump_dest->func->pfunc = insn->func;

			} else if (insn->jump_dest->func->pfunc != insn->func->pfunc &&
				   insn->jump_dest->offset == insn->jump_dest->func->offset) {
				/* internal sibling call (without reloc) */
				add_call_dest(file, insn, insn->jump_dest->func, true);
			}
		}
	}

	return 0;
}

static struct symbol *find_call_destination(struct section *sec, unsigned long offset)
{
	struct symbol *call_dest;

	call_dest = find_func_by_offset(sec, offset);
	if (!call_dest)
		call_dest = find_symbol_by_offset(sec, offset);

	return call_dest;
}

/*
 * Find the destination instructions for all calls.
 */
static int add_call_destinations(struct objtool_file *file)
{
	struct instruction *insn;
	unsigned long dest_off;
	struct symbol *dest;
	struct reloc *reloc;

	for_each_insn(file, insn) {
		if (insn->type != INSN_CALL)
			continue;

		reloc = insn_reloc(file, insn);
		if (!reloc) {
			dest_off = arch_jump_destination(insn);
			dest = find_call_destination(insn->sec, dest_off);

			add_call_dest(file, insn, dest, false);

			if (insn->ignore)
				continue;

			if (!insn->call_dest) {
				WARN_FUNC("unannotated intra-function call", insn->sec, insn->offset);
				return -1;
			}

			if (insn->func && insn->call_dest->type != STT_FUNC) {
				WARN_FUNC("unsupported call to non-function",
					  insn->sec, insn->offset);
				return -1;
			}

		} else if (reloc->sym->type == STT_SECTION) {
			dest_off = arch_dest_reloc_offset(reloc->addend);
			dest = find_call_destination(reloc->sym->sec, dest_off);
			if (!dest) {
				WARN_FUNC("can't find call dest symbol at %s+0x%lx",
					  insn->sec, insn->offset,
					  reloc->sym->sec->name,
					  dest_off);
				return -1;
			}

			add_call_dest(file, insn, dest, false);

		} else if (reloc->sym->retpoline_thunk) {
			add_retpoline_call(file, insn);

		} else
			add_call_dest(file, insn, reloc->sym, false);
	}

	return 0;
}

/*
 * The .alternatives section requires some extra special care over and above
 * other special sections because alternatives are patched in place.
 */
static int handle_group_alt(struct objtool_file *file,
			    struct special_alt *special_alt,
			    struct instruction *orig_insn,
			    struct instruction **new_insn)
{
	struct instruction *last_orig_insn, *last_new_insn = NULL, *insn, *nop = NULL;
	struct alt_group *orig_alt_group, *new_alt_group;
	unsigned long dest_off;


	orig_alt_group = malloc(sizeof(*orig_alt_group));
	if (!orig_alt_group) {
		WARN("malloc failed");
		return -1;
	}
	orig_alt_group->cfi = calloc(special_alt->orig_len,
				     sizeof(struct cfi_state *));
	if (!orig_alt_group->cfi) {
		WARN("calloc failed");
		return -1;
	}

	last_orig_insn = NULL;
	insn = orig_insn;
	sec_for_each_insn_from(file, insn) {
		if (insn->offset >= special_alt->orig_off + special_alt->orig_len)
			break;

		insn->alt_group = orig_alt_group;
		last_orig_insn = insn;
	}
	orig_alt_group->orig_group = NULL;
	orig_alt_group->first_insn = orig_insn;
	orig_alt_group->last_insn = last_orig_insn;


	new_alt_group = malloc(sizeof(*new_alt_group));
	if (!new_alt_group) {
		WARN("malloc failed");
		return -1;
	}

	if (special_alt->new_len < special_alt->orig_len) {
		/*
		 * Insert a fake nop at the end to make the replacement
		 * alt_group the same size as the original.  This is needed to
		 * allow propagate_alt_cfi() to do its magic.  When the last
		 * instruction affects the stack, the instruction after it (the
		 * nop) will propagate the new state to the shared CFI array.
		 */
		nop = malloc(sizeof(*nop));
		if (!nop) {
			WARN("malloc failed");
			return -1;
		}
		memset(nop, 0, sizeof(*nop));
		INIT_LIST_HEAD(&nop->alts);
		INIT_LIST_HEAD(&nop->stack_ops);

		nop->sec = special_alt->new_sec;
		nop->offset = special_alt->new_off + special_alt->new_len;
		nop->len = special_alt->orig_len - special_alt->new_len;
		nop->type = INSN_NOP;
		nop->func = orig_insn->func;
		nop->alt_group = new_alt_group;
		nop->ignore = orig_insn->ignore_alts;
	}

	if (!special_alt->new_len) {
		*new_insn = nop;
		goto end;
	}

	insn = *new_insn;
	sec_for_each_insn_from(file, insn) {
		struct reloc *alt_reloc;

		if (insn->offset >= special_alt->new_off + special_alt->new_len)
			break;

		last_new_insn = insn;

		insn->ignore = orig_insn->ignore_alts;
		insn->func = orig_insn->func;
		insn->alt_group = new_alt_group;

		/*
		 * Since alternative replacement code is copy/pasted by the
		 * kernel after applying relocations, generally such code can't
		 * have relative-address relocation references to outside the
		 * .altinstr_replacement section, unless the arch's
		 * alternatives code can adjust the relative offsets
		 * accordingly.
		 */
		alt_reloc = insn_reloc(file, insn);
		if (alt_reloc &&
		    !arch_support_alt_relocation(special_alt, insn, alt_reloc)) {

			WARN_FUNC("unsupported relocation in alternatives section",
				  insn->sec, insn->offset);
			return -1;
		}

		if (!is_static_jump(insn))
			continue;

		if (!insn->immediate)
			continue;

		dest_off = arch_jump_destination(insn);
		if (dest_off == special_alt->new_off + special_alt->new_len)
			insn->jump_dest = next_insn_same_sec(file, last_orig_insn);

		if (!insn->jump_dest) {
			WARN_FUNC("can't find alternative jump destination",
				  insn->sec, insn->offset);
			return -1;
		}
	}

	if (!last_new_insn) {
		WARN_FUNC("can't find last new alternative instruction",
			  special_alt->new_sec, special_alt->new_off);
		return -1;
	}

	if (nop)
		list_add(&nop->list, &last_new_insn->list);
end:
	new_alt_group->orig_group = orig_alt_group;
	new_alt_group->first_insn = *new_insn;
	new_alt_group->last_insn = nop ? : last_new_insn;
	new_alt_group->cfi = orig_alt_group->cfi;
	return 0;
}

/*
 * A jump table entry can either convert a nop to a jump or a jump to a nop.
 * If the original instruction is a jump, make the alt entry an effective nop
 * by just skipping the original instruction.
 */
static int handle_jump_alt(struct objtool_file *file,
			   struct special_alt *special_alt,
			   struct instruction *orig_insn,
			   struct instruction **new_insn)
{
	if (orig_insn->type != INSN_JUMP_UNCONDITIONAL &&
	    orig_insn->type != INSN_NOP) {

		WARN_FUNC("unsupported instruction at jump label",
			  orig_insn->sec, orig_insn->offset);
		return -1;
	}

	if (special_alt->key_addend & 2) {
		struct reloc *reloc = insn_reloc(file, orig_insn);

		if (reloc) {
			reloc->type = R_NONE;
			elf_write_reloc(file->elf, reloc);
		}
		elf_write_insn(file->elf, orig_insn->sec,
			       orig_insn->offset, orig_insn->len,
			       arch_nop_insn(orig_insn->len));
		orig_insn->type = INSN_NOP;
	}

	if (orig_insn->type == INSN_NOP) {
		if (orig_insn->len == 2)
			file->jl_nop_short++;
		else
			file->jl_nop_long++;

		return 0;
	}

	if (orig_insn->len == 2)
		file->jl_short++;
	else
		file->jl_long++;

	*new_insn = list_next_entry(orig_insn, list);
	return 0;
}

/*
 * Read all the special sections which have alternate instructions which can be
 * patched in or redirected to at runtime.  Each instruction having alternate
 * instruction(s) has them added to its insn->alts list, which will be
 * traversed in validate_branch().
 */
static int add_special_section_alts(struct objtool_file *file)
{
	struct list_head special_alts;
	struct instruction *orig_insn, *new_insn;
	struct special_alt *special_alt, *tmp;
	struct alternative *alt;
	int ret;

	ret = special_get_alts(file->elf, &special_alts);
	if (ret)
		return ret;

	list_for_each_entry_safe(special_alt, tmp, &special_alts, list) {

		orig_insn = find_insn(file, special_alt->orig_sec,
				      special_alt->orig_off);
		if (!orig_insn) {
			WARN_FUNC("special: can't find orig instruction",
				  special_alt->orig_sec, special_alt->orig_off);
			ret = -1;
			goto out;
		}

		new_insn = NULL;
		if (!special_alt->group || special_alt->new_len) {
			new_insn = find_insn(file, special_alt->new_sec,
					     special_alt->new_off);
			if (!new_insn) {
				WARN_FUNC("special: can't find new instruction",
					  special_alt->new_sec,
					  special_alt->new_off);
				ret = -1;
				goto out;
			}
		}

		if (special_alt->group) {
			if (!special_alt->orig_len) {
				WARN_FUNC("empty alternative entry",
					  orig_insn->sec, orig_insn->offset);
				continue;
			}

			ret = handle_group_alt(file, special_alt, orig_insn,
					       &new_insn);
			if (ret)
				goto out;
		} else if (special_alt->jump_or_nop) {
			ret = handle_jump_alt(file, special_alt, orig_insn,
					      &new_insn);
			if (ret)
				goto out;
		}

		alt = malloc(sizeof(*alt));
		if (!alt) {
			WARN("malloc failed");
			ret = -1;
			goto out;
		}

		alt->insn = new_insn;
		alt->skip_orig = special_alt->skip_orig;
		orig_insn->ignore_alts |= special_alt->skip_alt;
		list_add_tail(&alt->list, &orig_insn->alts);

		list_del(&special_alt->list);
		free(special_alt);
	}

	if (stats) {
		printf("jl\\\tNOP\tJMP\n");
		printf("short:\t%ld\t%ld\n", file->jl_nop_short, file->jl_short);
		printf("long:\t%ld\t%ld\n", file->jl_nop_long, file->jl_long);
	}

out:
	return ret;
}

static int add_jump_table(struct objtool_file *file, struct instruction *insn,
			    struct reloc *table)
{
	struct reloc *reloc = table;
	struct instruction *dest_insn;
	struct alternative *alt;
	struct symbol *pfunc = insn->func->pfunc;
	unsigned int prev_offset = 0;

	/*
	 * Each @reloc is a switch table relocation which points to the target
	 * instruction.
	 */
	list_for_each_entry_from(reloc, &table->sec->reloc_list, list) {

		/* Check for the end of the table: */
		if (reloc != table && reloc->jump_table_start)
			break;

		/* Make sure the table entries are consecutive: */
		if (prev_offset && reloc->offset != prev_offset + 8)
			break;

		/* Detect function pointers from contiguous objects: */
		if (reloc->sym->sec == pfunc->sec &&
		    reloc->addend == pfunc->offset)
			break;

		dest_insn = find_insn(file, reloc->sym->sec, reloc->addend);
		if (!dest_insn)
			break;

		/* Make sure the destination is in the same function: */
		if (!dest_insn->func || dest_insn->func->pfunc != pfunc)
			break;

		alt = malloc(sizeof(*alt));
		if (!alt) {
			WARN("malloc failed");
			return -1;
		}

		alt->insn = dest_insn;
		list_add_tail(&alt->list, &insn->alts);
		prev_offset = reloc->offset;
	}

	if (!prev_offset) {
		WARN_FUNC("can't find switch jump table",
			  insn->sec, insn->offset);
		return -1;
	}

	return 0;
}

/*
 * find_jump_table() - Given a dynamic jump, find the switch jump table
 * associated with it.
 */
static struct reloc *find_jump_table(struct objtool_file *file,
				      struct symbol *func,
				      struct instruction *insn)
{
	struct reloc *table_reloc;
	struct instruction *dest_insn, *orig_insn = insn;

	/*
	 * Backward search using the @first_jump_src links, these help avoid
	 * much of the 'in between' code. Which avoids us getting confused by
	 * it.
	 */
	for (;
	     insn && insn->func && insn->func->pfunc == func;
	     insn = insn->first_jump_src ?: prev_insn_same_sym(file, insn)) {

		if (insn != orig_insn && insn->type == INSN_JUMP_DYNAMIC)
			break;

		/* allow small jumps within the range */
		if (insn->type == INSN_JUMP_UNCONDITIONAL &&
		    insn->jump_dest &&
		    (insn->jump_dest->offset <= insn->offset ||
		     insn->jump_dest->offset > orig_insn->offset))
		    break;

		table_reloc = arch_find_switch_table(file, insn);
		if (!table_reloc)
			continue;
		dest_insn = find_insn(file, table_reloc->sym->sec, table_reloc->addend);
		if (!dest_insn || !dest_insn->func || dest_insn->func->pfunc != func)
			continue;

		return table_reloc;
	}

	return NULL;
}

/*
 * First pass: Mark the head of each jump table so that in the next pass,
 * we know when a given jump table ends and the next one starts.
 */
static void mark_func_jump_tables(struct objtool_file *file,
				    struct symbol *func)
{
	struct instruction *insn, *last = NULL;
	struct reloc *reloc;

	func_for_each_insn(file, func, insn) {
		if (!last)
			last = insn;

		/*
		 * Store back-pointers for unconditional forward jumps such
		 * that find_jump_table() can back-track using those and
		 * avoid some potentially confusing code.
		 */
		if (insn->type == INSN_JUMP_UNCONDITIONAL && insn->jump_dest &&
		    insn->offset > last->offset &&
		    insn->jump_dest->offset > insn->offset &&
		    !insn->jump_dest->first_jump_src) {

			insn->jump_dest->first_jump_src = insn;
			last = insn->jump_dest;
		}

		if (insn->type != INSN_JUMP_DYNAMIC)
			continue;

		reloc = find_jump_table(file, func, insn);
		if (reloc) {
			reloc->jump_table_start = true;
			insn->jump_table = reloc;
		}
	}
}

static int add_func_jump_tables(struct objtool_file *file,
				  struct symbol *func)
{
	struct instruction *insn;
	int ret;

	func_for_each_insn(file, func, insn) {
		if (!insn->jump_table)
			continue;

		ret = add_jump_table(file, insn, insn->jump_table);
		if (ret)
			return ret;
	}

	return 0;
}

/*
 * For some switch statements, gcc generates a jump table in the .rodata
 * section which contains a list of addresses within the function to jump to.
 * This finds these jump tables and adds them to the insn->alts lists.
 */
static int add_jump_table_alts(struct objtool_file *file)
{
	struct section *sec;
	struct symbol *func;
	int ret;

	if (!file->rodata)
		return 0;

	for_each_sec(file, sec) {
		list_for_each_entry(func, &sec->symbol_list, list) {
			if (func->type != STT_FUNC)
				continue;

			mark_func_jump_tables(file, func);
			ret = add_func_jump_tables(file, func);
			if (ret)
				return ret;
		}
	}

	return 0;
}

static void set_func_state(struct cfi_state *state)
{
	state->cfa = initial_func_cfi.cfa;
	memcpy(&state->regs, &initial_func_cfi.regs,
	       CFI_NUM_REGS * sizeof(struct cfi_reg));
	state->stack_size = initial_func_cfi.cfa.offset;
}

static int read_unwind_hints(struct objtool_file *file)
{
	struct cfi_state cfi = init_cfi;
	struct section *sec, *relocsec;
	struct unwind_hint *hint;
	struct instruction *insn;
	struct reloc *reloc;
	int i;

	sec = find_section_by_name(file->elf, ".discard.unwind_hints");
	if (!sec)
		return 0;

	relocsec = sec->reloc;
	if (!relocsec) {
		WARN("missing .rela.discard.unwind_hints section");
		return -1;
	}

	if (sec->sh.sh_size % sizeof(struct unwind_hint)) {
		WARN("struct unwind_hint size mismatch");
		return -1;
	}

	file->hints = true;

	for (i = 0; i < sec->sh.sh_size / sizeof(struct unwind_hint); i++) {
		hint = (struct unwind_hint *)sec->data->d_buf + i;

		reloc = find_reloc_by_dest(file->elf, sec, i * sizeof(*hint));
		if (!reloc) {
			WARN("can't find reloc for unwind_hints[%d]", i);
			return -1;
		}

		insn = find_insn(file, reloc->sym->sec, reloc->addend);
		if (!insn) {
			WARN("can't find insn for unwind_hints[%d]", i);
			return -1;
		}

		insn->hint = true;

		if (hint->type == UNWIND_HINT_TYPE_FUNC) {
			insn->cfi = &func_cfi;
			continue;
		}

		if (insn->cfi)
			cfi = *(insn->cfi);

		if (arch_decode_hint_reg(hint->sp_reg, &cfi.cfa.base)) {
			WARN_FUNC("unsupported unwind_hint sp base reg %d",
				  insn->sec, insn->offset, hint->sp_reg);
			return -1;
		}

		cfi.cfa.offset = bswap_if_needed(hint->sp_offset);
		cfi.type = hint->type;
		cfi.end = hint->end;

		insn->cfi = cfi_hash_find_or_add(&cfi);
	}

	return 0;
}

static int read_retpoline_hints(struct objtool_file *file)
{
	struct section *sec;
	struct instruction *insn;
	struct reloc *reloc;

	sec = find_section_by_name(file->elf, ".rela.discard.retpoline_safe");
	if (!sec)
		return 0;

	list_for_each_entry(reloc, &sec->reloc_list, list) {
		if (reloc->sym->type != STT_SECTION) {
			WARN("unexpected relocation symbol type in %s", sec->name);
			return -1;
		}

		insn = find_insn(file, reloc->sym->sec, reloc->addend);
		if (!insn) {
			WARN("bad .discard.retpoline_safe entry");
			return -1;
		}

		if (insn->type != INSN_JUMP_DYNAMIC &&
		    insn->type != INSN_CALL_DYNAMIC) {
			WARN_FUNC("retpoline_safe hint not an indirect jump/call",
				  insn->sec, insn->offset);
			return -1;
		}

		insn->retpoline_safe = true;
	}

	return 0;
}

static int read_instr_hints(struct objtool_file *file)
{
	struct section *sec;
	struct instruction *insn;
	struct reloc *reloc;

	sec = find_section_by_name(file->elf, ".rela.discard.instr_end");
	if (!sec)
		return 0;

	list_for_each_entry(reloc, &sec->reloc_list, list) {
		if (reloc->sym->type != STT_SECTION) {
			WARN("unexpected relocation symbol type in %s", sec->name);
			return -1;
		}

		insn = find_insn(file, reloc->sym->sec, reloc->addend);
		if (!insn) {
			WARN("bad .discard.instr_end entry");
			return -1;
		}

		insn->instr--;
	}

	sec = find_section_by_name(file->elf, ".rela.discard.instr_begin");
	if (!sec)
		return 0;

	list_for_each_entry(reloc, &sec->reloc_list, list) {
		if (reloc->sym->type != STT_SECTION) {
			WARN("unexpected relocation symbol type in %s", sec->name);
			return -1;
		}

		insn = find_insn(file, reloc->sym->sec, reloc->addend);
		if (!insn) {
			WARN("bad .discard.instr_begin entry");
			return -1;
		}

		insn->instr++;
	}

	return 0;
}

static int read_intra_function_calls(struct objtool_file *file)
{
	struct instruction *insn;
	struct section *sec;
	struct reloc *reloc;

	sec = find_section_by_name(file->elf, ".rela.discard.intra_function_calls");
	if (!sec)
		return 0;

	list_for_each_entry(reloc, &sec->reloc_list, list) {
		unsigned long dest_off;

		if (reloc->sym->type != STT_SECTION) {
			WARN("unexpected relocation symbol type in %s",
			     sec->name);
			return -1;
		}

		insn = find_insn(file, reloc->sym->sec, reloc->addend);
		if (!insn) {
			WARN("bad .discard.intra_function_call entry");
			return -1;
		}

		if (insn->type != INSN_CALL) {
			WARN_FUNC("intra_function_call not a direct call",
				  insn->sec, insn->offset);
			return -1;
		}

		/*
		 * Treat intra-function CALLs as JMPs, but with a stack_op.
		 * See add_call_destinations(), which strips stack_ops from
		 * normal CALLs.
		 */
		insn->type = INSN_JUMP_UNCONDITIONAL;

		dest_off = insn->offset + insn->len + insn->immediate;
		insn->jump_dest = find_insn(file, insn->sec, dest_off);
		if (!insn->jump_dest) {
			WARN_FUNC("can't find call dest at %s+0x%lx",
				  insn->sec, insn->offset,
				  insn->sec->name, dest_off);
			return -1;
		}
	}

	return 0;
}

<<<<<<< HEAD
=======
/*
 * Return true if name matches an instrumentation function, where calls to that
 * function from noinstr code can safely be removed, but compilers won't do so.
 */
static bool is_profiling_func(const char *name)
{
	/*
	 * Many compilers cannot disable KCOV with a function attribute.
	 */
	if (!strncmp(name, "__sanitizer_cov_", 16))
		return true;

	/*
	 * Some compilers currently do not remove __tsan_func_entry/exit nor
	 * __tsan_atomic_signal_fence (used for barrier instrumentation) with
	 * the __no_sanitize_thread attribute, remove them. Once the kernel's
	 * minimum Clang version is 14.0, this can be removed.
	 */
	if (!strncmp(name, "__tsan_func_", 12) ||
	    !strcmp(name, "__tsan_atomic_signal_fence"))
		return true;

	return false;
}

>>>>>>> 754e0b0e
static int classify_symbols(struct objtool_file *file)
{
	struct section *sec;
	struct symbol *func;

	for_each_sec(file, sec) {
		list_for_each_entry(func, &sec->symbol_list, list) {
			if (func->bind != STB_GLOBAL)
				continue;

			if (!strncmp(func->name, STATIC_CALL_TRAMP_PREFIX_STR,
				     strlen(STATIC_CALL_TRAMP_PREFIX_STR)))
				func->static_call_tramp = true;

			if (arch_is_retpoline(func))
				func->retpoline_thunk = true;

			if (!strcmp(func->name, "__fentry__"))
				func->fentry = true;

<<<<<<< HEAD
			if (!strncmp(func->name, "__sanitizer_cov_", 16))
				func->kcov = true;
=======
			if (is_profiling_func(func->name))
				func->profiling_func = true;
>>>>>>> 754e0b0e
		}
	}

	return 0;
}

static void mark_rodata(struct objtool_file *file)
{
	struct section *sec;
	bool found = false;

	/*
	 * Search for the following rodata sections, each of which can
	 * potentially contain jump tables:
	 *
	 * - .rodata: can contain GCC switch tables
	 * - .rodata.<func>: same, if -fdata-sections is being used
	 * - .rodata..c_jump_table: contains C annotated jump tables
	 *
	 * .rodata.str1.* sections are ignored; they don't contain jump tables.
	 */
	for_each_sec(file, sec) {
		if (!strncmp(sec->name, ".rodata", 7) &&
		    !strstr(sec->name, ".str1.")) {
			sec->rodata = true;
			found = true;
		}
	}

	file->rodata = found;
}

static int decode_sections(struct objtool_file *file)
{
	int ret;

	mark_rodata(file);

	ret = init_pv_ops(file);
	if (ret)
		return ret;

	ret = decode_instructions(file);
	if (ret)
		return ret;

	ret = add_dead_ends(file);
	if (ret)
		return ret;

	add_ignores(file);
	add_uaccess_safe(file);

	ret = add_ignore_alternatives(file);
	if (ret)
		return ret;

	/*
	 * Must be before add_{jump_call}_destination.
	 */
	ret = classify_symbols(file);
	if (ret)
		return ret;

	/*
	 * Must be before add_special_section_alts() as that depends on
	 * jump_dest being set.
	 */
	ret = add_jump_destinations(file);
	if (ret)
		return ret;

	ret = add_special_section_alts(file);
	if (ret)
		return ret;

	/*
	 * Must be before add_call_destination(); it changes INSN_CALL to
	 * INSN_JUMP.
	 */
	ret = read_intra_function_calls(file);
	if (ret)
		return ret;

	ret = add_call_destinations(file);
	if (ret)
		return ret;

	ret = add_jump_table_alts(file);
	if (ret)
		return ret;

	ret = read_unwind_hints(file);
	if (ret)
		return ret;

	ret = read_retpoline_hints(file);
	if (ret)
		return ret;

	ret = read_instr_hints(file);
	if (ret)
		return ret;

	return 0;
}

static bool is_fentry_call(struct instruction *insn)
{
	if (insn->type == INSN_CALL &&
	    insn->call_dest &&
	    insn->call_dest->fentry)
		return true;

	return false;
}

static bool has_modified_stack_frame(struct instruction *insn, struct insn_state *state)
{
	struct cfi_state *cfi = &state->cfi;
	int i;

	if (cfi->cfa.base != initial_func_cfi.cfa.base || cfi->drap)
		return true;

	if (cfi->cfa.offset != initial_func_cfi.cfa.offset)
		return true;

	if (cfi->stack_size != initial_func_cfi.cfa.offset)
		return true;

	for (i = 0; i < CFI_NUM_REGS; i++) {
		if (cfi->regs[i].base != initial_func_cfi.regs[i].base ||
		    cfi->regs[i].offset != initial_func_cfi.regs[i].offset)
			return true;
	}

	return false;
}

static bool check_reg_frame_pos(const struct cfi_reg *reg,
				int expected_offset)
{
	return reg->base == CFI_CFA &&
	       reg->offset == expected_offset;
}

static bool has_valid_stack_frame(struct insn_state *state)
{
	struct cfi_state *cfi = &state->cfi;

	if (cfi->cfa.base == CFI_BP &&
	    check_reg_frame_pos(&cfi->regs[CFI_BP], -cfi->cfa.offset) &&
	    check_reg_frame_pos(&cfi->regs[CFI_RA], -cfi->cfa.offset + 8))
		return true;

	if (cfi->drap && cfi->regs[CFI_BP].base == CFI_BP)
		return true;

	return false;
}

static int update_cfi_state_regs(struct instruction *insn,
				  struct cfi_state *cfi,
				  struct stack_op *op)
{
	struct cfi_reg *cfa = &cfi->cfa;

	if (cfa->base != CFI_SP && cfa->base != CFI_SP_INDIRECT)
		return 0;

	/* push */
	if (op->dest.type == OP_DEST_PUSH || op->dest.type == OP_DEST_PUSHF)
		cfa->offset += 8;

	/* pop */
	if (op->src.type == OP_SRC_POP || op->src.type == OP_SRC_POPF)
		cfa->offset -= 8;

	/* add immediate to sp */
	if (op->dest.type == OP_DEST_REG && op->src.type == OP_SRC_ADD &&
	    op->dest.reg == CFI_SP && op->src.reg == CFI_SP)
		cfa->offset -= op->src.offset;

	return 0;
}

static void save_reg(struct cfi_state *cfi, unsigned char reg, int base, int offset)
{
	if (arch_callee_saved_reg(reg) &&
	    cfi->regs[reg].base == CFI_UNDEFINED) {
		cfi->regs[reg].base = base;
		cfi->regs[reg].offset = offset;
	}
}

static void restore_reg(struct cfi_state *cfi, unsigned char reg)
{
	cfi->regs[reg].base = initial_func_cfi.regs[reg].base;
	cfi->regs[reg].offset = initial_func_cfi.regs[reg].offset;
}

/*
 * A note about DRAP stack alignment:
 *
 * GCC has the concept of a DRAP register, which is used to help keep track of
 * the stack pointer when aligning the stack.  r10 or r13 is used as the DRAP
 * register.  The typical DRAP pattern is:
 *
 *   4c 8d 54 24 08		lea    0x8(%rsp),%r10
 *   48 83 e4 c0		and    $0xffffffffffffffc0,%rsp
 *   41 ff 72 f8		pushq  -0x8(%r10)
 *   55				push   %rbp
 *   48 89 e5			mov    %rsp,%rbp
 *				(more pushes)
 *   41 52			push   %r10
 *				...
 *   41 5a			pop    %r10
 *				(more pops)
 *   5d				pop    %rbp
 *   49 8d 62 f8		lea    -0x8(%r10),%rsp
 *   c3				retq
 *
 * There are some variations in the epilogues, like:
 *
 *   5b				pop    %rbx
 *   41 5a			pop    %r10
 *   41 5c			pop    %r12
 *   41 5d			pop    %r13
 *   41 5e			pop    %r14
 *   c9				leaveq
 *   49 8d 62 f8		lea    -0x8(%r10),%rsp
 *   c3				retq
 *
 * and:
 *
 *   4c 8b 55 e8		mov    -0x18(%rbp),%r10
 *   48 8b 5d e0		mov    -0x20(%rbp),%rbx
 *   4c 8b 65 f0		mov    -0x10(%rbp),%r12
 *   4c 8b 6d f8		mov    -0x8(%rbp),%r13
 *   c9				leaveq
 *   49 8d 62 f8		lea    -0x8(%r10),%rsp
 *   c3				retq
 *
 * Sometimes r13 is used as the DRAP register, in which case it's saved and
 * restored beforehand:
 *
 *   41 55			push   %r13
 *   4c 8d 6c 24 10		lea    0x10(%rsp),%r13
 *   48 83 e4 f0		and    $0xfffffffffffffff0,%rsp
 *				...
 *   49 8d 65 f0		lea    -0x10(%r13),%rsp
 *   41 5d			pop    %r13
 *   c3				retq
 */
static int update_cfi_state(struct instruction *insn,
			    struct instruction *next_insn,
			    struct cfi_state *cfi, struct stack_op *op)
{
	struct cfi_reg *cfa = &cfi->cfa;
	struct cfi_reg *regs = cfi->regs;

	/* stack operations don't make sense with an undefined CFA */
	if (cfa->base == CFI_UNDEFINED) {
		if (insn->func) {
			WARN_FUNC("undefined stack state", insn->sec, insn->offset);
			return -1;
		}
		return 0;
	}

	if (cfi->type == UNWIND_HINT_TYPE_REGS ||
	    cfi->type == UNWIND_HINT_TYPE_REGS_PARTIAL)
		return update_cfi_state_regs(insn, cfi, op);

	switch (op->dest.type) {

	case OP_DEST_REG:
		switch (op->src.type) {

		case OP_SRC_REG:
			if (op->src.reg == CFI_SP && op->dest.reg == CFI_BP &&
			    cfa->base == CFI_SP &&
			    check_reg_frame_pos(&regs[CFI_BP], -cfa->offset)) {

				/* mov %rsp, %rbp */
				cfa->base = op->dest.reg;
				cfi->bp_scratch = false;
			}

			else if (op->src.reg == CFI_SP &&
				 op->dest.reg == CFI_BP && cfi->drap) {

				/* drap: mov %rsp, %rbp */
				regs[CFI_BP].base = CFI_BP;
				regs[CFI_BP].offset = -cfi->stack_size;
				cfi->bp_scratch = false;
			}

			else if (op->src.reg == CFI_SP && cfa->base == CFI_SP) {

				/*
				 * mov %rsp, %reg
				 *
				 * This is needed for the rare case where GCC
				 * does:
				 *
				 *   mov    %rsp, %rax
				 *   ...
				 *   mov    %rax, %rsp
				 */
				cfi->vals[op->dest.reg].base = CFI_CFA;
				cfi->vals[op->dest.reg].offset = -cfi->stack_size;
			}

			else if (op->src.reg == CFI_BP && op->dest.reg == CFI_SP &&
				 (cfa->base == CFI_BP || cfa->base == cfi->drap_reg)) {

				/*
				 * mov %rbp, %rsp
				 *
				 * Restore the original stack pointer (Clang).
				 */
				cfi->stack_size = -cfi->regs[CFI_BP].offset;
			}

			else if (op->dest.reg == cfa->base) {

				/* mov %reg, %rsp */
				if (cfa->base == CFI_SP &&
				    cfi->vals[op->src.reg].base == CFI_CFA) {

					/*
					 * This is needed for the rare case
					 * where GCC does something dumb like:
					 *
					 *   lea    0x8(%rsp), %rcx
					 *   ...
					 *   mov    %rcx, %rsp
					 */
					cfa->offset = -cfi->vals[op->src.reg].offset;
					cfi->stack_size = cfa->offset;

				} else if (cfa->base == CFI_SP &&
					   cfi->vals[op->src.reg].base == CFI_SP_INDIRECT &&
					   cfi->vals[op->src.reg].offset == cfa->offset) {

					/*
					 * Stack swizzle:
					 *
					 * 1: mov %rsp, (%[tos])
					 * 2: mov %[tos], %rsp
					 *    ...
					 * 3: pop %rsp
					 *
					 * Where:
					 *
					 * 1 - places a pointer to the previous
					 *     stack at the Top-of-Stack of the
					 *     new stack.
					 *
					 * 2 - switches to the new stack.
					 *
					 * 3 - pops the Top-of-Stack to restore
					 *     the original stack.
					 *
					 * Note: we set base to SP_INDIRECT
					 * here and preserve offset. Therefore
					 * when the unwinder reaches ToS it
					 * will dereference SP and then add the
					 * offset to find the next frame, IOW:
					 * (%rsp) + offset.
					 */
					cfa->base = CFI_SP_INDIRECT;

				} else {
					cfa->base = CFI_UNDEFINED;
					cfa->offset = 0;
				}
			}

			else if (op->dest.reg == CFI_SP &&
				 cfi->vals[op->src.reg].base == CFI_SP_INDIRECT &&
				 cfi->vals[op->src.reg].offset == cfa->offset) {

				/*
				 * The same stack swizzle case 2) as above. But
				 * because we can't change cfa->base, case 3)
				 * will become a regular POP. Pretend we're a
				 * PUSH so things don't go unbalanced.
				 */
				cfi->stack_size += 8;
			}


			break;

		case OP_SRC_ADD:
			if (op->dest.reg == CFI_SP && op->src.reg == CFI_SP) {

				/* add imm, %rsp */
				cfi->stack_size -= op->src.offset;
				if (cfa->base == CFI_SP)
					cfa->offset -= op->src.offset;
				break;
			}

			if (op->dest.reg == CFI_SP && op->src.reg == CFI_BP) {

				/* lea disp(%rbp), %rsp */
				cfi->stack_size = -(op->src.offset + regs[CFI_BP].offset);
				break;
			}

			if (!cfi->drap && op->src.reg == CFI_SP &&
			    op->dest.reg == CFI_BP && cfa->base == CFI_SP &&
			    check_reg_frame_pos(&regs[CFI_BP], -cfa->offset + op->src.offset)) {

				/* lea disp(%rsp), %rbp */
				cfa->base = CFI_BP;
				cfa->offset -= op->src.offset;
				cfi->bp_scratch = false;
				break;
			}

			if (op->src.reg == CFI_SP && cfa->base == CFI_SP) {

				/* drap: lea disp(%rsp), %drap */
				cfi->drap_reg = op->dest.reg;

				/*
				 * lea disp(%rsp), %reg
				 *
				 * This is needed for the rare case where GCC
				 * does something dumb like:
				 *
				 *   lea    0x8(%rsp), %rcx
				 *   ...
				 *   mov    %rcx, %rsp
				 */
				cfi->vals[op->dest.reg].base = CFI_CFA;
				cfi->vals[op->dest.reg].offset = \
					-cfi->stack_size + op->src.offset;

				break;
			}

			if (cfi->drap && op->dest.reg == CFI_SP &&
			    op->src.reg == cfi->drap_reg) {

				 /* drap: lea disp(%drap), %rsp */
				cfa->base = CFI_SP;
				cfa->offset = cfi->stack_size = -op->src.offset;
				cfi->drap_reg = CFI_UNDEFINED;
				cfi->drap = false;
				break;
			}

			if (op->dest.reg == cfi->cfa.base && !(next_insn && next_insn->hint)) {
				WARN_FUNC("unsupported stack register modification",
					  insn->sec, insn->offset);
				return -1;
			}

			break;

		case OP_SRC_AND:
			if (op->dest.reg != CFI_SP ||
			    (cfi->drap_reg != CFI_UNDEFINED && cfa->base != CFI_SP) ||
			    (cfi->drap_reg == CFI_UNDEFINED && cfa->base != CFI_BP)) {
				WARN_FUNC("unsupported stack pointer realignment",
					  insn->sec, insn->offset);
				return -1;
			}

			if (cfi->drap_reg != CFI_UNDEFINED) {
				/* drap: and imm, %rsp */
				cfa->base = cfi->drap_reg;
				cfa->offset = cfi->stack_size = 0;
				cfi->drap = true;
			}

			/*
			 * Older versions of GCC (4.8ish) realign the stack
			 * without DRAP, with a frame pointer.
			 */

			break;

		case OP_SRC_POP:
		case OP_SRC_POPF:
			if (op->dest.reg == CFI_SP && cfa->base == CFI_SP_INDIRECT) {

				/* pop %rsp; # restore from a stack swizzle */
				cfa->base = CFI_SP;
				break;
			}

			if (!cfi->drap && op->dest.reg == cfa->base) {

				/* pop %rbp */
				cfa->base = CFI_SP;
			}

			if (cfi->drap && cfa->base == CFI_BP_INDIRECT &&
			    op->dest.reg == cfi->drap_reg &&
			    cfi->drap_offset == -cfi->stack_size) {

				/* drap: pop %drap */
				cfa->base = cfi->drap_reg;
				cfa->offset = 0;
				cfi->drap_offset = -1;

			} else if (cfi->stack_size == -regs[op->dest.reg].offset) {

				/* pop %reg */
				restore_reg(cfi, op->dest.reg);
			}

			cfi->stack_size -= 8;
			if (cfa->base == CFI_SP)
				cfa->offset -= 8;

			break;

		case OP_SRC_REG_INDIRECT:
			if (!cfi->drap && op->dest.reg == cfa->base &&
			    op->dest.reg == CFI_BP) {

				/* mov disp(%rsp), %rbp */
				cfa->base = CFI_SP;
				cfa->offset = cfi->stack_size;
			}

			if (cfi->drap && op->src.reg == CFI_BP &&
			    op->src.offset == cfi->drap_offset) {

				/* drap: mov disp(%rbp), %drap */
				cfa->base = cfi->drap_reg;
				cfa->offset = 0;
				cfi->drap_offset = -1;
			}

			if (cfi->drap && op->src.reg == CFI_BP &&
			    op->src.offset == regs[op->dest.reg].offset) {

				/* drap: mov disp(%rbp), %reg */
				restore_reg(cfi, op->dest.reg);

			} else if (op->src.reg == cfa->base &&
			    op->src.offset == regs[op->dest.reg].offset + cfa->offset) {

				/* mov disp(%rbp), %reg */
				/* mov disp(%rsp), %reg */
				restore_reg(cfi, op->dest.reg);

			} else if (op->src.reg == CFI_SP &&
				   op->src.offset == regs[op->dest.reg].offset + cfi->stack_size) {

				/* mov disp(%rsp), %reg */
				restore_reg(cfi, op->dest.reg);
			}

			break;

		default:
			WARN_FUNC("unknown stack-related instruction",
				  insn->sec, insn->offset);
			return -1;
		}

		break;

	case OP_DEST_PUSH:
	case OP_DEST_PUSHF:
		cfi->stack_size += 8;
		if (cfa->base == CFI_SP)
			cfa->offset += 8;

		if (op->src.type != OP_SRC_REG)
			break;

		if (cfi->drap) {
			if (op->src.reg == cfa->base && op->src.reg == cfi->drap_reg) {

				/* drap: push %drap */
				cfa->base = CFI_BP_INDIRECT;
				cfa->offset = -cfi->stack_size;

				/* save drap so we know when to restore it */
				cfi->drap_offset = -cfi->stack_size;

			} else if (op->src.reg == CFI_BP && cfa->base == cfi->drap_reg) {

				/* drap: push %rbp */
				cfi->stack_size = 0;

			} else {

				/* drap: push %reg */
				save_reg(cfi, op->src.reg, CFI_BP, -cfi->stack_size);
			}

		} else {

			/* push %reg */
			save_reg(cfi, op->src.reg, CFI_CFA, -cfi->stack_size);
		}

		/* detect when asm code uses rbp as a scratch register */
		if (!no_fp && insn->func && op->src.reg == CFI_BP &&
		    cfa->base != CFI_BP)
			cfi->bp_scratch = true;
		break;

	case OP_DEST_REG_INDIRECT:

		if (cfi->drap) {
			if (op->src.reg == cfa->base && op->src.reg == cfi->drap_reg) {

				/* drap: mov %drap, disp(%rbp) */
				cfa->base = CFI_BP_INDIRECT;
				cfa->offset = op->dest.offset;

				/* save drap offset so we know when to restore it */
				cfi->drap_offset = op->dest.offset;
			} else {

				/* drap: mov reg, disp(%rbp) */
				save_reg(cfi, op->src.reg, CFI_BP, op->dest.offset);
			}

		} else if (op->dest.reg == cfa->base) {

			/* mov reg, disp(%rbp) */
			/* mov reg, disp(%rsp) */
			save_reg(cfi, op->src.reg, CFI_CFA,
				 op->dest.offset - cfi->cfa.offset);

		} else if (op->dest.reg == CFI_SP) {

			/* mov reg, disp(%rsp) */
			save_reg(cfi, op->src.reg, CFI_CFA,
				 op->dest.offset - cfi->stack_size);

		} else if (op->src.reg == CFI_SP && op->dest.offset == 0) {

			/* mov %rsp, (%reg); # setup a stack swizzle. */
			cfi->vals[op->dest.reg].base = CFI_SP_INDIRECT;
			cfi->vals[op->dest.reg].offset = cfa->offset;
		}

		break;

	case OP_DEST_MEM:
		if (op->src.type != OP_SRC_POP && op->src.type != OP_SRC_POPF) {
			WARN_FUNC("unknown stack-related memory operation",
				  insn->sec, insn->offset);
			return -1;
		}

		/* pop mem */
		cfi->stack_size -= 8;
		if (cfa->base == CFI_SP)
			cfa->offset -= 8;

		break;

	default:
		WARN_FUNC("unknown stack-related instruction",
			  insn->sec, insn->offset);
		return -1;
	}

	return 0;
}

/*
 * The stack layouts of alternatives instructions can sometimes diverge when
 * they have stack modifications.  That's fine as long as the potential stack
 * layouts don't conflict at any given potential instruction boundary.
 *
 * Flatten the CFIs of the different alternative code streams (both original
 * and replacement) into a single shared CFI array which can be used to detect
 * conflicts and nicely feed a linear array of ORC entries to the unwinder.
 */
static int propagate_alt_cfi(struct objtool_file *file, struct instruction *insn)
{
	struct cfi_state **alt_cfi;
	int group_off;

	if (!insn->alt_group)
		return 0;

	if (!insn->cfi) {
		WARN("CFI missing");
		return -1;
	}

	alt_cfi = insn->alt_group->cfi;
	group_off = insn->offset - insn->alt_group->first_insn->offset;

	if (!alt_cfi[group_off]) {
		alt_cfi[group_off] = insn->cfi;
	} else {
		if (cficmp(alt_cfi[group_off], insn->cfi)) {
			WARN_FUNC("stack layout conflict in alternatives",
				  insn->sec, insn->offset);
			return -1;
		}
	}

	return 0;
}

static int handle_insn_ops(struct instruction *insn,
			   struct instruction *next_insn,
			   struct insn_state *state)
{
	struct stack_op *op;

	list_for_each_entry(op, &insn->stack_ops, list) {

		if (update_cfi_state(insn, next_insn, &state->cfi, op))
			return 1;

		if (!insn->alt_group)
			continue;

		if (op->dest.type == OP_DEST_PUSHF) {
			if (!state->uaccess_stack) {
				state->uaccess_stack = 1;
			} else if (state->uaccess_stack >> 31) {
				WARN_FUNC("PUSHF stack exhausted",
					  insn->sec, insn->offset);
				return 1;
			}
			state->uaccess_stack <<= 1;
			state->uaccess_stack  |= state->uaccess;
		}

		if (op->src.type == OP_SRC_POPF) {
			if (state->uaccess_stack) {
				state->uaccess = state->uaccess_stack & 1;
				state->uaccess_stack >>= 1;
				if (state->uaccess_stack == 1)
					state->uaccess_stack = 0;
			}
		}
	}

	return 0;
}

static bool insn_cfi_match(struct instruction *insn, struct cfi_state *cfi2)
{
	struct cfi_state *cfi1 = insn->cfi;
	int i;

	if (!cfi1) {
		WARN("CFI missing");
		return false;
	}

	if (memcmp(&cfi1->cfa, &cfi2->cfa, sizeof(cfi1->cfa))) {

		WARN_FUNC("stack state mismatch: cfa1=%d%+d cfa2=%d%+d",
			  insn->sec, insn->offset,
			  cfi1->cfa.base, cfi1->cfa.offset,
			  cfi2->cfa.base, cfi2->cfa.offset);

	} else if (memcmp(&cfi1->regs, &cfi2->regs, sizeof(cfi1->regs))) {
		for (i = 0; i < CFI_NUM_REGS; i++) {
			if (!memcmp(&cfi1->regs[i], &cfi2->regs[i],
				    sizeof(struct cfi_reg)))
				continue;

			WARN_FUNC("stack state mismatch: reg1[%d]=%d%+d reg2[%d]=%d%+d",
				  insn->sec, insn->offset,
				  i, cfi1->regs[i].base, cfi1->regs[i].offset,
				  i, cfi2->regs[i].base, cfi2->regs[i].offset);
			break;
		}

	} else if (cfi1->type != cfi2->type) {

		WARN_FUNC("stack state mismatch: type1=%d type2=%d",
			  insn->sec, insn->offset, cfi1->type, cfi2->type);

	} else if (cfi1->drap != cfi2->drap ||
		   (cfi1->drap && cfi1->drap_reg != cfi2->drap_reg) ||
		   (cfi1->drap && cfi1->drap_offset != cfi2->drap_offset)) {

		WARN_FUNC("stack state mismatch: drap1=%d(%d,%d) drap2=%d(%d,%d)",
			  insn->sec, insn->offset,
			  cfi1->drap, cfi1->drap_reg, cfi1->drap_offset,
			  cfi2->drap, cfi2->drap_reg, cfi2->drap_offset);

	} else
		return true;

	return false;
}

static inline bool func_uaccess_safe(struct symbol *func)
{
	if (func)
		return func->uaccess_safe;

	return false;
}

static inline const char *call_dest_name(struct instruction *insn)
{
<<<<<<< HEAD
	static char pvname[16];
=======
	static char pvname[19];
>>>>>>> 754e0b0e
	struct reloc *rel;
	int idx;

	if (insn->call_dest)
		return insn->call_dest->name;

	rel = insn_reloc(NULL, insn);
	if (rel && !strcmp(rel->sym->name, "pv_ops")) {
		idx = (rel->addend / sizeof(void *));
		snprintf(pvname, sizeof(pvname), "pv_ops[%d]", idx);
		return pvname;
	}

	return "{dynamic}";
}

static bool pv_call_dest(struct objtool_file *file, struct instruction *insn)
{
	struct symbol *target;
	struct reloc *rel;
	int idx;

	rel = insn_reloc(file, insn);
	if (!rel || strcmp(rel->sym->name, "pv_ops"))
		return false;

	idx = (arch_dest_reloc_offset(rel->addend) / sizeof(void *));

	if (file->pv_ops[idx].clean)
		return true;

	file->pv_ops[idx].clean = true;

	list_for_each_entry(target, &file->pv_ops[idx].targets, pv_target) {
		if (!target->sec->noinstr) {
			WARN("pv_ops[%d]: %s", idx, target->name);
			file->pv_ops[idx].clean = false;
		}
	}

	return file->pv_ops[idx].clean;
}

static inline bool noinstr_call_dest(struct objtool_file *file,
				     struct instruction *insn,
				     struct symbol *func)
{
	/*
	 * We can't deal with indirect function calls at present;
	 * assume they're instrumented.
	 */
	if (!func) {
		if (file->pv_ops)
			return pv_call_dest(file, insn);

		return false;
	}

	/*
	 * If the symbol is from a noinstr section; we good.
	 */
	if (func->sec->noinstr)
		return true;

	/*
	 * The __ubsan_handle_*() calls are like WARN(), they only happen when
	 * something 'BAD' happened. At the risk of taking the machine down,
	 * let them proceed to get the message out.
	 */
	if (!strncmp(func->name, "__ubsan_handle_", 15))
		return true;

	return false;
}

static int validate_call(struct objtool_file *file,
			 struct instruction *insn,
			 struct insn_state *state)
{
	if (state->noinstr && state->instr <= 0 &&
	    !noinstr_call_dest(file, insn, insn->call_dest)) {
		WARN_FUNC("call to %s() leaves .noinstr.text section",
				insn->sec, insn->offset, call_dest_name(insn));
		return 1;
	}

	if (state->uaccess && !func_uaccess_safe(insn->call_dest)) {
		WARN_FUNC("call to %s() with UACCESS enabled",
				insn->sec, insn->offset, call_dest_name(insn));
		return 1;
	}

	if (state->df) {
		WARN_FUNC("call to %s() with DF set",
				insn->sec, insn->offset, call_dest_name(insn));
		return 1;
	}

	return 0;
}

static int validate_sibling_call(struct objtool_file *file,
				 struct instruction *insn,
				 struct insn_state *state)
{
	if (has_modified_stack_frame(insn, state)) {
		WARN_FUNC("sibling call from callable instruction with modified stack frame",
				insn->sec, insn->offset);
		return 1;
	}

	return validate_call(file, insn, state);
}

static int validate_return(struct symbol *func, struct instruction *insn, struct insn_state *state)
{
	if (state->noinstr && state->instr > 0) {
		WARN_FUNC("return with instrumentation enabled",
			  insn->sec, insn->offset);
		return 1;
	}

	if (state->uaccess && !func_uaccess_safe(func)) {
		WARN_FUNC("return with UACCESS enabled",
			  insn->sec, insn->offset);
		return 1;
	}

	if (!state->uaccess && func_uaccess_safe(func)) {
		WARN_FUNC("return with UACCESS disabled from a UACCESS-safe function",
			  insn->sec, insn->offset);
		return 1;
	}

	if (state->df) {
		WARN_FUNC("return with DF set",
			  insn->sec, insn->offset);
		return 1;
	}

	if (func && has_modified_stack_frame(insn, state)) {
		WARN_FUNC("return with modified stack frame",
			  insn->sec, insn->offset);
		return 1;
	}

	if (state->cfi.bp_scratch) {
		WARN_FUNC("BP used as a scratch register",
			  insn->sec, insn->offset);
		return 1;
	}

	return 0;
}

static struct instruction *next_insn_to_validate(struct objtool_file *file,
						 struct instruction *insn)
{
	struct alt_group *alt_group = insn->alt_group;

	/*
	 * Simulate the fact that alternatives are patched in-place.  When the
	 * end of a replacement alt_group is reached, redirect objtool flow to
	 * the end of the original alt_group.
	 */
	if (alt_group && insn == alt_group->last_insn && alt_group->orig_group)
		return next_insn_same_sec(file, alt_group->orig_group->last_insn);

	return next_insn_same_sec(file, insn);
}

/*
 * Follow the branch starting at the given instruction, and recursively follow
 * any other branches (jumps).  Meanwhile, track the frame pointer state at
 * each instruction and validate all the rules described in
 * tools/objtool/Documentation/stack-validation.txt.
 */
static int validate_branch(struct objtool_file *file, struct symbol *func,
			   struct instruction *insn, struct insn_state state)
{
	struct alternative *alt;
	struct instruction *next_insn, *prev_insn = NULL;
	struct section *sec;
	u8 visited;
	int ret;

	sec = insn->sec;

	while (1) {
		next_insn = next_insn_to_validate(file, insn);

		if (file->c_file && func && insn->func && func != insn->func->pfunc) {
			WARN("%s() falls through to next function %s()",
			     func->name, insn->func->name);
			return 1;
		}

		if (func && insn->ignore) {
			WARN_FUNC("BUG: why am I validating an ignored function?",
				  sec, insn->offset);
			return 1;
		}

		visited = 1 << state.uaccess;
		if (insn->visited) {
			if (!insn->hint && !insn_cfi_match(insn, &state.cfi))
				return 1;

			if (insn->visited & visited)
				return 0;
		} else {
			nr_insns_visited++;
		}

		if (state.noinstr)
			state.instr += insn->instr;

		if (insn->hint) {
			state.cfi = *insn->cfi;
		} else {
			/* XXX track if we actually changed state.cfi */

			if (prev_insn && !cficmp(prev_insn->cfi, &state.cfi)) {
				insn->cfi = prev_insn->cfi;
				nr_cfi_reused++;
			} else {
				insn->cfi = cfi_hash_find_or_add(&state.cfi);
			}
		}

		insn->visited |= visited;

		if (propagate_alt_cfi(file, insn))
			return 1;

		if (!insn->ignore_alts && !list_empty(&insn->alts)) {
			bool skip_orig = false;

			list_for_each_entry(alt, &insn->alts, list) {
				if (alt->skip_orig)
					skip_orig = true;

				ret = validate_branch(file, func, alt->insn, state);
				if (ret) {
					if (backtrace)
						BT_FUNC("(alt)", insn);
					return ret;
				}
			}

			if (skip_orig)
				return 0;
		}

		if (handle_insn_ops(insn, next_insn, &state))
			return 1;

		switch (insn->type) {

		case INSN_RETURN:
			if (next_insn && next_insn->type == INSN_TRAP) {
				next_insn->ignore = true;
			} else if (sls && !insn->retpoline_safe) {
				WARN_FUNC("missing int3 after ret",
					  insn->sec, insn->offset);
			}
			return validate_return(func, insn, &state);

		case INSN_CALL:
		case INSN_CALL_DYNAMIC:
			ret = validate_call(file, insn, &state);
			if (ret)
				return ret;

			if (!no_fp && func && !is_fentry_call(insn) &&
			    !has_valid_stack_frame(&state)) {
				WARN_FUNC("call without frame pointer save/setup",
					  sec, insn->offset);
				return 1;
			}

			if (dead_end_function(file, insn->call_dest))
				return 0;

			break;

		case INSN_JUMP_CONDITIONAL:
		case INSN_JUMP_UNCONDITIONAL:
			if (is_sibling_call(insn)) {
				ret = validate_sibling_call(file, insn, &state);
				if (ret)
					return ret;

			} else if (insn->jump_dest) {
				ret = validate_branch(file, func,
						      insn->jump_dest, state);
				if (ret) {
					if (backtrace)
						BT_FUNC("(branch)", insn);
					return ret;
				}
			}

			if (insn->type == INSN_JUMP_UNCONDITIONAL)
				return 0;

			break;

		case INSN_JUMP_DYNAMIC:
			if (next_insn && next_insn->type == INSN_TRAP) {
				next_insn->ignore = true;
			} else if (sls && !insn->retpoline_safe) {
				WARN_FUNC("missing int3 after indirect jump",
					  insn->sec, insn->offset);
			}

			/* fallthrough */
		case INSN_JUMP_DYNAMIC_CONDITIONAL:
			if (is_sibling_call(insn)) {
				ret = validate_sibling_call(file, insn, &state);
				if (ret)
					return ret;
			}

			if (insn->type == INSN_JUMP_DYNAMIC)
				return 0;

			break;

		case INSN_CONTEXT_SWITCH:
			if (func && (!next_insn || !next_insn->hint)) {
				WARN_FUNC("unsupported instruction in callable function",
					  sec, insn->offset);
				return 1;
			}
			return 0;

		case INSN_STAC:
			if (state.uaccess) {
				WARN_FUNC("recursive UACCESS enable", sec, insn->offset);
				return 1;
			}

			state.uaccess = true;
			break;

		case INSN_CLAC:
			if (!state.uaccess && func) {
				WARN_FUNC("redundant UACCESS disable", sec, insn->offset);
				return 1;
			}

			if (func_uaccess_safe(func) && !state.uaccess_stack) {
				WARN_FUNC("UACCESS-safe disables UACCESS", sec, insn->offset);
				return 1;
			}

			state.uaccess = false;
			break;

		case INSN_STD:
			if (state.df) {
				WARN_FUNC("recursive STD", sec, insn->offset);
				return 1;
			}

			state.df = true;
			break;

		case INSN_CLD:
			if (!state.df && func) {
				WARN_FUNC("redundant CLD", sec, insn->offset);
				return 1;
			}

			state.df = false;
			break;

		default:
			break;
		}

		if (insn->dead_end)
			return 0;

		if (!next_insn) {
			if (state.cfi.cfa.base == CFI_UNDEFINED)
				return 0;
			WARN("%s: unexpected end of section", sec->name);
			return 1;
		}

		prev_insn = insn;
		insn = next_insn;
	}

	return 0;
}

static int validate_unwind_hints(struct objtool_file *file, struct section *sec)
{
	struct instruction *insn;
	struct insn_state state;
	int ret, warnings = 0;

	if (!file->hints)
		return 0;

	init_insn_state(&state, sec);

	if (sec) {
		insn = find_insn(file, sec, 0);
		if (!insn)
			return 0;
	} else {
		insn = list_first_entry(&file->insn_list, typeof(*insn), list);
	}

	while (&insn->list != &file->insn_list && (!sec || insn->sec == sec)) {
		if (insn->hint && !insn->visited && !insn->ignore) {
			ret = validate_branch(file, insn->func, insn, state);
			if (ret && backtrace)
				BT_FUNC("<=== (hint)", insn);
			warnings += ret;
		}

		insn = list_next_entry(insn, list);
	}

	return warnings;
}

static int validate_retpoline(struct objtool_file *file)
{
	struct instruction *insn;
	int warnings = 0;

	for_each_insn(file, insn) {
		if (insn->type != INSN_JUMP_DYNAMIC &&
		    insn->type != INSN_CALL_DYNAMIC)
			continue;

		if (insn->retpoline_safe)
			continue;

		/*
		 * .init.text code is ran before userspace and thus doesn't
		 * strictly need retpolines, except for modules which are
		 * loaded late, they very much do need retpoline in their
		 * .init.text
		 */
		if (!strcmp(insn->sec->name, ".init.text") && !module)
			continue;

		WARN_FUNC("indirect %s found in RETPOLINE build",
			  insn->sec, insn->offset,
			  insn->type == INSN_JUMP_DYNAMIC ? "jump" : "call");

		warnings++;
	}

	return warnings;
}

static bool is_kasan_insn(struct instruction *insn)
{
	return (insn->type == INSN_CALL &&
		!strcmp(insn->call_dest->name, "__asan_handle_no_return"));
}

static bool is_ubsan_insn(struct instruction *insn)
{
	return (insn->type == INSN_CALL &&
		!strcmp(insn->call_dest->name,
			"__ubsan_handle_builtin_unreachable"));
}

static bool ignore_unreachable_insn(struct objtool_file *file, struct instruction *insn)
{
	int i;
	struct instruction *prev_insn;

	if (insn->ignore || insn->type == INSN_NOP)
		return true;

	/*
	 * Ignore alternative replacement instructions.  This can happen
	 * when a whitelisted function uses one of the ALTERNATIVE macros.
	 */
	if (!strcmp(insn->sec->name, ".altinstr_replacement") ||
	    !strcmp(insn->sec->name, ".altinstr_aux"))
		return true;

	if (!insn->func)
		return false;

	if (insn->func->static_call_tramp)
		return true;

	/*
	 * CONFIG_UBSAN_TRAP inserts a UD2 when it sees
	 * __builtin_unreachable().  The BUG() macro has an unreachable() after
	 * the UD2, which causes GCC's undefined trap logic to emit another UD2
	 * (or occasionally a JMP to UD2).
	 *
	 * It may also insert a UD2 after calling a __noreturn function.
	 */
	prev_insn = list_prev_entry(insn, list);
	if ((prev_insn->dead_end || dead_end_function(file, prev_insn->call_dest)) &&
	    (insn->type == INSN_BUG ||
	     (insn->type == INSN_JUMP_UNCONDITIONAL &&
	      insn->jump_dest && insn->jump_dest->type == INSN_BUG)))
		return true;

	/*
	 * Check if this (or a subsequent) instruction is related to
	 * CONFIG_UBSAN or CONFIG_KASAN.
	 *
	 * End the search at 5 instructions to avoid going into the weeds.
	 */
	for (i = 0; i < 5; i++) {

		if (is_kasan_insn(insn) || is_ubsan_insn(insn))
			return true;

		if (insn->type == INSN_JUMP_UNCONDITIONAL) {
			if (insn->jump_dest &&
			    insn->jump_dest->func == insn->func) {
				insn = insn->jump_dest;
				continue;
			}

			break;
		}

		if (insn->offset + insn->len >= insn->func->offset + insn->func->len)
			break;

		insn = list_next_entry(insn, list);
	}

	return false;
}

static int validate_symbol(struct objtool_file *file, struct section *sec,
			   struct symbol *sym, struct insn_state *state)
{
	struct instruction *insn;
	int ret;

	if (!sym->len) {
		WARN("%s() is missing an ELF size annotation", sym->name);
		return 1;
	}

	if (sym->pfunc != sym || sym->alias != sym)
		return 0;

	insn = find_insn(file, sec, sym->offset);
	if (!insn || insn->ignore || insn->visited)
		return 0;

	state->uaccess = sym->uaccess_safe;

	ret = validate_branch(file, insn->func, insn, *state);
	if (ret && backtrace)
		BT_FUNC("<=== (sym)", insn);
	return ret;
}

static int validate_section(struct objtool_file *file, struct section *sec)
{
	struct insn_state state;
	struct symbol *func;
	int warnings = 0;

	list_for_each_entry(func, &sec->symbol_list, list) {
		if (func->type != STT_FUNC)
			continue;

		init_insn_state(&state, sec);
		set_func_state(&state.cfi);

		warnings += validate_symbol(file, sec, func, &state);
	}

	return warnings;
}

static int validate_vmlinux_functions(struct objtool_file *file)
{
	struct section *sec;
	int warnings = 0;

	sec = find_section_by_name(file->elf, ".noinstr.text");
	if (sec) {
		warnings += validate_section(file, sec);
		warnings += validate_unwind_hints(file, sec);
	}

	sec = find_section_by_name(file->elf, ".entry.text");
	if (sec) {
		warnings += validate_section(file, sec);
		warnings += validate_unwind_hints(file, sec);
	}

	return warnings;
}

static int validate_functions(struct objtool_file *file)
{
	struct section *sec;
	int warnings = 0;

	for_each_sec(file, sec) {
		if (!(sec->sh.sh_flags & SHF_EXECINSTR))
			continue;

		warnings += validate_section(file, sec);
	}

	return warnings;
}

static int validate_reachable_instructions(struct objtool_file *file)
{
	struct instruction *insn;

	if (file->ignore_unreachables)
		return 0;

	for_each_insn(file, insn) {
		if (insn->visited || ignore_unreachable_insn(file, insn))
			continue;

		WARN_FUNC("unreachable instruction", insn->sec, insn->offset);
		return 1;
	}

	return 0;
}

int check(struct objtool_file *file)
{
	int ret, warnings = 0;

	arch_initial_func_cfi_state(&initial_func_cfi);
	init_cfi_state(&init_cfi);
	init_cfi_state(&func_cfi);
	set_func_state(&func_cfi);

	if (!cfi_hash_alloc(1UL << (file->elf->symbol_bits - 3)))
		goto out;

	cfi_hash_add(&init_cfi);
	cfi_hash_add(&func_cfi);

	ret = decode_sections(file);
	if (ret < 0)
		goto out;

	warnings += ret;

	if (list_empty(&file->insn_list))
		goto out;

	if (vmlinux && !validate_dup) {
		ret = validate_vmlinux_functions(file);
		if (ret < 0)
			goto out;

		warnings += ret;
		goto out;
	}

	if (retpoline) {
		ret = validate_retpoline(file);
		if (ret < 0)
			return ret;
		warnings += ret;
	}

	ret = validate_functions(file);
	if (ret < 0)
		goto out;
	warnings += ret;

	ret = validate_unwind_hints(file, NULL);
	if (ret < 0)
		goto out;
	warnings += ret;

	if (!warnings) {
		ret = validate_reachable_instructions(file);
		if (ret < 0)
			goto out;
		warnings += ret;
	}

	ret = create_static_call_sections(file);
	if (ret < 0)
		goto out;
	warnings += ret;

	if (retpoline) {
		ret = create_retpoline_sites_sections(file);
		if (ret < 0)
			goto out;
		warnings += ret;
	}

	if (mcount) {
		ret = create_mcount_loc_sections(file);
		if (ret < 0)
			goto out;
		warnings += ret;
	}

	if (stats) {
		printf("nr_insns_visited: %ld\n", nr_insns_visited);
		printf("nr_cfi: %ld\n", nr_cfi);
		printf("nr_cfi_reused: %ld\n", nr_cfi_reused);
		printf("nr_cfi_cache: %ld\n", nr_cfi_cache);
	}

out:
	/*
	 *  For now, don't fail the kernel build on fatal warnings.  These
	 *  errors are still fairly common due to the growing matrix of
	 *  supported toolchains and their recent pace of change.
	 */
	return 0;
}<|MERGE_RESOLUTION|>--- conflicted
+++ resolved
@@ -1074,19 +1074,11 @@
 	}
 
 	/*
-<<<<<<< HEAD
-	 * Many compilers cannot disable KCOV with a function attribute
-	 * so they need a little help, NOP out any KCOV calls from noinstr
-	 * text.
-	 */
-	if (insn->sec->noinstr && sym->kcov) {
-=======
 	 * Many compilers cannot disable KCOV or sanitizer calls with a function
 	 * attribute so they need a little help, NOP out any such calls from
 	 * noinstr text.
 	 */
 	if (insn->sec->noinstr && sym->profiling_func) {
->>>>>>> 754e0b0e
 		if (reloc) {
 			reloc->type = R_NONE;
 			elf_write_reloc(file->elf, reloc);
@@ -2001,8 +1993,6 @@
 	return 0;
 }
 
-<<<<<<< HEAD
-=======
 /*
  * Return true if name matches an instrumentation function, where calls to that
  * function from noinstr code can safely be removed, but compilers won't do so.
@@ -2028,7 +2018,6 @@
 	return false;
 }
 
->>>>>>> 754e0b0e
 static int classify_symbols(struct objtool_file *file)
 {
 	struct section *sec;
@@ -2049,13 +2038,8 @@
 			if (!strcmp(func->name, "__fentry__"))
 				func->fentry = true;
 
-<<<<<<< HEAD
-			if (!strncmp(func->name, "__sanitizer_cov_", 16))
-				func->kcov = true;
-=======
 			if (is_profiling_func(func->name))
 				func->profiling_func = true;
->>>>>>> 754e0b0e
 		}
 	}
 
@@ -2870,11 +2854,7 @@
 
 static inline const char *call_dest_name(struct instruction *insn)
 {
-<<<<<<< HEAD
-	static char pvname[16];
-=======
 	static char pvname[19];
->>>>>>> 754e0b0e
 	struct reloc *rel;
 	int idx;
 
