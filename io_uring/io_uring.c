// SPDX-License-Identifier: GPL-2.0
/*
 * Shared application/kernel submission and completion ring pairs, for
 * supporting fast/efficient IO.
 *
 * A note on the read/write ordering memory barriers that are matched between
 * the application and kernel side.
 *
 * After the application reads the CQ ring tail, it must use an
 * appropriate smp_rmb() to pair with the smp_wmb() the kernel uses
 * before writing the tail (using smp_load_acquire to read the tail will
 * do). It also needs a smp_mb() before updating CQ head (ordering the
 * entry load(s) with the head store), pairing with an implicit barrier
 * through a control-dependency in io_get_cqe (smp_store_release to
 * store head will do). Failure to do so could lead to reading invalid
 * CQ entries.
 *
 * Likewise, the application must use an appropriate smp_wmb() before
 * writing the SQ tail (ordering SQ entry stores with the tail store),
 * which pairs with smp_load_acquire in io_get_sqring (smp_store_release
 * to store the tail will do). And it needs a barrier ordering the SQ
 * head load before writing new SQ entries (smp_load_acquire to read
 * head will do).
 *
 * When using the SQ poll thread (IORING_SETUP_SQPOLL), the application
 * needs to check the SQ flags for IORING_SQ_NEED_WAKEUP *after*
 * updating the SQ tail; a full memory barrier smp_mb() is needed
 * between.
 *
 * Also see the examples in the liburing library:
 *
 *	git://git.kernel.dk/liburing
 *
 * io_uring also uses READ/WRITE_ONCE() for _any_ store or load that happens
 * from data shared between the kernel and application. This is done both
 * for ordering purposes, but also to ensure that once a value is loaded from
 * data that the application could potentially modify, it remains stable.
 *
 * Copyright (C) 2018-2019 Jens Axboe
 * Copyright (c) 2018-2019 Christoph Hellwig
 */
#include <linux/kernel.h>
#include <linux/init.h>
#include <linux/errno.h>
#include <linux/syscalls.h>
#include <net/compat.h>
#include <linux/refcount.h>
#include <linux/uio.h>
#include <linux/bits.h>

#include <linux/sched/signal.h>
#include <linux/fs.h>
#include <linux/file.h>
#include <linux/fdtable.h>
#include <linux/mm.h>
#include <linux/mman.h>
#include <linux/percpu.h>
#include <linux/slab.h>
#include <linux/bvec.h>
#include <linux/net.h>
#include <net/sock.h>
#include <net/af_unix.h>
#include <net/scm.h>
#include <linux/anon_inodes.h>
#include <linux/sched/mm.h>
#include <linux/uaccess.h>
#include <linux/nospec.h>
#include <linux/highmem.h>
#include <linux/fsnotify.h>
#include <linux/fadvise.h>
#include <linux/task_work.h>
#include <linux/io_uring.h>
#include <linux/audit.h>
#include <linux/security.h>

#define CREATE_TRACE_POINTS
#include <trace/events/io_uring.h>

#include <uapi/linux/io_uring.h>

#include "io-wq.h"

#include "io_uring.h"
#include "opdef.h"
#include "refs.h"
#include "tctx.h"
#include "sqpoll.h"
#include "fdinfo.h"
#include "kbuf.h"
#include "rsrc.h"
#include "cancel.h"
#include "net.h"
#include "notif.h"

#include "timeout.h"
#include "poll.h"
#include "alloc_cache.h"

#define IORING_MAX_ENTRIES	32768
#define IORING_MAX_CQ_ENTRIES	(2 * IORING_MAX_ENTRIES)

#define IORING_MAX_RESTRICTIONS	(IORING_RESTRICTION_LAST + \
				 IORING_REGISTER_LAST + IORING_OP_LAST)

#define SQE_COMMON_FLAGS (IOSQE_FIXED_FILE | IOSQE_IO_LINK | \
			  IOSQE_IO_HARDLINK | IOSQE_ASYNC)

#define SQE_VALID_FLAGS	(SQE_COMMON_FLAGS | IOSQE_BUFFER_SELECT | \
			IOSQE_IO_DRAIN | IOSQE_CQE_SKIP_SUCCESS)

#define IO_REQ_CLEAN_FLAGS (REQ_F_BUFFER_SELECTED | REQ_F_NEED_CLEANUP | \
				REQ_F_POLLED | REQ_F_INFLIGHT | REQ_F_CREDS | \
				REQ_F_ASYNC_DATA)

#define IO_REQ_CLEAN_SLOW_FLAGS (REQ_F_REFCOUNT | REQ_F_LINK | REQ_F_HARDLINK |\
				 IO_REQ_CLEAN_FLAGS)

#define IO_TCTX_REFS_CACHE_NR	(1U << 10)

#define IO_COMPL_BATCH			32
#define IO_REQ_ALLOC_BATCH		8

enum {
	IO_CHECK_CQ_OVERFLOW_BIT,
	IO_CHECK_CQ_DROPPED_BIT,
};

enum {
	IO_EVENTFD_OP_SIGNAL_BIT,
	IO_EVENTFD_OP_FREE_BIT,
};

struct io_defer_entry {
	struct list_head	list;
	struct io_kiocb		*req;
	u32			seq;
};

/* requests with any of those set should undergo io_disarm_next() */
#define IO_DISARM_MASK (REQ_F_ARM_LTIMEOUT | REQ_F_LINK_TIMEOUT | REQ_F_FAIL)
#define IO_REQ_LINK_FLAGS (REQ_F_LINK | REQ_F_HARDLINK)

static bool io_uring_try_cancel_requests(struct io_ring_ctx *ctx,
					 struct task_struct *task,
					 bool cancel_all);

static void io_dismantle_req(struct io_kiocb *req);
static void io_clean_op(struct io_kiocb *req);
static void io_queue_sqe(struct io_kiocb *req);
static void io_move_task_work_from_local(struct io_ring_ctx *ctx);
static void __io_submit_flush_completions(struct io_ring_ctx *ctx);

static struct kmem_cache *req_cachep;

struct sock *io_uring_get_socket(struct file *file)
{
#if defined(CONFIG_UNIX)
	if (io_is_uring_fops(file)) {
		struct io_ring_ctx *ctx = file->private_data;

		return ctx->ring_sock->sk;
	}
#endif
	return NULL;
}
EXPORT_SYMBOL(io_uring_get_socket);

static inline void io_submit_flush_completions(struct io_ring_ctx *ctx)
{
	if (!wq_list_empty(&ctx->submit_state.compl_reqs))
		__io_submit_flush_completions(ctx);
}

static inline unsigned int __io_cqring_events(struct io_ring_ctx *ctx)
{
	return ctx->cached_cq_tail - READ_ONCE(ctx->rings->cq.head);
}

static inline unsigned int __io_cqring_events_user(struct io_ring_ctx *ctx)
{
	return READ_ONCE(ctx->rings->cq.tail) - READ_ONCE(ctx->rings->cq.head);
}

static bool io_match_linked(struct io_kiocb *head)
{
	struct io_kiocb *req;

	io_for_each_link(req, head) {
		if (req->flags & REQ_F_INFLIGHT)
			return true;
	}
	return false;
}

/*
 * As io_match_task() but protected against racing with linked timeouts.
 * User must not hold timeout_lock.
 */
bool io_match_task_safe(struct io_kiocb *head, struct task_struct *task,
			bool cancel_all)
{
	bool matched;

	if (task && head->task != task)
		return false;
	if (cancel_all)
		return true;

	if (head->flags & REQ_F_LINK_TIMEOUT) {
		struct io_ring_ctx *ctx = head->ctx;

		/* protect against races with linked timeouts */
		spin_lock_irq(&ctx->timeout_lock);
		matched = io_match_linked(head);
		spin_unlock_irq(&ctx->timeout_lock);
	} else {
		matched = io_match_linked(head);
	}
	return matched;
}

static inline void req_fail_link_node(struct io_kiocb *req, int res)
{
	req_set_fail(req);
	io_req_set_res(req, res, 0);
}

static inline void io_req_add_to_cache(struct io_kiocb *req, struct io_ring_ctx *ctx)
{
	wq_stack_add_head(&req->comp_list, &ctx->submit_state.free_list);
}

static __cold void io_ring_ctx_ref_free(struct percpu_ref *ref)
{
	struct io_ring_ctx *ctx = container_of(ref, struct io_ring_ctx, refs);

	complete(&ctx->ref_comp);
}

static __cold void io_fallback_req_func(struct work_struct *work)
{
	struct io_ring_ctx *ctx = container_of(work, struct io_ring_ctx,
						fallback_work.work);
	struct llist_node *node = llist_del_all(&ctx->fallback_llist);
	struct io_kiocb *req, *tmp;
	bool locked = false;

	percpu_ref_get(&ctx->refs);
	llist_for_each_entry_safe(req, tmp, node, io_task_work.node)
		req->io_task_work.func(req, &locked);

	if (locked) {
		io_submit_flush_completions(ctx);
		mutex_unlock(&ctx->uring_lock);
	}
	percpu_ref_put(&ctx->refs);
}

static int io_alloc_hash_table(struct io_hash_table *table, unsigned bits)
{
	unsigned hash_buckets = 1U << bits;
	size_t hash_size = hash_buckets * sizeof(table->hbs[0]);

	table->hbs = kmalloc(hash_size, GFP_KERNEL);
	if (!table->hbs)
		return -ENOMEM;

	table->hash_bits = bits;
	init_hash_table(table, hash_buckets);
	return 0;
}

static __cold struct io_ring_ctx *io_ring_ctx_alloc(struct io_uring_params *p)
{
	struct io_ring_ctx *ctx;
	int hash_bits;

	ctx = kzalloc(sizeof(*ctx), GFP_KERNEL);
	if (!ctx)
		return NULL;

	xa_init(&ctx->io_bl_xa);

	/*
	 * Use 5 bits less than the max cq entries, that should give us around
	 * 32 entries per hash list if totally full and uniformly spread, but
	 * don't keep too many buckets to not overconsume memory.
	 */
	hash_bits = ilog2(p->cq_entries) - 5;
	hash_bits = clamp(hash_bits, 1, 8);
	if (io_alloc_hash_table(&ctx->cancel_table, hash_bits))
		goto err;
	if (io_alloc_hash_table(&ctx->cancel_table_locked, hash_bits))
		goto err;

	ctx->dummy_ubuf = kzalloc(sizeof(*ctx->dummy_ubuf), GFP_KERNEL);
	if (!ctx->dummy_ubuf)
		goto err;
	/* set invalid range, so io_import_fixed() fails meeting it */
	ctx->dummy_ubuf->ubuf = -1UL;

	if (percpu_ref_init(&ctx->refs, io_ring_ctx_ref_free,
			    0, GFP_KERNEL))
		goto err;

	ctx->flags = p->flags;
	init_waitqueue_head(&ctx->sqo_sq_wait);
	INIT_LIST_HEAD(&ctx->sqd_list);
	INIT_LIST_HEAD(&ctx->cq_overflow_list);
	INIT_LIST_HEAD(&ctx->io_buffers_cache);
	io_alloc_cache_init(&ctx->apoll_cache);
	io_alloc_cache_init(&ctx->netmsg_cache);
	init_completion(&ctx->ref_comp);
	xa_init_flags(&ctx->personalities, XA_FLAGS_ALLOC1);
	mutex_init(&ctx->uring_lock);
	init_waitqueue_head(&ctx->cq_wait);
	spin_lock_init(&ctx->completion_lock);
	spin_lock_init(&ctx->timeout_lock);
	INIT_WQ_LIST(&ctx->iopoll_list);
	INIT_LIST_HEAD(&ctx->io_buffers_pages);
	INIT_LIST_HEAD(&ctx->io_buffers_comp);
	INIT_LIST_HEAD(&ctx->defer_list);
	INIT_LIST_HEAD(&ctx->timeout_list);
	INIT_LIST_HEAD(&ctx->ltimeout_list);
	spin_lock_init(&ctx->rsrc_ref_lock);
	INIT_LIST_HEAD(&ctx->rsrc_ref_list);
	INIT_DELAYED_WORK(&ctx->rsrc_put_work, io_rsrc_put_work);
	init_llist_head(&ctx->rsrc_put_llist);
	init_llist_head(&ctx->work_llist);
	INIT_LIST_HEAD(&ctx->tctx_list);
	ctx->submit_state.free_list.next = NULL;
	INIT_WQ_LIST(&ctx->locked_free_list);
	INIT_DELAYED_WORK(&ctx->fallback_work, io_fallback_req_func);
	INIT_WQ_LIST(&ctx->submit_state.compl_reqs);
	return ctx;
err:
	kfree(ctx->dummy_ubuf);
	kfree(ctx->cancel_table.hbs);
	kfree(ctx->cancel_table_locked.hbs);
	kfree(ctx->io_bl);
	xa_destroy(&ctx->io_bl_xa);
	kfree(ctx);
	return NULL;
}

static void io_account_cq_overflow(struct io_ring_ctx *ctx)
{
	struct io_rings *r = ctx->rings;

	WRITE_ONCE(r->cq_overflow, READ_ONCE(r->cq_overflow) + 1);
	ctx->cq_extra--;
}

static bool req_need_defer(struct io_kiocb *req, u32 seq)
{
	if (unlikely(req->flags & REQ_F_IO_DRAIN)) {
		struct io_ring_ctx *ctx = req->ctx;

		return seq + READ_ONCE(ctx->cq_extra) != ctx->cached_cq_tail;
	}

	return false;
}

static inline void io_req_track_inflight(struct io_kiocb *req)
{
	if (!(req->flags & REQ_F_INFLIGHT)) {
		req->flags |= REQ_F_INFLIGHT;
		atomic_inc(&req->task->io_uring->inflight_tracked);
	}
}

static struct io_kiocb *__io_prep_linked_timeout(struct io_kiocb *req)
{
	if (WARN_ON_ONCE(!req->link))
		return NULL;

	req->flags &= ~REQ_F_ARM_LTIMEOUT;
	req->flags |= REQ_F_LINK_TIMEOUT;

	/* linked timeouts should have two refs once prep'ed */
	io_req_set_refcount(req);
	__io_req_set_refcount(req->link, 2);
	return req->link;
}

static inline struct io_kiocb *io_prep_linked_timeout(struct io_kiocb *req)
{
	if (likely(!(req->flags & REQ_F_ARM_LTIMEOUT)))
		return NULL;
	return __io_prep_linked_timeout(req);
}

static noinline void __io_arm_ltimeout(struct io_kiocb *req)
{
	io_queue_linked_timeout(__io_prep_linked_timeout(req));
}

static inline void io_arm_ltimeout(struct io_kiocb *req)
{
	if (unlikely(req->flags & REQ_F_ARM_LTIMEOUT))
		__io_arm_ltimeout(req);
}

static void io_prep_async_work(struct io_kiocb *req)
{
	const struct io_op_def *def = &io_op_defs[req->opcode];
	struct io_ring_ctx *ctx = req->ctx;

	if (!(req->flags & REQ_F_CREDS)) {
		req->flags |= REQ_F_CREDS;
		req->creds = get_current_cred();
	}

	req->work.list.next = NULL;
	req->work.flags = 0;
	req->work.cancel_seq = atomic_read(&ctx->cancel_seq);
	if (req->flags & REQ_F_FORCE_ASYNC)
		req->work.flags |= IO_WQ_WORK_CONCURRENT;

	if (req->file && !io_req_ffs_set(req))
		req->flags |= io_file_get_flags(req->file) << REQ_F_SUPPORT_NOWAIT_BIT;

	if (req->flags & REQ_F_ISREG) {
		if (def->hash_reg_file || (ctx->flags & IORING_SETUP_IOPOLL))
			io_wq_hash_work(&req->work, file_inode(req->file));
	} else if (!req->file || !S_ISBLK(file_inode(req->file)->i_mode)) {
		if (def->unbound_nonreg_file)
			req->work.flags |= IO_WQ_WORK_UNBOUND;
	}
}

static void io_prep_async_link(struct io_kiocb *req)
{
	struct io_kiocb *cur;

	if (req->flags & REQ_F_LINK_TIMEOUT) {
		struct io_ring_ctx *ctx = req->ctx;

		spin_lock_irq(&ctx->timeout_lock);
		io_for_each_link(cur, req)
			io_prep_async_work(cur);
		spin_unlock_irq(&ctx->timeout_lock);
	} else {
		io_for_each_link(cur, req)
			io_prep_async_work(cur);
	}
}

void io_queue_iowq(struct io_kiocb *req, bool *dont_use)
{
	struct io_kiocb *link = io_prep_linked_timeout(req);
	struct io_uring_task *tctx = req->task->io_uring;

	BUG_ON(!tctx);
	BUG_ON(!tctx->io_wq);

	/* init ->work of the whole link before punting */
	io_prep_async_link(req);

	/*
	 * Not expected to happen, but if we do have a bug where this _can_
	 * happen, catch it here and ensure the request is marked as
	 * canceled. That will make io-wq go through the usual work cancel
	 * procedure rather than attempt to run this request (or create a new
	 * worker for it).
	 */
	if (WARN_ON_ONCE(!same_thread_group(req->task, current)))
		req->work.flags |= IO_WQ_WORK_CANCEL;

	trace_io_uring_queue_async_work(req, io_wq_is_hashed(&req->work));
	io_wq_enqueue(tctx->io_wq, &req->work);
	if (link)
		io_queue_linked_timeout(link);
}

static __cold void io_queue_deferred(struct io_ring_ctx *ctx)
{
	while (!list_empty(&ctx->defer_list)) {
		struct io_defer_entry *de = list_first_entry(&ctx->defer_list,
						struct io_defer_entry, list);

		if (req_need_defer(de->req, de->seq))
			break;
		list_del_init(&de->list);
		io_req_task_queue(de->req);
		kfree(de);
	}
}


static void io_eventfd_ops(struct rcu_head *rcu)
{
	struct io_ev_fd *ev_fd = container_of(rcu, struct io_ev_fd, rcu);
	int ops = atomic_xchg(&ev_fd->ops, 0);

	if (ops & BIT(IO_EVENTFD_OP_SIGNAL_BIT))
		eventfd_signal(ev_fd->cq_ev_fd, 1);

	/* IO_EVENTFD_OP_FREE_BIT may not be set here depending on callback
	 * ordering in a race but if references are 0 we know we have to free
	 * it regardless.
	 */
	if (atomic_dec_and_test(&ev_fd->refs)) {
		eventfd_ctx_put(ev_fd->cq_ev_fd);
		kfree(ev_fd);
	}
}

static void io_eventfd_signal(struct io_ring_ctx *ctx)
{
	struct io_ev_fd *ev_fd = NULL;

	rcu_read_lock();
	/*
	 * rcu_dereference ctx->io_ev_fd once and use it for both for checking
	 * and eventfd_signal
	 */
	ev_fd = rcu_dereference(ctx->io_ev_fd);

	/*
	 * Check again if ev_fd exists incase an io_eventfd_unregister call
	 * completed between the NULL check of ctx->io_ev_fd at the start of
	 * the function and rcu_read_lock.
	 */
	if (unlikely(!ev_fd))
		goto out;
	if (READ_ONCE(ctx->rings->cq_flags) & IORING_CQ_EVENTFD_DISABLED)
		goto out;
	if (ev_fd->eventfd_async && !io_wq_current_is_worker())
		goto out;

	if (likely(eventfd_signal_allowed())) {
		eventfd_signal(ev_fd->cq_ev_fd, 1);
	} else {
		atomic_inc(&ev_fd->refs);
		if (!atomic_fetch_or(BIT(IO_EVENTFD_OP_SIGNAL_BIT), &ev_fd->ops))
			call_rcu(&ev_fd->rcu, io_eventfd_ops);
		else
			atomic_dec(&ev_fd->refs);
	}

out:
	rcu_read_unlock();
}

static void io_eventfd_flush_signal(struct io_ring_ctx *ctx)
{
	bool skip;

	spin_lock(&ctx->completion_lock);

	/*
	 * Eventfd should only get triggered when at least one event has been
	 * posted. Some applications rely on the eventfd notification count
	 * only changing IFF a new CQE has been added to the CQ ring. There's
	 * no depedency on 1:1 relationship between how many times this
	 * function is called (and hence the eventfd count) and number of CQEs
	 * posted to the CQ ring.
	 */
	skip = ctx->cached_cq_tail == ctx->evfd_last_cq_tail;
	ctx->evfd_last_cq_tail = ctx->cached_cq_tail;
	spin_unlock(&ctx->completion_lock);
	if (skip)
		return;

	io_eventfd_signal(ctx);
}

void __io_commit_cqring_flush(struct io_ring_ctx *ctx)
{
	if (ctx->off_timeout_used || ctx->drain_active) {
		spin_lock(&ctx->completion_lock);
		if (ctx->off_timeout_used)
			io_flush_timeouts(ctx);
		if (ctx->drain_active)
			io_queue_deferred(ctx);
		spin_unlock(&ctx->completion_lock);
	}
	if (ctx->has_evfd)
		io_eventfd_flush_signal(ctx);
}

static inline void io_cqring_ev_posted(struct io_ring_ctx *ctx)
{
	io_commit_cqring_flush(ctx);
	io_cqring_wake(ctx);
}

static inline void __io_cq_unlock_post(struct io_ring_ctx *ctx)
	__releases(ctx->completion_lock)
{
	io_commit_cqring(ctx);
	spin_unlock(&ctx->completion_lock);
	io_cqring_ev_posted(ctx);
}

void io_cq_unlock_post(struct io_ring_ctx *ctx)
{
	__io_cq_unlock_post(ctx);
}

/* Returns true if there are no backlogged entries after the flush */
static bool __io_cqring_overflow_flush(struct io_ring_ctx *ctx, bool force)
{
	bool all_flushed;
	size_t cqe_size = sizeof(struct io_uring_cqe);

	if (!force && __io_cqring_events(ctx) == ctx->cq_entries)
		return false;

	if (ctx->flags & IORING_SETUP_CQE32)
		cqe_size <<= 1;

	io_cq_lock(ctx);
	while (!list_empty(&ctx->cq_overflow_list)) {
		struct io_uring_cqe *cqe = io_get_cqe_overflow(ctx, true);
		struct io_overflow_cqe *ocqe;

		if (!cqe && !force)
			break;
		ocqe = list_first_entry(&ctx->cq_overflow_list,
					struct io_overflow_cqe, list);
		if (cqe)
			memcpy(cqe, &ocqe->cqe, cqe_size);
		else
			io_account_cq_overflow(ctx);

		list_del(&ocqe->list);
		kfree(ocqe);
	}

	all_flushed = list_empty(&ctx->cq_overflow_list);
	if (all_flushed) {
		clear_bit(IO_CHECK_CQ_OVERFLOW_BIT, &ctx->check_cq);
		atomic_andnot(IORING_SQ_CQ_OVERFLOW, &ctx->rings->sq_flags);
	}

	io_cq_unlock_post(ctx);
	return all_flushed;
}

static bool io_cqring_overflow_flush(struct io_ring_ctx *ctx)
{
	bool ret = true;

	if (test_bit(IO_CHECK_CQ_OVERFLOW_BIT, &ctx->check_cq)) {
		/* iopoll syncs against uring_lock, not completion_lock */
		if (ctx->flags & IORING_SETUP_IOPOLL)
			mutex_lock(&ctx->uring_lock);
		ret = __io_cqring_overflow_flush(ctx, false);
		if (ctx->flags & IORING_SETUP_IOPOLL)
			mutex_unlock(&ctx->uring_lock);
	}

	return ret;
}

void __io_put_task(struct task_struct *task, int nr)
{
	struct io_uring_task *tctx = task->io_uring;

	percpu_counter_sub(&tctx->inflight, nr);
	if (unlikely(atomic_read(&tctx->in_idle)))
		wake_up(&tctx->wait);
	put_task_struct_many(task, nr);
}

void io_task_refs_refill(struct io_uring_task *tctx)
{
	unsigned int refill = -tctx->cached_refs + IO_TCTX_REFS_CACHE_NR;

	percpu_counter_add(&tctx->inflight, refill);
	refcount_add(refill, &current->usage);
	tctx->cached_refs += refill;
}

static __cold void io_uring_drop_tctx_refs(struct task_struct *task)
{
	struct io_uring_task *tctx = task->io_uring;
	unsigned int refs = tctx->cached_refs;

	if (refs) {
		tctx->cached_refs = 0;
		percpu_counter_sub(&tctx->inflight, refs);
		put_task_struct_many(task, refs);
	}
}

static bool io_cqring_event_overflow(struct io_ring_ctx *ctx, u64 user_data,
				     s32 res, u32 cflags, u64 extra1, u64 extra2)
{
	struct io_overflow_cqe *ocqe;
	size_t ocq_size = sizeof(struct io_overflow_cqe);
	bool is_cqe32 = (ctx->flags & IORING_SETUP_CQE32);

	if (is_cqe32)
		ocq_size += sizeof(struct io_uring_cqe);

	ocqe = kmalloc(ocq_size, GFP_ATOMIC | __GFP_ACCOUNT);
	trace_io_uring_cqe_overflow(ctx, user_data, res, cflags, ocqe);
	if (!ocqe) {
		/*
		 * If we're in ring overflow flush mode, or in task cancel mode,
		 * or cannot allocate an overflow entry, then we need to drop it
		 * on the floor.
		 */
		io_account_cq_overflow(ctx);
		set_bit(IO_CHECK_CQ_DROPPED_BIT, &ctx->check_cq);
		return false;
	}
	if (list_empty(&ctx->cq_overflow_list)) {
		set_bit(IO_CHECK_CQ_OVERFLOW_BIT, &ctx->check_cq);
		atomic_or(IORING_SQ_CQ_OVERFLOW, &ctx->rings->sq_flags);

	}
	ocqe->cqe.user_data = user_data;
	ocqe->cqe.res = res;
	ocqe->cqe.flags = cflags;
	if (is_cqe32) {
		ocqe->cqe.big_cqe[0] = extra1;
		ocqe->cqe.big_cqe[1] = extra2;
	}
	list_add_tail(&ocqe->list, &ctx->cq_overflow_list);
	return true;
}

bool io_req_cqe_overflow(struct io_kiocb *req)
{
	if (!(req->flags & REQ_F_CQE32_INIT)) {
		req->extra1 = 0;
		req->extra2 = 0;
	}
	return io_cqring_event_overflow(req->ctx, req->cqe.user_data,
					req->cqe.res, req->cqe.flags,
					req->extra1, req->extra2);
}

/*
 * writes to the cq entry need to come after reading head; the
 * control dependency is enough as we're using WRITE_ONCE to
 * fill the cq entry
 */
struct io_uring_cqe *__io_get_cqe(struct io_ring_ctx *ctx, bool overflow)
{
	struct io_rings *rings = ctx->rings;
	unsigned int off = ctx->cached_cq_tail & (ctx->cq_entries - 1);
	unsigned int free, queued, len;

	/*
	 * Posting into the CQ when there are pending overflowed CQEs may break
	 * ordering guarantees, which will affect links, F_MORE users and more.
	 * Force overflow the completion.
	 */
	if (!overflow && (ctx->check_cq & BIT(IO_CHECK_CQ_OVERFLOW_BIT)))
		return NULL;

	/* userspace may cheat modifying the tail, be safe and do min */
	queued = min(__io_cqring_events(ctx), ctx->cq_entries);
	free = ctx->cq_entries - queued;
	/* we need a contiguous range, limit based on the current array offset */
	len = min(free, ctx->cq_entries - off);
	if (!len)
		return NULL;

	if (ctx->flags & IORING_SETUP_CQE32) {
		off <<= 1;
		len <<= 1;
	}

	ctx->cqe_cached = &rings->cqes[off];
	ctx->cqe_sentinel = ctx->cqe_cached + len;

	ctx->cached_cq_tail++;
	ctx->cqe_cached++;
	if (ctx->flags & IORING_SETUP_CQE32)
		ctx->cqe_cached++;
	return &rings->cqes[off];
}

bool io_fill_cqe_aux(struct io_ring_ctx *ctx, u64 user_data, s32 res, u32 cflags,
		     bool allow_overflow)
{
	struct io_uring_cqe *cqe;

	ctx->cq_extra++;

	/*
	 * If we can't get a cq entry, userspace overflowed the
	 * submission (by quite a lot). Increment the overflow count in
	 * the ring.
	 */
	cqe = io_get_cqe(ctx);
	if (likely(cqe)) {
		trace_io_uring_complete(ctx, NULL, user_data, res, cflags, 0, 0);

		WRITE_ONCE(cqe->user_data, user_data);
		WRITE_ONCE(cqe->res, res);
		WRITE_ONCE(cqe->flags, cflags);

		if (ctx->flags & IORING_SETUP_CQE32) {
			WRITE_ONCE(cqe->big_cqe[0], 0);
			WRITE_ONCE(cqe->big_cqe[1], 0);
		}
		return true;
	}

	if (allow_overflow)
		return io_cqring_event_overflow(ctx, user_data, res, cflags, 0, 0);

	return false;
}

bool io_post_aux_cqe(struct io_ring_ctx *ctx,
		     u64 user_data, s32 res, u32 cflags,
		     bool allow_overflow)
{
	bool filled;

	io_cq_lock(ctx);
	filled = io_fill_cqe_aux(ctx, user_data, res, cflags, allow_overflow);
	io_cq_unlock_post(ctx);
	return filled;
}

static void __io_req_complete_put(struct io_kiocb *req)
{
	/*
	 * If we're the last reference to this request, add to our locked
	 * free_list cache.
	 */
	if (req_ref_put_and_test(req)) {
		struct io_ring_ctx *ctx = req->ctx;

		if (req->flags & IO_REQ_LINK_FLAGS) {
			if (req->flags & IO_DISARM_MASK)
				io_disarm_next(req);
			if (req->link) {
				io_req_task_queue(req->link);
				req->link = NULL;
			}
		}
		io_req_put_rsrc(req);
		/*
		 * Selected buffer deallocation in io_clean_op() assumes that
		 * we don't hold ->completion_lock. Clean them here to avoid
		 * deadlocks.
		 */
		io_put_kbuf_comp(req);
		io_dismantle_req(req);
		io_put_task(req->task, 1);
		wq_list_add_head(&req->comp_list, &ctx->locked_free_list);
		ctx->locked_free_nr++;
	}
}

void __io_req_complete_post(struct io_kiocb *req)
{
	if (!(req->flags & REQ_F_CQE_SKIP))
		__io_fill_cqe_req(req->ctx, req);
	__io_req_complete_put(req);
}

void io_req_complete_post(struct io_kiocb *req)
{
	struct io_ring_ctx *ctx = req->ctx;

	io_cq_lock(ctx);
	__io_req_complete_post(req);
	io_cq_unlock_post(ctx);
}

inline void __io_req_complete(struct io_kiocb *req, unsigned issue_flags)
{
	io_req_complete_post(req);
}

void io_req_complete_failed(struct io_kiocb *req, s32 res)
{
	const struct io_op_def *def = &io_op_defs[req->opcode];

	req_set_fail(req);
	io_req_set_res(req, res, io_put_kbuf(req, IO_URING_F_UNLOCKED));
	if (def->fail)
		def->fail(req);
	io_req_complete_post(req);
}

/*
 * Don't initialise the fields below on every allocation, but do that in
 * advance and keep them valid across allocations.
 */
static void io_preinit_req(struct io_kiocb *req, struct io_ring_ctx *ctx)
{
	req->ctx = ctx;
	req->link = NULL;
	req->async_data = NULL;
	/* not necessary, but safer to zero */
	req->cqe.res = 0;
}

static void io_flush_cached_locked_reqs(struct io_ring_ctx *ctx,
					struct io_submit_state *state)
{
	spin_lock(&ctx->completion_lock);
	wq_list_splice(&ctx->locked_free_list, &state->free_list);
	ctx->locked_free_nr = 0;
	spin_unlock(&ctx->completion_lock);
}

/*
 * A request might get retired back into the request caches even before opcode
 * handlers and io_issue_sqe() are done with it, e.g. inline completion path.
 * Because of that, io_alloc_req() should be called only under ->uring_lock
 * and with extra caution to not get a request that is still worked on.
 */
__cold bool __io_alloc_req_refill(struct io_ring_ctx *ctx)
	__must_hold(&ctx->uring_lock)
{
	gfp_t gfp = GFP_KERNEL | __GFP_NOWARN;
	void *reqs[IO_REQ_ALLOC_BATCH];
	int ret, i;

	/*
	 * If we have more than a batch's worth of requests in our IRQ side
	 * locked cache, grab the lock and move them over to our submission
	 * side cache.
	 */
	if (data_race(ctx->locked_free_nr) > IO_COMPL_BATCH) {
		io_flush_cached_locked_reqs(ctx, &ctx->submit_state);
		if (!io_req_cache_empty(ctx))
			return true;
	}

	ret = kmem_cache_alloc_bulk(req_cachep, gfp, ARRAY_SIZE(reqs), reqs);

	/*
	 * Bulk alloc is all-or-nothing. If we fail to get a batch,
	 * retry single alloc to be on the safe side.
	 */
	if (unlikely(ret <= 0)) {
		reqs[0] = kmem_cache_alloc(req_cachep, gfp);
		if (!reqs[0])
			return false;
		ret = 1;
	}

	percpu_ref_get_many(&ctx->refs, ret);
	for (i = 0; i < ret; i++) {
		struct io_kiocb *req = reqs[i];

		io_preinit_req(req, ctx);
		io_req_add_to_cache(req, ctx);
	}
	return true;
}

static inline void io_dismantle_req(struct io_kiocb *req)
{
	unsigned int flags = req->flags;

	if (unlikely(flags & IO_REQ_CLEAN_FLAGS))
		io_clean_op(req);
	if (!(flags & REQ_F_FIXED_FILE))
		io_put_file(req->file);
}

__cold void io_free_req(struct io_kiocb *req)
{
	struct io_ring_ctx *ctx = req->ctx;

	io_req_put_rsrc(req);
	io_dismantle_req(req);
	io_put_task(req->task, 1);

	spin_lock(&ctx->completion_lock);
	wq_list_add_head(&req->comp_list, &ctx->locked_free_list);
	ctx->locked_free_nr++;
	spin_unlock(&ctx->completion_lock);
}

static void __io_req_find_next_prep(struct io_kiocb *req)
{
	struct io_ring_ctx *ctx = req->ctx;

	io_cq_lock(ctx);
	io_disarm_next(req);
	io_cq_unlock_post(ctx);
}

static inline struct io_kiocb *io_req_find_next(struct io_kiocb *req)
{
	struct io_kiocb *nxt;

	/*
	 * If LINK is set, we have dependent requests in this chain. If we
	 * didn't fail this request, queue the first one up, moving any other
	 * dependencies to the next request. In case of failure, fail the rest
	 * of the chain.
	 */
	if (unlikely(req->flags & IO_DISARM_MASK))
		__io_req_find_next_prep(req);
	nxt = req->link;
	req->link = NULL;
	return nxt;
}

static void ctx_flush_and_put(struct io_ring_ctx *ctx, bool *locked)
{
	if (!ctx)
		return;
	if (ctx->flags & IORING_SETUP_TASKRUN_FLAG)
		atomic_andnot(IORING_SQ_TASKRUN, &ctx->rings->sq_flags);
	if (*locked) {
		io_submit_flush_completions(ctx);
		mutex_unlock(&ctx->uring_lock);
		*locked = false;
	}
	percpu_ref_put(&ctx->refs);
}

static unsigned int handle_tw_list(struct llist_node *node,
				   struct io_ring_ctx **ctx, bool *locked,
				   struct llist_node *last)
{
	unsigned int count = 0;

	while (node != last) {
		struct llist_node *next = node->next;
		struct io_kiocb *req = container_of(node, struct io_kiocb,
						    io_task_work.node);

		prefetch(container_of(next, struct io_kiocb, io_task_work.node));

		if (req->ctx != *ctx) {
			ctx_flush_and_put(*ctx, locked);
			*ctx = req->ctx;
			/* if not contended, grab and improve batching */
			*locked = mutex_trylock(&(*ctx)->uring_lock);
			percpu_ref_get(&(*ctx)->refs);
		}
		req->io_task_work.func(req, locked);
		node = next;
		count++;
	}

	return count;
}

/**
 * io_llist_xchg - swap all entries in a lock-less list
 * @head:	the head of lock-less list to delete all entries
 * @new:	new entry as the head of the list
 *
 * If list is empty, return NULL, otherwise, return the pointer to the first entry.
 * The order of entries returned is from the newest to the oldest added one.
 */
static inline struct llist_node *io_llist_xchg(struct llist_head *head,
					       struct llist_node *new)
{
	return xchg(&head->first, new);
}

/**
 * io_llist_cmpxchg - possibly swap all entries in a lock-less list
 * @head:	the head of lock-less list to delete all entries
 * @old:	expected old value of the first entry of the list
 * @new:	new entry as the head of the list
 *
 * perform a cmpxchg on the first entry of the list.
 */

static inline struct llist_node *io_llist_cmpxchg(struct llist_head *head,
						  struct llist_node *old,
						  struct llist_node *new)
{
	return cmpxchg(&head->first, old, new);
}

void tctx_task_work(struct callback_head *cb)
{
	bool uring_locked = false;
	struct io_ring_ctx *ctx = NULL;
	struct io_uring_task *tctx = container_of(cb, struct io_uring_task,
						  task_work);
	struct llist_node fake = {};
	struct llist_node *node = io_llist_xchg(&tctx->task_list, &fake);
	unsigned int loops = 1;
	unsigned int count = handle_tw_list(node, &ctx, &uring_locked, NULL);

	node = io_llist_cmpxchg(&tctx->task_list, &fake, NULL);
	while (node != &fake) {
		loops++;
		node = io_llist_xchg(&tctx->task_list, &fake);
		count += handle_tw_list(node, &ctx, &uring_locked, &fake);
		node = io_llist_cmpxchg(&tctx->task_list, &fake, NULL);
	}

	ctx_flush_and_put(ctx, &uring_locked);

	/* relaxed read is enough as only the task itself sets ->in_idle */
	if (unlikely(atomic_read(&tctx->in_idle)))
		io_uring_drop_tctx_refs(current);

	trace_io_uring_task_work_run(tctx, count, loops);
}

static void io_req_local_work_add(struct io_kiocb *req)
{
	struct io_ring_ctx *ctx = req->ctx;

	if (!llist_add(&req->io_task_work.node, &ctx->work_llist))
		return;
	/* need it for the following io_cqring_wake() */
	smp_mb__after_atomic();

	if (unlikely(atomic_read(&req->task->io_uring->in_idle))) {
		io_move_task_work_from_local(ctx);
		return;
	}

	if (ctx->flags & IORING_SETUP_TASKRUN_FLAG)
		atomic_or(IORING_SQ_TASKRUN, &ctx->rings->sq_flags);

	if (ctx->has_evfd)
		io_eventfd_signal(ctx);
	__io_cqring_wake(ctx);
}

static inline void __io_req_task_work_add(struct io_kiocb *req, bool allow_local)
{
	struct io_uring_task *tctx = req->task->io_uring;
	struct io_ring_ctx *ctx = req->ctx;
	struct llist_node *node;

	if (allow_local && ctx->flags & IORING_SETUP_DEFER_TASKRUN) {
		io_req_local_work_add(req);
		return;
	}

	/* task_work already pending, we're done */
	if (!llist_add(&req->io_task_work.node, &tctx->task_list))
		return;

	if (ctx->flags & IORING_SETUP_TASKRUN_FLAG)
		atomic_or(IORING_SQ_TASKRUN, &ctx->rings->sq_flags);

	if (likely(!task_work_add(req->task, &tctx->task_work, ctx->notify_method)))
		return;

	node = llist_del_all(&tctx->task_list);

	while (node) {
		req = container_of(node, struct io_kiocb, io_task_work.node);
		node = node->next;
		if (llist_add(&req->io_task_work.node,
			      &req->ctx->fallback_llist))
			schedule_delayed_work(&req->ctx->fallback_work, 1);
	}
}

void io_req_task_work_add(struct io_kiocb *req)
{
	__io_req_task_work_add(req, true);
}

static void __cold io_move_task_work_from_local(struct io_ring_ctx *ctx)
{
	struct llist_node *node;

	node = llist_del_all(&ctx->work_llist);
	while (node) {
		struct io_kiocb *req = container_of(node, struct io_kiocb,
						    io_task_work.node);

		node = node->next;
		__io_req_task_work_add(req, false);
	}
}

int __io_run_local_work(struct io_ring_ctx *ctx, bool *locked)
{
	struct llist_node *node;
	struct llist_node fake;
	struct llist_node *current_final = NULL;
	int ret;
	unsigned int loops = 1;

	if (unlikely(ctx->submitter_task != current))
		return -EEXIST;

	node = io_llist_xchg(&ctx->work_llist, &fake);
	ret = 0;
again:
	while (node != current_final) {
		struct llist_node *next = node->next;
		struct io_kiocb *req = container_of(node, struct io_kiocb,
						    io_task_work.node);
		prefetch(container_of(next, struct io_kiocb, io_task_work.node));
		req->io_task_work.func(req, locked);
		ret++;
		node = next;
	}

	if (ctx->flags & IORING_SETUP_TASKRUN_FLAG)
		atomic_andnot(IORING_SQ_TASKRUN, &ctx->rings->sq_flags);

	node = io_llist_cmpxchg(&ctx->work_llist, &fake, NULL);
	if (node != &fake) {
		loops++;
		current_final = &fake;
		node = io_llist_xchg(&ctx->work_llist, &fake);
		goto again;
	}

	if (*locked)
		io_submit_flush_completions(ctx);
	trace_io_uring_local_work_run(ctx, ret, loops);
	return ret;

}

int io_run_local_work(struct io_ring_ctx *ctx)
{
	bool locked;
	int ret;

	if (llist_empty(&ctx->work_llist))
		return 0;

	__set_current_state(TASK_RUNNING);
	locked = mutex_trylock(&ctx->uring_lock);
	ret = __io_run_local_work(ctx, &locked);
	if (locked)
		mutex_unlock(&ctx->uring_lock);

	return ret;
}

static void io_req_tw_post(struct io_kiocb *req, bool *locked)
{
	io_req_complete_post(req);
}

void io_req_tw_post_queue(struct io_kiocb *req, s32 res, u32 cflags)
{
	io_req_set_res(req, res, cflags);
	req->io_task_work.func = io_req_tw_post;
	io_req_task_work_add(req);
}

static void io_req_task_cancel(struct io_kiocb *req, bool *locked)
{
	/* not needed for normal modes, but SQPOLL depends on it */
	io_tw_lock(req->ctx, locked);
	io_req_complete_failed(req, req->cqe.res);
}

void io_req_task_submit(struct io_kiocb *req, bool *locked)
{
	io_tw_lock(req->ctx, locked);
	/* req->task == current here, checking PF_EXITING is safe */
	if (likely(!(req->task->flags & PF_EXITING)))
		io_queue_sqe(req);
	else
		io_req_complete_failed(req, -EFAULT);
}

void io_req_task_queue_fail(struct io_kiocb *req, int ret)
{
	io_req_set_res(req, ret, 0);
	req->io_task_work.func = io_req_task_cancel;
	io_req_task_work_add(req);
}

void io_req_task_queue(struct io_kiocb *req)
{
	req->io_task_work.func = io_req_task_submit;
	io_req_task_work_add(req);
}

void io_queue_next(struct io_kiocb *req)
{
	struct io_kiocb *nxt = io_req_find_next(req);

	if (nxt)
		io_req_task_queue(nxt);
}

void io_free_batch_list(struct io_ring_ctx *ctx, struct io_wq_work_node *node)
	__must_hold(&ctx->uring_lock)
{
	struct task_struct *task = NULL;
	int task_refs = 0;

	do {
		struct io_kiocb *req = container_of(node, struct io_kiocb,
						    comp_list);

		if (unlikely(req->flags & IO_REQ_CLEAN_SLOW_FLAGS)) {
			if (req->flags & REQ_F_REFCOUNT) {
				node = req->comp_list.next;
				if (!req_ref_put_and_test(req))
					continue;
			}
			if ((req->flags & REQ_F_POLLED) && req->apoll) {
				struct async_poll *apoll = req->apoll;

				if (apoll->double_poll)
					kfree(apoll->double_poll);
				if (!io_alloc_cache_put(&ctx->apoll_cache, &apoll->cache))
					kfree(apoll);
				req->flags &= ~REQ_F_POLLED;
			}
			if (req->flags & IO_REQ_LINK_FLAGS)
				io_queue_next(req);
			if (unlikely(req->flags & IO_REQ_CLEAN_FLAGS))
				io_clean_op(req);
		}
		if (!(req->flags & REQ_F_FIXED_FILE))
			io_put_file(req->file);

		io_req_put_rsrc_locked(req, ctx);

		if (req->task != task) {
			if (task)
				io_put_task(task, task_refs);
			task = req->task;
			task_refs = 0;
		}
		task_refs++;
		node = req->comp_list.next;
		io_req_add_to_cache(req, ctx);
	} while (node);

	if (task)
		io_put_task(task, task_refs);
}

static void __io_submit_flush_completions(struct io_ring_ctx *ctx)
	__must_hold(&ctx->uring_lock)
{
	struct io_wq_work_node *node, *prev;
	struct io_submit_state *state = &ctx->submit_state;

	io_cq_lock(ctx);
	wq_list_for_each(node, prev, &state->compl_reqs) {
		struct io_kiocb *req = container_of(node, struct io_kiocb,
					    comp_list);

		if (!(req->flags & REQ_F_CQE_SKIP))
			__io_fill_cqe_req(ctx, req);
	}
	__io_cq_unlock_post(ctx);

	io_free_batch_list(ctx, state->compl_reqs.first);
	INIT_WQ_LIST(&state->compl_reqs);
}

/*
 * Drop reference to request, return next in chain (if there is one) if this
 * was the last reference to this request.
 */
static inline struct io_kiocb *io_put_req_find_next(struct io_kiocb *req)
{
	struct io_kiocb *nxt = NULL;

	if (req_ref_put_and_test(req)) {
		if (unlikely(req->flags & IO_REQ_LINK_FLAGS))
			nxt = io_req_find_next(req);
		io_free_req(req);
	}
	return nxt;
}

static unsigned io_cqring_events(struct io_ring_ctx *ctx)
{
	/* See comment at the top of this file */
	smp_rmb();
	return __io_cqring_events(ctx);
}

/*
 * We can't just wait for polled events to come to us, we have to actively
 * find and complete them.
 */
static __cold void io_iopoll_try_reap_events(struct io_ring_ctx *ctx)
{
	if (!(ctx->flags & IORING_SETUP_IOPOLL))
		return;

	mutex_lock(&ctx->uring_lock);
	while (!wq_list_empty(&ctx->iopoll_list)) {
		/* let it sleep and repeat later if can't complete a request */
		if (io_do_iopoll(ctx, true) == 0)
			break;
		/*
		 * Ensure we allow local-to-the-cpu processing to take place,
		 * in this case we need to ensure that we reap all events.
		 * Also let task_work, etc. to progress by releasing the mutex
		 */
		if (need_resched()) {
			mutex_unlock(&ctx->uring_lock);
			cond_resched();
			mutex_lock(&ctx->uring_lock);
		}
	}
	mutex_unlock(&ctx->uring_lock);
}

static int io_iopoll_check(struct io_ring_ctx *ctx, long min)
{
	unsigned int nr_events = 0;
	int ret = 0;
	unsigned long check_cq;

	if (!io_allowed_run_tw(ctx))
		return -EEXIST;

	check_cq = READ_ONCE(ctx->check_cq);
	if (unlikely(check_cq)) {
		if (check_cq & BIT(IO_CHECK_CQ_OVERFLOW_BIT))
			__io_cqring_overflow_flush(ctx, false);
		/*
		 * Similarly do not spin if we have not informed the user of any
		 * dropped CQE.
		 */
		if (check_cq & BIT(IO_CHECK_CQ_DROPPED_BIT))
			return -EBADR;
	}
	/*
	 * Don't enter poll loop if we already have events pending.
	 * If we do, we can potentially be spinning for commands that
	 * already triggered a CQE (eg in error).
	 */
	if (io_cqring_events(ctx))
		return 0;

	do {
		/*
		 * If a submit got punted to a workqueue, we can have the
		 * application entering polling for a command before it gets
		 * issued. That app will hold the uring_lock for the duration
		 * of the poll right here, so we need to take a breather every
		 * now and then to ensure that the issue has a chance to add
		 * the poll to the issued list. Otherwise we can spin here
		 * forever, while the workqueue is stuck trying to acquire the
		 * very same mutex.
		 */
		if (wq_list_empty(&ctx->iopoll_list) ||
		    io_task_work_pending(ctx)) {
			u32 tail = ctx->cached_cq_tail;

			(void) io_run_local_work_locked(ctx);

			if (task_work_pending(current) ||
			    wq_list_empty(&ctx->iopoll_list)) {
				mutex_unlock(&ctx->uring_lock);
				io_run_task_work();
				mutex_lock(&ctx->uring_lock);
			}
			/* some requests don't go through iopoll_list */
			if (tail != ctx->cached_cq_tail ||
			    wq_list_empty(&ctx->iopoll_list))
				break;
		}
		ret = io_do_iopoll(ctx, !min);
		if (ret < 0)
			break;
		nr_events += ret;
		ret = 0;
	} while (nr_events < min && !need_resched());

	return ret;
}

void io_req_task_complete(struct io_kiocb *req, bool *locked)
{
	if (req->flags & (REQ_F_BUFFER_SELECTED|REQ_F_BUFFER_RING)) {
		unsigned issue_flags = *locked ? 0 : IO_URING_F_UNLOCKED;

		req->cqe.flags |= io_put_kbuf(req, issue_flags);
	}

	if (*locked)
		io_req_complete_defer(req);
	else
		io_req_complete_post(req);
}

/*
 * After the iocb has been issued, it's safe to be found on the poll list.
 * Adding the kiocb to the list AFTER submission ensures that we don't
 * find it from a io_do_iopoll() thread before the issuer is done
 * accessing the kiocb cookie.
 */
static void io_iopoll_req_issued(struct io_kiocb *req, unsigned int issue_flags)
{
	struct io_ring_ctx *ctx = req->ctx;
	const bool needs_lock = issue_flags & IO_URING_F_UNLOCKED;

	/* workqueue context doesn't hold uring_lock, grab it now */
	if (unlikely(needs_lock))
		mutex_lock(&ctx->uring_lock);

	/*
	 * Track whether we have multiple files in our lists. This will impact
	 * how we do polling eventually, not spinning if we're on potentially
	 * different devices.
	 */
	if (wq_list_empty(&ctx->iopoll_list)) {
		ctx->poll_multi_queue = false;
	} else if (!ctx->poll_multi_queue) {
		struct io_kiocb *list_req;

		list_req = container_of(ctx->iopoll_list.first, struct io_kiocb,
					comp_list);
		if (list_req->file != req->file)
			ctx->poll_multi_queue = true;
	}

	/*
	 * For fast devices, IO may have already completed. If it has, add
	 * it to the front so we find it first.
	 */
	if (READ_ONCE(req->iopoll_completed))
		wq_list_add_head(&req->comp_list, &ctx->iopoll_list);
	else
		wq_list_add_tail(&req->comp_list, &ctx->iopoll_list);

	if (unlikely(needs_lock)) {
		/*
		 * If IORING_SETUP_SQPOLL is enabled, sqes are either handle
		 * in sq thread task context or in io worker task context. If
		 * current task context is sq thread, we don't need to check
		 * whether should wake up sq thread.
		 */
		if ((ctx->flags & IORING_SETUP_SQPOLL) &&
		    wq_has_sleeper(&ctx->sq_data->wait))
			wake_up(&ctx->sq_data->wait);

		mutex_unlock(&ctx->uring_lock);
	}
}

static bool io_bdev_nowait(struct block_device *bdev)
{
	return !bdev || bdev_nowait(bdev);
}

/*
 * If we tracked the file through the SCM inflight mechanism, we could support
 * any file. For now, just ensure that anything potentially problematic is done
 * inline.
 */
static bool __io_file_supports_nowait(struct file *file, umode_t mode)
{
	if (S_ISBLK(mode)) {
		if (IS_ENABLED(CONFIG_BLOCK) &&
		    io_bdev_nowait(I_BDEV(file->f_mapping->host)))
			return true;
		return false;
	}
	if (S_ISSOCK(mode))
		return true;
	if (S_ISREG(mode)) {
		if (IS_ENABLED(CONFIG_BLOCK) &&
		    io_bdev_nowait(file->f_inode->i_sb->s_bdev) &&
		    !io_is_uring_fops(file))
			return true;
		return false;
	}

	/* any ->read/write should understand O_NONBLOCK */
	if (file->f_flags & O_NONBLOCK)
		return true;
	return file->f_mode & FMODE_NOWAIT;
}

/*
 * If we tracked the file through the SCM inflight mechanism, we could support
 * any file. For now, just ensure that anything potentially problematic is done
 * inline.
 */
unsigned int io_file_get_flags(struct file *file)
{
	umode_t mode = file_inode(file)->i_mode;
	unsigned int res = 0;

	if (S_ISREG(mode))
		res |= FFS_ISREG;
	if (__io_file_supports_nowait(file, mode))
		res |= FFS_NOWAIT;
	return res;
}

bool io_alloc_async_data(struct io_kiocb *req)
{
	WARN_ON_ONCE(!io_op_defs[req->opcode].async_size);
	req->async_data = kmalloc(io_op_defs[req->opcode].async_size, GFP_KERNEL);
	if (req->async_data) {
		req->flags |= REQ_F_ASYNC_DATA;
		return false;
	}
	return true;
}

int io_req_prep_async(struct io_kiocb *req)
{
	const struct io_op_def *def = &io_op_defs[req->opcode];

	/* assign early for deferred execution for non-fixed file */
	if (def->needs_file && !(req->flags & REQ_F_FIXED_FILE))
		req->file = io_file_get_normal(req, req->cqe.fd);
	if (!def->prep_async)
		return 0;
	if (WARN_ON_ONCE(req_has_async_data(req)))
		return -EFAULT;
	if (!io_op_defs[req->opcode].manual_alloc) {
		if (io_alloc_async_data(req))
			return -EAGAIN;
	}
	return def->prep_async(req);
}

static u32 io_get_sequence(struct io_kiocb *req)
{
	u32 seq = req->ctx->cached_sq_head;
	struct io_kiocb *cur;

	/* need original cached_sq_head, but it was increased for each req */
	io_for_each_link(cur, req)
		seq--;
	return seq;
}

static __cold void io_drain_req(struct io_kiocb *req)
{
	struct io_ring_ctx *ctx = req->ctx;
	struct io_defer_entry *de;
	int ret;
	u32 seq = io_get_sequence(req);

	/* Still need defer if there is pending req in defer list. */
	spin_lock(&ctx->completion_lock);
	if (!req_need_defer(req, seq) && list_empty_careful(&ctx->defer_list)) {
		spin_unlock(&ctx->completion_lock);
queue:
		ctx->drain_active = false;
		io_req_task_queue(req);
		return;
	}
	spin_unlock(&ctx->completion_lock);

	ret = io_req_prep_async(req);
	if (ret) {
fail:
		io_req_complete_failed(req, ret);
		return;
	}
	io_prep_async_link(req);
	de = kmalloc(sizeof(*de), GFP_KERNEL);
	if (!de) {
		ret = -ENOMEM;
		goto fail;
	}

	spin_lock(&ctx->completion_lock);
	if (!req_need_defer(req, seq) && list_empty(&ctx->defer_list)) {
		spin_unlock(&ctx->completion_lock);
		kfree(de);
		goto queue;
	}

	trace_io_uring_defer(req);
	de->req = req;
	de->seq = seq;
	list_add_tail(&de->list, &ctx->defer_list);
	spin_unlock(&ctx->completion_lock);
}

static void io_clean_op(struct io_kiocb *req)
{
	if (req->flags & REQ_F_BUFFER_SELECTED) {
		spin_lock(&req->ctx->completion_lock);
		io_put_kbuf_comp(req);
		spin_unlock(&req->ctx->completion_lock);
	}

	if (req->flags & REQ_F_NEED_CLEANUP) {
		const struct io_op_def *def = &io_op_defs[req->opcode];

		if (def->cleanup)
			def->cleanup(req);
	}
	if ((req->flags & REQ_F_POLLED) && req->apoll) {
		kfree(req->apoll->double_poll);
		kfree(req->apoll);
		req->apoll = NULL;
	}
	if (req->flags & REQ_F_INFLIGHT) {
		struct io_uring_task *tctx = req->task->io_uring;

		atomic_dec(&tctx->inflight_tracked);
	}
	if (req->flags & REQ_F_CREDS)
		put_cred(req->creds);
	if (req->flags & REQ_F_ASYNC_DATA) {
		kfree(req->async_data);
		req->async_data = NULL;
	}
	req->flags &= ~IO_REQ_CLEAN_FLAGS;
}

static bool io_assign_file(struct io_kiocb *req, unsigned int issue_flags)
{
	if (req->file || !io_op_defs[req->opcode].needs_file)
		return true;

	if (req->flags & REQ_F_FIXED_FILE)
		req->file = io_file_get_fixed(req, req->cqe.fd, issue_flags);
	else
		req->file = io_file_get_normal(req, req->cqe.fd);

	return !!req->file;
}

static int io_issue_sqe(struct io_kiocb *req, unsigned int issue_flags)
{
	const struct io_op_def *def = &io_op_defs[req->opcode];
	const struct cred *creds = NULL;
	int ret;

	if (unlikely(!io_assign_file(req, issue_flags)))
		return -EBADF;

	if (unlikely((req->flags & REQ_F_CREDS) && req->creds != current_cred()))
		creds = override_creds(req->creds);

	if (!def->audit_skip)
		audit_uring_entry(req->opcode);

	ret = def->issue(req, issue_flags);

	if (!def->audit_skip)
		audit_uring_exit(!ret, ret);

	if (creds)
		revert_creds(creds);

	if (ret == IOU_OK) {
		if (issue_flags & IO_URING_F_COMPLETE_DEFER)
			io_req_complete_defer(req);
		else
			io_req_complete_post(req);
	} else if (ret != IOU_ISSUE_SKIP_COMPLETE)
		return ret;

	/* If the op doesn't have a file, we're not polling for it */
	if ((req->ctx->flags & IORING_SETUP_IOPOLL) && req->file)
		io_iopoll_req_issued(req, issue_flags);

	return 0;
}

int io_poll_issue(struct io_kiocb *req, bool *locked)
{
	io_tw_lock(req->ctx, locked);
	if (unlikely(req->task->flags & PF_EXITING))
		return -EFAULT;
	return io_issue_sqe(req, IO_URING_F_NONBLOCK|IO_URING_F_MULTISHOT);
}

struct io_wq_work *io_wq_free_work(struct io_wq_work *work)
{
	struct io_kiocb *req = container_of(work, struct io_kiocb, work);

	req = io_put_req_find_next(req);
	return req ? &req->work : NULL;
}

void io_wq_submit_work(struct io_wq_work *work)
{
	struct io_kiocb *req = container_of(work, struct io_kiocb, work);
	const struct io_op_def *def = &io_op_defs[req->opcode];
	unsigned int issue_flags = IO_URING_F_UNLOCKED;
	bool needs_poll = false;
	int ret = 0, err = -ECANCELED;

	/* one will be dropped by ->io_free_work() after returning to io-wq */
	if (!(req->flags & REQ_F_REFCOUNT))
		__io_req_set_refcount(req, 2);
	else
		req_ref_get(req);

	io_arm_ltimeout(req);

	/* either cancelled or io-wq is dying, so don't touch tctx->iowq */
	if (work->flags & IO_WQ_WORK_CANCEL) {
fail:
		io_req_task_queue_fail(req, err);
		return;
	}
	if (!io_assign_file(req, issue_flags)) {
		err = -EBADF;
		work->flags |= IO_WQ_WORK_CANCEL;
		goto fail;
	}

	if (req->flags & REQ_F_FORCE_ASYNC) {
		bool opcode_poll = def->pollin || def->pollout;

		if (opcode_poll && file_can_poll(req->file)) {
			needs_poll = true;
			issue_flags |= IO_URING_F_NONBLOCK;
		}
	}

	do {
		ret = io_issue_sqe(req, issue_flags);
		if (ret != -EAGAIN)
			break;
		/*
		 * We can get EAGAIN for iopolled IO even though we're
		 * forcing a sync submission from here, since we can't
		 * wait for request slots on the block side.
		 */
		if (!needs_poll) {
			if (!(req->ctx->flags & IORING_SETUP_IOPOLL))
				break;
			cond_resched();
			continue;
		}

		if (io_arm_poll_handler(req, issue_flags) == IO_APOLL_OK)
			return;
		/* aborted or ready, in either case retry blocking */
		needs_poll = false;
		issue_flags &= ~IO_URING_F_NONBLOCK;
	} while (1);

	/* avoid locking problems by failing it from a clean context */
	if (ret < 0)
		io_req_task_queue_fail(req, ret);
}

inline struct file *io_file_get_fixed(struct io_kiocb *req, int fd,
				      unsigned int issue_flags)
{
	struct io_ring_ctx *ctx = req->ctx;
	struct file *file = NULL;
	unsigned long file_ptr;

	io_ring_submit_lock(ctx, issue_flags);

	if (unlikely((unsigned int)fd >= ctx->nr_user_files))
		goto out;
	fd = array_index_nospec(fd, ctx->nr_user_files);
	file_ptr = io_fixed_file_slot(&ctx->file_table, fd)->file_ptr;
	file = (struct file *) (file_ptr & FFS_MASK);
	file_ptr &= ~FFS_MASK;
	/* mask in overlapping REQ_F and FFS bits */
	req->flags |= (file_ptr << REQ_F_SUPPORT_NOWAIT_BIT);
	io_req_set_rsrc_node(req, ctx, 0);
out:
	io_ring_submit_unlock(ctx, issue_flags);
	return file;
}

struct file *io_file_get_normal(struct io_kiocb *req, int fd)
{
	struct file *file = fget(fd);

	trace_io_uring_file_get(req, fd);

	/* we don't allow fixed io_uring files */
	if (file && io_is_uring_fops(file))
		io_req_track_inflight(req);
	return file;
}

static void io_queue_async(struct io_kiocb *req, int ret)
	__must_hold(&req->ctx->uring_lock)
{
	struct io_kiocb *linked_timeout;

	if (ret != -EAGAIN || (req->flags & REQ_F_NOWAIT)) {
		io_req_complete_failed(req, ret);
		return;
	}

	linked_timeout = io_prep_linked_timeout(req);

	switch (io_arm_poll_handler(req, 0)) {
	case IO_APOLL_READY:
		io_kbuf_recycle(req, 0);
		io_req_task_queue(req);
		break;
	case IO_APOLL_ABORTED:
		io_kbuf_recycle(req, 0);
		io_queue_iowq(req, NULL);
		break;
	case IO_APOLL_OK:
		break;
	}

	if (linked_timeout)
		io_queue_linked_timeout(linked_timeout);
}

static inline void io_queue_sqe(struct io_kiocb *req)
	__must_hold(&req->ctx->uring_lock)
{
	int ret;

	ret = io_issue_sqe(req, IO_URING_F_NONBLOCK|IO_URING_F_COMPLETE_DEFER);

	/*
	 * We async punt it if the file wasn't marked NOWAIT, or if the file
	 * doesn't support non-blocking read/write attempts
	 */
	if (likely(!ret))
		io_arm_ltimeout(req);
	else
		io_queue_async(req, ret);
}

static void io_queue_sqe_fallback(struct io_kiocb *req)
	__must_hold(&req->ctx->uring_lock)
{
	if (unlikely(req->flags & REQ_F_FAIL)) {
		/*
		 * We don't submit, fail them all, for that replace hardlinks
		 * with normal links. Extra REQ_F_LINK is tolerated.
		 */
		req->flags &= ~REQ_F_HARDLINK;
		req->flags |= REQ_F_LINK;
		io_req_complete_failed(req, req->cqe.res);
	} else if (unlikely(req->ctx->drain_active)) {
		io_drain_req(req);
	} else {
		int ret = io_req_prep_async(req);

		if (unlikely(ret))
			io_req_complete_failed(req, ret);
		else
			io_queue_iowq(req, NULL);
	}
}

/*
 * Check SQE restrictions (opcode and flags).
 *
 * Returns 'true' if SQE is allowed, 'false' otherwise.
 */
static inline bool io_check_restriction(struct io_ring_ctx *ctx,
					struct io_kiocb *req,
					unsigned int sqe_flags)
{
	if (!test_bit(req->opcode, ctx->restrictions.sqe_op))
		return false;

	if ((sqe_flags & ctx->restrictions.sqe_flags_required) !=
	    ctx->restrictions.sqe_flags_required)
		return false;

	if (sqe_flags & ~(ctx->restrictions.sqe_flags_allowed |
			  ctx->restrictions.sqe_flags_required))
		return false;

	return true;
}

static void io_init_req_drain(struct io_kiocb *req)
{
	struct io_ring_ctx *ctx = req->ctx;
	struct io_kiocb *head = ctx->submit_state.link.head;

	ctx->drain_active = true;
	if (head) {
		/*
		 * If we need to drain a request in the middle of a link, drain
		 * the head request and the next request/link after the current
		 * link. Considering sequential execution of links,
		 * REQ_F_IO_DRAIN will be maintained for every request of our
		 * link.
		 */
		head->flags |= REQ_F_IO_DRAIN | REQ_F_FORCE_ASYNC;
		ctx->drain_next = true;
	}
}

static int io_init_req(struct io_ring_ctx *ctx, struct io_kiocb *req,
		       const struct io_uring_sqe *sqe)
	__must_hold(&ctx->uring_lock)
{
	const struct io_op_def *def;
	unsigned int sqe_flags;
	int personality;
	u8 opcode;

	/* req is partially pre-initialised, see io_preinit_req() */
	req->opcode = opcode = READ_ONCE(sqe->opcode);
	/* same numerical values with corresponding REQ_F_*, safe to copy */
	req->flags = sqe_flags = READ_ONCE(sqe->flags);
	req->cqe.user_data = READ_ONCE(sqe->user_data);
	req->file = NULL;
	req->rsrc_node = NULL;
	req->task = current;

	if (unlikely(opcode >= IORING_OP_LAST)) {
		req->opcode = 0;
		return -EINVAL;
	}
	def = &io_op_defs[opcode];
	if (unlikely(sqe_flags & ~SQE_COMMON_FLAGS)) {
		/* enforce forwards compatibility on users */
		if (sqe_flags & ~SQE_VALID_FLAGS)
			return -EINVAL;
		if (sqe_flags & IOSQE_BUFFER_SELECT) {
			if (!def->buffer_select)
				return -EOPNOTSUPP;
			req->buf_index = READ_ONCE(sqe->buf_group);
		}
		if (sqe_flags & IOSQE_CQE_SKIP_SUCCESS)
			ctx->drain_disabled = true;
		if (sqe_flags & IOSQE_IO_DRAIN) {
			if (ctx->drain_disabled)
				return -EOPNOTSUPP;
			io_init_req_drain(req);
		}
	}
	if (unlikely(ctx->restricted || ctx->drain_active || ctx->drain_next)) {
		if (ctx->restricted && !io_check_restriction(ctx, req, sqe_flags))
			return -EACCES;
		/* knock it to the slow queue path, will be drained there */
		if (ctx->drain_active)
			req->flags |= REQ_F_FORCE_ASYNC;
		/* if there is no link, we're at "next" request and need to drain */
		if (unlikely(ctx->drain_next) && !ctx->submit_state.link.head) {
			ctx->drain_next = false;
			ctx->drain_active = true;
			req->flags |= REQ_F_IO_DRAIN | REQ_F_FORCE_ASYNC;
		}
	}

	if (!def->ioprio && sqe->ioprio)
		return -EINVAL;
	if (!def->iopoll && (ctx->flags & IORING_SETUP_IOPOLL))
		return -EINVAL;

	if (def->needs_file) {
		struct io_submit_state *state = &ctx->submit_state;

		req->cqe.fd = READ_ONCE(sqe->fd);

		/*
		 * Plug now if we have more than 2 IO left after this, and the
		 * target is potentially a read/write to block based storage.
		 */
		if (state->need_plug && def->plug) {
			state->plug_started = true;
			state->need_plug = false;
			blk_start_plug_nr_ios(&state->plug, state->submit_nr);
		}
	}

	personality = READ_ONCE(sqe->personality);
	if (personality) {
		int ret;

		req->creds = xa_load(&ctx->personalities, personality);
		if (!req->creds)
			return -EINVAL;
		get_cred(req->creds);
		ret = security_uring_override_creds(req->creds);
		if (ret) {
			put_cred(req->creds);
			return ret;
		}
		req->flags |= REQ_F_CREDS;
	}

	return def->prep(req, sqe);
}

static __cold int io_submit_fail_init(const struct io_uring_sqe *sqe,
				      struct io_kiocb *req, int ret)
{
	struct io_ring_ctx *ctx = req->ctx;
	struct io_submit_link *link = &ctx->submit_state.link;
	struct io_kiocb *head = link->head;

	trace_io_uring_req_failed(sqe, req, ret);

	/*
	 * Avoid breaking links in the middle as it renders links with SQPOLL
	 * unusable. Instead of failing eagerly, continue assembling the link if
	 * applicable and mark the head with REQ_F_FAIL. The link flushing code
	 * should find the flag and handle the rest.
	 */
	req_fail_link_node(req, ret);
	if (head && !(head->flags & REQ_F_FAIL))
		req_fail_link_node(head, -ECANCELED);

	if (!(req->flags & IO_REQ_LINK_FLAGS)) {
		if (head) {
			link->last->link = req;
			link->head = NULL;
			req = head;
		}
		io_queue_sqe_fallback(req);
		return ret;
	}

	if (head)
		link->last->link = req;
	else
		link->head = req;
	link->last = req;
	return 0;
}

static inline int io_submit_sqe(struct io_ring_ctx *ctx, struct io_kiocb *req,
			 const struct io_uring_sqe *sqe)
	__must_hold(&ctx->uring_lock)
{
	struct io_submit_link *link = &ctx->submit_state.link;
	int ret;

	ret = io_init_req(ctx, req, sqe);
	if (unlikely(ret))
		return io_submit_fail_init(sqe, req, ret);

	/* don't need @sqe from now on */
	trace_io_uring_submit_sqe(req, true);

	/*
	 * If we already have a head request, queue this one for async
	 * submittal once the head completes. If we don't have a head but
	 * IOSQE_IO_LINK is set in the sqe, start a new head. This one will be
	 * submitted sync once the chain is complete. If none of those
	 * conditions are true (normal request), then just queue it.
	 */
	if (unlikely(link->head)) {
		ret = io_req_prep_async(req);
		if (unlikely(ret))
			return io_submit_fail_init(sqe, req, ret);

		trace_io_uring_link(req, link->head);
		link->last->link = req;
		link->last = req;

		if (req->flags & IO_REQ_LINK_FLAGS)
			return 0;
		/* last request of the link, flush it */
		req = link->head;
		link->head = NULL;
		if (req->flags & (REQ_F_FORCE_ASYNC | REQ_F_FAIL))
			goto fallback;

	} else if (unlikely(req->flags & (IO_REQ_LINK_FLAGS |
					  REQ_F_FORCE_ASYNC | REQ_F_FAIL))) {
		if (req->flags & IO_REQ_LINK_FLAGS) {
			link->head = req;
			link->last = req;
		} else {
fallback:
			io_queue_sqe_fallback(req);
		}
		return 0;
	}

	io_queue_sqe(req);
	return 0;
}

/*
 * Batched submission is done, ensure local IO is flushed out.
 */
static void io_submit_state_end(struct io_ring_ctx *ctx)
{
	struct io_submit_state *state = &ctx->submit_state;

	if (unlikely(state->link.head))
		io_queue_sqe_fallback(state->link.head);
	/* flush only after queuing links as they can generate completions */
	io_submit_flush_completions(ctx);
	if (state->plug_started)
		blk_finish_plug(&state->plug);
}

/*
 * Start submission side cache.
 */
static void io_submit_state_start(struct io_submit_state *state,
				  unsigned int max_ios)
{
	state->plug_started = false;
	state->need_plug = max_ios > 2;
	state->submit_nr = max_ios;
	/* set only head, no need to init link_last in advance */
	state->link.head = NULL;
}

static void io_commit_sqring(struct io_ring_ctx *ctx)
{
	struct io_rings *rings = ctx->rings;

	/*
	 * Ensure any loads from the SQEs are done at this point,
	 * since once we write the new head, the application could
	 * write new data to them.
	 */
	smp_store_release(&rings->sq.head, ctx->cached_sq_head);
}

/*
 * Fetch an sqe, if one is available. Note this returns a pointer to memory
 * that is mapped by userspace. This means that care needs to be taken to
 * ensure that reads are stable, as we cannot rely on userspace always
 * being a good citizen. If members of the sqe are validated and then later
 * used, it's important that those reads are done through READ_ONCE() to
 * prevent a re-load down the line.
 */
static const struct io_uring_sqe *io_get_sqe(struct io_ring_ctx *ctx)
{
	unsigned head, mask = ctx->sq_entries - 1;
	unsigned sq_idx = ctx->cached_sq_head++ & mask;

	/*
	 * The cached sq head (or cq tail) serves two purposes:
	 *
	 * 1) allows us to batch the cost of updating the user visible
	 *    head updates.
	 * 2) allows the kernel side to track the head on its own, even
	 *    though the application is the one updating it.
	 */
	head = READ_ONCE(ctx->sq_array[sq_idx]);
	if (likely(head < ctx->sq_entries)) {
		/* double index for 128-byte SQEs, twice as long */
		if (ctx->flags & IORING_SETUP_SQE128)
			head <<= 1;
		return &ctx->sq_sqes[head];
	}

	/* drop invalid entries */
	ctx->cq_extra--;
	WRITE_ONCE(ctx->rings->sq_dropped,
		   READ_ONCE(ctx->rings->sq_dropped) + 1);
	return NULL;
}

int io_submit_sqes(struct io_ring_ctx *ctx, unsigned int nr)
	__must_hold(&ctx->uring_lock)
{
	unsigned int entries = io_sqring_entries(ctx);
	unsigned int left;
	int ret;

	if (unlikely(!entries))
		return 0;
	/* make sure SQ entry isn't read before tail */
	ret = left = min3(nr, ctx->sq_entries, entries);
	io_get_task_refs(left);
	io_submit_state_start(&ctx->submit_state, left);

	do {
		const struct io_uring_sqe *sqe;
		struct io_kiocb *req;

		if (unlikely(!io_alloc_req_refill(ctx)))
			break;
		req = io_alloc_req(ctx);
		sqe = io_get_sqe(ctx);
		if (unlikely(!sqe)) {
			io_req_add_to_cache(req, ctx);
			break;
		}

		/*
		 * Continue submitting even for sqe failure if the
		 * ring was setup with IORING_SETUP_SUBMIT_ALL
		 */
		if (unlikely(io_submit_sqe(ctx, req, sqe)) &&
		    !(ctx->flags & IORING_SETUP_SUBMIT_ALL)) {
			left--;
			break;
		}
	} while (--left);

	if (unlikely(left)) {
		ret -= left;
		/* try again if it submitted nothing and can't allocate a req */
		if (!ret && io_req_cache_empty(ctx))
			ret = -EAGAIN;
		current->io_uring->cached_refs += left;
	}

	io_submit_state_end(ctx);
	 /* Commit SQ ring head once we've consumed and submitted all SQEs */
	io_commit_sqring(ctx);
	return ret;
}

struct io_wait_queue {
	struct wait_queue_entry wq;
	struct io_ring_ctx *ctx;
	unsigned cq_tail;
	unsigned nr_timeouts;
};

static inline bool io_has_work(struct io_ring_ctx *ctx)
{
	return test_bit(IO_CHECK_CQ_OVERFLOW_BIT, &ctx->check_cq) ||
	       ((ctx->flags & IORING_SETUP_DEFER_TASKRUN) &&
		!llist_empty(&ctx->work_llist));
}

static inline bool io_should_wake(struct io_wait_queue *iowq)
{
	struct io_ring_ctx *ctx = iowq->ctx;
	int dist = READ_ONCE(ctx->rings->cq.tail) - (int) iowq->cq_tail;

	/*
	 * Wake up if we have enough events, or if a timeout occurred since we
	 * started waiting. For timeouts, we always want to return to userspace,
	 * regardless of event count.
	 */
	return dist >= 0 || atomic_read(&ctx->cq_timeouts) != iowq->nr_timeouts;
}

static int io_wake_function(struct wait_queue_entry *curr, unsigned int mode,
			    int wake_flags, void *key)
{
	struct io_wait_queue *iowq = container_of(curr, struct io_wait_queue,
							wq);
	struct io_ring_ctx *ctx = iowq->ctx;

	/*
	 * Cannot safely flush overflowed CQEs from here, ensure we wake up
	 * the task, and the next invocation will do it.
	 */
	if (io_should_wake(iowq) || io_has_work(ctx))
		return autoremove_wake_function(curr, mode, wake_flags, key);
	return -1;
}

int io_run_task_work_sig(struct io_ring_ctx *ctx)
{
	if (io_run_task_work_ctx(ctx) > 0)
		return 1;
	if (task_sigpending(current))
		return -EINTR;
	return 0;
}

/* when returns >0, the caller should retry */
static inline int io_cqring_wait_schedule(struct io_ring_ctx *ctx,
					  struct io_wait_queue *iowq,
					  ktime_t timeout)
{
	int ret;
	unsigned long check_cq;

	/* make sure we run task_work before checking for signals */
	ret = io_run_task_work_sig(ctx);
	if (ret || io_should_wake(iowq))
		return ret;

	check_cq = READ_ONCE(ctx->check_cq);
	if (unlikely(check_cq)) {
		/* let the caller flush overflows, retry */
		if (check_cq & BIT(IO_CHECK_CQ_OVERFLOW_BIT))
			return 1;
		if (check_cq & BIT(IO_CHECK_CQ_DROPPED_BIT))
			return -EBADR;
	}
	if (!schedule_hrtimeout(&timeout, HRTIMER_MODE_ABS))
		return -ETIME;
	return 1;
}

/*
 * Wait until events become available, if we don't already have some. The
 * application must reap them itself, as they reside on the shared cq ring.
 */
static int io_cqring_wait(struct io_ring_ctx *ctx, int min_events,
			  const sigset_t __user *sig, size_t sigsz,
			  struct __kernel_timespec __user *uts)
{
	struct io_wait_queue iowq;
	struct io_rings *rings = ctx->rings;
	ktime_t timeout = KTIME_MAX;
	int ret;

	if (!io_allowed_run_tw(ctx))
		return -EEXIST;

	do {
		/* always run at least 1 task work to process local work */
		ret = io_run_task_work_ctx(ctx);
		if (ret < 0)
			return ret;
		io_cqring_overflow_flush(ctx);

<<<<<<< HEAD
		if (io_cqring_events(ctx) >= min_events)
=======
		/* if user messes with these they will just get an early return */
		if (__io_cqring_events_user(ctx) >= min_events)
>>>>>>> 0d1acee8
			return 0;
	} while (ret > 0);

	if (sig) {
#ifdef CONFIG_COMPAT
		if (in_compat_syscall())
			ret = set_compat_user_sigmask((const compat_sigset_t __user *)sig,
						      sigsz);
		else
#endif
			ret = set_user_sigmask(sig, sigsz);

		if (ret)
			return ret;
	}

	if (uts) {
		struct timespec64 ts;

		if (get_timespec64(&ts, uts))
			return -EFAULT;
		timeout = ktime_add_ns(timespec64_to_ktime(ts), ktime_get_ns());
	}

	init_waitqueue_func_entry(&iowq.wq, io_wake_function);
	iowq.wq.private = current;
	INIT_LIST_HEAD(&iowq.wq.entry);
	iowq.ctx = ctx;
	iowq.nr_timeouts = atomic_read(&ctx->cq_timeouts);
	iowq.cq_tail = READ_ONCE(ctx->rings->cq.head) + min_events;

	trace_io_uring_cqring_wait(ctx, min_events);
	do {
		/* if we can't even flush overflow, don't wait for more */
		if (!io_cqring_overflow_flush(ctx)) {
			ret = -EBUSY;
			break;
		}
		prepare_to_wait_exclusive(&ctx->cq_wait, &iowq.wq,
						TASK_INTERRUPTIBLE);
		ret = io_cqring_wait_schedule(ctx, &iowq, timeout);
		cond_resched();
	} while (ret > 0);

	finish_wait(&ctx->cq_wait, &iowq.wq);
	restore_saved_sigmask_unless(ret == -EINTR);

	return READ_ONCE(rings->cq.head) == READ_ONCE(rings->cq.tail) ? ret : 0;
}

static void io_mem_free(void *ptr)
{
	struct page *page;

	if (!ptr)
		return;

	page = virt_to_head_page(ptr);
	if (put_page_testzero(page))
		free_compound_page(page);
}

static void *io_mem_alloc(size_t size)
{
	gfp_t gfp = GFP_KERNEL_ACCOUNT | __GFP_ZERO | __GFP_NOWARN | __GFP_COMP;

	return (void *) __get_free_pages(gfp, get_order(size));
}

static unsigned long rings_size(struct io_ring_ctx *ctx, unsigned int sq_entries,
				unsigned int cq_entries, size_t *sq_offset)
{
	struct io_rings *rings;
	size_t off, sq_array_size;

	off = struct_size(rings, cqes, cq_entries);
	if (off == SIZE_MAX)
		return SIZE_MAX;
	if (ctx->flags & IORING_SETUP_CQE32) {
		if (check_shl_overflow(off, 1, &off))
			return SIZE_MAX;
	}

#ifdef CONFIG_SMP
	off = ALIGN(off, SMP_CACHE_BYTES);
	if (off == 0)
		return SIZE_MAX;
#endif

	if (sq_offset)
		*sq_offset = off;

	sq_array_size = array_size(sizeof(u32), sq_entries);
	if (sq_array_size == SIZE_MAX)
		return SIZE_MAX;

	if (check_add_overflow(off, sq_array_size, &off))
		return SIZE_MAX;

	return off;
}

static int io_eventfd_register(struct io_ring_ctx *ctx, void __user *arg,
			       unsigned int eventfd_async)
{
	struct io_ev_fd *ev_fd;
	__s32 __user *fds = arg;
	int fd;

	ev_fd = rcu_dereference_protected(ctx->io_ev_fd,
					lockdep_is_held(&ctx->uring_lock));
	if (ev_fd)
		return -EBUSY;

	if (copy_from_user(&fd, fds, sizeof(*fds)))
		return -EFAULT;

	ev_fd = kmalloc(sizeof(*ev_fd), GFP_KERNEL);
	if (!ev_fd)
		return -ENOMEM;

	ev_fd->cq_ev_fd = eventfd_ctx_fdget(fd);
	if (IS_ERR(ev_fd->cq_ev_fd)) {
		int ret = PTR_ERR(ev_fd->cq_ev_fd);
		kfree(ev_fd);
		return ret;
	}

	spin_lock(&ctx->completion_lock);
	ctx->evfd_last_cq_tail = ctx->cached_cq_tail;
	spin_unlock(&ctx->completion_lock);

	ev_fd->eventfd_async = eventfd_async;
	ctx->has_evfd = true;
	rcu_assign_pointer(ctx->io_ev_fd, ev_fd);
	atomic_set(&ev_fd->refs, 1);
	atomic_set(&ev_fd->ops, 0);
	return 0;
}

static int io_eventfd_unregister(struct io_ring_ctx *ctx)
{
	struct io_ev_fd *ev_fd;

	ev_fd = rcu_dereference_protected(ctx->io_ev_fd,
					lockdep_is_held(&ctx->uring_lock));
	if (ev_fd) {
		ctx->has_evfd = false;
		rcu_assign_pointer(ctx->io_ev_fd, NULL);
		if (!atomic_fetch_or(BIT(IO_EVENTFD_OP_FREE_BIT), &ev_fd->ops))
			call_rcu(&ev_fd->rcu, io_eventfd_ops);
		return 0;
	}

	return -ENXIO;
}

static void io_req_caches_free(struct io_ring_ctx *ctx)
{
	int nr = 0;

	mutex_lock(&ctx->uring_lock);
	io_flush_cached_locked_reqs(ctx, &ctx->submit_state);

	while (!io_req_cache_empty(ctx)) {
		struct io_kiocb *req = io_alloc_req(ctx);

		kmem_cache_free(req_cachep, req);
		nr++;
	}
	if (nr)
		percpu_ref_put_many(&ctx->refs, nr);
	mutex_unlock(&ctx->uring_lock);
}

static __cold void io_ring_ctx_free(struct io_ring_ctx *ctx)
{
	io_sq_thread_finish(ctx);
	io_rsrc_refs_drop(ctx);
	/* __io_rsrc_put_work() may need uring_lock to progress, wait w/o it */
	io_wait_rsrc_data(ctx->buf_data);
	io_wait_rsrc_data(ctx->file_data);

	mutex_lock(&ctx->uring_lock);
	if (ctx->buf_data)
		__io_sqe_buffers_unregister(ctx);
	if (ctx->file_data)
		__io_sqe_files_unregister(ctx);
	if (ctx->rings)
		__io_cqring_overflow_flush(ctx, true);
	io_eventfd_unregister(ctx);
	io_alloc_cache_free(&ctx->apoll_cache, io_apoll_cache_free);
	io_alloc_cache_free(&ctx->netmsg_cache, io_netmsg_cache_free);
	mutex_unlock(&ctx->uring_lock);
	io_destroy_buffers(ctx);
	if (ctx->sq_creds)
		put_cred(ctx->sq_creds);
	if (ctx->submitter_task)
		put_task_struct(ctx->submitter_task);

	/* there are no registered resources left, nobody uses it */
	if (ctx->rsrc_node)
		io_rsrc_node_destroy(ctx->rsrc_node);
	if (ctx->rsrc_backup_node)
		io_rsrc_node_destroy(ctx->rsrc_backup_node);
	flush_delayed_work(&ctx->rsrc_put_work);
	flush_delayed_work(&ctx->fallback_work);

	WARN_ON_ONCE(!list_empty(&ctx->rsrc_ref_list));
	WARN_ON_ONCE(!llist_empty(&ctx->rsrc_put_llist));

#if defined(CONFIG_UNIX)
	if (ctx->ring_sock) {
		ctx->ring_sock->file = NULL; /* so that iput() is called */
		sock_release(ctx->ring_sock);
	}
#endif
	WARN_ON_ONCE(!list_empty(&ctx->ltimeout_list));

	if (ctx->mm_account) {
		mmdrop(ctx->mm_account);
		ctx->mm_account = NULL;
	}
	io_mem_free(ctx->rings);
	io_mem_free(ctx->sq_sqes);

	percpu_ref_exit(&ctx->refs);
	free_uid(ctx->user);
	io_req_caches_free(ctx);
	if (ctx->hash_map)
		io_wq_put_hash(ctx->hash_map);
	kfree(ctx->cancel_table.hbs);
	kfree(ctx->cancel_table_locked.hbs);
	kfree(ctx->dummy_ubuf);
	kfree(ctx->io_bl);
	xa_destroy(&ctx->io_bl_xa);
	kfree(ctx);
}

static __poll_t io_uring_poll(struct file *file, poll_table *wait)
{
	struct io_ring_ctx *ctx = file->private_data;
	__poll_t mask = 0;

	poll_wait(file, &ctx->cq_wait, wait);
	/*
	 * synchronizes with barrier from wq_has_sleeper call in
	 * io_commit_cqring
	 */
	smp_rmb();
	if (!io_sqring_full(ctx))
		mask |= EPOLLOUT | EPOLLWRNORM;

	/*
	 * Don't flush cqring overflow list here, just do a simple check.
	 * Otherwise there could possible be ABBA deadlock:
	 *      CPU0                    CPU1
	 *      ----                    ----
	 * lock(&ctx->uring_lock);
	 *                              lock(&ep->mtx);
	 *                              lock(&ctx->uring_lock);
	 * lock(&ep->mtx);
	 *
	 * Users may get EPOLLIN meanwhile seeing nothing in cqring, this
	 * pushs them to do the flush.
	 */

	if (io_cqring_events(ctx) || io_has_work(ctx))
		mask |= EPOLLIN | EPOLLRDNORM;

	return mask;
}

static int io_unregister_personality(struct io_ring_ctx *ctx, unsigned id)
{
	const struct cred *creds;

	creds = xa_erase(&ctx->personalities, id);
	if (creds) {
		put_cred(creds);
		return 0;
	}

	return -EINVAL;
}

struct io_tctx_exit {
	struct callback_head		task_work;
	struct completion		completion;
	struct io_ring_ctx		*ctx;
};

static __cold void io_tctx_exit_cb(struct callback_head *cb)
{
	struct io_uring_task *tctx = current->io_uring;
	struct io_tctx_exit *work;

	work = container_of(cb, struct io_tctx_exit, task_work);
	/*
	 * When @in_idle, we're in cancellation and it's racy to remove the
	 * node. It'll be removed by the end of cancellation, just ignore it.
	 */
	if (!atomic_read(&tctx->in_idle))
		io_uring_del_tctx_node((unsigned long)work->ctx);
	complete(&work->completion);
}

static __cold bool io_cancel_ctx_cb(struct io_wq_work *work, void *data)
{
	struct io_kiocb *req = container_of(work, struct io_kiocb, work);

	return req->ctx == data;
}

static __cold void io_ring_exit_work(struct work_struct *work)
{
	struct io_ring_ctx *ctx = container_of(work, struct io_ring_ctx, exit_work);
	unsigned long timeout = jiffies + HZ * 60 * 5;
	unsigned long interval = HZ / 20;
	struct io_tctx_exit exit;
	struct io_tctx_node *node;
	int ret;

	/*
	 * If we're doing polled IO and end up having requests being
	 * submitted async (out-of-line), then completions can come in while
	 * we're waiting for refs to drop. We need to reap these manually,
	 * as nobody else will be looking for them.
	 */
	do {
		if (ctx->flags & IORING_SETUP_DEFER_TASKRUN)
			io_move_task_work_from_local(ctx);

		while (io_uring_try_cancel_requests(ctx, NULL, true))
			cond_resched();

		if (ctx->sq_data) {
			struct io_sq_data *sqd = ctx->sq_data;
			struct task_struct *tsk;

			io_sq_thread_park(sqd);
			tsk = sqd->thread;
			if (tsk && tsk->io_uring && tsk->io_uring->io_wq)
				io_wq_cancel_cb(tsk->io_uring->io_wq,
						io_cancel_ctx_cb, ctx, true);
			io_sq_thread_unpark(sqd);
		}

		io_req_caches_free(ctx);

		if (WARN_ON_ONCE(time_after(jiffies, timeout))) {
			/* there is little hope left, don't run it too often */
			interval = HZ * 60;
		}
	} while (!wait_for_completion_timeout(&ctx->ref_comp, interval));

	init_completion(&exit.completion);
	init_task_work(&exit.task_work, io_tctx_exit_cb);
	exit.ctx = ctx;
	/*
	 * Some may use context even when all refs and requests have been put,
	 * and they are free to do so while still holding uring_lock or
	 * completion_lock, see io_req_task_submit(). Apart from other work,
	 * this lock/unlock section also waits them to finish.
	 */
	mutex_lock(&ctx->uring_lock);
	while (!list_empty(&ctx->tctx_list)) {
		WARN_ON_ONCE(time_after(jiffies, timeout));

		node = list_first_entry(&ctx->tctx_list, struct io_tctx_node,
					ctx_node);
		/* don't spin on a single task if cancellation failed */
		list_rotate_left(&ctx->tctx_list);
		ret = task_work_add(node->task, &exit.task_work, TWA_SIGNAL);
		if (WARN_ON_ONCE(ret))
			continue;

		mutex_unlock(&ctx->uring_lock);
		wait_for_completion(&exit.completion);
		mutex_lock(&ctx->uring_lock);
	}
	mutex_unlock(&ctx->uring_lock);
	spin_lock(&ctx->completion_lock);
	spin_unlock(&ctx->completion_lock);

	io_ring_ctx_free(ctx);
}

static __cold void io_ring_ctx_wait_and_kill(struct io_ring_ctx *ctx)
{
	unsigned long index;
	struct creds *creds;

	mutex_lock(&ctx->uring_lock);
	percpu_ref_kill(&ctx->refs);
	if (ctx->rings)
		__io_cqring_overflow_flush(ctx, true);
	xa_for_each(&ctx->personalities, index, creds)
		io_unregister_personality(ctx, index);
	if (ctx->rings)
		io_poll_remove_all(ctx, NULL, true);
	mutex_unlock(&ctx->uring_lock);

	/*
	 * If we failed setting up the ctx, we might not have any rings
	 * and therefore did not submit any requests
	 */
	if (ctx->rings)
		io_kill_timeouts(ctx, NULL, true);

	INIT_WORK(&ctx->exit_work, io_ring_exit_work);
	/*
	 * Use system_unbound_wq to avoid spawning tons of event kworkers
	 * if we're exiting a ton of rings at the same time. It just adds
	 * noise and overhead, there's no discernable change in runtime
	 * over using system_wq.
	 */
	queue_work(system_unbound_wq, &ctx->exit_work);
}

static int io_uring_release(struct inode *inode, struct file *file)
{
	struct io_ring_ctx *ctx = file->private_data;

	file->private_data = NULL;
	io_ring_ctx_wait_and_kill(ctx);
	return 0;
}

struct io_task_cancel {
	struct task_struct *task;
	bool all;
};

static bool io_cancel_task_cb(struct io_wq_work *work, void *data)
{
	struct io_kiocb *req = container_of(work, struct io_kiocb, work);
	struct io_task_cancel *cancel = data;

	return io_match_task_safe(req, cancel->task, cancel->all);
}

static __cold bool io_cancel_defer_files(struct io_ring_ctx *ctx,
					 struct task_struct *task,
					 bool cancel_all)
{
	struct io_defer_entry *de;
	LIST_HEAD(list);

	spin_lock(&ctx->completion_lock);
	list_for_each_entry_reverse(de, &ctx->defer_list, list) {
		if (io_match_task_safe(de->req, task, cancel_all)) {
			list_cut_position(&list, &ctx->defer_list, &de->list);
			break;
		}
	}
	spin_unlock(&ctx->completion_lock);
	if (list_empty(&list))
		return false;

	while (!list_empty(&list)) {
		de = list_first_entry(&list, struct io_defer_entry, list);
		list_del_init(&de->list);
		io_req_complete_failed(de->req, -ECANCELED);
		kfree(de);
	}
	return true;
}

static __cold bool io_uring_try_cancel_iowq(struct io_ring_ctx *ctx)
{
	struct io_tctx_node *node;
	enum io_wq_cancel cret;
	bool ret = false;

	mutex_lock(&ctx->uring_lock);
	list_for_each_entry(node, &ctx->tctx_list, ctx_node) {
		struct io_uring_task *tctx = node->task->io_uring;

		/*
		 * io_wq will stay alive while we hold uring_lock, because it's
		 * killed after ctx nodes, which requires to take the lock.
		 */
		if (!tctx || !tctx->io_wq)
			continue;
		cret = io_wq_cancel_cb(tctx->io_wq, io_cancel_ctx_cb, ctx, true);
		ret |= (cret != IO_WQ_CANCEL_NOTFOUND);
	}
	mutex_unlock(&ctx->uring_lock);

	return ret;
}

static __cold bool io_uring_try_cancel_requests(struct io_ring_ctx *ctx,
						struct task_struct *task,
						bool cancel_all)
{
	struct io_task_cancel cancel = { .task = task, .all = cancel_all, };
	struct io_uring_task *tctx = task ? task->io_uring : NULL;
	enum io_wq_cancel cret;
	bool ret = false;

	/* failed during ring init, it couldn't have issued any requests */
	if (!ctx->rings)
		return false;

	if (!task) {
		ret |= io_uring_try_cancel_iowq(ctx);
	} else if (tctx && tctx->io_wq) {
		/*
		 * Cancels requests of all rings, not only @ctx, but
		 * it's fine as the task is in exit/exec.
		 */
		cret = io_wq_cancel_cb(tctx->io_wq, io_cancel_task_cb,
				       &cancel, true);
		ret |= (cret != IO_WQ_CANCEL_NOTFOUND);
	}

	/* SQPOLL thread does its own polling */
	if ((!(ctx->flags & IORING_SETUP_SQPOLL) && cancel_all) ||
	    (ctx->sq_data && ctx->sq_data->thread == current)) {
		while (!wq_list_empty(&ctx->iopoll_list)) {
			io_iopoll_try_reap_events(ctx);
			ret = true;
		}
	}

	if (ctx->flags & IORING_SETUP_DEFER_TASKRUN)
		ret |= io_run_local_work(ctx) > 0;
	ret |= io_cancel_defer_files(ctx, task, cancel_all);
	mutex_lock(&ctx->uring_lock);
	ret |= io_poll_remove_all(ctx, task, cancel_all);
	mutex_unlock(&ctx->uring_lock);
	ret |= io_kill_timeouts(ctx, task, cancel_all);
	if (task)
		ret |= io_run_task_work() > 0;
	return ret;
}

static s64 tctx_inflight(struct io_uring_task *tctx, bool tracked)
{
	if (tracked)
		return atomic_read(&tctx->inflight_tracked);
	return percpu_counter_sum(&tctx->inflight);
}

/*
 * Find any io_uring ctx that this task has registered or done IO on, and cancel
 * requests. @sqd should be not-null IFF it's an SQPOLL thread cancellation.
 */
__cold void io_uring_cancel_generic(bool cancel_all, struct io_sq_data *sqd)
{
	struct io_uring_task *tctx = current->io_uring;
	struct io_ring_ctx *ctx;
	s64 inflight;
	DEFINE_WAIT(wait);

	WARN_ON_ONCE(sqd && sqd->thread != current);

	if (!current->io_uring)
		return;
	if (tctx->io_wq)
		io_wq_exit_start(tctx->io_wq);

	atomic_inc(&tctx->in_idle);
	do {
		bool loop = false;

		io_uring_drop_tctx_refs(current);
		/* read completions before cancelations */
		inflight = tctx_inflight(tctx, !cancel_all);
		if (!inflight)
			break;

		if (!sqd) {
			struct io_tctx_node *node;
			unsigned long index;

			xa_for_each(&tctx->xa, index, node) {
				/* sqpoll task will cancel all its requests */
				if (node->ctx->sq_data)
					continue;
				loop |= io_uring_try_cancel_requests(node->ctx,
							current, cancel_all);
			}
		} else {
			list_for_each_entry(ctx, &sqd->ctx_list, sqd_list)
				loop |= io_uring_try_cancel_requests(ctx,
								     current,
								     cancel_all);
		}

		if (loop) {
			cond_resched();
			continue;
		}

		prepare_to_wait(&tctx->wait, &wait, TASK_INTERRUPTIBLE);
		io_run_task_work();
		io_uring_drop_tctx_refs(current);

		/*
		 * If we've seen completions, retry without waiting. This
		 * avoids a race where a completion comes in before we did
		 * prepare_to_wait().
		 */
		if (inflight == tctx_inflight(tctx, !cancel_all))
			schedule();
		finish_wait(&tctx->wait, &wait);
	} while (1);

	io_uring_clean_tctx(tctx);
	if (cancel_all) {
		/*
		 * We shouldn't run task_works after cancel, so just leave
		 * ->in_idle set for normal exit.
		 */
		atomic_dec(&tctx->in_idle);
		/* for exec all current's requests should be gone, kill tctx */
		__io_uring_free(current);
	}
}

void __io_uring_cancel(bool cancel_all)
{
	io_uring_cancel_generic(cancel_all, NULL);
}

static void *io_uring_validate_mmap_request(struct file *file,
					    loff_t pgoff, size_t sz)
{
	struct io_ring_ctx *ctx = file->private_data;
	loff_t offset = pgoff << PAGE_SHIFT;
	struct page *page;
	void *ptr;

	switch (offset) {
	case IORING_OFF_SQ_RING:
	case IORING_OFF_CQ_RING:
		ptr = ctx->rings;
		break;
	case IORING_OFF_SQES:
		ptr = ctx->sq_sqes;
		break;
	default:
		return ERR_PTR(-EINVAL);
	}

	page = virt_to_head_page(ptr);
	if (sz > page_size(page))
		return ERR_PTR(-EINVAL);

	return ptr;
}

#ifdef CONFIG_MMU

static __cold int io_uring_mmap(struct file *file, struct vm_area_struct *vma)
{
	size_t sz = vma->vm_end - vma->vm_start;
	unsigned long pfn;
	void *ptr;

	ptr = io_uring_validate_mmap_request(file, vma->vm_pgoff, sz);
	if (IS_ERR(ptr))
		return PTR_ERR(ptr);

	pfn = virt_to_phys(ptr) >> PAGE_SHIFT;
	return remap_pfn_range(vma, vma->vm_start, pfn, sz, vma->vm_page_prot);
}

#else /* !CONFIG_MMU */

static int io_uring_mmap(struct file *file, struct vm_area_struct *vma)
{
	return vma->vm_flags & (VM_SHARED | VM_MAYSHARE) ? 0 : -EINVAL;
}

static unsigned int io_uring_nommu_mmap_capabilities(struct file *file)
{
	return NOMMU_MAP_DIRECT | NOMMU_MAP_READ | NOMMU_MAP_WRITE;
}

static unsigned long io_uring_nommu_get_unmapped_area(struct file *file,
	unsigned long addr, unsigned long len,
	unsigned long pgoff, unsigned long flags)
{
	void *ptr;

	ptr = io_uring_validate_mmap_request(file, pgoff, len);
	if (IS_ERR(ptr))
		return PTR_ERR(ptr);

	return (unsigned long) ptr;
}

#endif /* !CONFIG_MMU */

static int io_validate_ext_arg(unsigned flags, const void __user *argp, size_t argsz)
{
	if (flags & IORING_ENTER_EXT_ARG) {
		struct io_uring_getevents_arg arg;

		if (argsz != sizeof(arg))
			return -EINVAL;
		if (copy_from_user(&arg, argp, sizeof(arg)))
			return -EFAULT;
	}
	return 0;
}

static int io_get_ext_arg(unsigned flags, const void __user *argp, size_t *argsz,
			  struct __kernel_timespec __user **ts,
			  const sigset_t __user **sig)
{
	struct io_uring_getevents_arg arg;

	/*
	 * If EXT_ARG isn't set, then we have no timespec and the argp pointer
	 * is just a pointer to the sigset_t.
	 */
	if (!(flags & IORING_ENTER_EXT_ARG)) {
		*sig = (const sigset_t __user *) argp;
		*ts = NULL;
		return 0;
	}

	/*
	 * EXT_ARG is set - ensure we agree on the size of it and copy in our
	 * timespec and sigset_t pointers if good.
	 */
	if (*argsz != sizeof(arg))
		return -EINVAL;
	if (copy_from_user(&arg, argp, sizeof(arg)))
		return -EFAULT;
	if (arg.pad)
		return -EINVAL;
	*sig = u64_to_user_ptr(arg.sigmask);
	*argsz = arg.sigmask_sz;
	*ts = u64_to_user_ptr(arg.ts);
	return 0;
}

SYSCALL_DEFINE6(io_uring_enter, unsigned int, fd, u32, to_submit,
		u32, min_complete, u32, flags, const void __user *, argp,
		size_t, argsz)
{
	struct io_ring_ctx *ctx;
	struct fd f;
	long ret;

	if (unlikely(flags & ~(IORING_ENTER_GETEVENTS | IORING_ENTER_SQ_WAKEUP |
			       IORING_ENTER_SQ_WAIT | IORING_ENTER_EXT_ARG |
			       IORING_ENTER_REGISTERED_RING)))
		return -EINVAL;

	/*
	 * Ring fd has been registered via IORING_REGISTER_RING_FDS, we
	 * need only dereference our task private array to find it.
	 */
	if (flags & IORING_ENTER_REGISTERED_RING) {
		struct io_uring_task *tctx = current->io_uring;

		if (unlikely(!tctx || fd >= IO_RINGFD_REG_MAX))
			return -EINVAL;
		fd = array_index_nospec(fd, IO_RINGFD_REG_MAX);
		f.file = tctx->registered_rings[fd];
		f.flags = 0;
		if (unlikely(!f.file))
			return -EBADF;
	} else {
		f = fdget(fd);
		if (unlikely(!f.file))
			return -EBADF;
		ret = -EOPNOTSUPP;
		if (unlikely(!io_is_uring_fops(f.file)))
			goto out;
	}

	ctx = f.file->private_data;
	ret = -EBADFD;
	if (unlikely(ctx->flags & IORING_SETUP_R_DISABLED))
		goto out;

	/*
	 * For SQ polling, the thread will do all submissions and completions.
	 * Just return the requested submit count, and wake the thread if
	 * we were asked to.
	 */
	ret = 0;
	if (ctx->flags & IORING_SETUP_SQPOLL) {
		io_cqring_overflow_flush(ctx);

		if (unlikely(ctx->sq_data->thread == NULL)) {
			ret = -EOWNERDEAD;
			goto out;
		}
		if (flags & IORING_ENTER_SQ_WAKEUP)
			wake_up(&ctx->sq_data->wait);
		if (flags & IORING_ENTER_SQ_WAIT) {
			ret = io_sqpoll_wait_sq(ctx);
			if (ret)
				goto out;
		}
		ret = to_submit;
	} else if (to_submit) {
		ret = io_uring_add_tctx_node(ctx);
		if (unlikely(ret))
			goto out;

		mutex_lock(&ctx->uring_lock);
		ret = io_submit_sqes(ctx, to_submit);
		if (ret != to_submit) {
			mutex_unlock(&ctx->uring_lock);
			goto out;
		}
		if (flags & IORING_ENTER_GETEVENTS) {
			if (ctx->syscall_iopoll)
				goto iopoll_locked;
			/*
			 * Ignore errors, we'll soon call io_cqring_wait() and
			 * it should handle ownership problems if any.
			 */
			if (ctx->flags & IORING_SETUP_DEFER_TASKRUN)
				(void)io_run_local_work_locked(ctx);
		}
		mutex_unlock(&ctx->uring_lock);
	}

	if (flags & IORING_ENTER_GETEVENTS) {
		int ret2;

		if (ctx->syscall_iopoll) {
			/*
			 * We disallow the app entering submit/complete with
			 * polling, but we still need to lock the ring to
			 * prevent racing with polled issue that got punted to
			 * a workqueue.
			 */
			mutex_lock(&ctx->uring_lock);
iopoll_locked:
			ret2 = io_validate_ext_arg(flags, argp, argsz);
			if (likely(!ret2)) {
				min_complete = min(min_complete,
						   ctx->cq_entries);
				ret2 = io_iopoll_check(ctx, min_complete);
			}
			mutex_unlock(&ctx->uring_lock);
		} else {
			const sigset_t __user *sig;
			struct __kernel_timespec __user *ts;

			ret2 = io_get_ext_arg(flags, argp, &argsz, &ts, &sig);
			if (likely(!ret2)) {
				min_complete = min(min_complete,
						   ctx->cq_entries);
				ret2 = io_cqring_wait(ctx, min_complete, sig,
						      argsz, ts);
			}
		}

		if (!ret) {
			ret = ret2;

			/*
			 * EBADR indicates that one or more CQE were dropped.
			 * Once the user has been informed we can clear the bit
			 * as they are obviously ok with those drops.
			 */
			if (unlikely(ret2 == -EBADR))
				clear_bit(IO_CHECK_CQ_DROPPED_BIT,
					  &ctx->check_cq);
		}
	}
out:
	fdput(f);
	return ret;
}

static const struct file_operations io_uring_fops = {
	.release	= io_uring_release,
	.mmap		= io_uring_mmap,
#ifndef CONFIG_MMU
	.get_unmapped_area = io_uring_nommu_get_unmapped_area,
	.mmap_capabilities = io_uring_nommu_mmap_capabilities,
#endif
	.poll		= io_uring_poll,
#ifdef CONFIG_PROC_FS
	.show_fdinfo	= io_uring_show_fdinfo,
#endif
};

bool io_is_uring_fops(struct file *file)
{
	return file->f_op == &io_uring_fops;
}

static __cold int io_allocate_scq_urings(struct io_ring_ctx *ctx,
					 struct io_uring_params *p)
{
	struct io_rings *rings;
	size_t size, sq_array_offset;

	/* make sure these are sane, as we already accounted them */
	ctx->sq_entries = p->sq_entries;
	ctx->cq_entries = p->cq_entries;

	size = rings_size(ctx, p->sq_entries, p->cq_entries, &sq_array_offset);
	if (size == SIZE_MAX)
		return -EOVERFLOW;

	rings = io_mem_alloc(size);
	if (!rings)
		return -ENOMEM;

	ctx->rings = rings;
	ctx->sq_array = (u32 *)((char *)rings + sq_array_offset);
	rings->sq_ring_mask = p->sq_entries - 1;
	rings->cq_ring_mask = p->cq_entries - 1;
	rings->sq_ring_entries = p->sq_entries;
	rings->cq_ring_entries = p->cq_entries;

	if (p->flags & IORING_SETUP_SQE128)
		size = array_size(2 * sizeof(struct io_uring_sqe), p->sq_entries);
	else
		size = array_size(sizeof(struct io_uring_sqe), p->sq_entries);
	if (size == SIZE_MAX) {
		io_mem_free(ctx->rings);
		ctx->rings = NULL;
		return -EOVERFLOW;
	}

	ctx->sq_sqes = io_mem_alloc(size);
	if (!ctx->sq_sqes) {
		io_mem_free(ctx->rings);
		ctx->rings = NULL;
		return -ENOMEM;
	}

	return 0;
}

static int io_uring_install_fd(struct io_ring_ctx *ctx, struct file *file)
{
	int ret, fd;

	fd = get_unused_fd_flags(O_RDWR | O_CLOEXEC);
	if (fd < 0)
		return fd;

	ret = __io_uring_add_tctx_node(ctx);
	if (ret) {
		put_unused_fd(fd);
		return ret;
	}
	fd_install(fd, file);
	return fd;
}

/*
 * Allocate an anonymous fd, this is what constitutes the application
 * visible backing of an io_uring instance. The application mmaps this
 * fd to gain access to the SQ/CQ ring details. If UNIX sockets are enabled,
 * we have to tie this fd to a socket for file garbage collection purposes.
 */
static struct file *io_uring_get_file(struct io_ring_ctx *ctx)
{
	struct file *file;
#if defined(CONFIG_UNIX)
	int ret;

	ret = sock_create_kern(&init_net, PF_UNIX, SOCK_RAW, IPPROTO_IP,
				&ctx->ring_sock);
	if (ret)
		return ERR_PTR(ret);
#endif

	file = anon_inode_getfile_secure("[io_uring]", &io_uring_fops, ctx,
					 O_RDWR | O_CLOEXEC, NULL);
#if defined(CONFIG_UNIX)
	if (IS_ERR(file)) {
		sock_release(ctx->ring_sock);
		ctx->ring_sock = NULL;
	} else {
		ctx->ring_sock->file = file;
	}
#endif
	return file;
}

static __cold int io_uring_create(unsigned entries, struct io_uring_params *p,
				  struct io_uring_params __user *params)
{
	struct io_ring_ctx *ctx;
	struct file *file;
	int ret;

	if (!entries)
		return -EINVAL;
	if (entries > IORING_MAX_ENTRIES) {
		if (!(p->flags & IORING_SETUP_CLAMP))
			return -EINVAL;
		entries = IORING_MAX_ENTRIES;
	}

	/*
	 * Use twice as many entries for the CQ ring. It's possible for the
	 * application to drive a higher depth than the size of the SQ ring,
	 * since the sqes are only used at submission time. This allows for
	 * some flexibility in overcommitting a bit. If the application has
	 * set IORING_SETUP_CQSIZE, it will have passed in the desired number
	 * of CQ ring entries manually.
	 */
	p->sq_entries = roundup_pow_of_two(entries);
	if (p->flags & IORING_SETUP_CQSIZE) {
		/*
		 * If IORING_SETUP_CQSIZE is set, we do the same roundup
		 * to a power-of-two, if it isn't already. We do NOT impose
		 * any cq vs sq ring sizing.
		 */
		if (!p->cq_entries)
			return -EINVAL;
		if (p->cq_entries > IORING_MAX_CQ_ENTRIES) {
			if (!(p->flags & IORING_SETUP_CLAMP))
				return -EINVAL;
			p->cq_entries = IORING_MAX_CQ_ENTRIES;
		}
		p->cq_entries = roundup_pow_of_two(p->cq_entries);
		if (p->cq_entries < p->sq_entries)
			return -EINVAL;
	} else {
		p->cq_entries = 2 * p->sq_entries;
	}

	ctx = io_ring_ctx_alloc(p);
	if (!ctx)
		return -ENOMEM;

	/*
	 * When SETUP_IOPOLL and SETUP_SQPOLL are both enabled, user
	 * space applications don't need to do io completion events
	 * polling again, they can rely on io_sq_thread to do polling
	 * work, which can reduce cpu usage and uring_lock contention.
	 */
	if (ctx->flags & IORING_SETUP_IOPOLL &&
	    !(ctx->flags & IORING_SETUP_SQPOLL))
		ctx->syscall_iopoll = 1;

	ctx->compat = in_compat_syscall();
	if (!capable(CAP_IPC_LOCK))
		ctx->user = get_uid(current_user());

	/*
	 * For SQPOLL, we just need a wakeup, always. For !SQPOLL, if
	 * COOP_TASKRUN is set, then IPIs are never needed by the app.
	 */
	ret = -EINVAL;
	if (ctx->flags & IORING_SETUP_SQPOLL) {
		/* IPI related flags don't make sense with SQPOLL */
		if (ctx->flags & (IORING_SETUP_COOP_TASKRUN |
				  IORING_SETUP_TASKRUN_FLAG |
				  IORING_SETUP_DEFER_TASKRUN))
			goto err;
		ctx->notify_method = TWA_SIGNAL_NO_IPI;
	} else if (ctx->flags & IORING_SETUP_COOP_TASKRUN) {
		ctx->notify_method = TWA_SIGNAL_NO_IPI;
	} else {
		if (ctx->flags & IORING_SETUP_TASKRUN_FLAG &&
		    !(ctx->flags & IORING_SETUP_DEFER_TASKRUN))
			goto err;
		ctx->notify_method = TWA_SIGNAL;
	}

	/*
	 * For DEFER_TASKRUN we require the completion task to be the same as the
	 * submission task. This implies that there is only one submitter, so enforce
	 * that.
	 */
	if (ctx->flags & IORING_SETUP_DEFER_TASKRUN &&
	    !(ctx->flags & IORING_SETUP_SINGLE_ISSUER)) {
		goto err;
	}

	/*
	 * This is just grabbed for accounting purposes. When a process exits,
	 * the mm is exited and dropped before the files, hence we need to hang
	 * on to this mm purely for the purposes of being able to unaccount
	 * memory (locked/pinned vm). It's not used for anything else.
	 */
	mmgrab(current->mm);
	ctx->mm_account = current->mm;

	ret = io_allocate_scq_urings(ctx, p);
	if (ret)
		goto err;

	ret = io_sq_offload_create(ctx, p);
	if (ret)
		goto err;
	/* always set a rsrc node */
	ret = io_rsrc_node_switch_start(ctx);
	if (ret)
		goto err;
	io_rsrc_node_switch(ctx, NULL);

	memset(&p->sq_off, 0, sizeof(p->sq_off));
	p->sq_off.head = offsetof(struct io_rings, sq.head);
	p->sq_off.tail = offsetof(struct io_rings, sq.tail);
	p->sq_off.ring_mask = offsetof(struct io_rings, sq_ring_mask);
	p->sq_off.ring_entries = offsetof(struct io_rings, sq_ring_entries);
	p->sq_off.flags = offsetof(struct io_rings, sq_flags);
	p->sq_off.dropped = offsetof(struct io_rings, sq_dropped);
	p->sq_off.array = (char *)ctx->sq_array - (char *)ctx->rings;

	memset(&p->cq_off, 0, sizeof(p->cq_off));
	p->cq_off.head = offsetof(struct io_rings, cq.head);
	p->cq_off.tail = offsetof(struct io_rings, cq.tail);
	p->cq_off.ring_mask = offsetof(struct io_rings, cq_ring_mask);
	p->cq_off.ring_entries = offsetof(struct io_rings, cq_ring_entries);
	p->cq_off.overflow = offsetof(struct io_rings, cq_overflow);
	p->cq_off.cqes = offsetof(struct io_rings, cqes);
	p->cq_off.flags = offsetof(struct io_rings, cq_flags);

	p->features = IORING_FEAT_SINGLE_MMAP | IORING_FEAT_NODROP |
			IORING_FEAT_SUBMIT_STABLE | IORING_FEAT_RW_CUR_POS |
			IORING_FEAT_CUR_PERSONALITY | IORING_FEAT_FAST_POLL |
			IORING_FEAT_POLL_32BITS | IORING_FEAT_SQPOLL_NONFIXED |
			IORING_FEAT_EXT_ARG | IORING_FEAT_NATIVE_WORKERS |
			IORING_FEAT_RSRC_TAGS | IORING_FEAT_CQE_SKIP |
			IORING_FEAT_LINKED_FILE;

	if (copy_to_user(params, p, sizeof(*p))) {
		ret = -EFAULT;
		goto err;
	}

	if (ctx->flags & IORING_SETUP_SINGLE_ISSUER
	    && !(ctx->flags & IORING_SETUP_R_DISABLED))
		ctx->submitter_task = get_task_struct(current);

	file = io_uring_get_file(ctx);
	if (IS_ERR(file)) {
		ret = PTR_ERR(file);
		goto err;
	}

	/*
	 * Install ring fd as the very last thing, so we don't risk someone
	 * having closed it before we finish setup
	 */
	ret = io_uring_install_fd(ctx, file);
	if (ret < 0) {
		/* fput will clean it up */
		fput(file);
		return ret;
	}

	trace_io_uring_create(ret, ctx, p->sq_entries, p->cq_entries, p->flags);
	return ret;
err:
	io_ring_ctx_wait_and_kill(ctx);
	return ret;
}

/*
 * Sets up an aio uring context, and returns the fd. Applications asks for a
 * ring size, we return the actual sq/cq ring sizes (among other things) in the
 * params structure passed in.
 */
static long io_uring_setup(u32 entries, struct io_uring_params __user *params)
{
	struct io_uring_params p;
	int i;

	if (copy_from_user(&p, params, sizeof(p)))
		return -EFAULT;
	for (i = 0; i < ARRAY_SIZE(p.resv); i++) {
		if (p.resv[i])
			return -EINVAL;
	}

	if (p.flags & ~(IORING_SETUP_IOPOLL | IORING_SETUP_SQPOLL |
			IORING_SETUP_SQ_AFF | IORING_SETUP_CQSIZE |
			IORING_SETUP_CLAMP | IORING_SETUP_ATTACH_WQ |
			IORING_SETUP_R_DISABLED | IORING_SETUP_SUBMIT_ALL |
			IORING_SETUP_COOP_TASKRUN | IORING_SETUP_TASKRUN_FLAG |
			IORING_SETUP_SQE128 | IORING_SETUP_CQE32 |
			IORING_SETUP_SINGLE_ISSUER | IORING_SETUP_DEFER_TASKRUN))
		return -EINVAL;

	return io_uring_create(entries, &p, params);
}

SYSCALL_DEFINE2(io_uring_setup, u32, entries,
		struct io_uring_params __user *, params)
{
	return io_uring_setup(entries, params);
}

static __cold int io_probe(struct io_ring_ctx *ctx, void __user *arg,
			   unsigned nr_args)
{
	struct io_uring_probe *p;
	size_t size;
	int i, ret;

	size = struct_size(p, ops, nr_args);
	if (size == SIZE_MAX)
		return -EOVERFLOW;
	p = kzalloc(size, GFP_KERNEL);
	if (!p)
		return -ENOMEM;

	ret = -EFAULT;
	if (copy_from_user(p, arg, size))
		goto out;
	ret = -EINVAL;
	if (memchr_inv(p, 0, size))
		goto out;

	p->last_op = IORING_OP_LAST - 1;
	if (nr_args > IORING_OP_LAST)
		nr_args = IORING_OP_LAST;

	for (i = 0; i < nr_args; i++) {
		p->ops[i].op = i;
		if (!io_op_defs[i].not_supported)
			p->ops[i].flags = IO_URING_OP_SUPPORTED;
	}
	p->ops_len = i;

	ret = 0;
	if (copy_to_user(arg, p, size))
		ret = -EFAULT;
out:
	kfree(p);
	return ret;
}

static int io_register_personality(struct io_ring_ctx *ctx)
{
	const struct cred *creds;
	u32 id;
	int ret;

	creds = get_current_cred();

	ret = xa_alloc_cyclic(&ctx->personalities, &id, (void *)creds,
			XA_LIMIT(0, USHRT_MAX), &ctx->pers_next, GFP_KERNEL);
	if (ret < 0) {
		put_cred(creds);
		return ret;
	}
	return id;
}

static __cold int io_register_restrictions(struct io_ring_ctx *ctx,
					   void __user *arg, unsigned int nr_args)
{
	struct io_uring_restriction *res;
	size_t size;
	int i, ret;

	/* Restrictions allowed only if rings started disabled */
	if (!(ctx->flags & IORING_SETUP_R_DISABLED))
		return -EBADFD;

	/* We allow only a single restrictions registration */
	if (ctx->restrictions.registered)
		return -EBUSY;

	if (!arg || nr_args > IORING_MAX_RESTRICTIONS)
		return -EINVAL;

	size = array_size(nr_args, sizeof(*res));
	if (size == SIZE_MAX)
		return -EOVERFLOW;

	res = memdup_user(arg, size);
	if (IS_ERR(res))
		return PTR_ERR(res);

	ret = 0;

	for (i = 0; i < nr_args; i++) {
		switch (res[i].opcode) {
		case IORING_RESTRICTION_REGISTER_OP:
			if (res[i].register_op >= IORING_REGISTER_LAST) {
				ret = -EINVAL;
				goto out;
			}

			__set_bit(res[i].register_op,
				  ctx->restrictions.register_op);
			break;
		case IORING_RESTRICTION_SQE_OP:
			if (res[i].sqe_op >= IORING_OP_LAST) {
				ret = -EINVAL;
				goto out;
			}

			__set_bit(res[i].sqe_op, ctx->restrictions.sqe_op);
			break;
		case IORING_RESTRICTION_SQE_FLAGS_ALLOWED:
			ctx->restrictions.sqe_flags_allowed = res[i].sqe_flags;
			break;
		case IORING_RESTRICTION_SQE_FLAGS_REQUIRED:
			ctx->restrictions.sqe_flags_required = res[i].sqe_flags;
			break;
		default:
			ret = -EINVAL;
			goto out;
		}
	}

out:
	/* Reset all restrictions if an error happened */
	if (ret != 0)
		memset(&ctx->restrictions, 0, sizeof(ctx->restrictions));
	else
		ctx->restrictions.registered = true;

	kfree(res);
	return ret;
}

static int io_register_enable_rings(struct io_ring_ctx *ctx)
{
	if (!(ctx->flags & IORING_SETUP_R_DISABLED))
		return -EBADFD;

	if (ctx->flags & IORING_SETUP_SINGLE_ISSUER && !ctx->submitter_task)
		ctx->submitter_task = get_task_struct(current);

	if (ctx->restrictions.registered)
		ctx->restricted = 1;

	ctx->flags &= ~IORING_SETUP_R_DISABLED;
	if (ctx->sq_data && wq_has_sleeper(&ctx->sq_data->wait))
		wake_up(&ctx->sq_data->wait);
	return 0;
}

static __cold int io_register_iowq_aff(struct io_ring_ctx *ctx,
				       void __user *arg, unsigned len)
{
	struct io_uring_task *tctx = current->io_uring;
	cpumask_var_t new_mask;
	int ret;

	if (!tctx || !tctx->io_wq)
		return -EINVAL;

	if (!alloc_cpumask_var(&new_mask, GFP_KERNEL))
		return -ENOMEM;

	cpumask_clear(new_mask);
	if (len > cpumask_size())
		len = cpumask_size();

	if (in_compat_syscall()) {
		ret = compat_get_bitmap(cpumask_bits(new_mask),
					(const compat_ulong_t __user *)arg,
					len * 8 /* CHAR_BIT */);
	} else {
		ret = copy_from_user(new_mask, arg, len);
	}

	if (ret) {
		free_cpumask_var(new_mask);
		return -EFAULT;
	}

	ret = io_wq_cpu_affinity(tctx->io_wq, new_mask);
	free_cpumask_var(new_mask);
	return ret;
}

static __cold int io_unregister_iowq_aff(struct io_ring_ctx *ctx)
{
	struct io_uring_task *tctx = current->io_uring;

	if (!tctx || !tctx->io_wq)
		return -EINVAL;

	return io_wq_cpu_affinity(tctx->io_wq, NULL);
}

static __cold int io_register_iowq_max_workers(struct io_ring_ctx *ctx,
					       void __user *arg)
	__must_hold(&ctx->uring_lock)
{
	struct io_tctx_node *node;
	struct io_uring_task *tctx = NULL;
	struct io_sq_data *sqd = NULL;
	__u32 new_count[2];
	int i, ret;

	if (copy_from_user(new_count, arg, sizeof(new_count)))
		return -EFAULT;
	for (i = 0; i < ARRAY_SIZE(new_count); i++)
		if (new_count[i] > INT_MAX)
			return -EINVAL;

	if (ctx->flags & IORING_SETUP_SQPOLL) {
		sqd = ctx->sq_data;
		if (sqd) {
			/*
			 * Observe the correct sqd->lock -> ctx->uring_lock
			 * ordering. Fine to drop uring_lock here, we hold
			 * a ref to the ctx.
			 */
			refcount_inc(&sqd->refs);
			mutex_unlock(&ctx->uring_lock);
			mutex_lock(&sqd->lock);
			mutex_lock(&ctx->uring_lock);
			if (sqd->thread)
				tctx = sqd->thread->io_uring;
		}
	} else {
		tctx = current->io_uring;
	}

	BUILD_BUG_ON(sizeof(new_count) != sizeof(ctx->iowq_limits));

	for (i = 0; i < ARRAY_SIZE(new_count); i++)
		if (new_count[i])
			ctx->iowq_limits[i] = new_count[i];
	ctx->iowq_limits_set = true;

	if (tctx && tctx->io_wq) {
		ret = io_wq_max_workers(tctx->io_wq, new_count);
		if (ret)
			goto err;
	} else {
		memset(new_count, 0, sizeof(new_count));
	}

	if (sqd) {
		mutex_unlock(&sqd->lock);
		io_put_sq_data(sqd);
	}

	if (copy_to_user(arg, new_count, sizeof(new_count)))
		return -EFAULT;

	/* that's it for SQPOLL, only the SQPOLL task creates requests */
	if (sqd)
		return 0;

	/* now propagate the restriction to all registered users */
	list_for_each_entry(node, &ctx->tctx_list, ctx_node) {
		struct io_uring_task *tctx = node->task->io_uring;

		if (WARN_ON_ONCE(!tctx->io_wq))
			continue;

		for (i = 0; i < ARRAY_SIZE(new_count); i++)
			new_count[i] = ctx->iowq_limits[i];
		/* ignore errors, it always returns zero anyway */
		(void)io_wq_max_workers(tctx->io_wq, new_count);
	}
	return 0;
err:
	if (sqd) {
		mutex_unlock(&sqd->lock);
		io_put_sq_data(sqd);
	}
	return ret;
}

static int __io_uring_register(struct io_ring_ctx *ctx, unsigned opcode,
			       void __user *arg, unsigned nr_args)
	__releases(ctx->uring_lock)
	__acquires(ctx->uring_lock)
{
	int ret;

	/*
	 * We don't quiesce the refs for register anymore and so it can't be
	 * dying as we're holding a file ref here.
	 */
	if (WARN_ON_ONCE(percpu_ref_is_dying(&ctx->refs)))
		return -ENXIO;

	if (ctx->submitter_task && ctx->submitter_task != current)
		return -EEXIST;

	if (ctx->restricted) {
		if (opcode >= IORING_REGISTER_LAST)
			return -EINVAL;
		opcode = array_index_nospec(opcode, IORING_REGISTER_LAST);
		if (!test_bit(opcode, ctx->restrictions.register_op))
			return -EACCES;
	}

	switch (opcode) {
	case IORING_REGISTER_BUFFERS:
		ret = -EFAULT;
		if (!arg)
			break;
		ret = io_sqe_buffers_register(ctx, arg, nr_args, NULL);
		break;
	case IORING_UNREGISTER_BUFFERS:
		ret = -EINVAL;
		if (arg || nr_args)
			break;
		ret = io_sqe_buffers_unregister(ctx);
		break;
	case IORING_REGISTER_FILES:
		ret = -EFAULT;
		if (!arg)
			break;
		ret = io_sqe_files_register(ctx, arg, nr_args, NULL);
		break;
	case IORING_UNREGISTER_FILES:
		ret = -EINVAL;
		if (arg || nr_args)
			break;
		ret = io_sqe_files_unregister(ctx);
		break;
	case IORING_REGISTER_FILES_UPDATE:
		ret = io_register_files_update(ctx, arg, nr_args);
		break;
	case IORING_REGISTER_EVENTFD:
		ret = -EINVAL;
		if (nr_args != 1)
			break;
		ret = io_eventfd_register(ctx, arg, 0);
		break;
	case IORING_REGISTER_EVENTFD_ASYNC:
		ret = -EINVAL;
		if (nr_args != 1)
			break;
		ret = io_eventfd_register(ctx, arg, 1);
		break;
	case IORING_UNREGISTER_EVENTFD:
		ret = -EINVAL;
		if (arg || nr_args)
			break;
		ret = io_eventfd_unregister(ctx);
		break;
	case IORING_REGISTER_PROBE:
		ret = -EINVAL;
		if (!arg || nr_args > 256)
			break;
		ret = io_probe(ctx, arg, nr_args);
		break;
	case IORING_REGISTER_PERSONALITY:
		ret = -EINVAL;
		if (arg || nr_args)
			break;
		ret = io_register_personality(ctx);
		break;
	case IORING_UNREGISTER_PERSONALITY:
		ret = -EINVAL;
		if (arg)
			break;
		ret = io_unregister_personality(ctx, nr_args);
		break;
	case IORING_REGISTER_ENABLE_RINGS:
		ret = -EINVAL;
		if (arg || nr_args)
			break;
		ret = io_register_enable_rings(ctx);
		break;
	case IORING_REGISTER_RESTRICTIONS:
		ret = io_register_restrictions(ctx, arg, nr_args);
		break;
	case IORING_REGISTER_FILES2:
		ret = io_register_rsrc(ctx, arg, nr_args, IORING_RSRC_FILE);
		break;
	case IORING_REGISTER_FILES_UPDATE2:
		ret = io_register_rsrc_update(ctx, arg, nr_args,
					      IORING_RSRC_FILE);
		break;
	case IORING_REGISTER_BUFFERS2:
		ret = io_register_rsrc(ctx, arg, nr_args, IORING_RSRC_BUFFER);
		break;
	case IORING_REGISTER_BUFFERS_UPDATE:
		ret = io_register_rsrc_update(ctx, arg, nr_args,
					      IORING_RSRC_BUFFER);
		break;
	case IORING_REGISTER_IOWQ_AFF:
		ret = -EINVAL;
		if (!arg || !nr_args)
			break;
		ret = io_register_iowq_aff(ctx, arg, nr_args);
		break;
	case IORING_UNREGISTER_IOWQ_AFF:
		ret = -EINVAL;
		if (arg || nr_args)
			break;
		ret = io_unregister_iowq_aff(ctx);
		break;
	case IORING_REGISTER_IOWQ_MAX_WORKERS:
		ret = -EINVAL;
		if (!arg || nr_args != 2)
			break;
		ret = io_register_iowq_max_workers(ctx, arg);
		break;
	case IORING_REGISTER_RING_FDS:
		ret = io_ringfd_register(ctx, arg, nr_args);
		break;
	case IORING_UNREGISTER_RING_FDS:
		ret = io_ringfd_unregister(ctx, arg, nr_args);
		break;
	case IORING_REGISTER_PBUF_RING:
		ret = -EINVAL;
		if (!arg || nr_args != 1)
			break;
		ret = io_register_pbuf_ring(ctx, arg);
		break;
	case IORING_UNREGISTER_PBUF_RING:
		ret = -EINVAL;
		if (!arg || nr_args != 1)
			break;
		ret = io_unregister_pbuf_ring(ctx, arg);
		break;
	case IORING_REGISTER_SYNC_CANCEL:
		ret = -EINVAL;
		if (!arg || nr_args != 1)
			break;
		ret = io_sync_cancel(ctx, arg);
		break;
	case IORING_REGISTER_FILE_ALLOC_RANGE:
		ret = -EINVAL;
		if (!arg || nr_args)
			break;
		ret = io_register_file_alloc_range(ctx, arg);
		break;
	default:
		ret = -EINVAL;
		break;
	}

	return ret;
}

SYSCALL_DEFINE4(io_uring_register, unsigned int, fd, unsigned int, opcode,
		void __user *, arg, unsigned int, nr_args)
{
	struct io_ring_ctx *ctx;
	long ret = -EBADF;
	struct fd f;

	f = fdget(fd);
	if (!f.file)
		return -EBADF;

	ret = -EOPNOTSUPP;
	if (!io_is_uring_fops(f.file))
		goto out_fput;

	ctx = f.file->private_data;

	io_run_task_work_ctx(ctx);

	mutex_lock(&ctx->uring_lock);
	ret = __io_uring_register(ctx, opcode, arg, nr_args);
	mutex_unlock(&ctx->uring_lock);
	trace_io_uring_register(ctx, opcode, ctx->nr_user_files, ctx->nr_user_bufs, ret);
out_fput:
	fdput(f);
	return ret;
}

static int __init io_uring_init(void)
{
#define __BUILD_BUG_VERIFY_OFFSET_SIZE(stype, eoffset, esize, ename) do { \
	BUILD_BUG_ON(offsetof(stype, ename) != eoffset); \
	BUILD_BUG_ON(sizeof_field(stype, ename) != esize); \
} while (0)

#define BUILD_BUG_SQE_ELEM(eoffset, etype, ename) \
	__BUILD_BUG_VERIFY_OFFSET_SIZE(struct io_uring_sqe, eoffset, sizeof(etype), ename)
#define BUILD_BUG_SQE_ELEM_SIZE(eoffset, esize, ename) \
	__BUILD_BUG_VERIFY_OFFSET_SIZE(struct io_uring_sqe, eoffset, esize, ename)
	BUILD_BUG_ON(sizeof(struct io_uring_sqe) != 64);
	BUILD_BUG_SQE_ELEM(0,  __u8,   opcode);
	BUILD_BUG_SQE_ELEM(1,  __u8,   flags);
	BUILD_BUG_SQE_ELEM(2,  __u16,  ioprio);
	BUILD_BUG_SQE_ELEM(4,  __s32,  fd);
	BUILD_BUG_SQE_ELEM(8,  __u64,  off);
	BUILD_BUG_SQE_ELEM(8,  __u64,  addr2);
	BUILD_BUG_SQE_ELEM(8,  __u32,  cmd_op);
	BUILD_BUG_SQE_ELEM(12, __u32, __pad1);
	BUILD_BUG_SQE_ELEM(16, __u64,  addr);
	BUILD_BUG_SQE_ELEM(16, __u64,  splice_off_in);
	BUILD_BUG_SQE_ELEM(24, __u32,  len);
	BUILD_BUG_SQE_ELEM(28,     __kernel_rwf_t, rw_flags);
	BUILD_BUG_SQE_ELEM(28, /* compat */   int, rw_flags);
	BUILD_BUG_SQE_ELEM(28, /* compat */ __u32, rw_flags);
	BUILD_BUG_SQE_ELEM(28, __u32,  fsync_flags);
	BUILD_BUG_SQE_ELEM(28, /* compat */ __u16,  poll_events);
	BUILD_BUG_SQE_ELEM(28, __u32,  poll32_events);
	BUILD_BUG_SQE_ELEM(28, __u32,  sync_range_flags);
	BUILD_BUG_SQE_ELEM(28, __u32,  msg_flags);
	BUILD_BUG_SQE_ELEM(28, __u32,  timeout_flags);
	BUILD_BUG_SQE_ELEM(28, __u32,  accept_flags);
	BUILD_BUG_SQE_ELEM(28, __u32,  cancel_flags);
	BUILD_BUG_SQE_ELEM(28, __u32,  open_flags);
	BUILD_BUG_SQE_ELEM(28, __u32,  statx_flags);
	BUILD_BUG_SQE_ELEM(28, __u32,  fadvise_advice);
	BUILD_BUG_SQE_ELEM(28, __u32,  splice_flags);
	BUILD_BUG_SQE_ELEM(28, __u32,  rename_flags);
	BUILD_BUG_SQE_ELEM(28, __u32,  unlink_flags);
	BUILD_BUG_SQE_ELEM(28, __u32,  hardlink_flags);
	BUILD_BUG_SQE_ELEM(28, __u32,  xattr_flags);
	BUILD_BUG_SQE_ELEM(28, __u32,  msg_ring_flags);
	BUILD_BUG_SQE_ELEM(32, __u64,  user_data);
	BUILD_BUG_SQE_ELEM(40, __u16,  buf_index);
	BUILD_BUG_SQE_ELEM(40, __u16,  buf_group);
	BUILD_BUG_SQE_ELEM(42, __u16,  personality);
	BUILD_BUG_SQE_ELEM(44, __s32,  splice_fd_in);
	BUILD_BUG_SQE_ELEM(44, __u32,  file_index);
	BUILD_BUG_SQE_ELEM(44, __u16,  addr_len);
	BUILD_BUG_SQE_ELEM(46, __u16,  __pad3[0]);
	BUILD_BUG_SQE_ELEM(48, __u64,  addr3);
	BUILD_BUG_SQE_ELEM_SIZE(48, 0, cmd);
	BUILD_BUG_SQE_ELEM(56, __u64,  __pad2);

	BUILD_BUG_ON(sizeof(struct io_uring_files_update) !=
		     sizeof(struct io_uring_rsrc_update));
	BUILD_BUG_ON(sizeof(struct io_uring_rsrc_update) >
		     sizeof(struct io_uring_rsrc_update2));

	/* ->buf_index is u16 */
	BUILD_BUG_ON(offsetof(struct io_uring_buf_ring, bufs) != 0);
	BUILD_BUG_ON(offsetof(struct io_uring_buf, resv) !=
		     offsetof(struct io_uring_buf_ring, tail));

	/* should fit into one byte */
	BUILD_BUG_ON(SQE_VALID_FLAGS >= (1 << 8));
	BUILD_BUG_ON(SQE_COMMON_FLAGS >= (1 << 8));
	BUILD_BUG_ON((SQE_VALID_FLAGS | SQE_COMMON_FLAGS) != SQE_VALID_FLAGS);

	BUILD_BUG_ON(__REQ_F_LAST_BIT > 8 * sizeof(int));

	BUILD_BUG_ON(sizeof(atomic_t) != sizeof(u32));

	io_uring_optable_init();

	req_cachep = KMEM_CACHE(io_kiocb, SLAB_HWCACHE_ALIGN | SLAB_PANIC |
				SLAB_ACCOUNT);
	return 0;
};
__initcall(io_uring_init);<|MERGE_RESOLUTION|>--- conflicted
+++ resolved
@@ -2404,12 +2404,8 @@
 			return ret;
 		io_cqring_overflow_flush(ctx);
 
-<<<<<<< HEAD
-		if (io_cqring_events(ctx) >= min_events)
-=======
 		/* if user messes with these they will just get an early return */
 		if (__io_cqring_events_user(ctx) >= min_events)
->>>>>>> 0d1acee8
 			return 0;
 	} while (ret > 0);
 
