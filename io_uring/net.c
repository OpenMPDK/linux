// SPDX-License-Identifier: GPL-2.0
#include <linux/kernel.h>
#include <linux/errno.h>
#include <linux/file.h>
#include <linux/slab.h>
#include <linux/net.h>
#include <linux/compat.h>
#include <net/compat.h>
#include <linux/io_uring.h>

#include <uapi/linux/io_uring.h>

#include "io_uring.h"
#include "kbuf.h"
#include "alloc_cache.h"
#include "net.h"
#include "notif.h"
#include "rsrc.h"

#if defined(CONFIG_NET)
struct io_shutdown {
	struct file			*file;
	int				how;
};

struct io_accept {
	struct file			*file;
	struct sockaddr __user		*addr;
	int __user			*addr_len;
	int				flags;
	u32				file_slot;
	unsigned long			nofile;
};

struct io_socket {
	struct file			*file;
	int				domain;
	int				type;
	int				protocol;
	int				flags;
	u32				file_slot;
	unsigned long			nofile;
};

struct io_connect {
	struct file			*file;
	struct sockaddr __user		*addr;
	int				addr_len;
	bool				in_progress;
};

struct io_sr_msg {
	struct file			*file;
	union {
		struct compat_msghdr __user	*umsg_compat;
		struct user_msghdr __user	*umsg;
		void __user			*buf;
	};
	unsigned			len;
	unsigned			done_io;
	unsigned			msg_flags;
<<<<<<< HEAD
	unsigned			flags;
	size_t				len;
	size_t				done_io;
};

struct io_sendzc {
	struct file			*file;
	void __user			*buf;
	size_t				len;
	unsigned			msg_flags;
	unsigned			flags;
	unsigned			addr_len;
	void __user			*addr;
	size_t				done_io;
=======
	u16				flags;
	/* initialised and used only by !msg send variants */
	u16				addr_len;
	void __user			*addr;
	/* used only for send zerocopy */
>>>>>>> 8950f345
	struct io_kiocb 		*notif;
};

#define IO_APOLL_MULTI_POLLED (REQ_F_APOLL_MULTISHOT | REQ_F_POLLED)

int io_shutdown_prep(struct io_kiocb *req, const struct io_uring_sqe *sqe)
{
	struct io_shutdown *shutdown = io_kiocb_to_cmd(req, struct io_shutdown);

	if (unlikely(sqe->off || sqe->addr || sqe->rw_flags ||
		     sqe->buf_index || sqe->splice_fd_in))
		return -EINVAL;

	shutdown->how = READ_ONCE(sqe->len);
	return 0;
}

int io_shutdown(struct io_kiocb *req, unsigned int issue_flags)
{
	struct io_shutdown *shutdown = io_kiocb_to_cmd(req, struct io_shutdown);
	struct socket *sock;
	int ret;

	if (issue_flags & IO_URING_F_NONBLOCK)
		return -EAGAIN;

	sock = sock_from_file(req->file);
	if (unlikely(!sock))
		return -ENOTSOCK;

	ret = __sys_shutdown_sock(sock, shutdown->how);
	io_req_set_res(req, ret, 0);
	return IOU_OK;
}

static bool io_net_retry(struct socket *sock, int flags)
{
	if (!(flags & MSG_WAITALL))
		return false;
	return sock->type == SOCK_STREAM || sock->type == SOCK_SEQPACKET;
}

static void io_netmsg_recycle(struct io_kiocb *req, unsigned int issue_flags)
{
	struct io_async_msghdr *hdr = req->async_data;

	if (!req_has_async_data(req) || issue_flags & IO_URING_F_UNLOCKED)
		return;

	/* Let normal cleanup path reap it if we fail adding to the cache */
	if (io_alloc_cache_put(&req->ctx->netmsg_cache, &hdr->cache)) {
		req->async_data = NULL;
		req->flags &= ~REQ_F_ASYNC_DATA;
	}
}

static struct io_async_msghdr *io_msg_alloc_async(struct io_kiocb *req,
						  unsigned int issue_flags)
{
	struct io_ring_ctx *ctx = req->ctx;
	struct io_cache_entry *entry;
	struct io_async_msghdr *hdr;

	if (!(issue_flags & IO_URING_F_UNLOCKED) &&
	    (entry = io_alloc_cache_get(&ctx->netmsg_cache)) != NULL) {
		hdr = container_of(entry, struct io_async_msghdr, cache);
		hdr->free_iov = NULL;
		req->flags |= REQ_F_ASYNC_DATA;
		req->async_data = hdr;
		return hdr;
	}

	if (!io_alloc_async_data(req)) {
		hdr = req->async_data;
		hdr->free_iov = NULL;
		return hdr;
	}
	return NULL;
}

static inline struct io_async_msghdr *io_msg_alloc_async_prep(struct io_kiocb *req)
{
	/* ->prep_async is always called from the submission context */
	return io_msg_alloc_async(req, 0);
}

static int io_setup_async_msg(struct io_kiocb *req,
			      struct io_async_msghdr *kmsg,
			      unsigned int issue_flags)
{
	struct io_async_msghdr *async_msg;

	if (req_has_async_data(req))
		return -EAGAIN;
	async_msg = io_msg_alloc_async(req, issue_flags);
	if (!async_msg) {
		kfree(kmsg->free_iov);
		return -ENOMEM;
	}
	req->flags |= REQ_F_NEED_CLEANUP;
	memcpy(async_msg, kmsg, sizeof(*kmsg));
	if (async_msg->msg.msg_name)
		async_msg->msg.msg_name = &async_msg->addr;
	/* if were using fast_iov, set it to the new one */
	if (!kmsg->free_iov) {
		size_t fast_idx = kmsg->msg.msg_iter.iov - kmsg->fast_iov;
		async_msg->msg.msg_iter.iov = &async_msg->fast_iov[fast_idx];
	}

	return -EAGAIN;
}

static int io_sendmsg_copy_hdr(struct io_kiocb *req,
			       struct io_async_msghdr *iomsg)
{
	struct io_sr_msg *sr = io_kiocb_to_cmd(req, struct io_sr_msg);

	iomsg->msg.msg_name = &iomsg->addr;
	iomsg->free_iov = iomsg->fast_iov;
	return sendmsg_copy_msghdr(&iomsg->msg, sr->umsg, sr->msg_flags,
					&iomsg->free_iov);
}

<<<<<<< HEAD
int io_sendzc_prep_async(struct io_kiocb *req)
{
	struct io_sendzc *zc = io_kiocb_to_cmd(req, struct io_sendzc);
=======
int io_send_prep_async(struct io_kiocb *req)
{
	struct io_sr_msg *zc = io_kiocb_to_cmd(req, struct io_sr_msg);
>>>>>>> 8950f345
	struct io_async_msghdr *io;
	int ret;

	if (!zc->addr || req_has_async_data(req))
		return 0;
<<<<<<< HEAD
	if (io_alloc_async_data(req))
		return -ENOMEM;

	io = req->async_data;
=======
	io = io_msg_alloc_async_prep(req);
	if (!io)
		return -ENOMEM;
>>>>>>> 8950f345
	ret = move_addr_to_kernel(zc->addr, zc->addr_len, &io->addr);
	return ret;
}

static int io_setup_async_addr(struct io_kiocb *req,
<<<<<<< HEAD
			      struct sockaddr_storage *addr,
			      unsigned int issue_flags)
{
	struct io_async_msghdr *io;

	if (!addr || req_has_async_data(req))
		return -EAGAIN;
	if (io_alloc_async_data(req))
		return -ENOMEM;
	io = req->async_data;
	memcpy(&io->addr, addr, sizeof(io->addr));
=======
			      struct sockaddr_storage *addr_storage,
			      unsigned int issue_flags)
{
	struct io_sr_msg *sr = io_kiocb_to_cmd(req, struct io_sr_msg);
	struct io_async_msghdr *io;

	if (!sr->addr || req_has_async_data(req))
		return -EAGAIN;
	io = io_msg_alloc_async(req, issue_flags);
	if (!io)
		return -ENOMEM;
	memcpy(&io->addr, addr_storage, sizeof(io->addr));
>>>>>>> 8950f345
	return -EAGAIN;
}

int io_sendmsg_prep_async(struct io_kiocb *req)
{
	int ret;

	if (!io_msg_alloc_async_prep(req))
		return -ENOMEM;
	ret = io_sendmsg_copy_hdr(req, req->async_data);
	if (!ret)
		req->flags |= REQ_F_NEED_CLEANUP;
	return ret;
}

void io_sendmsg_recvmsg_cleanup(struct io_kiocb *req)
{
	struct io_async_msghdr *io = req->async_data;

	kfree(io->free_iov);
}

int io_sendmsg_prep(struct io_kiocb *req, const struct io_uring_sqe *sqe)
{
	struct io_sr_msg *sr = io_kiocb_to_cmd(req, struct io_sr_msg);

	if (req->opcode == IORING_OP_SEND) {
		if (READ_ONCE(sqe->__pad3[0]))
			return -EINVAL;
		sr->addr = u64_to_user_ptr(READ_ONCE(sqe->addr2));
		sr->addr_len = READ_ONCE(sqe->addr_len);
	} else if (sqe->addr2 || sqe->file_index) {
		return -EINVAL;
	}

	sr->umsg = u64_to_user_ptr(READ_ONCE(sqe->addr));
	sr->len = READ_ONCE(sqe->len);
	sr->flags = READ_ONCE(sqe->ioprio);
	if (sr->flags & ~IORING_RECVSEND_POLL_FIRST)
		return -EINVAL;
	sr->msg_flags = READ_ONCE(sqe->msg_flags) | MSG_NOSIGNAL;
	if (sr->msg_flags & MSG_DONTWAIT)
		req->flags |= REQ_F_NOWAIT;

#ifdef CONFIG_COMPAT
	if (req->ctx->compat)
		sr->msg_flags |= MSG_CMSG_COMPAT;
#endif
	sr->done_io = 0;
	return 0;
}

int io_sendmsg(struct io_kiocb *req, unsigned int issue_flags)
{
	struct io_sr_msg *sr = io_kiocb_to_cmd(req, struct io_sr_msg);
	struct io_async_msghdr iomsg, *kmsg;
	struct socket *sock;
	unsigned flags;
	int min_ret = 0;
	int ret;

	sock = sock_from_file(req->file);
	if (unlikely(!sock))
		return -ENOTSOCK;

	if (req_has_async_data(req)) {
		kmsg = req->async_data;
	} else {
		ret = io_sendmsg_copy_hdr(req, &iomsg);
		if (ret)
			return ret;
		kmsg = &iomsg;
	}

	if (!(req->flags & REQ_F_POLLED) &&
	    (sr->flags & IORING_RECVSEND_POLL_FIRST))
		return io_setup_async_msg(req, kmsg, issue_flags);

	flags = sr->msg_flags;
	if (issue_flags & IO_URING_F_NONBLOCK)
		flags |= MSG_DONTWAIT;
	if (flags & MSG_WAITALL)
		min_ret = iov_iter_count(&kmsg->msg.msg_iter);

	ret = __sys_sendmsg_sock(sock, &kmsg->msg, flags);

	if (ret < min_ret) {
		if (ret == -EAGAIN && (issue_flags & IO_URING_F_NONBLOCK))
			return io_setup_async_msg(req, kmsg, issue_flags);
		if (ret > 0 && io_net_retry(sock, flags)) {
			sr->done_io += ret;
			req->flags |= REQ_F_PARTIAL_IO;
			return io_setup_async_msg(req, kmsg, issue_flags);
		}
		if (ret == -ERESTARTSYS)
			ret = -EINTR;
		req_set_fail(req);
	}
	/* fast path, check for non-NULL to avoid function call */
	if (kmsg->free_iov)
		kfree(kmsg->free_iov);
	req->flags &= ~REQ_F_NEED_CLEANUP;
	io_netmsg_recycle(req, issue_flags);
	if (ret >= 0)
		ret += sr->done_io;
	else if (sr->done_io)
		ret = sr->done_io;
	io_req_set_res(req, ret, 0);
	return IOU_OK;
}

int io_send(struct io_kiocb *req, unsigned int issue_flags)
{
	struct sockaddr_storage __address;
	struct io_sr_msg *sr = io_kiocb_to_cmd(req, struct io_sr_msg);
	struct msghdr msg;
	struct iovec iov;
	struct socket *sock;
	unsigned flags;
	int min_ret = 0;
	int ret;

	msg.msg_name = NULL;
	msg.msg_control = NULL;
	msg.msg_controllen = 0;
	msg.msg_namelen = 0;
	msg.msg_ubuf = NULL;

	if (sr->addr) {
		if (req_has_async_data(req)) {
			struct io_async_msghdr *io = req->async_data;

			msg.msg_name = &io->addr;
		} else {
			ret = move_addr_to_kernel(sr->addr, sr->addr_len, &__address);
			if (unlikely(ret < 0))
				return ret;
			msg.msg_name = (struct sockaddr *)&__address;
		}
		msg.msg_namelen = sr->addr_len;
	}

	if (!(req->flags & REQ_F_POLLED) &&
	    (sr->flags & IORING_RECVSEND_POLL_FIRST))
		return io_setup_async_addr(req, &__address, issue_flags);

	sock = sock_from_file(req->file);
	if (unlikely(!sock))
		return -ENOTSOCK;

	ret = import_single_range(WRITE, sr->buf, sr->len, &iov, &msg.msg_iter);
	if (unlikely(ret))
		return ret;

	flags = sr->msg_flags;
	if (issue_flags & IO_URING_F_NONBLOCK)
		flags |= MSG_DONTWAIT;
	if (flags & MSG_WAITALL)
		min_ret = iov_iter_count(&msg.msg_iter);

	msg.msg_flags = flags;
	ret = sock_sendmsg(sock, &msg);
	if (ret < min_ret) {
		if (ret == -EAGAIN && (issue_flags & IO_URING_F_NONBLOCK))
			return io_setup_async_addr(req, &__address, issue_flags);

		if (ret > 0 && io_net_retry(sock, flags)) {
			sr->len -= ret;
			sr->buf += ret;
			sr->done_io += ret;
			req->flags |= REQ_F_PARTIAL_IO;
			return io_setup_async_addr(req, &__address, issue_flags);
		}
		if (ret == -ERESTARTSYS)
			ret = -EINTR;
		req_set_fail(req);
	}
	if (ret >= 0)
		ret += sr->done_io;
	else if (sr->done_io)
		ret = sr->done_io;
	io_req_set_res(req, ret, 0);
	return IOU_OK;
}

static bool io_recvmsg_multishot_overflow(struct io_async_msghdr *iomsg)
{
	int hdr;

	if (iomsg->namelen < 0)
		return true;
	if (check_add_overflow((int)sizeof(struct io_uring_recvmsg_out),
			       iomsg->namelen, &hdr))
		return true;
	if (check_add_overflow(hdr, (int)iomsg->controllen, &hdr))
		return true;

	return false;
}

static int __io_recvmsg_copy_hdr(struct io_kiocb *req,
				 struct io_async_msghdr *iomsg)
{
	struct io_sr_msg *sr = io_kiocb_to_cmd(req, struct io_sr_msg);
	struct user_msghdr msg;
	int ret;

	if (copy_from_user(&msg, sr->umsg, sizeof(*sr->umsg)))
		return -EFAULT;

	ret = __copy_msghdr(&iomsg->msg, &msg, &iomsg->uaddr);
	if (ret)
		return ret;

	if (req->flags & REQ_F_BUFFER_SELECT) {
		if (msg.msg_iovlen == 0) {
			sr->len = iomsg->fast_iov[0].iov_len = 0;
			iomsg->fast_iov[0].iov_base = NULL;
			iomsg->free_iov = NULL;
		} else if (msg.msg_iovlen > 1) {
			return -EINVAL;
		} else {
			if (copy_from_user(iomsg->fast_iov, msg.msg_iov, sizeof(*msg.msg_iov)))
				return -EFAULT;
			sr->len = iomsg->fast_iov[0].iov_len;
			iomsg->free_iov = NULL;
		}

		if (req->flags & REQ_F_APOLL_MULTISHOT) {
			iomsg->namelen = msg.msg_namelen;
			iomsg->controllen = msg.msg_controllen;
			if (io_recvmsg_multishot_overflow(iomsg))
				return -EOVERFLOW;
		}
	} else {
		iomsg->free_iov = iomsg->fast_iov;
		ret = __import_iovec(READ, msg.msg_iov, msg.msg_iovlen, UIO_FASTIOV,
				     &iomsg->free_iov, &iomsg->msg.msg_iter,
				     false);
		if (ret > 0)
			ret = 0;
	}

	return ret;
}

#ifdef CONFIG_COMPAT
static int __io_compat_recvmsg_copy_hdr(struct io_kiocb *req,
					struct io_async_msghdr *iomsg)
{
	struct io_sr_msg *sr = io_kiocb_to_cmd(req, struct io_sr_msg);
	struct compat_msghdr msg;
	struct compat_iovec __user *uiov;
	int ret;

	if (copy_from_user(&msg, sr->umsg_compat, sizeof(msg)))
		return -EFAULT;

	ret = __get_compat_msghdr(&iomsg->msg, &msg, &iomsg->uaddr);
	if (ret)
		return ret;

	uiov = compat_ptr(msg.msg_iov);
	if (req->flags & REQ_F_BUFFER_SELECT) {
		compat_ssize_t clen;

		if (msg.msg_iovlen == 0) {
			sr->len = 0;
		} else if (msg.msg_iovlen > 1) {
			return -EINVAL;
		} else {
			if (!access_ok(uiov, sizeof(*uiov)))
				return -EFAULT;
			if (__get_user(clen, &uiov->iov_len))
				return -EFAULT;
			if (clen < 0)
				return -EINVAL;
			sr->len = clen;
		}

		if (req->flags & REQ_F_APOLL_MULTISHOT) {
			iomsg->namelen = msg.msg_namelen;
			iomsg->controllen = msg.msg_controllen;
			if (io_recvmsg_multishot_overflow(iomsg))
				return -EOVERFLOW;
		}
	} else {
		iomsg->free_iov = iomsg->fast_iov;
		ret = __import_iovec(READ, (struct iovec __user *)uiov, msg.msg_iovlen,
				   UIO_FASTIOV, &iomsg->free_iov,
				   &iomsg->msg.msg_iter, true);
		if (ret < 0)
			return ret;
	}

	return 0;
}
#endif

static int io_recvmsg_copy_hdr(struct io_kiocb *req,
			       struct io_async_msghdr *iomsg)
{
	iomsg->msg.msg_name = &iomsg->addr;

#ifdef CONFIG_COMPAT
	if (req->ctx->compat)
		return __io_compat_recvmsg_copy_hdr(req, iomsg);
#endif

	return __io_recvmsg_copy_hdr(req, iomsg);
}

int io_recvmsg_prep_async(struct io_kiocb *req)
{
	int ret;

	if (!io_msg_alloc_async_prep(req))
		return -ENOMEM;
	ret = io_recvmsg_copy_hdr(req, req->async_data);
	if (!ret)
		req->flags |= REQ_F_NEED_CLEANUP;
	return ret;
}

#define RECVMSG_FLAGS (IORING_RECVSEND_POLL_FIRST | IORING_RECV_MULTISHOT)

int io_recvmsg_prep(struct io_kiocb *req, const struct io_uring_sqe *sqe)
{
	struct io_sr_msg *sr = io_kiocb_to_cmd(req, struct io_sr_msg);

	if (unlikely(sqe->file_index || sqe->addr2))
		return -EINVAL;

	sr->umsg = u64_to_user_ptr(READ_ONCE(sqe->addr));
	sr->len = READ_ONCE(sqe->len);
	sr->flags = READ_ONCE(sqe->ioprio);
	if (sr->flags & ~(RECVMSG_FLAGS))
		return -EINVAL;
	sr->msg_flags = READ_ONCE(sqe->msg_flags) | MSG_NOSIGNAL;
	if (sr->msg_flags & MSG_DONTWAIT)
		req->flags |= REQ_F_NOWAIT;
	if (sr->msg_flags & MSG_ERRQUEUE)
		req->flags |= REQ_F_CLEAR_POLLIN;
	if (sr->flags & IORING_RECV_MULTISHOT) {
		if (!(req->flags & REQ_F_BUFFER_SELECT))
			return -EINVAL;
		if (sr->msg_flags & MSG_WAITALL)
			return -EINVAL;
		if (req->opcode == IORING_OP_RECV && sr->len)
			return -EINVAL;
		req->flags |= REQ_F_APOLL_MULTISHOT;
	}

#ifdef CONFIG_COMPAT
	if (req->ctx->compat)
		sr->msg_flags |= MSG_CMSG_COMPAT;
#endif
	sr->done_io = 0;
	return 0;
}

static inline void io_recv_prep_retry(struct io_kiocb *req)
{
	struct io_sr_msg *sr = io_kiocb_to_cmd(req, struct io_sr_msg);

	sr->done_io = 0;
	sr->len = 0; /* get from the provided buffer */
}

/*
 * Finishes io_recv and io_recvmsg.
 *
 * Returns true if it is actually finished, or false if it should run
 * again (for multishot).
 */
static inline bool io_recv_finish(struct io_kiocb *req, int *ret,
				  unsigned int cflags, bool mshot_finished)
{
	if (!(req->flags & REQ_F_APOLL_MULTISHOT)) {
		io_req_set_res(req, *ret, cflags);
		*ret = IOU_OK;
		return true;
	}

	if (!mshot_finished) {
		if (io_post_aux_cqe(req->ctx, req->cqe.user_data, *ret,
				    cflags | IORING_CQE_F_MORE, false)) {
			io_recv_prep_retry(req);
			return false;
		}
		/*
		 * Otherwise stop multishot but use the current result.
		 * Probably will end up going into overflow, but this means
		 * we cannot trust the ordering anymore
		 */
	}

	io_req_set_res(req, *ret, cflags);

	if (req->flags & REQ_F_POLLED)
		*ret = IOU_STOP_MULTISHOT;
	else
		*ret = IOU_OK;
	return true;
}

static int io_recvmsg_prep_multishot(struct io_async_msghdr *kmsg,
				     struct io_sr_msg *sr, void __user **buf,
				     size_t *len)
{
	unsigned long ubuf = (unsigned long) *buf;
	unsigned long hdr;

	hdr = sizeof(struct io_uring_recvmsg_out) + kmsg->namelen +
		kmsg->controllen;
	if (*len < hdr)
		return -EFAULT;

	if (kmsg->controllen) {
		unsigned long control = ubuf + hdr - kmsg->controllen;

		kmsg->msg.msg_control_user = (void __user *) control;
		kmsg->msg.msg_controllen = kmsg->controllen;
	}

	sr->buf = *buf; /* stash for later copy */
	*buf = (void __user *) (ubuf + hdr);
	kmsg->payloadlen = *len = *len - hdr;
	return 0;
}

struct io_recvmsg_multishot_hdr {
	struct io_uring_recvmsg_out msg;
	struct sockaddr_storage addr;
};

static int io_recvmsg_multishot(struct socket *sock, struct io_sr_msg *io,
				struct io_async_msghdr *kmsg,
				unsigned int flags, bool *finished)
{
	int err;
	int copy_len;
	struct io_recvmsg_multishot_hdr hdr;

	if (kmsg->namelen)
		kmsg->msg.msg_name = &hdr.addr;
	kmsg->msg.msg_flags = flags & (MSG_CMSG_CLOEXEC|MSG_CMSG_COMPAT);
	kmsg->msg.msg_namelen = 0;

	if (sock->file->f_flags & O_NONBLOCK)
		flags |= MSG_DONTWAIT;

	err = sock_recvmsg(sock, &kmsg->msg, flags);
	*finished = err <= 0;
	if (err < 0)
		return err;

	hdr.msg = (struct io_uring_recvmsg_out) {
		.controllen = kmsg->controllen - kmsg->msg.msg_controllen,
		.flags = kmsg->msg.msg_flags & ~MSG_CMSG_COMPAT
	};

	hdr.msg.payloadlen = err;
	if (err > kmsg->payloadlen)
		err = kmsg->payloadlen;

	copy_len = sizeof(struct io_uring_recvmsg_out);
	if (kmsg->msg.msg_namelen > kmsg->namelen)
		copy_len += kmsg->namelen;
	else
		copy_len += kmsg->msg.msg_namelen;

	/*
	 *      "fromlen shall refer to the value before truncation.."
	 *                      1003.1g
	 */
	hdr.msg.namelen = kmsg->msg.msg_namelen;

	/* ensure that there is no gap between hdr and sockaddr_storage */
	BUILD_BUG_ON(offsetof(struct io_recvmsg_multishot_hdr, addr) !=
		     sizeof(struct io_uring_recvmsg_out));
	if (copy_to_user(io->buf, &hdr, copy_len)) {
		*finished = true;
		return -EFAULT;
	}

	return sizeof(struct io_uring_recvmsg_out) + kmsg->namelen +
			kmsg->controllen + err;
}

int io_recvmsg(struct io_kiocb *req, unsigned int issue_flags)
{
	struct io_sr_msg *sr = io_kiocb_to_cmd(req, struct io_sr_msg);
	struct io_async_msghdr iomsg, *kmsg;
	struct socket *sock;
	unsigned int cflags;
	unsigned flags;
	int ret, min_ret = 0;
	bool force_nonblock = issue_flags & IO_URING_F_NONBLOCK;
	bool mshot_finished = true;

	sock = sock_from_file(req->file);
	if (unlikely(!sock))
		return -ENOTSOCK;

	if (req_has_async_data(req)) {
		kmsg = req->async_data;
	} else {
		ret = io_recvmsg_copy_hdr(req, &iomsg);
		if (ret)
			return ret;
		kmsg = &iomsg;
	}

	if (!(req->flags & REQ_F_POLLED) &&
	    (sr->flags & IORING_RECVSEND_POLL_FIRST))
		return io_setup_async_msg(req, kmsg, issue_flags);

retry_multishot:
	if (io_do_buffer_select(req)) {
		void __user *buf;
		size_t len = sr->len;

		buf = io_buffer_select(req, &len, issue_flags);
		if (!buf)
			return -ENOBUFS;

		if (req->flags & REQ_F_APOLL_MULTISHOT) {
			ret = io_recvmsg_prep_multishot(kmsg, sr, &buf, &len);
			if (ret) {
				io_kbuf_recycle(req, issue_flags);
				return ret;
			}
		}

		kmsg->fast_iov[0].iov_base = buf;
		kmsg->fast_iov[0].iov_len = len;
		iov_iter_init(&kmsg->msg.msg_iter, READ, kmsg->fast_iov, 1,
				len);
	}

	flags = sr->msg_flags;
	if (force_nonblock)
		flags |= MSG_DONTWAIT;
	if (flags & MSG_WAITALL)
		min_ret = iov_iter_count(&kmsg->msg.msg_iter);

	kmsg->msg.msg_get_inq = 1;
	if (req->flags & REQ_F_APOLL_MULTISHOT)
		ret = io_recvmsg_multishot(sock, sr, kmsg, flags,
					   &mshot_finished);
	else
		ret = __sys_recvmsg_sock(sock, &kmsg->msg, sr->umsg,
					 kmsg->uaddr, flags);

	if (ret < min_ret) {
		if (ret == -EAGAIN && force_nonblock) {
			ret = io_setup_async_msg(req, kmsg, issue_flags);
			if (ret == -EAGAIN && (req->flags & IO_APOLL_MULTI_POLLED) ==
					       IO_APOLL_MULTI_POLLED) {
				io_kbuf_recycle(req, issue_flags);
				return IOU_ISSUE_SKIP_COMPLETE;
			}
			return ret;
		}
		if (ret > 0 && io_net_retry(sock, flags)) {
			sr->done_io += ret;
			req->flags |= REQ_F_PARTIAL_IO;
			return io_setup_async_msg(req, kmsg, issue_flags);
		}
		if (ret == -ERESTARTSYS)
			ret = -EINTR;
		req_set_fail(req);
	} else if ((flags & MSG_WAITALL) && (kmsg->msg.msg_flags & (MSG_TRUNC | MSG_CTRUNC))) {
		req_set_fail(req);
	}

	if (ret > 0)
		ret += sr->done_io;
	else if (sr->done_io)
		ret = sr->done_io;
	else
		io_kbuf_recycle(req, issue_flags);

	cflags = io_put_kbuf(req, issue_flags);
	if (kmsg->msg.msg_inq)
		cflags |= IORING_CQE_F_SOCK_NONEMPTY;

	if (!io_recv_finish(req, &ret, cflags, mshot_finished))
		goto retry_multishot;

	if (mshot_finished) {
		io_netmsg_recycle(req, issue_flags);
		/* fast path, check for non-NULL to avoid function call */
		if (kmsg->free_iov)
			kfree(kmsg->free_iov);
		req->flags &= ~REQ_F_NEED_CLEANUP;
	}

	return ret;
}

int io_recv(struct io_kiocb *req, unsigned int issue_flags)
{
	struct io_sr_msg *sr = io_kiocb_to_cmd(req, struct io_sr_msg);
	struct msghdr msg;
	struct socket *sock;
	struct iovec iov;
	unsigned int cflags;
	unsigned flags;
	int ret, min_ret = 0;
	bool force_nonblock = issue_flags & IO_URING_F_NONBLOCK;
	size_t len = sr->len;

	if (!(req->flags & REQ_F_POLLED) &&
	    (sr->flags & IORING_RECVSEND_POLL_FIRST))
		return -EAGAIN;

	sock = sock_from_file(req->file);
	if (unlikely(!sock))
		return -ENOTSOCK;

retry_multishot:
	if (io_do_buffer_select(req)) {
		void __user *buf;

		buf = io_buffer_select(req, &len, issue_flags);
		if (!buf)
			return -ENOBUFS;
		sr->buf = buf;
	}

	ret = import_single_range(READ, sr->buf, len, &iov, &msg.msg_iter);
	if (unlikely(ret))
		goto out_free;

	msg.msg_name = NULL;
	msg.msg_namelen = 0;
	msg.msg_control = NULL;
	msg.msg_get_inq = 1;
	msg.msg_flags = 0;
	msg.msg_controllen = 0;
	msg.msg_iocb = NULL;
	msg.msg_ubuf = NULL;

	flags = sr->msg_flags;
	if (force_nonblock)
		flags |= MSG_DONTWAIT;
	if (flags & MSG_WAITALL)
		min_ret = iov_iter_count(&msg.msg_iter);

	ret = sock_recvmsg(sock, &msg, flags);
	if (ret < min_ret) {
		if (ret == -EAGAIN && force_nonblock) {
			if ((req->flags & IO_APOLL_MULTI_POLLED) == IO_APOLL_MULTI_POLLED) {
				io_kbuf_recycle(req, issue_flags);
				return IOU_ISSUE_SKIP_COMPLETE;
			}

			return -EAGAIN;
		}
		if (ret > 0 && io_net_retry(sock, flags)) {
			sr->len -= ret;
			sr->buf += ret;
			sr->done_io += ret;
			req->flags |= REQ_F_PARTIAL_IO;
			return -EAGAIN;
		}
		if (ret == -ERESTARTSYS)
			ret = -EINTR;
		req_set_fail(req);
	} else if ((flags & MSG_WAITALL) && (msg.msg_flags & (MSG_TRUNC | MSG_CTRUNC))) {
out_free:
		req_set_fail(req);
	}

	if (ret > 0)
		ret += sr->done_io;
	else if (sr->done_io)
		ret = sr->done_io;
	else
		io_kbuf_recycle(req, issue_flags);

	cflags = io_put_kbuf(req, issue_flags);
	if (msg.msg_inq)
		cflags |= IORING_CQE_F_SOCK_NONEMPTY;

	if (!io_recv_finish(req, &ret, cflags, ret <= 0))
		goto retry_multishot;

	return ret;
}

<<<<<<< HEAD
void io_sendzc_cleanup(struct io_kiocb *req)
{
	struct io_sendzc *zc = io_kiocb_to_cmd(req, struct io_sendzc);

	zc->notif->flags |= REQ_F_CQE_SKIP;
	io_notif_flush(zc->notif);
	zc->notif = NULL;
}

int io_sendzc_prep(struct io_kiocb *req, const struct io_uring_sqe *sqe)
=======
void io_send_zc_cleanup(struct io_kiocb *req)
{
	struct io_sr_msg *zc = io_kiocb_to_cmd(req, struct io_sr_msg);
	struct io_async_msghdr *io;

	if (req_has_async_data(req)) {
		io = req->async_data;
		/* might be ->fast_iov if *msg_copy_hdr failed */
		if (io->free_iov != io->fast_iov)
			kfree(io->free_iov);
	}
	if (zc->notif) {
		io_notif_flush(zc->notif);
		zc->notif = NULL;
	}
}

int io_send_zc_prep(struct io_kiocb *req, const struct io_uring_sqe *sqe)
>>>>>>> 8950f345
{
	struct io_sr_msg *zc = io_kiocb_to_cmd(req, struct io_sr_msg);
	struct io_ring_ctx *ctx = req->ctx;
	struct io_kiocb *notif;

<<<<<<< HEAD
	if (READ_ONCE(sqe->__pad2[0]) || READ_ONCE(sqe->addr3) ||
	    READ_ONCE(sqe->__pad3[0]))
=======
	if (unlikely(READ_ONCE(sqe->__pad2[0]) || READ_ONCE(sqe->addr3)))
>>>>>>> 8950f345
		return -EINVAL;
	/* we don't support IOSQE_CQE_SKIP_SUCCESS just yet */
	if (req->flags & REQ_F_CQE_SKIP)
		return -EINVAL;

	zc->flags = READ_ONCE(sqe->ioprio);
	if (zc->flags & ~(IORING_RECVSEND_POLL_FIRST |
			  IORING_RECVSEND_FIXED_BUF))
		return -EINVAL;
	notif = zc->notif = io_alloc_notif(ctx);
	if (!notif)
		return -ENOMEM;
	notif->cqe.user_data = req->cqe.user_data;
	notif->cqe.res = 0;
	notif->cqe.flags = IORING_CQE_F_NOTIF;
	req->flags |= REQ_F_NEED_CLEANUP;
	if (zc->flags & IORING_RECVSEND_FIXED_BUF) {
		unsigned idx = READ_ONCE(sqe->buf_index);

		if (unlikely(idx >= ctx->nr_user_bufs))
			return -EFAULT;
		idx = array_index_nospec(idx, ctx->nr_user_bufs);
		req->imu = READ_ONCE(ctx->user_bufs[idx]);
		io_req_set_rsrc_node(notif, ctx, 0);
	}

	if (req->opcode == IORING_OP_SEND_ZC) {
		if (READ_ONCE(sqe->__pad3[0]))
			return -EINVAL;
		zc->addr = u64_to_user_ptr(READ_ONCE(sqe->addr2));
		zc->addr_len = READ_ONCE(sqe->addr_len);
	} else {
		if (unlikely(sqe->addr2 || sqe->file_index))
			return -EINVAL;
		if (unlikely(zc->flags & IORING_RECVSEND_FIXED_BUF))
			return -EINVAL;
	}
	notif = zc->notif = io_alloc_notif(ctx);
	if (!notif)
		return -ENOMEM;
	notif->cqe.user_data = req->cqe.user_data;
	notif->cqe.res = 0;
	notif->cqe.flags = IORING_CQE_F_NOTIF;
	req->flags |= REQ_F_NEED_CLEANUP;

	zc->buf = u64_to_user_ptr(READ_ONCE(sqe->addr));
	zc->len = READ_ONCE(sqe->len);
	zc->msg_flags = READ_ONCE(sqe->msg_flags) | MSG_NOSIGNAL;
	if (zc->msg_flags & MSG_DONTWAIT)
		req->flags |= REQ_F_NOWAIT;

	zc->done_io = 0;

#ifdef CONFIG_COMPAT
	if (req->ctx->compat)
		zc->msg_flags |= MSG_CMSG_COMPAT;
#endif
	return 0;
}

static int io_sg_from_iter_iovec(struct sock *sk, struct sk_buff *skb,
				 struct iov_iter *from, size_t length)
{
	skb_zcopy_downgrade_managed(skb);
	return __zerocopy_sg_from_iter(NULL, sk, skb, from, length);
}

static int io_sg_from_iter(struct sock *sk, struct sk_buff *skb,
			   struct iov_iter *from, size_t length)
{
	struct skb_shared_info *shinfo = skb_shinfo(skb);
	int frag = shinfo->nr_frags;
	int ret = 0;
	struct bvec_iter bi;
	ssize_t copied = 0;
	unsigned long truesize = 0;

	if (!frag)
		shinfo->flags |= SKBFL_MANAGED_FRAG_REFS;
	else if (unlikely(!skb_zcopy_managed(skb)))
		return __zerocopy_sg_from_iter(NULL, sk, skb, from, length);

	bi.bi_size = min(from->count, length);
	bi.bi_bvec_done = from->iov_offset;
	bi.bi_idx = 0;

	while (bi.bi_size && frag < MAX_SKB_FRAGS) {
		struct bio_vec v = mp_bvec_iter_bvec(from->bvec, bi);

		copied += v.bv_len;
		truesize += PAGE_ALIGN(v.bv_len + v.bv_offset);
		__skb_fill_page_desc_noacc(shinfo, frag++, v.bv_page,
					   v.bv_offset, v.bv_len);
		bvec_iter_advance_single(from->bvec, &bi, v.bv_len);
	}
	if (bi.bi_size)
		ret = -EMSGSIZE;

	shinfo->nr_frags = frag;
	from->bvec += bi.bi_idx;
	from->nr_segs -= bi.bi_idx;
	from->count -= copied;
	from->iov_offset = bi.bi_bvec_done;

	skb->data_len += copied;
	skb->len += copied;
	skb->truesize += truesize;

	if (sk && sk->sk_type == SOCK_STREAM) {
		sk_wmem_queued_add(sk, truesize);
		if (!skb_zcopy_pure(skb))
			sk_mem_charge(sk, truesize);
	} else {
		refcount_add(truesize, &skb->sk->sk_wmem_alloc);
	}
	return ret;
}

int io_send_zc(struct io_kiocb *req, unsigned int issue_flags)
{
<<<<<<< HEAD
	struct sockaddr_storage __address, *addr = NULL;
	struct io_sendzc *zc = io_kiocb_to_cmd(req, struct io_sendzc);
=======
	struct sockaddr_storage __address;
	struct io_sr_msg *zc = io_kiocb_to_cmd(req, struct io_sr_msg);
>>>>>>> 8950f345
	struct msghdr msg;
	struct iovec iov;
	struct socket *sock;
	unsigned msg_flags, cflags;
	int ret, min_ret = 0;

<<<<<<< HEAD
	if (!(req->flags & REQ_F_POLLED) &&
	    (zc->flags & IORING_RECVSEND_POLL_FIRST))
		return -EAGAIN;
=======
>>>>>>> 8950f345
	sock = sock_from_file(req->file);
	if (unlikely(!sock))
		return -ENOTSOCK;

	msg.msg_name = NULL;
	msg.msg_control = NULL;
	msg.msg_controllen = 0;
	msg.msg_namelen = 0;

	if (zc->addr) {
		if (req_has_async_data(req)) {
			struct io_async_msghdr *io = req->async_data;

<<<<<<< HEAD
			msg.msg_name = addr = &io->addr;
=======
			msg.msg_name = &io->addr;
>>>>>>> 8950f345
		} else {
			ret = move_addr_to_kernel(zc->addr, zc->addr_len, &__address);
			if (unlikely(ret < 0))
				return ret;
			msg.msg_name = (struct sockaddr *)&__address;
<<<<<<< HEAD
			addr = &__address;
=======
>>>>>>> 8950f345
		}
		msg.msg_namelen = zc->addr_len;
	}

<<<<<<< HEAD
=======
	if (!(req->flags & REQ_F_POLLED) &&
	    (zc->flags & IORING_RECVSEND_POLL_FIRST))
		return io_setup_async_addr(req, &__address, issue_flags);

>>>>>>> 8950f345
	if (zc->flags & IORING_RECVSEND_FIXED_BUF) {
		ret = io_import_fixed(WRITE, &msg.msg_iter, req->imu,
					(u64)(uintptr_t)zc->buf, zc->len);
		if (unlikely(ret))
			return ret;
<<<<<<< HEAD
=======
		msg.sg_from_iter = io_sg_from_iter;
>>>>>>> 8950f345
	} else {
		ret = import_single_range(WRITE, zc->buf, zc->len, &iov,
					  &msg.msg_iter);
		if (unlikely(ret))
			return ret;
		ret = io_notif_account_mem(zc->notif, zc->len);
		if (unlikely(ret))
			return ret;
<<<<<<< HEAD
=======
		msg.sg_from_iter = io_sg_from_iter_iovec;
>>>>>>> 8950f345
	}

	msg_flags = zc->msg_flags | MSG_ZEROCOPY;
	if (issue_flags & IO_URING_F_NONBLOCK)
		msg_flags |= MSG_DONTWAIT;
	if (msg_flags & MSG_WAITALL)
		min_ret = iov_iter_count(&msg.msg_iter);

	msg.msg_flags = msg_flags;
	msg.msg_ubuf = &io_notif_to_data(zc->notif)->uarg;
<<<<<<< HEAD
	msg.sg_from_iter = io_sg_from_iter;
=======
>>>>>>> 8950f345
	ret = sock_sendmsg(sock, &msg);

	if (unlikely(ret < min_ret)) {
		if (ret == -EAGAIN && (issue_flags & IO_URING_F_NONBLOCK))
<<<<<<< HEAD
			return io_setup_async_addr(req, addr, issue_flags);
=======
			return io_setup_async_addr(req, &__address, issue_flags);
>>>>>>> 8950f345

		if (ret > 0 && io_net_retry(sock, msg.msg_flags)) {
			zc->len -= ret;
			zc->buf += ret;
			zc->done_io += ret;
			req->flags |= REQ_F_PARTIAL_IO;
<<<<<<< HEAD
			return io_setup_async_addr(req, addr, issue_flags);
=======
			return io_setup_async_addr(req, &__address, issue_flags);
>>>>>>> 8950f345
		}
		if (ret < 0 && !zc->done_io)
			zc->notif->flags |= REQ_F_CQE_SKIP;
		if (ret == -ERESTARTSYS)
			ret = -EINTR;
		req_set_fail(req);
	}

	if (ret >= 0)
		ret += zc->done_io;
	else if (zc->done_io)
		ret = zc->done_io;

<<<<<<< HEAD
	io_notif_flush(zc->notif);
	req->flags &= ~REQ_F_NEED_CLEANUP;
	cflags = ret >= 0 ? IORING_CQE_F_MORE : 0;
	io_req_set_res(req, ret, cflags);
=======
	/*
	 * If we're in io-wq we can't rely on tw ordering guarantees, defer
	 * flushing notif to io_send_zc_cleanup()
	 */
	if (!(issue_flags & IO_URING_F_UNLOCKED)) {
		io_notif_flush(zc->notif);
		req->flags &= ~REQ_F_NEED_CLEANUP;
	}
	io_req_set_res(req, ret, IORING_CQE_F_MORE);
>>>>>>> 8950f345
	return IOU_OK;
}

int io_sendmsg_zc(struct io_kiocb *req, unsigned int issue_flags)
{
	struct io_sr_msg *sr = io_kiocb_to_cmd(req, struct io_sr_msg);
	struct io_async_msghdr iomsg, *kmsg;
	struct socket *sock;
	unsigned flags;
	int ret, min_ret = 0;

	sock = sock_from_file(req->file);
	if (unlikely(!sock))
		return -ENOTSOCK;

	if (req_has_async_data(req)) {
		kmsg = req->async_data;
	} else {
		ret = io_sendmsg_copy_hdr(req, &iomsg);
		if (ret)
			return ret;
		kmsg = &iomsg;
	}

	if (!(req->flags & REQ_F_POLLED) &&
	    (sr->flags & IORING_RECVSEND_POLL_FIRST))
		return io_setup_async_msg(req, kmsg, issue_flags);

	flags = sr->msg_flags | MSG_ZEROCOPY;
	if (issue_flags & IO_URING_F_NONBLOCK)
		flags |= MSG_DONTWAIT;
	if (flags & MSG_WAITALL)
		min_ret = iov_iter_count(&kmsg->msg.msg_iter);

	kmsg->msg.msg_ubuf = &io_notif_to_data(sr->notif)->uarg;
	kmsg->msg.sg_from_iter = io_sg_from_iter_iovec;
	ret = __sys_sendmsg_sock(sock, &kmsg->msg, flags);

	if (unlikely(ret < min_ret)) {
		if (ret == -EAGAIN && (issue_flags & IO_URING_F_NONBLOCK))
			return io_setup_async_msg(req, kmsg, issue_flags);

		if (ret > 0 && io_net_retry(sock, flags)) {
			sr->done_io += ret;
			req->flags |= REQ_F_PARTIAL_IO;
			return io_setup_async_msg(req, kmsg, issue_flags);
		}
		if (ret == -ERESTARTSYS)
			ret = -EINTR;
		req_set_fail(req);
	}
	/* fast path, check for non-NULL to avoid function call */
	if (kmsg->free_iov) {
		kfree(kmsg->free_iov);
		kmsg->free_iov = NULL;
	}

	io_netmsg_recycle(req, issue_flags);
	if (ret >= 0)
		ret += sr->done_io;
	else if (sr->done_io)
		ret = sr->done_io;

	/*
	 * If we're in io-wq we can't rely on tw ordering guarantees, defer
	 * flushing notif to io_send_zc_cleanup()
	 */
	if (!(issue_flags & IO_URING_F_UNLOCKED)) {
		io_notif_flush(sr->notif);
		req->flags &= ~REQ_F_NEED_CLEANUP;
	}
	io_req_set_res(req, ret, IORING_CQE_F_MORE);
	return IOU_OK;
}

void io_sendrecv_fail(struct io_kiocb *req)
{
	struct io_sr_msg *sr = io_kiocb_to_cmd(req, struct io_sr_msg);

	if (req->flags & REQ_F_PARTIAL_IO)
		req->cqe.res = sr->done_io;

	if ((req->flags & REQ_F_NEED_CLEANUP) &&
	    (req->opcode == IORING_OP_SEND_ZC || req->opcode == IORING_OP_SENDMSG_ZC))
		req->cqe.flags |= IORING_CQE_F_MORE;
}

int io_accept_prep(struct io_kiocb *req, const struct io_uring_sqe *sqe)
{
	struct io_accept *accept = io_kiocb_to_cmd(req, struct io_accept);
	unsigned flags;

	if (sqe->len || sqe->buf_index)
		return -EINVAL;

	accept->addr = u64_to_user_ptr(READ_ONCE(sqe->addr));
	accept->addr_len = u64_to_user_ptr(READ_ONCE(sqe->addr2));
	accept->flags = READ_ONCE(sqe->accept_flags);
	accept->nofile = rlimit(RLIMIT_NOFILE);
	flags = READ_ONCE(sqe->ioprio);
	if (flags & ~IORING_ACCEPT_MULTISHOT)
		return -EINVAL;

	accept->file_slot = READ_ONCE(sqe->file_index);
	if (accept->file_slot) {
		if (accept->flags & SOCK_CLOEXEC)
			return -EINVAL;
		if (flags & IORING_ACCEPT_MULTISHOT &&
		    accept->file_slot != IORING_FILE_INDEX_ALLOC)
			return -EINVAL;
	}
	if (accept->flags & ~(SOCK_CLOEXEC | SOCK_NONBLOCK))
		return -EINVAL;
	if (SOCK_NONBLOCK != O_NONBLOCK && (accept->flags & SOCK_NONBLOCK))
		accept->flags = (accept->flags & ~SOCK_NONBLOCK) | O_NONBLOCK;
	if (flags & IORING_ACCEPT_MULTISHOT)
		req->flags |= REQ_F_APOLL_MULTISHOT;
	return 0;
}

int io_accept(struct io_kiocb *req, unsigned int issue_flags)
{
	struct io_ring_ctx *ctx = req->ctx;
	struct io_accept *accept = io_kiocb_to_cmd(req, struct io_accept);
	bool force_nonblock = issue_flags & IO_URING_F_NONBLOCK;
	unsigned int file_flags = force_nonblock ? O_NONBLOCK : 0;
	bool fixed = !!accept->file_slot;
	struct file *file;
	int ret, fd;

retry:
	if (!fixed) {
		fd = __get_unused_fd_flags(accept->flags, accept->nofile);
		if (unlikely(fd < 0))
			return fd;
	}
	file = do_accept(req->file, file_flags, accept->addr, accept->addr_len,
			 accept->flags);
	if (IS_ERR(file)) {
		if (!fixed)
			put_unused_fd(fd);
		ret = PTR_ERR(file);
		if (ret == -EAGAIN && force_nonblock) {
			/*
			 * if it's multishot and polled, we don't need to
			 * return EAGAIN to arm the poll infra since it
			 * has already been done
			 */
			if ((req->flags & IO_APOLL_MULTI_POLLED) ==
			    IO_APOLL_MULTI_POLLED)
				ret = IOU_ISSUE_SKIP_COMPLETE;
			return ret;
		}
		if (ret == -ERESTARTSYS)
			ret = -EINTR;
		req_set_fail(req);
	} else if (!fixed) {
		fd_install(fd, file);
		ret = fd;
	} else {
		ret = io_fixed_fd_install(req, issue_flags, file,
						accept->file_slot);
	}

	if (!(req->flags & REQ_F_APOLL_MULTISHOT)) {
		io_req_set_res(req, ret, 0);
		return IOU_OK;
	}

	if (ret >= 0 &&
	    io_post_aux_cqe(ctx, req->cqe.user_data, ret, IORING_CQE_F_MORE, false))
		goto retry;

	io_req_set_res(req, ret, 0);
	if (req->flags & REQ_F_POLLED)
		return IOU_STOP_MULTISHOT;
	return IOU_OK;
}

int io_socket_prep(struct io_kiocb *req, const struct io_uring_sqe *sqe)
{
	struct io_socket *sock = io_kiocb_to_cmd(req, struct io_socket);

	if (sqe->addr || sqe->rw_flags || sqe->buf_index)
		return -EINVAL;

	sock->domain = READ_ONCE(sqe->fd);
	sock->type = READ_ONCE(sqe->off);
	sock->protocol = READ_ONCE(sqe->len);
	sock->file_slot = READ_ONCE(sqe->file_index);
	sock->nofile = rlimit(RLIMIT_NOFILE);

	sock->flags = sock->type & ~SOCK_TYPE_MASK;
	if (sock->file_slot && (sock->flags & SOCK_CLOEXEC))
		return -EINVAL;
	if (sock->flags & ~(SOCK_CLOEXEC | SOCK_NONBLOCK))
		return -EINVAL;
	return 0;
}

int io_socket(struct io_kiocb *req, unsigned int issue_flags)
{
	struct io_socket *sock = io_kiocb_to_cmd(req, struct io_socket);
	bool fixed = !!sock->file_slot;
	struct file *file;
	int ret, fd;

	if (!fixed) {
		fd = __get_unused_fd_flags(sock->flags, sock->nofile);
		if (unlikely(fd < 0))
			return fd;
	}
	file = __sys_socket_file(sock->domain, sock->type, sock->protocol);
	if (IS_ERR(file)) {
		if (!fixed)
			put_unused_fd(fd);
		ret = PTR_ERR(file);
		if (ret == -EAGAIN && (issue_flags & IO_URING_F_NONBLOCK))
			return -EAGAIN;
		if (ret == -ERESTARTSYS)
			ret = -EINTR;
		req_set_fail(req);
	} else if (!fixed) {
		fd_install(fd, file);
		ret = fd;
	} else {
		ret = io_fixed_fd_install(req, issue_flags, file,
					    sock->file_slot);
	}
	io_req_set_res(req, ret, 0);
	return IOU_OK;
}

int io_connect_prep_async(struct io_kiocb *req)
{
	struct io_async_connect *io = req->async_data;
	struct io_connect *conn = io_kiocb_to_cmd(req, struct io_connect);

	return move_addr_to_kernel(conn->addr, conn->addr_len, &io->address);
}

int io_connect_prep(struct io_kiocb *req, const struct io_uring_sqe *sqe)
{
	struct io_connect *conn = io_kiocb_to_cmd(req, struct io_connect);

	if (sqe->len || sqe->buf_index || sqe->rw_flags || sqe->splice_fd_in)
		return -EINVAL;

	conn->addr = u64_to_user_ptr(READ_ONCE(sqe->addr));
	conn->addr_len =  READ_ONCE(sqe->addr2);
	conn->in_progress = false;
	return 0;
}

int io_connect(struct io_kiocb *req, unsigned int issue_flags)
{
	struct io_connect *connect = io_kiocb_to_cmd(req, struct io_connect);
	struct io_async_connect __io, *io;
	unsigned file_flags;
	int ret;
	bool force_nonblock = issue_flags & IO_URING_F_NONBLOCK;

	if (connect->in_progress) {
		struct socket *socket;

		ret = -ENOTSOCK;
		socket = sock_from_file(req->file);
		if (socket)
			ret = sock_error(socket->sk);
		goto out;
	}

	if (req_has_async_data(req)) {
		io = req->async_data;
	} else {
		ret = move_addr_to_kernel(connect->addr,
						connect->addr_len,
						&__io.address);
		if (ret)
			goto out;
		io = &__io;
	}

	file_flags = force_nonblock ? O_NONBLOCK : 0;

	ret = __sys_connect_file(req->file, &io->address,
					connect->addr_len, file_flags);
	if ((ret == -EAGAIN || ret == -EINPROGRESS) && force_nonblock) {
		if (ret == -EINPROGRESS) {
			connect->in_progress = true;
		} else {
			if (req_has_async_data(req))
				return -EAGAIN;
			if (io_alloc_async_data(req)) {
				ret = -ENOMEM;
				goto out;
			}
			memcpy(req->async_data, &__io, sizeof(__io));
		}
		return -EAGAIN;
	}
	if (ret == -ERESTARTSYS)
		ret = -EINTR;
out:
	if (ret < 0)
		req_set_fail(req);
	io_req_set_res(req, ret, 0);
	return IOU_OK;
}

void io_netmsg_cache_free(struct io_cache_entry *entry)
{
	kfree(container_of(entry, struct io_async_msghdr, cache));
}
#endif<|MERGE_RESOLUTION|>--- conflicted
+++ resolved
@@ -59,28 +59,11 @@
 	unsigned			len;
 	unsigned			done_io;
 	unsigned			msg_flags;
-<<<<<<< HEAD
-	unsigned			flags;
-	size_t				len;
-	size_t				done_io;
-};
-
-struct io_sendzc {
-	struct file			*file;
-	void __user			*buf;
-	size_t				len;
-	unsigned			msg_flags;
-	unsigned			flags;
-	unsigned			addr_len;
-	void __user			*addr;
-	size_t				done_io;
-=======
 	u16				flags;
 	/* initialised and used only by !msg send variants */
 	u16				addr_len;
 	void __user			*addr;
 	/* used only for send zerocopy */
->>>>>>> 8950f345
 	struct io_kiocb 		*notif;
 };
 
@@ -204,48 +187,22 @@
 					&iomsg->free_iov);
 }
 
-<<<<<<< HEAD
-int io_sendzc_prep_async(struct io_kiocb *req)
-{
-	struct io_sendzc *zc = io_kiocb_to_cmd(req, struct io_sendzc);
-=======
 int io_send_prep_async(struct io_kiocb *req)
 {
 	struct io_sr_msg *zc = io_kiocb_to_cmd(req, struct io_sr_msg);
->>>>>>> 8950f345
 	struct io_async_msghdr *io;
 	int ret;
 
 	if (!zc->addr || req_has_async_data(req))
 		return 0;
-<<<<<<< HEAD
-	if (io_alloc_async_data(req))
-		return -ENOMEM;
-
-	io = req->async_data;
-=======
 	io = io_msg_alloc_async_prep(req);
 	if (!io)
 		return -ENOMEM;
->>>>>>> 8950f345
 	ret = move_addr_to_kernel(zc->addr, zc->addr_len, &io->addr);
 	return ret;
 }
 
 static int io_setup_async_addr(struct io_kiocb *req,
-<<<<<<< HEAD
-			      struct sockaddr_storage *addr,
-			      unsigned int issue_flags)
-{
-	struct io_async_msghdr *io;
-
-	if (!addr || req_has_async_data(req))
-		return -EAGAIN;
-	if (io_alloc_async_data(req))
-		return -ENOMEM;
-	io = req->async_data;
-	memcpy(&io->addr, addr, sizeof(io->addr));
-=======
 			      struct sockaddr_storage *addr_storage,
 			      unsigned int issue_flags)
 {
@@ -258,7 +215,6 @@
 	if (!io)
 		return -ENOMEM;
 	memcpy(&io->addr, addr_storage, sizeof(io->addr));
->>>>>>> 8950f345
 	return -EAGAIN;
 }
 
@@ -952,18 +908,6 @@
 	return ret;
 }
 
-<<<<<<< HEAD
-void io_sendzc_cleanup(struct io_kiocb *req)
-{
-	struct io_sendzc *zc = io_kiocb_to_cmd(req, struct io_sendzc);
-
-	zc->notif->flags |= REQ_F_CQE_SKIP;
-	io_notif_flush(zc->notif);
-	zc->notif = NULL;
-}
-
-int io_sendzc_prep(struct io_kiocb *req, const struct io_uring_sqe *sqe)
-=======
 void io_send_zc_cleanup(struct io_kiocb *req)
 {
 	struct io_sr_msg *zc = io_kiocb_to_cmd(req, struct io_sr_msg);
@@ -982,18 +926,12 @@
 }
 
 int io_send_zc_prep(struct io_kiocb *req, const struct io_uring_sqe *sqe)
->>>>>>> 8950f345
 {
 	struct io_sr_msg *zc = io_kiocb_to_cmd(req, struct io_sr_msg);
 	struct io_ring_ctx *ctx = req->ctx;
 	struct io_kiocb *notif;
 
-<<<<<<< HEAD
-	if (READ_ONCE(sqe->__pad2[0]) || READ_ONCE(sqe->addr3) ||
-	    READ_ONCE(sqe->__pad3[0]))
-=======
 	if (unlikely(READ_ONCE(sqe->__pad2[0]) || READ_ONCE(sqe->addr3)))
->>>>>>> 8950f345
 		return -EINVAL;
 	/* we don't support IOSQE_CQE_SKIP_SUCCESS just yet */
 	if (req->flags & REQ_F_CQE_SKIP)
@@ -1031,13 +969,6 @@
 		if (unlikely(zc->flags & IORING_RECVSEND_FIXED_BUF))
 			return -EINVAL;
 	}
-	notif = zc->notif = io_alloc_notif(ctx);
-	if (!notif)
-		return -ENOMEM;
-	notif->cqe.user_data = req->cqe.user_data;
-	notif->cqe.res = 0;
-	notif->cqe.flags = IORING_CQE_F_NOTIF;
-	req->flags |= REQ_F_NEED_CLEANUP;
 
 	zc->buf = u64_to_user_ptr(READ_ONCE(sqe->addr));
 	zc->len = READ_ONCE(sqe->len);
@@ -1114,25 +1045,14 @@
 
 int io_send_zc(struct io_kiocb *req, unsigned int issue_flags)
 {
-<<<<<<< HEAD
-	struct sockaddr_storage __address, *addr = NULL;
-	struct io_sendzc *zc = io_kiocb_to_cmd(req, struct io_sendzc);
-=======
 	struct sockaddr_storage __address;
 	struct io_sr_msg *zc = io_kiocb_to_cmd(req, struct io_sr_msg);
->>>>>>> 8950f345
 	struct msghdr msg;
 	struct iovec iov;
 	struct socket *sock;
-	unsigned msg_flags, cflags;
+	unsigned msg_flags;
 	int ret, min_ret = 0;
 
-<<<<<<< HEAD
-	if (!(req->flags & REQ_F_POLLED) &&
-	    (zc->flags & IORING_RECVSEND_POLL_FIRST))
-		return -EAGAIN;
-=======
->>>>>>> 8950f345
 	sock = sock_from_file(req->file);
 	if (unlikely(!sock))
 		return -ENOTSOCK;
@@ -1146,40 +1066,26 @@
 		if (req_has_async_data(req)) {
 			struct io_async_msghdr *io = req->async_data;
 
-<<<<<<< HEAD
-			msg.msg_name = addr = &io->addr;
-=======
 			msg.msg_name = &io->addr;
->>>>>>> 8950f345
 		} else {
 			ret = move_addr_to_kernel(zc->addr, zc->addr_len, &__address);
 			if (unlikely(ret < 0))
 				return ret;
 			msg.msg_name = (struct sockaddr *)&__address;
-<<<<<<< HEAD
-			addr = &__address;
-=======
->>>>>>> 8950f345
 		}
 		msg.msg_namelen = zc->addr_len;
 	}
 
-<<<<<<< HEAD
-=======
 	if (!(req->flags & REQ_F_POLLED) &&
 	    (zc->flags & IORING_RECVSEND_POLL_FIRST))
 		return io_setup_async_addr(req, &__address, issue_flags);
 
->>>>>>> 8950f345
 	if (zc->flags & IORING_RECVSEND_FIXED_BUF) {
 		ret = io_import_fixed(WRITE, &msg.msg_iter, req->imu,
 					(u64)(uintptr_t)zc->buf, zc->len);
 		if (unlikely(ret))
 			return ret;
-<<<<<<< HEAD
-=======
 		msg.sg_from_iter = io_sg_from_iter;
->>>>>>> 8950f345
 	} else {
 		ret = import_single_range(WRITE, zc->buf, zc->len, &iov,
 					  &msg.msg_iter);
@@ -1188,10 +1094,7 @@
 		ret = io_notif_account_mem(zc->notif, zc->len);
 		if (unlikely(ret))
 			return ret;
-<<<<<<< HEAD
-=======
 		msg.sg_from_iter = io_sg_from_iter_iovec;
->>>>>>> 8950f345
 	}
 
 	msg_flags = zc->msg_flags | MSG_ZEROCOPY;
@@ -1202,33 +1105,19 @@
 
 	msg.msg_flags = msg_flags;
 	msg.msg_ubuf = &io_notif_to_data(zc->notif)->uarg;
-<<<<<<< HEAD
-	msg.sg_from_iter = io_sg_from_iter;
-=======
->>>>>>> 8950f345
 	ret = sock_sendmsg(sock, &msg);
 
 	if (unlikely(ret < min_ret)) {
 		if (ret == -EAGAIN && (issue_flags & IO_URING_F_NONBLOCK))
-<<<<<<< HEAD
-			return io_setup_async_addr(req, addr, issue_flags);
-=======
 			return io_setup_async_addr(req, &__address, issue_flags);
->>>>>>> 8950f345
 
 		if (ret > 0 && io_net_retry(sock, msg.msg_flags)) {
 			zc->len -= ret;
 			zc->buf += ret;
 			zc->done_io += ret;
 			req->flags |= REQ_F_PARTIAL_IO;
-<<<<<<< HEAD
-			return io_setup_async_addr(req, addr, issue_flags);
-=======
 			return io_setup_async_addr(req, &__address, issue_flags);
->>>>>>> 8950f345
-		}
-		if (ret < 0 && !zc->done_io)
-			zc->notif->flags |= REQ_F_CQE_SKIP;
+		}
 		if (ret == -ERESTARTSYS)
 			ret = -EINTR;
 		req_set_fail(req);
@@ -1239,12 +1128,6 @@
 	else if (zc->done_io)
 		ret = zc->done_io;
 
-<<<<<<< HEAD
-	io_notif_flush(zc->notif);
-	req->flags &= ~REQ_F_NEED_CLEANUP;
-	cflags = ret >= 0 ? IORING_CQE_F_MORE : 0;
-	io_req_set_res(req, ret, cflags);
-=======
 	/*
 	 * If we're in io-wq we can't rely on tw ordering guarantees, defer
 	 * flushing notif to io_send_zc_cleanup()
@@ -1254,7 +1137,6 @@
 		req->flags &= ~REQ_F_NEED_CLEANUP;
 	}
 	io_req_set_res(req, ret, IORING_CQE_F_MORE);
->>>>>>> 8950f345
 	return IOU_OK;
 }
 
