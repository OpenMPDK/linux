--- conflicted
+++ resolved
@@ -525,13 +525,6 @@
 
 	spin_lock_init(&psy->changed_lock);
 	rc = device_init_wakeup(dev, true);
-<<<<<<< HEAD
-	if (rc)
-		goto wakeup_init_failed;
-
-	rc = kobject_set_name(&dev->kobj, "%s", psy->name);
-=======
->>>>>>> d8ec26d7
 	if (rc)
 		goto wakeup_init_failed;
 
@@ -560,7 +553,6 @@
 register_cooler_failed:
 	psy_unregister_thermal(psy);
 register_thermal_failed:
-wakeup_init_failed:
 	device_del(dev);
 device_add_failed:
 wakeup_init_failed:
