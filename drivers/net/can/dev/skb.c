--- conflicted
+++ resolved
@@ -336,9 +336,6 @@
 /* Drop a given socketbuffer if it does not contain a valid CAN frame. */
 bool can_dropped_invalid_skb(struct net_device *dev, struct sk_buff *skb)
 {
-<<<<<<< HEAD
-	struct can_priv *priv = netdev_priv(dev);
-
 	switch (ntohs(skb->protocol)) {
 	case ETH_P_CAN:
 		if (!can_is_can_skb(skb))
@@ -355,24 +352,6 @@
 			goto inval_skb;
 		break;
 
-=======
-	switch (ntohs(skb->protocol)) {
-	case ETH_P_CAN:
-		if (!can_is_can_skb(skb))
-			goto inval_skb;
-		break;
-
-	case ETH_P_CANFD:
-		if (!can_is_canfd_skb(skb))
-			goto inval_skb;
-		break;
-
-	case ETH_P_CANXL:
-		if (!can_is_canxl_skb(skb))
-			goto inval_skb;
-		break;
-
->>>>>>> 0d1acee8
 	default:
 		goto inval_skb;
 	}
