--- conflicted
+++ resolved
@@ -45,15 +45,8 @@
 		for any speed known to the PHY.
 
 config PHYLIB_LEDS
-<<<<<<< HEAD
-	bool "Support probing LEDs from device tree"
-	depends on LEDS_CLASS=y || LEDS_CLASS=PHYLIB
-	depends on OF
-	default y
-=======
 	def_bool OF
 	depends on LEDS_CLASS=y || LEDS_CLASS=PHYLIB
->>>>>>> 9b78d919
 	help
 	  When LED class support is enabled, phylib can automatically
 	  probe LED setting from device tree.
