--- conflicted
+++ resolved
@@ -8530,11 +8530,7 @@
 	u8 bytevalue = 0;
 	int rcalcode;
 	u8 r_cal_code = 0;
-<<<<<<< HEAD
-	char d1 = 0, d2 = 0;
-=======
 	s8 d1 = 0, d2 = 0;
->>>>>>> 0d1acee8
 	u8 rfvalue;
 	u32 MAC_RF_BYPASS0, MAC_RF_CONTROL0, MAC_PWR_PIN_CFG;
 	u32 maccfg;
@@ -8595,11 +8591,7 @@
 	if (bytevalue > 128)
 		d1 = bytevalue - 256;
 	else
-<<<<<<< HEAD
-		d1 = (char)bytevalue;
-=======
 		d1 = (s8)bytevalue;
->>>>>>> 0d1acee8
 	rt2800_bbp_write(rt2x00dev, 22, 0x0);
 	rt2800_rfcsr_write_bank(rt2x00dev, 0, 35, 0x01);
 
@@ -8609,11 +8601,7 @@
 	if (bytevalue > 128)
 		d2 = bytevalue - 256;
 	else
-<<<<<<< HEAD
-		d2 = (char)bytevalue;
-=======
 		d2 = (s8)bytevalue;
->>>>>>> 0d1acee8
 	rt2800_bbp_write(rt2x00dev, 22, 0x0);
 
 	rcalcode = rt2800_calcrcalibrationcode(rt2x00dev, d1, d2);
@@ -8715,11 +8703,7 @@
 static u32 rt2800_do_sqrt_accumulation(u32 si)
 {
 	u32 root, root_pre, bit;
-<<<<<<< HEAD
-	char i;
-=======
 	s8 i;
->>>>>>> 0d1acee8
 
 	bit = 1 << 15;
 	root = 0;
@@ -9346,19 +9330,11 @@
 			       u8 alc_idx, u8 dc_result[][RF_ALC_NUM][2])
 {
 	u32 p0 = 0, p1 = 0, pf = 0;
-<<<<<<< HEAD
-	char idx0 = 0, idx1 = 0;
-	u8 idxf[] = {0x00, 0x00};
-	u8 ibit = 0x20;
-	u8 iorq;
-	char bidx;
-=======
 	s8 idx0 = 0, idx1 = 0;
 	u8 idxf[] = {0x00, 0x00};
 	u8 ibit = 0x20;
 	u8 iorq;
 	s8 bidx;
->>>>>>> 0d1acee8
 
 	rt2800_bbp_write(rt2x00dev, 158, 0xb0);
 	rt2800_bbp_write(rt2x00dev, 159, 0x80);
@@ -9408,19 +9384,6 @@
 static void rt2800_iq_search(struct rt2x00_dev *rt2x00dev, u8 ch_idx, u8 *ges, u8 *pes)
 {
 	u32 p0 = 0, p1 = 0, pf = 0;
-<<<<<<< HEAD
-	char perr = 0, gerr = 0, iq_err = 0;
-	char pef = 0, gef = 0;
-	char psta, pend;
-	char gsta, gend;
-
-	u8 ibit = 0x20;
-	u8 first_search = 0x00, touch_neg_max = 0x00;
-	char idx0 = 0, idx1 = 0;
-	u8 gop;
-	u8 bbp = 0;
-	char bidx;
-=======
 	s8 perr = 0, gerr = 0, iq_err = 0;
 	s8 pef = 0, gef = 0;
 	s8 psta, pend;
@@ -9432,7 +9395,6 @@
 	u8 gop;
 	u8 bbp = 0;
 	s8 bidx;
->>>>>>> 0d1acee8
 
 	for (bidx = 5; bidx >= 1; bidx--) {
 		for (gop = 0; gop < 2; gop++) {
