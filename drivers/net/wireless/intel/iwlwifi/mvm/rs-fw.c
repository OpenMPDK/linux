/******************************************************************************
 *
 * This file is provided under a dual BSD/GPLv2 license.  When using or
 * redistributing this file, you may do so under either license.
 *
 * GPL LICENSE SUMMARY
 *
 * Copyright(c) 2017        Intel Deutschland GmbH
 * Copyright(c) 2018 - 2019 Intel Corporation
 *
 * This program is free software; you can redistribute it and/or modify
 * it under the terms of version 2 of the GNU General Public License as
 * published by the Free Software Foundation.
 *
 * This program is distributed in the hope that it will be useful, but
 * WITHOUT ANY WARRANTY; without even the implied warranty of
 * MERCHANTABILITY or FITNESS FOR A PARTICULAR PURPOSE.  See the GNU
 * General Public License for more details.
 *
 * The full GNU General Public License is included in this distribution
 * in the file called COPYING.
 *
 * Contact Information:
 *  Intel Linux Wireless <linuxwifi@intel.com>
 * Intel Corporation, 5200 N.E. Elam Young Parkway, Hillsboro, OR 97124-6497
 *
 * BSD LICENSE
 *
 * Copyright(c) 2017        Intel Deutschland GmbH
 * Copyright(c) 2018 - 2019 Intel Corporation
 * All rights reserved.
 *
 * Redistribution and use in source and binary forms, with or without
 * modification, are permitted provided that the following conditions
 * are met:
 *
 *  * Redistributions of source code must retain the above copyright
 *    notice, this list of conditions and the following disclaimer.
 *  * Redistributions in binary form must reproduce the above copyright
 *    notice, this list of conditions and the following disclaimer in
 *    the documentation and/or other materials provided with the
 *    distribution.
 *  * Neither the name Intel Corporation nor the names of its
 *    contributors may be used to endorse or promote products derived
 *    from this software without specific prior written permission.
 *
 * THIS SOFTWARE IS PROVIDED BY THE COPYRIGHT HOLDERS AND CONTRIBUTORS
 * "AS IS" AND ANY EXPRESS OR IMPLIED WARRANTIES, INCLUDING, BUT NOT
 * LIMITED TO, THE IMPLIED WARRANTIES OF MERCHANTABILITY AND FITNESS FOR
 * A PARTICULAR PURPOSE ARE DISCLAIMED. IN NO EVENT SHALL THE COPYRIGHT
 * OWNER OR CONTRIBUTORS BE LIABLE FOR ANY DIRECT, INDIRECT, INCIDENTAL,
 * SPECIAL, EXEMPLARY, OR CONSEQUENTIAL DAMAGES (INCLUDING, BUT NOT
 * LIMITED TO, PROCUREMENT OF SUBSTITUTE GOODS OR SERVICES; LOSS OF USE,
 * DATA, OR PROFITS; OR BUSINESS INTERRUPTION) HOWEVER CAUSED AND ON ANY
 * THEORY OF LIABILITY, WHETHER IN CONTRACT, STRICT LIABILITY, OR TORT
 * (INCLUDING NEGLIGENCE OR OTHERWISE) ARISING IN ANY WAY OUT OF THE USE
 * OF THIS SOFTWARE, EVEN IF ADVISED OF THE POSSIBILITY OF SUCH DAMAGE.
 *
 *****************************************************************************/
#include "rs.h"
#include "fw-api.h"
#include "sta.h"
#include "iwl-op-mode.h"
#include "mvm.h"

static u8 rs_fw_bw_from_sta_bw(struct ieee80211_sta *sta)
{
	switch (sta->bandwidth) {
	case IEEE80211_STA_RX_BW_160:
		return IWL_TLC_MNG_CH_WIDTH_160MHZ;
	case IEEE80211_STA_RX_BW_80:
		return IWL_TLC_MNG_CH_WIDTH_80MHZ;
	case IEEE80211_STA_RX_BW_40:
		return IWL_TLC_MNG_CH_WIDTH_40MHZ;
	case IEEE80211_STA_RX_BW_20:
	default:
		return IWL_TLC_MNG_CH_WIDTH_20MHZ;
	}
}

static u8 rs_fw_set_active_chains(u8 chains)
{
	u8 fw_chains = 0;

	if (chains & ANT_A)
		fw_chains |= IWL_TLC_MNG_CHAIN_A_MSK;
	if (chains & ANT_B)
		fw_chains |= IWL_TLC_MNG_CHAIN_B_MSK;
	if (chains & ANT_C)
		WARN(false,
		     "tlc offload doesn't support antenna C. chains: 0x%x\n",
		     chains);

	return fw_chains;
}

static u8 rs_fw_sgi_cw_support(struct ieee80211_sta *sta)
{
	struct ieee80211_sta_ht_cap *ht_cap = &sta->ht_cap;
	struct ieee80211_sta_vht_cap *vht_cap = &sta->vht_cap;
	struct ieee80211_sta_he_cap *he_cap = &sta->he_cap;
	u8 supp = 0;

	if (he_cap->has_he)
		return 0;

	if (ht_cap->cap & IEEE80211_HT_CAP_SGI_20)
		supp |= BIT(IWL_TLC_MNG_CH_WIDTH_20MHZ);
	if (ht_cap->cap & IEEE80211_HT_CAP_SGI_40)
		supp |= BIT(IWL_TLC_MNG_CH_WIDTH_40MHZ);
	if (vht_cap->cap & IEEE80211_VHT_CAP_SHORT_GI_80)
		supp |= BIT(IWL_TLC_MNG_CH_WIDTH_80MHZ);
	if (vht_cap->cap & IEEE80211_VHT_CAP_SHORT_GI_160)
		supp |= BIT(IWL_TLC_MNG_CH_WIDTH_160MHZ);

	return supp;
}

static u16 rs_fw_get_config_flags(struct iwl_mvm *mvm,
				  struct ieee80211_sta *sta,
				  struct ieee80211_supported_band *sband)
{
	struct ieee80211_sta_ht_cap *ht_cap = &sta->ht_cap;
	struct ieee80211_sta_vht_cap *vht_cap = &sta->vht_cap;
	struct ieee80211_sta_he_cap *he_cap = &sta->he_cap;
	bool vht_ena = vht_cap->vht_supported;
	u16 flags = 0;

	if (mvm->cfg->ht_params->stbc &&
	    (num_of_ant(iwl_mvm_get_valid_tx_ant(mvm)) > 1)) {
		if (he_cap->has_he) {
			if (he_cap->he_cap_elem.phy_cap_info[2] &
			    IEEE80211_HE_PHY_CAP2_STBC_RX_UNDER_80MHZ)
				flags |= IWL_TLC_MNG_CFG_FLAGS_STBC_MSK;

			if (he_cap->he_cap_elem.phy_cap_info[7] &
			    IEEE80211_HE_PHY_CAP7_STBC_RX_ABOVE_80MHZ)
				flags |= IWL_TLC_MNG_CFG_FLAGS_HE_STBC_160MHZ_MSK;
		} else if ((ht_cap->cap & IEEE80211_HT_CAP_RX_STBC) ||
			   (vht_ena &&
			    (vht_cap->cap & IEEE80211_VHT_CAP_RXSTBC_MASK)))
			flags |= IWL_TLC_MNG_CFG_FLAGS_STBC_MSK;
	}

	if (mvm->cfg->ht_params->ldpc &&
	    ((ht_cap->cap & IEEE80211_HT_CAP_LDPC_CODING) ||
	     (vht_ena && (vht_cap->cap & IEEE80211_VHT_CAP_RXLDPC))))
		flags |= IWL_TLC_MNG_CFG_FLAGS_LDPC_MSK;

	/* consider our LDPC support in case of HE */
	if (sband->iftype_data && sband->iftype_data->he_cap.has_he &&
	    !(sband->iftype_data->he_cap.he_cap_elem.phy_cap_info[1] &
	     IEEE80211_HE_PHY_CAP1_LDPC_CODING_IN_PAYLOAD))
		flags &= ~IWL_TLC_MNG_CFG_FLAGS_LDPC_MSK;

<<<<<<< HEAD
	if (he_cap && he_cap->has_he &&
=======
	if (he_cap->has_he &&
>>>>>>> 4ff96fb5
	    (he_cap->he_cap_elem.phy_cap_info[3] &
	     IEEE80211_HE_PHY_CAP3_DCM_MAX_CONST_RX_MASK))
		flags |= IWL_TLC_MNG_CFG_FLAGS_HE_DCM_NSS_1_MSK;

	return flags;
}

static
int rs_fw_vht_highest_rx_mcs_index(const struct ieee80211_sta_vht_cap *vht_cap,
				   int nss)
{
	u16 rx_mcs = le16_to_cpu(vht_cap->vht_mcs.rx_mcs_map) &
		(0x3 << (2 * (nss - 1)));
	rx_mcs >>= (2 * (nss - 1));

	switch (rx_mcs) {
	case IEEE80211_VHT_MCS_SUPPORT_0_7:
		return IWL_TLC_MNG_HT_RATE_MCS7;
	case IEEE80211_VHT_MCS_SUPPORT_0_8:
		return IWL_TLC_MNG_HT_RATE_MCS8;
	case IEEE80211_VHT_MCS_SUPPORT_0_9:
		return IWL_TLC_MNG_HT_RATE_MCS9;
	default:
		WARN_ON_ONCE(1);
		break;
	}

	return 0;
}

static void
rs_fw_vht_set_enabled_rates(const struct ieee80211_sta *sta,
			    const struct ieee80211_sta_vht_cap *vht_cap,
			    struct iwl_tlc_config_cmd *cmd)
{
	u16 supp;
	int i, highest_mcs;

	for (i = 0; i < sta->rx_nss; i++) {
		if (i == MAX_NSS)
			break;

		highest_mcs = rs_fw_vht_highest_rx_mcs_index(vht_cap, i + 1);
		if (!highest_mcs)
			continue;

		supp = BIT(highest_mcs + 1) - 1;
		if (sta->bandwidth == IEEE80211_STA_RX_BW_20)
			supp &= ~BIT(IWL_TLC_MNG_HT_RATE_MCS9);

		cmd->ht_rates[i][0] = cpu_to_le16(supp);
		if (sta->bandwidth == IEEE80211_STA_RX_BW_160)
			cmd->ht_rates[i][1] = cmd->ht_rates[i][0];
	}
}

static u16 rs_fw_he_ieee80211_mcs_to_rs_mcs(u16 mcs)
{
	switch (mcs) {
	case IEEE80211_HE_MCS_SUPPORT_0_7:
		return BIT(IWL_TLC_MNG_HT_RATE_MCS7 + 1) - 1;
	case IEEE80211_HE_MCS_SUPPORT_0_9:
		return BIT(IWL_TLC_MNG_HT_RATE_MCS9 + 1) - 1;
	case IEEE80211_HE_MCS_SUPPORT_0_11:
		return BIT(IWL_TLC_MNG_HT_RATE_MCS11 + 1) - 1;
	case IEEE80211_HE_MCS_NOT_SUPPORTED:
		return 0;
	}

	WARN(1, "invalid HE MCS %d\n", mcs);
	return 0;
}

static void
rs_fw_he_set_enabled_rates(const struct ieee80211_sta *sta,
			   struct ieee80211_supported_band *sband,
			   struct iwl_tlc_config_cmd *cmd)
{
	const struct ieee80211_sta_he_cap *he_cap = &sta->he_cap;
	u16 mcs_160 = le16_to_cpu(he_cap->he_mcs_nss_supp.rx_mcs_160);
	u16 mcs_80 = le16_to_cpu(he_cap->he_mcs_nss_supp.rx_mcs_80);
	u16 tx_mcs_80 =
		le16_to_cpu(sband->iftype_data->he_cap.he_mcs_nss_supp.tx_mcs_80);
	u16 tx_mcs_160 =
		le16_to_cpu(sband->iftype_data->he_cap.he_mcs_nss_supp.tx_mcs_160);
	int i;

	for (i = 0; i < sta->rx_nss && i < MAX_NSS; i++) {
		u16 _mcs_160 = (mcs_160 >> (2 * i)) & 0x3;
		u16 _mcs_80 = (mcs_80 >> (2 * i)) & 0x3;
		u16 _tx_mcs_160 = (tx_mcs_160 >> (2 * i)) & 0x3;
		u16 _tx_mcs_80 = (tx_mcs_80 >> (2 * i)) & 0x3;

		/* If one side doesn't support - mark both as not supporting */
		if (_mcs_80 == IEEE80211_HE_MCS_NOT_SUPPORTED ||
		    _tx_mcs_80 == IEEE80211_HE_MCS_NOT_SUPPORTED) {
			_mcs_80 = IEEE80211_HE_MCS_NOT_SUPPORTED;
			_tx_mcs_80 = IEEE80211_HE_MCS_NOT_SUPPORTED;
		}
		if (_mcs_80 > _tx_mcs_80)
			_mcs_80 = _tx_mcs_80;
		cmd->ht_rates[i][0] =
			cpu_to_le16(rs_fw_he_ieee80211_mcs_to_rs_mcs(_mcs_80));

		/* If one side doesn't support - mark both as not supporting */
		if (_mcs_160 == IEEE80211_HE_MCS_NOT_SUPPORTED ||
		    _tx_mcs_160 == IEEE80211_HE_MCS_NOT_SUPPORTED) {
			_mcs_160 = IEEE80211_HE_MCS_NOT_SUPPORTED;
			_tx_mcs_160 = IEEE80211_HE_MCS_NOT_SUPPORTED;
		}
		if (_mcs_160 > _tx_mcs_160)
			_mcs_160 = _tx_mcs_160;
		cmd->ht_rates[i][1] =
			cpu_to_le16(rs_fw_he_ieee80211_mcs_to_rs_mcs(_mcs_160));
	}
}

static void rs_fw_set_supp_rates(struct ieee80211_sta *sta,
				 struct ieee80211_supported_band *sband,
				 struct iwl_tlc_config_cmd *cmd)
{
	int i;
	unsigned long tmp;
	unsigned long supp; /* must be unsigned long for for_each_set_bit */
	const struct ieee80211_sta_ht_cap *ht_cap = &sta->ht_cap;
	const struct ieee80211_sta_vht_cap *vht_cap = &sta->vht_cap;
	const struct ieee80211_sta_he_cap *he_cap = &sta->he_cap;

	/* non HT rates */
	supp = 0;
	tmp = sta->supp_rates[sband->band];
	for_each_set_bit(i, &tmp, BITS_PER_LONG)
		supp |= BIT(sband->bitrates[i].hw_value);

	cmd->non_ht_rates = cpu_to_le16(supp);
	cmd->mode = IWL_TLC_MNG_MODE_NON_HT;

	/* HT/VHT rates */
	if (he_cap->has_he) {
		cmd->mode = IWL_TLC_MNG_MODE_HE;
		rs_fw_he_set_enabled_rates(sta, sband, cmd);
<<<<<<< HEAD
	} else if (vht_cap && vht_cap->vht_supported) {
=======
	} else if (vht_cap->vht_supported) {
>>>>>>> 4ff96fb5
		cmd->mode = IWL_TLC_MNG_MODE_VHT;
		rs_fw_vht_set_enabled_rates(sta, vht_cap, cmd);
	} else if (ht_cap->ht_supported) {
		cmd->mode = IWL_TLC_MNG_MODE_HT;
		cmd->ht_rates[0][0] = cpu_to_le16(ht_cap->mcs.rx_mask[0]);
		cmd->ht_rates[1][0] = cpu_to_le16(ht_cap->mcs.rx_mask[1]);
	}
}

void iwl_mvm_tlc_update_notif(struct iwl_mvm *mvm,
			      struct iwl_rx_cmd_buffer *rxb)
{
	struct iwl_rx_packet *pkt = rxb_addr(rxb);
	struct iwl_tlc_update_notif *notif;
	struct ieee80211_sta *sta;
	struct iwl_mvm_sta *mvmsta;
	struct iwl_lq_sta_rs_fw *lq_sta;
	u32 flags;

	rcu_read_lock();

	notif = (void *)pkt->data;
	sta = rcu_dereference(mvm->fw_id_to_mac_id[notif->sta_id]);
	if (IS_ERR_OR_NULL(sta)) {
		IWL_ERR(mvm, "Invalid sta id (%d) in FW TLC notification\n",
			notif->sta_id);
		goto out;
	}

	mvmsta = iwl_mvm_sta_from_mac80211(sta);

	if (!mvmsta) {
		IWL_ERR(mvm, "Invalid sta id (%d) in FW TLC notification\n",
			notif->sta_id);
		goto out;
	}

	flags = le32_to_cpu(notif->flags);

	lq_sta = &mvmsta->lq_sta.rs_fw;

	if (flags & IWL_TLC_NOTIF_FLAG_RATE) {
		lq_sta->last_rate_n_flags = le32_to_cpu(notif->rate);
		IWL_DEBUG_RATE(mvm, "new rate_n_flags: 0x%X\n",
			       lq_sta->last_rate_n_flags);
	}

	if (flags & IWL_TLC_NOTIF_FLAG_AMSDU && !mvmsta->orig_amsdu_len) {
		u16 size = le32_to_cpu(notif->amsdu_size);
		int i;

		if (WARN_ON(sta->max_amsdu_len < size))
			goto out;

		mvmsta->amsdu_enabled = le32_to_cpu(notif->amsdu_enabled);
		mvmsta->max_amsdu_len = size;
		sta->max_rc_amsdu_len = mvmsta->max_amsdu_len;

		for (i = 0; i < IWL_MAX_TID_COUNT; i++) {
			if (mvmsta->amsdu_enabled & BIT(i))
				sta->max_tid_amsdu_len[i] =
					iwl_mvm_max_amsdu_size(mvm, sta, i);
			else
				/*
				 * Not so elegant, but this will effectively
				 * prevent AMSDU on this TID
				 */
				sta->max_tid_amsdu_len[i] = 1;
		}

		IWL_DEBUG_RATE(mvm,
			       "AMSDU update. AMSDU size: %d, AMSDU selected size: %d, AMSDU TID bitmap 0x%X\n",
			       le32_to_cpu(notif->amsdu_size), size,
			       mvmsta->amsdu_enabled);
	}
out:
	rcu_read_unlock();
}

static u16 rs_fw_get_max_amsdu_len(struct ieee80211_sta *sta)
{
	const struct ieee80211_sta_vht_cap *vht_cap = &sta->vht_cap;
	const struct ieee80211_sta_ht_cap *ht_cap = &sta->ht_cap;

<<<<<<< HEAD
	if (vht_cap && vht_cap->vht_supported) {
=======
	if (vht_cap->vht_supported) {
>>>>>>> 4ff96fb5
		switch (vht_cap->cap & IEEE80211_VHT_CAP_MAX_MPDU_MASK) {
		case IEEE80211_VHT_CAP_MAX_MPDU_LENGTH_11454:
			return IEEE80211_MAX_MPDU_LEN_VHT_11454;
		case IEEE80211_VHT_CAP_MAX_MPDU_LENGTH_7991:
			return IEEE80211_MAX_MPDU_LEN_VHT_7991;
		default:
			return IEEE80211_MAX_MPDU_LEN_VHT_3895;
	}

<<<<<<< HEAD
	} else if (ht_cap && ht_cap->ht_supported) {
=======
	} else if (ht_cap->ht_supported) {
>>>>>>> 4ff96fb5
		if (ht_cap->cap & IEEE80211_HT_CAP_MAX_AMSDU)
			/*
			 * agg is offloaded so we need to assume that agg
			 * are enabled and max mpdu in ampdu is 4095
			 * (spec 802.11-2016 9.3.2.1)
			 */
			return IEEE80211_MAX_MPDU_LEN_HT_BA;
		else
			return IEEE80211_MAX_MPDU_LEN_HT_3839;
	}

	/* in legacy mode no amsdu is enabled so return zero */
	return 0;
}

void rs_fw_rate_init(struct iwl_mvm *mvm, struct ieee80211_sta *sta,
		     enum nl80211_band band, bool update)
{
	struct ieee80211_hw *hw = mvm->hw;
	struct iwl_mvm_sta *mvmsta = iwl_mvm_sta_from_mac80211(sta);
	struct iwl_lq_sta_rs_fw *lq_sta = &mvmsta->lq_sta.rs_fw;
	u32 cmd_id = iwl_cmd_id(TLC_MNG_CONFIG_CMD, DATA_PATH_GROUP, 0);
	struct ieee80211_supported_band *sband = hw->wiphy->bands[band];
	u16 max_amsdu_len = rs_fw_get_max_amsdu_len(sta);
	struct iwl_tlc_config_cmd cfg_cmd = {
		.sta_id = mvmsta->sta_id,
		.max_ch_width = update ?
			rs_fw_bw_from_sta_bw(sta) : RATE_MCS_CHAN_WIDTH_20,
		.flags = cpu_to_le16(rs_fw_get_config_flags(mvm, sta, sband)),
		.chains = rs_fw_set_active_chains(iwl_mvm_get_valid_tx_ant(mvm)),
		.sgi_ch_width_supp = rs_fw_sgi_cw_support(sta),
		.max_mpdu_len = cpu_to_le16(max_amsdu_len),
		.amsdu = iwl_mvm_is_csum_supported(mvm),
	};
	int ret;

	memset(lq_sta, 0, offsetof(typeof(*lq_sta), pers));

#ifdef CONFIG_IWLWIFI_DEBUGFS
	iwl_mvm_reset_frame_stats(mvm);
#endif
	rs_fw_set_supp_rates(sta, sband, &cfg_cmd);

	/*
	 * since TLC offload works with one mode we can assume
	 * that only vht/ht is used and also set it as station max amsdu
	 */
	sta->max_amsdu_len = max_amsdu_len;

<<<<<<< HEAD
	ret = iwl_mvm_send_cmd_pdu(mvm, cmd_id, 0, sizeof(cfg_cmd), &cfg_cmd);
=======
	ret = iwl_mvm_send_cmd_pdu(mvm, cmd_id, CMD_ASYNC, sizeof(cfg_cmd),
				   &cfg_cmd);
>>>>>>> 4ff96fb5
	if (ret)
		IWL_ERR(mvm, "Failed to send rate scale config (%d)\n", ret);
}

int rs_fw_tx_protection(struct iwl_mvm *mvm, struct iwl_mvm_sta *mvmsta,
			bool enable)
{
	/* TODO: need to introduce a new FW cmd since LQ cmd is not relevant */
	IWL_DEBUG_RATE(mvm, "tx protection - not implemented yet.\n");
	return 0;
}

void iwl_mvm_rs_add_sta(struct iwl_mvm *mvm, struct iwl_mvm_sta *mvmsta)
{
	struct iwl_lq_sta_rs_fw *lq_sta = &mvmsta->lq_sta.rs_fw;

	IWL_DEBUG_RATE(mvm, "create station rate scale window\n");

	lq_sta->pers.drv = mvm;
	lq_sta->pers.sta_id = mvmsta->sta_id;
	lq_sta->pers.chains = 0;
	memset(lq_sta->pers.chain_signal, 0, sizeof(lq_sta->pers.chain_signal));
	lq_sta->pers.last_rssi = S8_MIN;
	lq_sta->last_rate_n_flags = 0;

#ifdef CONFIG_MAC80211_DEBUGFS
	lq_sta->pers.dbg_fixed_rate = 0;
#endif
}<|MERGE_RESOLUTION|>--- conflicted
+++ resolved
@@ -153,11 +153,7 @@
 	     IEEE80211_HE_PHY_CAP1_LDPC_CODING_IN_PAYLOAD))
 		flags &= ~IWL_TLC_MNG_CFG_FLAGS_LDPC_MSK;
 
-<<<<<<< HEAD
-	if (he_cap && he_cap->has_he &&
-=======
 	if (he_cap->has_he &&
->>>>>>> 4ff96fb5
 	    (he_cap->he_cap_elem.phy_cap_info[3] &
 	     IEEE80211_HE_PHY_CAP3_DCM_MAX_CONST_RX_MASK))
 		flags |= IWL_TLC_MNG_CFG_FLAGS_HE_DCM_NSS_1_MSK;
@@ -299,11 +295,7 @@
 	if (he_cap->has_he) {
 		cmd->mode = IWL_TLC_MNG_MODE_HE;
 		rs_fw_he_set_enabled_rates(sta, sband, cmd);
-<<<<<<< HEAD
-	} else if (vht_cap && vht_cap->vht_supported) {
-=======
 	} else if (vht_cap->vht_supported) {
->>>>>>> 4ff96fb5
 		cmd->mode = IWL_TLC_MNG_MODE_VHT;
 		rs_fw_vht_set_enabled_rates(sta, vht_cap, cmd);
 	} else if (ht_cap->ht_supported) {
@@ -388,11 +380,7 @@
 	const struct ieee80211_sta_vht_cap *vht_cap = &sta->vht_cap;
 	const struct ieee80211_sta_ht_cap *ht_cap = &sta->ht_cap;
 
-<<<<<<< HEAD
-	if (vht_cap && vht_cap->vht_supported) {
-=======
 	if (vht_cap->vht_supported) {
->>>>>>> 4ff96fb5
 		switch (vht_cap->cap & IEEE80211_VHT_CAP_MAX_MPDU_MASK) {
 		case IEEE80211_VHT_CAP_MAX_MPDU_LENGTH_11454:
 			return IEEE80211_MAX_MPDU_LEN_VHT_11454;
@@ -402,11 +390,7 @@
 			return IEEE80211_MAX_MPDU_LEN_VHT_3895;
 	}
 
-<<<<<<< HEAD
-	} else if (ht_cap && ht_cap->ht_supported) {
-=======
 	} else if (ht_cap->ht_supported) {
->>>>>>> 4ff96fb5
 		if (ht_cap->cap & IEEE80211_HT_CAP_MAX_AMSDU)
 			/*
 			 * agg is offloaded so we need to assume that agg
@@ -456,12 +440,8 @@
 	 */
 	sta->max_amsdu_len = max_amsdu_len;
 
-<<<<<<< HEAD
-	ret = iwl_mvm_send_cmd_pdu(mvm, cmd_id, 0, sizeof(cfg_cmd), &cfg_cmd);
-=======
 	ret = iwl_mvm_send_cmd_pdu(mvm, cmd_id, CMD_ASYNC, sizeof(cfg_cmd),
 				   &cfg_cmd);
->>>>>>> 4ff96fb5
 	if (ret)
 		IWL_ERR(mvm, "Failed to send rate scale config (%d)\n", ret);
 }
