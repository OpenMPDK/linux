// SPDX-License-Identifier: GPL-2.0-or-later
/*
 * ASIX AX8817X based USB 2.0 Ethernet Devices
 * Copyright (C) 2003-2006 David Hollis <dhollis@davehollis.com>
 * Copyright (C) 2005 Phil Chang <pchang23@sbcglobal.net>
 * Copyright (C) 2006 James Painter <jamie.painter@iname.com>
 * Copyright (c) 2002-2003 TiVo Inc.
 */

#include "asix.h"

#define PHY_MODE_MARVELL	0x0000
#define MII_MARVELL_LED_CTRL	0x0018
#define MII_MARVELL_STATUS	0x001b
#define MII_MARVELL_CTRL	0x0014

#define MARVELL_LED_MANUAL	0x0019

#define MARVELL_STATUS_HWCFG	0x0004

#define MARVELL_CTRL_TXDELAY	0x0002
#define MARVELL_CTRL_RXDELAY	0x0080

#define	PHY_MODE_RTL8211CL	0x000C

#define AX88772A_PHY14H		0x14
#define AX88772A_PHY14H_DEFAULT 0x442C

#define AX88772A_PHY15H		0x15
#define AX88772A_PHY15H_DEFAULT 0x03C8

#define AX88772A_PHY16H		0x16
#define AX88772A_PHY16H_DEFAULT 0x4044

struct ax88172_int_data {
	__le16 res1;
	u8 link;
	__le16 res2;
	u8 status;
	__le16 res3;
} __packed;

static void asix_status(struct usbnet *dev, struct urb *urb)
{
	struct ax88172_int_data *event;
	int link;

	if (urb->actual_length < 8)
		return;

	event = urb->transfer_buffer;
	link = event->link & 0x01;
	if (netif_carrier_ok(dev->net) != link) {
		usbnet_link_change(dev, link, 1);
		netdev_dbg(dev->net, "Link Status is: %d\n", link);
	}
}

static void asix_set_netdev_dev_addr(struct usbnet *dev, u8 *addr)
{
	if (is_valid_ether_addr(addr)) {
		eth_hw_addr_set(dev->net, addr);
	} else {
		netdev_info(dev->net, "invalid hw address, using random\n");
		eth_hw_addr_random(dev->net);
	}
}

/* Get the PHY Identifier from the PHYSID1 & PHYSID2 MII registers */
static u32 asix_get_phyid(struct usbnet *dev)
{
	int phy_reg;
	u32 phy_id;
	int i;

	/* Poll for the rare case the FW or phy isn't ready yet.  */
	for (i = 0; i < 100; i++) {
		phy_reg = asix_mdio_read(dev->net, dev->mii.phy_id, MII_PHYSID1);
		if (phy_reg < 0)
			return 0;
		if (phy_reg != 0 && phy_reg != 0xFFFF)
			break;
		mdelay(1);
	}

	if (phy_reg <= 0 || phy_reg == 0xFFFF)
		return 0;

	phy_id = (phy_reg & 0xffff) << 16;

	phy_reg = asix_mdio_read(dev->net, dev->mii.phy_id, MII_PHYSID2);
	if (phy_reg < 0)
		return 0;

	phy_id |= (phy_reg & 0xffff);

	return phy_id;
}

static u32 asix_get_link(struct net_device *net)
{
	struct usbnet *dev = netdev_priv(net);

	return mii_link_ok(&dev->mii);
}

static int asix_ioctl (struct net_device *net, struct ifreq *rq, int cmd)
{
	struct usbnet *dev = netdev_priv(net);

	return generic_mii_ioctl(&dev->mii, if_mii(rq), cmd, NULL);
}

/* We need to override some ethtool_ops so we require our
   own structure so we don't interfere with other usbnet
   devices that may be connected at the same time. */
static const struct ethtool_ops ax88172_ethtool_ops = {
	.get_drvinfo		= asix_get_drvinfo,
	.get_link		= asix_get_link,
	.get_msglevel		= usbnet_get_msglevel,
	.set_msglevel		= usbnet_set_msglevel,
	.get_wol		= asix_get_wol,
	.set_wol		= asix_set_wol,
	.get_eeprom_len		= asix_get_eeprom_len,
	.get_eeprom		= asix_get_eeprom,
	.set_eeprom		= asix_set_eeprom,
	.nway_reset		= usbnet_nway_reset,
	.get_link_ksettings	= usbnet_get_link_ksettings_mii,
	.set_link_ksettings	= usbnet_set_link_ksettings_mii,
};

static void ax88172_set_multicast(struct net_device *net)
{
	struct usbnet *dev = netdev_priv(net);
	struct asix_data *data = (struct asix_data *)&dev->data;
	u8 rx_ctl = 0x8c;

	if (net->flags & IFF_PROMISC) {
		rx_ctl |= 0x01;
	} else if (net->flags & IFF_ALLMULTI ||
		   netdev_mc_count(net) > AX_MAX_MCAST) {
		rx_ctl |= 0x02;
	} else if (netdev_mc_empty(net)) {
		/* just broadcast and directed */
	} else {
		/* We use the 20 byte dev->data
		 * for our 8 byte filter buffer
		 * to avoid allocating memory that
		 * is tricky to free later */
		struct netdev_hw_addr *ha;
		u32 crc_bits;

		memset(data->multi_filter, 0, AX_MCAST_FILTER_SIZE);

		/* Build the multicast hash filter. */
		netdev_for_each_mc_addr(ha, net) {
			crc_bits = ether_crc(ETH_ALEN, ha->addr) >> 26;
			data->multi_filter[crc_bits >> 3] |=
			    1 << (crc_bits & 7);
		}

		asix_write_cmd_async(dev, AX_CMD_WRITE_MULTI_FILTER, 0, 0,
				   AX_MCAST_FILTER_SIZE, data->multi_filter);

		rx_ctl |= 0x10;
	}

	asix_write_cmd_async(dev, AX_CMD_WRITE_RX_CTL, rx_ctl, 0, 0, NULL);
}

static int ax88172_link_reset(struct usbnet *dev)
{
	u8 mode;
	struct ethtool_cmd ecmd = { .cmd = ETHTOOL_GSET };

	mii_check_media(&dev->mii, 1, 1);
	mii_ethtool_gset(&dev->mii, &ecmd);
	mode = AX88172_MEDIUM_DEFAULT;

	if (ecmd.duplex != DUPLEX_FULL)
		mode |= ~AX88172_MEDIUM_FD;

	netdev_dbg(dev->net, "ax88172_link_reset() speed: %u duplex: %d setting mode to 0x%04x\n",
		   ethtool_cmd_speed(&ecmd), ecmd.duplex, mode);

	asix_write_medium_mode(dev, mode, 0);

	return 0;
}

static const struct net_device_ops ax88172_netdev_ops = {
	.ndo_open		= usbnet_open,
	.ndo_stop		= usbnet_stop,
	.ndo_start_xmit		= usbnet_start_xmit,
	.ndo_tx_timeout		= usbnet_tx_timeout,
	.ndo_change_mtu		= usbnet_change_mtu,
	.ndo_get_stats64	= dev_get_tstats64,
	.ndo_set_mac_address 	= eth_mac_addr,
	.ndo_validate_addr	= eth_validate_addr,
	.ndo_eth_ioctl		= asix_ioctl,
	.ndo_set_rx_mode	= ax88172_set_multicast,
};

static void asix_phy_reset(struct usbnet *dev, unsigned int reset_bits)
{
	unsigned int timeout = 5000;

	asix_mdio_write(dev->net, dev->mii.phy_id, MII_BMCR, reset_bits);

	/* give phy_id a chance to process reset */
	udelay(500);

	/* See IEEE 802.3 "22.2.4.1.1 Reset": 500ms max */
	while (timeout--) {
		if (asix_mdio_read(dev->net, dev->mii.phy_id, MII_BMCR)
							& BMCR_RESET)
			udelay(100);
		else
			return;
	}

	netdev_err(dev->net, "BMCR_RESET timeout on phy_id %d\n",
		   dev->mii.phy_id);
}

static int ax88172_bind(struct usbnet *dev, struct usb_interface *intf)
{
	int ret = 0;
	u8 buf[ETH_ALEN] = {0};
	int i;
	unsigned long gpio_bits = dev->driver_info->data;

	usbnet_get_endpoints(dev,intf);

	/* Toggle the GPIOs in a manufacturer/model specific way */
	for (i = 2; i >= 0; i--) {
		ret = asix_write_cmd(dev, AX_CMD_WRITE_GPIOS,
				(gpio_bits >> (i * 8)) & 0xff, 0, 0, NULL, 0);
		if (ret < 0)
			goto out;
		msleep(5);
	}

	ret = asix_write_rx_ctl(dev, 0x80, 0);
	if (ret < 0)
		goto out;

	/* Get the MAC address */
	ret = asix_read_cmd(dev, AX88172_CMD_READ_NODE_ID,
			    0, 0, ETH_ALEN, buf, 0);
	if (ret < 0) {
		netdev_dbg(dev->net, "read AX_CMD_READ_NODE_ID failed: %d\n",
			   ret);
		goto out;
	}

	asix_set_netdev_dev_addr(dev, buf);

	/* Initialize MII structure */
	dev->mii.dev = dev->net;
	dev->mii.mdio_read = asix_mdio_read;
	dev->mii.mdio_write = asix_mdio_write;
	dev->mii.phy_id_mask = 0x3f;
	dev->mii.reg_num_mask = 0x1f;

	dev->mii.phy_id = asix_read_phy_addr(dev, true);
	if (dev->mii.phy_id < 0)
		return dev->mii.phy_id;

	dev->net->netdev_ops = &ax88172_netdev_ops;
	dev->net->ethtool_ops = &ax88172_ethtool_ops;
	dev->net->needed_headroom = 4; /* cf asix_tx_fixup() */
	dev->net->needed_tailroom = 4; /* cf asix_tx_fixup() */

	asix_phy_reset(dev, BMCR_RESET);
	asix_mdio_write(dev->net, dev->mii.phy_id, MII_ADVERTISE,
		ADVERTISE_ALL | ADVERTISE_CSMA | ADVERTISE_PAUSE_CAP);
	mii_nway_restart(&dev->mii);

	return 0;

out:
	return ret;
}

static void ax88772_ethtool_get_strings(struct net_device *netdev, u32 sset,
					u8 *data)
{
	switch (sset) {
	case ETH_SS_TEST:
		net_selftest_get_strings(data);
		break;
	}
}

static int ax88772_ethtool_get_sset_count(struct net_device *ndev, int sset)
{
	switch (sset) {
	case ETH_SS_TEST:
		return net_selftest_get_count();
	default:
		return -EOPNOTSUPP;
	}
}

static void ax88772_ethtool_get_pauseparam(struct net_device *ndev,
					  struct ethtool_pauseparam *pause)
{
	struct usbnet *dev = netdev_priv(ndev);
	struct asix_common_private *priv = dev->driver_priv;

	phylink_ethtool_get_pauseparam(priv->phylink, pause);
}

static int ax88772_ethtool_set_pauseparam(struct net_device *ndev,
					 struct ethtool_pauseparam *pause)
{
	struct usbnet *dev = netdev_priv(ndev);
	struct asix_common_private *priv = dev->driver_priv;

	return phylink_ethtool_set_pauseparam(priv->phylink, pause);
}

static const struct ethtool_ops ax88772_ethtool_ops = {
	.get_drvinfo		= asix_get_drvinfo,
	.get_link		= usbnet_get_link,
	.get_msglevel		= usbnet_get_msglevel,
	.set_msglevel		= usbnet_set_msglevel,
	.get_wol		= asix_get_wol,
	.set_wol		= asix_set_wol,
	.get_eeprom_len		= asix_get_eeprom_len,
	.get_eeprom		= asix_get_eeprom,
	.set_eeprom		= asix_set_eeprom,
	.nway_reset		= phy_ethtool_nway_reset,
	.get_link_ksettings	= phy_ethtool_get_link_ksettings,
	.set_link_ksettings	= phy_ethtool_set_link_ksettings,
	.self_test		= net_selftest,
	.get_strings		= ax88772_ethtool_get_strings,
	.get_sset_count		= ax88772_ethtool_get_sset_count,
	.get_pauseparam		= ax88772_ethtool_get_pauseparam,
	.set_pauseparam		= ax88772_ethtool_set_pauseparam,
};

static int ax88772_reset(struct usbnet *dev)
{
	struct asix_data *data = (struct asix_data *)&dev->data;
	struct asix_common_private *priv = dev->driver_priv;
	int ret;

	/* Rewrite MAC address */
	ether_addr_copy(data->mac_addr, dev->net->dev_addr);
	ret = asix_write_cmd(dev, AX_CMD_WRITE_NODE_ID, 0, 0,
			     ETH_ALEN, data->mac_addr, 0);
	if (ret < 0)
		goto out;

	/* Set RX_CTL to default values with 2k buffer, and enable cactus */
	ret = asix_write_rx_ctl(dev, AX_DEFAULT_RX_CTL, 0);
	if (ret < 0)
		goto out;

	ret = asix_write_medium_mode(dev, AX88772_MEDIUM_DEFAULT, 0);
	if (ret < 0)
		goto out;

	phylink_start(priv->phylink);

	return 0;

out:
	return ret;
}

static int ax88772_hw_reset(struct usbnet *dev, int in_pm)
{
	struct asix_data *data = (struct asix_data *)&dev->data;
	struct asix_common_private *priv = dev->driver_priv;
	u16 rx_ctl;
	int ret;

	ret = asix_write_gpio(dev, AX_GPIO_RSE | AX_GPIO_GPO_2 |
			      AX_GPIO_GPO2EN, 5, in_pm);
	if (ret < 0)
		goto out;

	ret = asix_write_cmd(dev, AX_CMD_SW_PHY_SELECT, priv->embd_phy,
			     0, 0, NULL, in_pm);
	if (ret < 0) {
		netdev_dbg(dev->net, "Select PHY #1 failed: %d\n", ret);
		goto out;
	}

	if (priv->embd_phy) {
		ret = asix_sw_reset(dev, AX_SWRESET_IPPD, in_pm);
		if (ret < 0)
			goto out;

		usleep_range(10000, 11000);

		ret = asix_sw_reset(dev, AX_SWRESET_CLEAR, in_pm);
		if (ret < 0)
			goto out;

		msleep(60);

		ret = asix_sw_reset(dev, AX_SWRESET_IPRL | AX_SWRESET_PRL,
				    in_pm);
		if (ret < 0)
			goto out;
	} else {
		ret = asix_sw_reset(dev, AX_SWRESET_IPPD | AX_SWRESET_PRL,
				    in_pm);
		if (ret < 0)
			goto out;
	}

	msleep(150);

	if (in_pm && (!asix_mdio_read_nopm(dev->net, dev->mii.phy_id,
					   MII_PHYSID1))){
		ret = -EIO;
		goto out;
	}

	ret = asix_write_rx_ctl(dev, AX_DEFAULT_RX_CTL, in_pm);
	if (ret < 0)
		goto out;

	ret = asix_write_medium_mode(dev, AX88772_MEDIUM_DEFAULT, in_pm);
	if (ret < 0)
		goto out;

	ret = asix_write_cmd(dev, AX_CMD_WRITE_IPG0,
			     AX88772_IPG0_DEFAULT | AX88772_IPG1_DEFAULT,
			     AX88772_IPG2_DEFAULT, 0, NULL, in_pm);
	if (ret < 0) {
		netdev_dbg(dev->net, "Write IPG,IPG1,IPG2 failed: %d\n", ret);
		goto out;
	}

	/* Rewrite MAC address */
	ether_addr_copy(data->mac_addr, dev->net->dev_addr);
	ret = asix_write_cmd(dev, AX_CMD_WRITE_NODE_ID, 0, 0,
			     ETH_ALEN, data->mac_addr, in_pm);
	if (ret < 0)
		goto out;

	/* Set RX_CTL to default values with 2k buffer, and enable cactus */
	ret = asix_write_rx_ctl(dev, AX_DEFAULT_RX_CTL, in_pm);
	if (ret < 0)
		goto out;

	rx_ctl = asix_read_rx_ctl(dev, in_pm);
	netdev_dbg(dev->net, "RX_CTL is 0x%04x after all initializations\n",
		   rx_ctl);

	rx_ctl = asix_read_medium_status(dev, in_pm);
	netdev_dbg(dev->net,
		   "Medium Status is 0x%04x after all initializations\n",
		   rx_ctl);

	return 0;

out:
	return ret;
}

static int ax88772a_hw_reset(struct usbnet *dev, int in_pm)
{
	struct asix_data *data = (struct asix_data *)&dev->data;
	struct asix_common_private *priv = dev->driver_priv;
	u16 rx_ctl, phy14h, phy15h, phy16h;
	int ret;

	ret = asix_write_gpio(dev, AX_GPIO_RSE, 5, in_pm);
	if (ret < 0)
		goto out;

	ret = asix_write_cmd(dev, AX_CMD_SW_PHY_SELECT, priv->embd_phy |
			     AX_PHYSEL_SSEN, 0, 0, NULL, in_pm);
	if (ret < 0) {
		netdev_dbg(dev->net, "Select PHY #1 failed: %d\n", ret);
		goto out;
	}
	usleep_range(10000, 11000);

	ret = asix_sw_reset(dev, AX_SWRESET_IPPD | AX_SWRESET_IPRL, in_pm);
	if (ret < 0)
		goto out;

	usleep_range(10000, 11000);

	ret = asix_sw_reset(dev, AX_SWRESET_IPRL, in_pm);
	if (ret < 0)
		goto out;

	msleep(160);

	ret = asix_sw_reset(dev, AX_SWRESET_CLEAR, in_pm);
	if (ret < 0)
		goto out;

	ret = asix_sw_reset(dev, AX_SWRESET_IPRL, in_pm);
	if (ret < 0)
		goto out;

	msleep(200);

	if (in_pm && (!asix_mdio_read_nopm(dev->net, dev->mii.phy_id,
					   MII_PHYSID1))) {
		ret = -1;
		goto out;
	}

	if (priv->chipcode == AX_AX88772B_CHIPCODE) {
		ret = asix_write_cmd(dev, AX_QCTCTRL, 0x8000, 0x8001,
				     0, NULL, in_pm);
		if (ret < 0) {
			netdev_dbg(dev->net, "Write BQ setting failed: %d\n",
				   ret);
			goto out;
		}
	} else if (priv->chipcode == AX_AX88772A_CHIPCODE) {
		/* Check if the PHY registers have default settings */
		phy14h = asix_mdio_read_nopm(dev->net, dev->mii.phy_id,
					     AX88772A_PHY14H);
		phy15h = asix_mdio_read_nopm(dev->net, dev->mii.phy_id,
					     AX88772A_PHY15H);
		phy16h = asix_mdio_read_nopm(dev->net, dev->mii.phy_id,
					     AX88772A_PHY16H);

		netdev_dbg(dev->net,
			   "772a_hw_reset: MR20=0x%x MR21=0x%x MR22=0x%x\n",
			   phy14h, phy15h, phy16h);

		/* Restore PHY registers default setting if not */
		if (phy14h != AX88772A_PHY14H_DEFAULT)
			asix_mdio_write_nopm(dev->net, dev->mii.phy_id,
					     AX88772A_PHY14H,
					     AX88772A_PHY14H_DEFAULT);
		if (phy15h != AX88772A_PHY15H_DEFAULT)
			asix_mdio_write_nopm(dev->net, dev->mii.phy_id,
					     AX88772A_PHY15H,
					     AX88772A_PHY15H_DEFAULT);
		if (phy16h != AX88772A_PHY16H_DEFAULT)
			asix_mdio_write_nopm(dev->net, dev->mii.phy_id,
					     AX88772A_PHY16H,
					     AX88772A_PHY16H_DEFAULT);
	}

	ret = asix_write_cmd(dev, AX_CMD_WRITE_IPG0,
				AX88772_IPG0_DEFAULT | AX88772_IPG1_DEFAULT,
				AX88772_IPG2_DEFAULT, 0, NULL, in_pm);
	if (ret < 0) {
		netdev_dbg(dev->net, "Write IPG,IPG1,IPG2 failed: %d\n", ret);
		goto out;
	}

	/* Rewrite MAC address */
	memcpy(data->mac_addr, dev->net->dev_addr, ETH_ALEN);
	ret = asix_write_cmd(dev, AX_CMD_WRITE_NODE_ID, 0, 0, ETH_ALEN,
							data->mac_addr, in_pm);
	if (ret < 0)
		goto out;

	/* Set RX_CTL to default values with 2k buffer, and enable cactus */
	ret = asix_write_rx_ctl(dev, AX_DEFAULT_RX_CTL, in_pm);
	if (ret < 0)
		goto out;

	ret = asix_write_medium_mode(dev, AX88772_MEDIUM_DEFAULT, in_pm);
	if (ret < 0)
		return ret;

	/* Set RX_CTL to default values with 2k buffer, and enable cactus */
	ret = asix_write_rx_ctl(dev, AX_DEFAULT_RX_CTL, in_pm);
	if (ret < 0)
		goto out;

	rx_ctl = asix_read_rx_ctl(dev, in_pm);
	netdev_dbg(dev->net, "RX_CTL is 0x%04x after all initializations\n",
		   rx_ctl);

	rx_ctl = asix_read_medium_status(dev, in_pm);
	netdev_dbg(dev->net,
		   "Medium Status is 0x%04x after all initializations\n",
		   rx_ctl);

	return 0;

out:
	return ret;
}

static const struct net_device_ops ax88772_netdev_ops = {
	.ndo_open		= usbnet_open,
	.ndo_stop		= usbnet_stop,
	.ndo_start_xmit		= usbnet_start_xmit,
	.ndo_tx_timeout		= usbnet_tx_timeout,
	.ndo_change_mtu		= usbnet_change_mtu,
	.ndo_get_stats64	= dev_get_tstats64,
	.ndo_set_mac_address 	= asix_set_mac_address,
	.ndo_validate_addr	= eth_validate_addr,
	.ndo_eth_ioctl		= phy_do_ioctl_running,
	.ndo_set_rx_mode        = asix_set_multicast,
};

static void ax88772_suspend(struct usbnet *dev)
{
	struct asix_common_private *priv = dev->driver_priv;
	u16 medium;

	if (netif_running(dev->net)) {
		rtnl_lock();
		phylink_suspend(priv->phylink, false);
		rtnl_unlock();
	}

	/* Stop MAC operation */
	medium = asix_read_medium_status(dev, 1);
	medium &= ~AX_MEDIUM_RE;
	asix_write_medium_mode(dev, medium, 1);

	netdev_dbg(dev->net, "ax88772_suspend: medium=0x%04x\n",
		   asix_read_medium_status(dev, 1));
}

static int asix_suspend(struct usb_interface *intf, pm_message_t message)
{
	struct usbnet *dev = usb_get_intfdata(intf);
	struct asix_common_private *priv = dev->driver_priv;

	if (priv && priv->suspend)
		priv->suspend(dev);

	return usbnet_suspend(intf, message);
}

static void ax88772_resume(struct usbnet *dev)
{
	struct asix_common_private *priv = dev->driver_priv;
	int i;

	for (i = 0; i < 3; i++)
		if (!priv->reset(dev, 1))
			break;

	if (netif_running(dev->net)) {
		rtnl_lock();
		phylink_resume(priv->phylink);
		rtnl_unlock();
	}
}

static int asix_resume(struct usb_interface *intf)
{
	struct usbnet *dev = usb_get_intfdata(intf);
	struct asix_common_private *priv = dev->driver_priv;

	if (priv && priv->resume)
		priv->resume(dev);

	return usbnet_resume(intf);
}

static int ax88772_init_mdio(struct usbnet *dev)
{
	struct asix_common_private *priv = dev->driver_priv;

	priv->mdio = devm_mdiobus_alloc(&dev->udev->dev);
	if (!priv->mdio)
		return -ENOMEM;

	priv->mdio->priv = dev;
	priv->mdio->read = &asix_mdio_bus_read;
	priv->mdio->write = &asix_mdio_bus_write;
	priv->mdio->name = "Asix MDIO Bus";
	/* mii bus name is usb-<usb bus number>-<usb device number> */
	snprintf(priv->mdio->id, MII_BUS_ID_SIZE, "usb-%03d:%03d",
		 dev->udev->bus->busnum, dev->udev->devnum);

	return devm_mdiobus_register(&dev->udev->dev, priv->mdio);
}

static int ax88772_init_phy(struct usbnet *dev)
{
	struct asix_common_private *priv = dev->driver_priv;
	int ret;

	priv->phydev = mdiobus_get_phy(priv->mdio, priv->phy_addr);
	if (!priv->phydev) {
		netdev_err(dev->net, "Could not find PHY\n");
		return -ENODEV;
	}

	ret = phylink_connect_phy(priv->phylink, priv->phydev);
	if (ret) {
		netdev_err(dev->net, "Could not connect PHY\n");
		return ret;
	}

	phy_suspend(priv->phydev);
	priv->phydev->mac_managed_pm = 1;

	phy_attached_info(priv->phydev);

	if (priv->embd_phy)
		return 0;

	/* In case main PHY is not the embedded PHY and MAC is RMII clock
	 * provider, we need to suspend embedded PHY by keeping PLL enabled
	 * (AX_SWRESET_IPPD == 0).
	 */
	priv->phydev_int = mdiobus_get_phy(priv->mdio, AX_EMBD_PHY_ADDR);
	if (!priv->phydev_int) {
		rtnl_lock();
		phylink_disconnect_phy(priv->phylink);
		rtnl_unlock();
		netdev_err(dev->net, "Could not find internal PHY\n");
		return -ENODEV;
	}

	priv->phydev_int->mac_managed_pm = 1;
	phy_suspend(priv->phydev_int);

	return 0;
}

static void ax88772_mac_config(struct phylink_config *config, unsigned int mode,
			      const struct phylink_link_state *state)
{
	/* Nothing to do */
}

static void ax88772_mac_link_down(struct phylink_config *config,
				 unsigned int mode, phy_interface_t interface)
{
	struct usbnet *dev = netdev_priv(to_net_dev(config->dev));

	asix_write_medium_mode(dev, 0, 0);
	usbnet_link_change(dev, false, false);
}

static void ax88772_mac_link_up(struct phylink_config *config,
			       struct phy_device *phy,
			       unsigned int mode, phy_interface_t interface,
			       int speed, int duplex,
			       bool tx_pause, bool rx_pause)
{
	struct usbnet *dev = netdev_priv(to_net_dev(config->dev));
	u16 m = AX_MEDIUM_AC | AX_MEDIUM_RE;

	m |= duplex ? AX_MEDIUM_FD : 0;

	switch (speed) {
	case SPEED_100:
		m |= AX_MEDIUM_PS;
		break;
	case SPEED_10:
		break;
	default:
		return;
	}

	if (tx_pause)
		m |= AX_MEDIUM_TFC;

	if (rx_pause)
		m |= AX_MEDIUM_RFC;

	asix_write_medium_mode(dev, m, 0);
	usbnet_link_change(dev, true, false);
}

static const struct phylink_mac_ops ax88772_phylink_mac_ops = {
	.validate = phylink_generic_validate,
	.mac_config = ax88772_mac_config,
	.mac_link_down = ax88772_mac_link_down,
	.mac_link_up = ax88772_mac_link_up,
};

static int ax88772_phylink_setup(struct usbnet *dev)
{
	struct asix_common_private *priv = dev->driver_priv;
	phy_interface_t phy_if_mode;
	struct phylink *phylink;

	priv->phylink_config.dev = &dev->net->dev;
	priv->phylink_config.type = PHYLINK_NETDEV;
	priv->phylink_config.mac_capabilities = MAC_SYM_PAUSE | MAC_ASYM_PAUSE |
		MAC_10 | MAC_100;

	__set_bit(PHY_INTERFACE_MODE_INTERNAL,
		  priv->phylink_config.supported_interfaces);
	__set_bit(PHY_INTERFACE_MODE_RMII,
		  priv->phylink_config.supported_interfaces);

	if (priv->embd_phy)
		phy_if_mode = PHY_INTERFACE_MODE_INTERNAL;
	else
		phy_if_mode = PHY_INTERFACE_MODE_RMII;

	phylink = phylink_create(&priv->phylink_config, dev->net->dev.fwnode,
				 phy_if_mode, &ax88772_phylink_mac_ops);
	if (IS_ERR(phylink))
		return PTR_ERR(phylink);

	priv->phylink = phylink;
	return 0;
}

static int ax88772_bind(struct usbnet *dev, struct usb_interface *intf)
{
	struct asix_common_private *priv;
	u8 buf[ETH_ALEN] = {0};
	int ret, i;

	priv = devm_kzalloc(&dev->udev->dev, sizeof(*priv), GFP_KERNEL);
	if (!priv)
		return -ENOMEM;

	dev->driver_priv = priv;

	usbnet_get_endpoints(dev, intf);

	/* Maybe the boot loader passed the MAC address via device tree */
	if (!eth_platform_get_mac_address(&dev->udev->dev, buf)) {
		netif_dbg(dev, ifup, dev->net,
			  "MAC address read from device tree");
	} else {
		/* Try getting the MAC address from EEPROM */
		if (dev->driver_info->data & FLAG_EEPROM_MAC) {
			for (i = 0; i < (ETH_ALEN >> 1); i++) {
				ret = asix_read_cmd(dev, AX_CMD_READ_EEPROM,
						    0x04 + i, 0, 2, buf + i * 2,
						    0);
				if (ret < 0)
					break;
			}
		} else {
			ret = asix_read_cmd(dev, AX_CMD_READ_NODE_ID,
					    0, 0, ETH_ALEN, buf, 0);
		}

		if (ret < 0) {
			netdev_dbg(dev->net, "Failed to read MAC address: %d\n",
				   ret);
			return ret;
		}
	}

	asix_set_netdev_dev_addr(dev, buf);

	dev->net->netdev_ops = &ax88772_netdev_ops;
	dev->net->ethtool_ops = &ax88772_ethtool_ops;
	dev->net->needed_headroom = 4; /* cf asix_tx_fixup() */
	dev->net->needed_tailroom = 4; /* cf asix_tx_fixup() */

	ret = asix_read_phy_addr(dev, true);
	if (ret < 0)
		return ret;

	priv->phy_addr = ret;
	priv->embd_phy = ((priv->phy_addr & 0x1f) == AX_EMBD_PHY_ADDR);

	ret = asix_read_cmd(dev, AX_CMD_STATMNGSTS_REG, 0, 0, 1,
			    &priv->chipcode, 0);
	if (ret < 0) {
		netdev_dbg(dev->net, "Failed to read STATMNGSTS_REG: %d\n", ret);
		return ret;
	}

	priv->chipcode &= AX_CHIPCODE_MASK;

	priv->resume = ax88772_resume;
	priv->suspend = ax88772_suspend;
	if (priv->chipcode == AX_AX88772_CHIPCODE)
		priv->reset = ax88772_hw_reset;
	else
		priv->reset = ax88772a_hw_reset;

	ret = priv->reset(dev, 0);
	if (ret < 0) {
		netdev_dbg(dev->net, "Failed to reset AX88772: %d\n", ret);
		return ret;
	}

	/* Asix framing packs multiple eth frames into a 2K usb bulk transfer */
	if (dev->driver_info->flags & FLAG_FRAMING_AX) {
		/* hard_mtu  is still the default - the device does not support
		   jumbo eth frames */
		dev->rx_urb_size = 2048;
	}

	priv->presvd_phy_bmcr = 0;
	priv->presvd_phy_advertise = 0;

	ret = ax88772_init_mdio(dev);
	if (ret)
		return ret;

	ret = ax88772_phylink_setup(dev);
	if (ret)
		return ret;

	ret = ax88772_init_phy(dev);
	if (ret)
		phylink_destroy(priv->phylink);

	return ret;
}

static int ax88772_stop(struct usbnet *dev)
{
	struct asix_common_private *priv = dev->driver_priv;

<<<<<<< HEAD
	phy_stop(priv->phydev);
=======
	phylink_stop(priv->phylink);
>>>>>>> 7365df19

	return 0;
}

static void ax88772_unbind(struct usbnet *dev, struct usb_interface *intf)
{
	struct asix_common_private *priv = dev->driver_priv;

	rtnl_lock();
	phylink_disconnect_phy(priv->phylink);
	rtnl_unlock();
	phylink_destroy(priv->phylink);
	asix_rx_fixup_common_free(dev->driver_priv);
}

static void ax88178_unbind(struct usbnet *dev, struct usb_interface *intf)
{
	asix_rx_fixup_common_free(dev->driver_priv);
	kfree(dev->driver_priv);
}

static const struct ethtool_ops ax88178_ethtool_ops = {
	.get_drvinfo		= asix_get_drvinfo,
	.get_link		= asix_get_link,
	.get_msglevel		= usbnet_get_msglevel,
	.set_msglevel		= usbnet_set_msglevel,
	.get_wol		= asix_get_wol,
	.set_wol		= asix_set_wol,
	.get_eeprom_len		= asix_get_eeprom_len,
	.get_eeprom		= asix_get_eeprom,
	.set_eeprom		= asix_set_eeprom,
	.nway_reset		= usbnet_nway_reset,
	.get_link_ksettings	= usbnet_get_link_ksettings_mii,
	.set_link_ksettings	= usbnet_set_link_ksettings_mii,
};

static int marvell_phy_init(struct usbnet *dev)
{
	struct asix_data *data = (struct asix_data *)&dev->data;
	u16 reg;

	netdev_dbg(dev->net, "marvell_phy_init()\n");

	reg = asix_mdio_read(dev->net, dev->mii.phy_id, MII_MARVELL_STATUS);
	netdev_dbg(dev->net, "MII_MARVELL_STATUS = 0x%04x\n", reg);

	asix_mdio_write(dev->net, dev->mii.phy_id, MII_MARVELL_CTRL,
			MARVELL_CTRL_RXDELAY | MARVELL_CTRL_TXDELAY);

	if (data->ledmode) {
		reg = asix_mdio_read(dev->net, dev->mii.phy_id,
			MII_MARVELL_LED_CTRL);
		netdev_dbg(dev->net, "MII_MARVELL_LED_CTRL (1) = 0x%04x\n", reg);

		reg &= 0xf8ff;
		reg |= (1 + 0x0100);
		asix_mdio_write(dev->net, dev->mii.phy_id,
			MII_MARVELL_LED_CTRL, reg);

		reg = asix_mdio_read(dev->net, dev->mii.phy_id,
			MII_MARVELL_LED_CTRL);
		netdev_dbg(dev->net, "MII_MARVELL_LED_CTRL (2) = 0x%04x\n", reg);
	}

	return 0;
}

static int rtl8211cl_phy_init(struct usbnet *dev)
{
	struct asix_data *data = (struct asix_data *)&dev->data;

	netdev_dbg(dev->net, "rtl8211cl_phy_init()\n");

	asix_mdio_write (dev->net, dev->mii.phy_id, 0x1f, 0x0005);
	asix_mdio_write (dev->net, dev->mii.phy_id, 0x0c, 0);
	asix_mdio_write (dev->net, dev->mii.phy_id, 0x01,
		asix_mdio_read (dev->net, dev->mii.phy_id, 0x01) | 0x0080);
	asix_mdio_write (dev->net, dev->mii.phy_id, 0x1f, 0);

	if (data->ledmode == 12) {
		asix_mdio_write (dev->net, dev->mii.phy_id, 0x1f, 0x0002);
		asix_mdio_write (dev->net, dev->mii.phy_id, 0x1a, 0x00cb);
		asix_mdio_write (dev->net, dev->mii.phy_id, 0x1f, 0);
	}

	return 0;
}

static int marvell_led_status(struct usbnet *dev, u16 speed)
{
	u16 reg = asix_mdio_read(dev->net, dev->mii.phy_id, MARVELL_LED_MANUAL);

	netdev_dbg(dev->net, "marvell_led_status() read 0x%04x\n", reg);

	/* Clear out the center LED bits - 0x03F0 */
	reg &= 0xfc0f;

	switch (speed) {
		case SPEED_1000:
			reg |= 0x03e0;
			break;
		case SPEED_100:
			reg |= 0x03b0;
			break;
		default:
			reg |= 0x02f0;
	}

	netdev_dbg(dev->net, "marvell_led_status() writing 0x%04x\n", reg);
	asix_mdio_write(dev->net, dev->mii.phy_id, MARVELL_LED_MANUAL, reg);

	return 0;
}

static int ax88178_reset(struct usbnet *dev)
{
	struct asix_data *data = (struct asix_data *)&dev->data;
	int ret;
	__le16 eeprom;
	u8 status;
	int gpio0 = 0;
	u32 phyid;

	ret = asix_read_cmd(dev, AX_CMD_READ_GPIOS, 0, 0, 1, &status, 0);
	if (ret < 0) {
		netdev_dbg(dev->net, "Failed to read GPIOS: %d\n", ret);
		return ret;
	}

	netdev_dbg(dev->net, "GPIO Status: 0x%04x\n", status);

	asix_write_cmd(dev, AX_CMD_WRITE_ENABLE, 0, 0, 0, NULL, 0);
	ret = asix_read_cmd(dev, AX_CMD_READ_EEPROM, 0x0017, 0, 2, &eeprom, 0);
	if (ret < 0) {
		netdev_dbg(dev->net, "Failed to read EEPROM: %d\n", ret);
		return ret;
	}

	asix_write_cmd(dev, AX_CMD_WRITE_DISABLE, 0, 0, 0, NULL, 0);

	netdev_dbg(dev->net, "EEPROM index 0x17 is 0x%04x\n", eeprom);

	if (eeprom == cpu_to_le16(0xffff)) {
		data->phymode = PHY_MODE_MARVELL;
		data->ledmode = 0;
		gpio0 = 1;
	} else {
		data->phymode = le16_to_cpu(eeprom) & 0x7F;
		data->ledmode = le16_to_cpu(eeprom) >> 8;
		gpio0 = (le16_to_cpu(eeprom) & 0x80) ? 0 : 1;
	}
	netdev_dbg(dev->net, "GPIO0: %d, PhyMode: %d\n", gpio0, data->phymode);

	/* Power up external GigaPHY through AX88178 GPIO pin */
	asix_write_gpio(dev, AX_GPIO_RSE | AX_GPIO_GPO_1 |
			AX_GPIO_GPO1EN, 40, 0);
	if ((le16_to_cpu(eeprom) >> 8) != 1) {
		asix_write_gpio(dev, 0x003c, 30, 0);
		asix_write_gpio(dev, 0x001c, 300, 0);
		asix_write_gpio(dev, 0x003c, 30, 0);
	} else {
		netdev_dbg(dev->net, "gpio phymode == 1 path\n");
		asix_write_gpio(dev, AX_GPIO_GPO1EN, 30, 0);
		asix_write_gpio(dev, AX_GPIO_GPO1EN | AX_GPIO_GPO_1, 30, 0);
	}

	/* Read PHYID register *AFTER* powering up PHY */
	phyid = asix_get_phyid(dev);
	netdev_dbg(dev->net, "PHYID=0x%08x\n", phyid);

	/* Set AX88178 to enable MII/GMII/RGMII interface for external PHY */
	asix_write_cmd(dev, AX_CMD_SW_PHY_SELECT, 0, 0, 0, NULL, 0);

	asix_sw_reset(dev, 0, 0);
	msleep(150);

	asix_sw_reset(dev, AX_SWRESET_PRL | AX_SWRESET_IPPD, 0);
	msleep(150);

	asix_write_rx_ctl(dev, 0, 0);

	if (data->phymode == PHY_MODE_MARVELL) {
		marvell_phy_init(dev);
		msleep(60);
	} else if (data->phymode == PHY_MODE_RTL8211CL)
		rtl8211cl_phy_init(dev);

	asix_phy_reset(dev, BMCR_RESET | BMCR_ANENABLE);
	asix_mdio_write(dev->net, dev->mii.phy_id, MII_ADVERTISE,
			ADVERTISE_ALL | ADVERTISE_CSMA | ADVERTISE_PAUSE_CAP);
	asix_mdio_write(dev->net, dev->mii.phy_id, MII_CTRL1000,
			ADVERTISE_1000FULL);

	asix_write_medium_mode(dev, AX88178_MEDIUM_DEFAULT, 0);
	mii_nway_restart(&dev->mii);

	/* Rewrite MAC address */
	memcpy(data->mac_addr, dev->net->dev_addr, ETH_ALEN);
	ret = asix_write_cmd(dev, AX_CMD_WRITE_NODE_ID, 0, 0, ETH_ALEN,
							data->mac_addr, 0);
	if (ret < 0)
		return ret;

	ret = asix_write_rx_ctl(dev, AX_DEFAULT_RX_CTL, 0);
	if (ret < 0)
		return ret;

	return 0;
}

static int ax88178_link_reset(struct usbnet *dev)
{
	u16 mode;
	struct ethtool_cmd ecmd = { .cmd = ETHTOOL_GSET };
	struct asix_data *data = (struct asix_data *)&dev->data;
	u32 speed;

	netdev_dbg(dev->net, "ax88178_link_reset()\n");

	mii_check_media(&dev->mii, 1, 1);
	mii_ethtool_gset(&dev->mii, &ecmd);
	mode = AX88178_MEDIUM_DEFAULT;
	speed = ethtool_cmd_speed(&ecmd);

	if (speed == SPEED_1000)
		mode |= AX_MEDIUM_GM;
	else if (speed == SPEED_100)
		mode |= AX_MEDIUM_PS;
	else
		mode &= ~(AX_MEDIUM_PS | AX_MEDIUM_GM);

	mode |= AX_MEDIUM_ENCK;

	if (ecmd.duplex == DUPLEX_FULL)
		mode |= AX_MEDIUM_FD;
	else
		mode &= ~AX_MEDIUM_FD;

	netdev_dbg(dev->net, "ax88178_link_reset() speed: %u duplex: %d setting mode to 0x%04x\n",
		   speed, ecmd.duplex, mode);

	asix_write_medium_mode(dev, mode, 0);

	if (data->phymode == PHY_MODE_MARVELL && data->ledmode)
		marvell_led_status(dev, speed);

	return 0;
}

static void ax88178_set_mfb(struct usbnet *dev)
{
	u16 mfb = AX_RX_CTL_MFB_16384;
	u16 rxctl;
	u16 medium;
	int old_rx_urb_size = dev->rx_urb_size;

	if (dev->hard_mtu < 2048) {
		dev->rx_urb_size = 2048;
		mfb = AX_RX_CTL_MFB_2048;
	} else if (dev->hard_mtu < 4096) {
		dev->rx_urb_size = 4096;
		mfb = AX_RX_CTL_MFB_4096;
	} else if (dev->hard_mtu < 8192) {
		dev->rx_urb_size = 8192;
		mfb = AX_RX_CTL_MFB_8192;
	} else if (dev->hard_mtu < 16384) {
		dev->rx_urb_size = 16384;
		mfb = AX_RX_CTL_MFB_16384;
	}

	rxctl = asix_read_rx_ctl(dev, 0);
	asix_write_rx_ctl(dev, (rxctl & ~AX_RX_CTL_MFB_16384) | mfb, 0);

	medium = asix_read_medium_status(dev, 0);
	if (dev->net->mtu > 1500)
		medium |= AX_MEDIUM_JFE;
	else
		medium &= ~AX_MEDIUM_JFE;
	asix_write_medium_mode(dev, medium, 0);

	if (dev->rx_urb_size > old_rx_urb_size)
		usbnet_unlink_rx_urbs(dev);
}

static int ax88178_change_mtu(struct net_device *net, int new_mtu)
{
	struct usbnet *dev = netdev_priv(net);
	int ll_mtu = new_mtu + net->hard_header_len + 4;

	netdev_dbg(dev->net, "ax88178_change_mtu() new_mtu=%d\n", new_mtu);

	if ((ll_mtu % dev->maxpacket) == 0)
		return -EDOM;

	net->mtu = new_mtu;
	dev->hard_mtu = net->mtu + net->hard_header_len;
	ax88178_set_mfb(dev);

	/* max qlen depend on hard_mtu and rx_urb_size */
	usbnet_update_max_qlen(dev);

	return 0;
}

static const struct net_device_ops ax88178_netdev_ops = {
	.ndo_open		= usbnet_open,
	.ndo_stop		= usbnet_stop,
	.ndo_start_xmit		= usbnet_start_xmit,
	.ndo_tx_timeout		= usbnet_tx_timeout,
	.ndo_get_stats64	= dev_get_tstats64,
	.ndo_set_mac_address 	= asix_set_mac_address,
	.ndo_validate_addr	= eth_validate_addr,
	.ndo_set_rx_mode	= asix_set_multicast,
	.ndo_eth_ioctl		= asix_ioctl,
	.ndo_change_mtu 	= ax88178_change_mtu,
};

static int ax88178_bind(struct usbnet *dev, struct usb_interface *intf)
{
	int ret;
	u8 buf[ETH_ALEN] = {0};

	usbnet_get_endpoints(dev,intf);

	/* Get the MAC address */
	ret = asix_read_cmd(dev, AX_CMD_READ_NODE_ID, 0, 0, ETH_ALEN, buf, 0);
	if (ret < 0) {
		netdev_dbg(dev->net, "Failed to read MAC address: %d\n", ret);
		return ret;
	}

	asix_set_netdev_dev_addr(dev, buf);

	/* Initialize MII structure */
	dev->mii.dev = dev->net;
	dev->mii.mdio_read = asix_mdio_read;
	dev->mii.mdio_write = asix_mdio_write;
	dev->mii.phy_id_mask = 0x1f;
	dev->mii.reg_num_mask = 0xff;
	dev->mii.supports_gmii = 1;

	dev->mii.phy_id = asix_read_phy_addr(dev, true);
	if (dev->mii.phy_id < 0)
		return dev->mii.phy_id;

	dev->net->netdev_ops = &ax88178_netdev_ops;
	dev->net->ethtool_ops = &ax88178_ethtool_ops;
	dev->net->max_mtu = 16384 - (dev->net->hard_header_len + 4);

	/* Blink LEDS so users know driver saw dongle */
	asix_sw_reset(dev, 0, 0);
	msleep(150);

	asix_sw_reset(dev, AX_SWRESET_PRL | AX_SWRESET_IPPD, 0);
	msleep(150);

	/* Asix framing packs multiple eth frames into a 2K usb bulk transfer */
	if (dev->driver_info->flags & FLAG_FRAMING_AX) {
		/* hard_mtu  is still the default - the device does not support
		   jumbo eth frames */
		dev->rx_urb_size = 2048;
	}

	dev->driver_priv = kzalloc(sizeof(struct asix_common_private), GFP_KERNEL);
	if (!dev->driver_priv)
			return -ENOMEM;

	return 0;
}

static const struct driver_info ax8817x_info = {
	.description = "ASIX AX8817x USB 2.0 Ethernet",
	.bind = ax88172_bind,
	.status = asix_status,
	.link_reset = ax88172_link_reset,
	.reset = ax88172_link_reset,
	.flags =  FLAG_ETHER | FLAG_LINK_INTR,
	.data = 0x00130103,
};

static const struct driver_info dlink_dub_e100_info = {
	.description = "DLink DUB-E100 USB Ethernet",
	.bind = ax88172_bind,
	.status = asix_status,
	.link_reset = ax88172_link_reset,
	.reset = ax88172_link_reset,
	.flags =  FLAG_ETHER | FLAG_LINK_INTR,
	.data = 0x009f9d9f,
};

static const struct driver_info netgear_fa120_info = {
	.description = "Netgear FA-120 USB Ethernet",
	.bind = ax88172_bind,
	.status = asix_status,
	.link_reset = ax88172_link_reset,
	.reset = ax88172_link_reset,
	.flags =  FLAG_ETHER | FLAG_LINK_INTR,
	.data = 0x00130103,
};

static const struct driver_info hawking_uf200_info = {
	.description = "Hawking UF200 USB Ethernet",
	.bind = ax88172_bind,
	.status = asix_status,
	.link_reset = ax88172_link_reset,
	.reset = ax88172_link_reset,
	.flags =  FLAG_ETHER | FLAG_LINK_INTR,
	.data = 0x001f1d1f,
};

static const struct driver_info ax88772_info = {
	.description = "ASIX AX88772 USB 2.0 Ethernet",
	.bind = ax88772_bind,
	.unbind = ax88772_unbind,
	.status = asix_status,
	.reset = ax88772_reset,
	.stop = ax88772_stop,
	.flags = FLAG_ETHER | FLAG_FRAMING_AX | FLAG_LINK_INTR | FLAG_MULTI_PACKET,
	.rx_fixup = asix_rx_fixup_common,
	.tx_fixup = asix_tx_fixup,
};

static const struct driver_info ax88772b_info = {
	.description = "ASIX AX88772B USB 2.0 Ethernet",
	.bind = ax88772_bind,
	.unbind = ax88772_unbind,
	.status = asix_status,
	.reset = ax88772_reset,
	.stop = ax88772_stop,
	.flags = FLAG_ETHER | FLAG_FRAMING_AX | FLAG_LINK_INTR |
	         FLAG_MULTI_PACKET,
	.rx_fixup = asix_rx_fixup_common,
	.tx_fixup = asix_tx_fixup,
	.data = FLAG_EEPROM_MAC,
};

static const struct driver_info ax88178_info = {
	.description = "ASIX AX88178 USB 2.0 Ethernet",
	.bind = ax88178_bind,
	.unbind = ax88178_unbind,
	.status = asix_status,
	.link_reset = ax88178_link_reset,
	.reset = ax88178_reset,
	.flags = FLAG_ETHER | FLAG_FRAMING_AX | FLAG_LINK_INTR |
		 FLAG_MULTI_PACKET,
	.rx_fixup = asix_rx_fixup_common,
	.tx_fixup = asix_tx_fixup,
};

/*
 * USBLINK 20F9 "USB 2.0 LAN" USB ethernet adapter, typically found in
 * no-name packaging.
 * USB device strings are:
 *   1: Manufacturer: USBLINK
 *   2: Product: HG20F9 USB2.0
 *   3: Serial: 000003
 * Appears to be compatible with Asix 88772B.
 */
static const struct driver_info hg20f9_info = {
	.description = "HG20F9 USB 2.0 Ethernet",
	.bind = ax88772_bind,
	.unbind = ax88772_unbind,
	.status = asix_status,
	.reset = ax88772_reset,
	.flags = FLAG_ETHER | FLAG_FRAMING_AX | FLAG_LINK_INTR |
	         FLAG_MULTI_PACKET,
	.rx_fixup = asix_rx_fixup_common,
	.tx_fixup = asix_tx_fixup,
	.data = FLAG_EEPROM_MAC,
};

static const struct usb_device_id	products [] = {
{
	// Linksys USB200M
	USB_DEVICE (0x077b, 0x2226),
	.driver_info =	(unsigned long) &ax8817x_info,
}, {
	// Netgear FA120
	USB_DEVICE (0x0846, 0x1040),
	.driver_info =  (unsigned long) &netgear_fa120_info,
}, {
	// DLink DUB-E100
	USB_DEVICE (0x2001, 0x1a00),
	.driver_info =  (unsigned long) &dlink_dub_e100_info,
}, {
	// Intellinet, ST Lab USB Ethernet
	USB_DEVICE (0x0b95, 0x1720),
	.driver_info =  (unsigned long) &ax8817x_info,
}, {
	// Hawking UF200, TrendNet TU2-ET100
	USB_DEVICE (0x07b8, 0x420a),
	.driver_info =  (unsigned long) &hawking_uf200_info,
}, {
	// Billionton Systems, USB2AR
	USB_DEVICE (0x08dd, 0x90ff),
	.driver_info =  (unsigned long) &ax8817x_info,
}, {
	// Billionton Systems, GUSB2AM-1G-B
	USB_DEVICE(0x08dd, 0x0114),
	.driver_info =  (unsigned long) &ax88178_info,
}, {
	// ATEN UC210T
	USB_DEVICE (0x0557, 0x2009),
	.driver_info =  (unsigned long) &ax8817x_info,
}, {
	// Buffalo LUA-U2-KTX
	USB_DEVICE (0x0411, 0x003d),
	.driver_info =  (unsigned long) &ax8817x_info,
}, {
	// Buffalo LUA-U2-GT 10/100/1000
	USB_DEVICE (0x0411, 0x006e),
	.driver_info =  (unsigned long) &ax88178_info,
}, {
	// Sitecom LN-029 "USB 2.0 10/100 Ethernet adapter"
	USB_DEVICE (0x6189, 0x182d),
	.driver_info =  (unsigned long) &ax8817x_info,
}, {
	// Sitecom LN-031 "USB 2.0 10/100/1000 Ethernet adapter"
	USB_DEVICE (0x0df6, 0x0056),
	.driver_info =  (unsigned long) &ax88178_info,
}, {
	// Sitecom LN-028 "USB 2.0 10/100/1000 Ethernet adapter"
	USB_DEVICE (0x0df6, 0x061c),
	.driver_info =  (unsigned long) &ax88178_info,
}, {
	// corega FEther USB2-TX
	USB_DEVICE (0x07aa, 0x0017),
	.driver_info =  (unsigned long) &ax8817x_info,
}, {
	// Surecom EP-1427X-2
	USB_DEVICE (0x1189, 0x0893),
	.driver_info = (unsigned long) &ax8817x_info,
}, {
	// goodway corp usb gwusb2e
	USB_DEVICE (0x1631, 0x6200),
	.driver_info = (unsigned long) &ax8817x_info,
}, {
	// JVC MP-PRX1 Port Replicator
	USB_DEVICE (0x04f1, 0x3008),
	.driver_info = (unsigned long) &ax8817x_info,
}, {
	// Lenovo U2L100P 10/100
	USB_DEVICE (0x17ef, 0x7203),
	.driver_info = (unsigned long)&ax88772b_info,
}, {
	// ASIX AX88772B 10/100
	USB_DEVICE (0x0b95, 0x772b),
	.driver_info = (unsigned long) &ax88772b_info,
}, {
	// ASIX AX88772 10/100
	USB_DEVICE (0x0b95, 0x7720),
	.driver_info = (unsigned long) &ax88772_info,
}, {
	// ASIX AX88178 10/100/1000
	USB_DEVICE (0x0b95, 0x1780),
	.driver_info = (unsigned long) &ax88178_info,
}, {
	// Logitec LAN-GTJ/U2A
	USB_DEVICE (0x0789, 0x0160),
	.driver_info = (unsigned long) &ax88178_info,
}, {
	// Linksys USB200M Rev 2
	USB_DEVICE (0x13b1, 0x0018),
	.driver_info = (unsigned long) &ax88772_info,
}, {
	// 0Q0 cable ethernet
	USB_DEVICE (0x1557, 0x7720),
	.driver_info = (unsigned long) &ax88772_info,
}, {
	// DLink DUB-E100 H/W Ver B1
	USB_DEVICE (0x07d1, 0x3c05),
	.driver_info = (unsigned long) &ax88772_info,
}, {
	// DLink DUB-E100 H/W Ver B1 Alternate
	USB_DEVICE (0x2001, 0x3c05),
	.driver_info = (unsigned long) &ax88772_info,
}, {
       // DLink DUB-E100 H/W Ver C1
       USB_DEVICE (0x2001, 0x1a02),
       .driver_info = (unsigned long) &ax88772_info,
}, {
	// Linksys USB1000
	USB_DEVICE (0x1737, 0x0039),
	.driver_info = (unsigned long) &ax88178_info,
}, {
	// IO-DATA ETG-US2
	USB_DEVICE (0x04bb, 0x0930),
	.driver_info = (unsigned long) &ax88178_info,
}, {
	// Belkin F5D5055
	USB_DEVICE(0x050d, 0x5055),
	.driver_info = (unsigned long) &ax88178_info,
}, {
	// Apple USB Ethernet Adapter
	USB_DEVICE(0x05ac, 0x1402),
	.driver_info = (unsigned long) &ax88772_info,
}, {
	// Cables-to-Go USB Ethernet Adapter
	USB_DEVICE(0x0b95, 0x772a),
	.driver_info = (unsigned long) &ax88772_info,
}, {
	// ABOCOM for pci
	USB_DEVICE(0x14ea, 0xab11),
	.driver_info = (unsigned long) &ax88178_info,
}, {
	// ASIX 88772a
	USB_DEVICE(0x0db0, 0xa877),
	.driver_info = (unsigned long) &ax88772_info,
}, {
	// Asus USB Ethernet Adapter
	USB_DEVICE (0x0b95, 0x7e2b),
	.driver_info = (unsigned long)&ax88772b_info,
}, {
	/* ASIX 88172a demo board */
	USB_DEVICE(0x0b95, 0x172a),
	.driver_info = (unsigned long) &ax88172a_info,
}, {
	/*
	 * USBLINK HG20F9 "USB 2.0 LAN"
	 * Appears to have gazumped Linksys's manufacturer ID but
	 * doesn't (yet) conflict with any known Linksys product.
	 */
	USB_DEVICE(0x066b, 0x20f9),
	.driver_info = (unsigned long) &hg20f9_info,
},
	{ },		// END
};
MODULE_DEVICE_TABLE(usb, products);

static struct usb_driver asix_driver = {
	.name =		DRIVER_NAME,
	.id_table =	products,
	.probe =	usbnet_probe,
	.suspend =	asix_suspend,
	.resume =	asix_resume,
	.reset_resume =	asix_resume,
	.disconnect =	usbnet_disconnect,
	.supports_autosuspend = 1,
	.disable_hub_initiated_lpm = 1,
};

module_usb_driver(asix_driver);

MODULE_AUTHOR("David Hollis");
MODULE_VERSION(DRIVER_VERSION);
MODULE_DESCRIPTION("ASIX AX8817X based USB 2.0 Ethernet Devices");
MODULE_LICENSE("GPL");
<|MERGE_RESOLUTION|>--- conflicted
+++ resolved
@@ -914,11 +914,7 @@
 {
 	struct asix_common_private *priv = dev->driver_priv;
 
-<<<<<<< HEAD
-	phy_stop(priv->phydev);
-=======
 	phylink_stop(priv->phylink);
->>>>>>> 7365df19
 
 	return 0;
 }
