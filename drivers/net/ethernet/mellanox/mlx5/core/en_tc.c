/*
 * Copyright (c) 2016, Mellanox Technologies. All rights reserved.
 *
 * This software is available to you under a choice of one of two
 * licenses.  You may choose to be licensed under the terms of the GNU
 * General Public License (GPL) Version 2, available from the file
 * COPYING in the main directory of this source tree, or the
 * OpenIB.org BSD license below:
 *
 *     Redistribution and use in source and binary forms, with or
 *     without modification, are permitted provided that the following
 *     conditions are met:
 *
 *      - Redistributions of source code must retain the above
 *        copyright notice, this list of conditions and the following
 *        disclaimer.
 *
 *      - Redistributions in binary form must reproduce the above
 *        copyright notice, this list of conditions and the following
 *        disclaimer in the documentation and/or other materials
 *        provided with the distribution.
 *
 * THE SOFTWARE IS PROVIDED "AS IS", WITHOUT WARRANTY OF ANY KIND,
 * EXPRESS OR IMPLIED, INCLUDING BUT NOT LIMITED TO THE WARRANTIES OF
 * MERCHANTABILITY, FITNESS FOR A PARTICULAR PURPOSE AND
 * NONINFRINGEMENT. IN NO EVENT SHALL THE AUTHORS OR COPYRIGHT HOLDERS
 * BE LIABLE FOR ANY CLAIM, DAMAGES OR OTHER LIABILITY, WHETHER IN AN
 * ACTION OF CONTRACT, TORT OR OTHERWISE, ARISING FROM, OUT OF OR IN
 * CONNECTION WITH THE SOFTWARE OR THE USE OR OTHER DEALINGS IN THE
 * SOFTWARE.
 */

#include <net/flow_dissector.h>
#include <net/flow_offload.h>
#include <net/sch_generic.h>
#include <net/pkt_cls.h>
#include <linux/mlx5/fs.h>
#include <linux/mlx5/device.h>
#include <linux/rhashtable.h>
#include <linux/refcount.h>
#include <linux/completion.h>
#include <net/arp.h>
#include <net/ipv6_stubs.h>
#include <net/bareudp.h>
#include <net/bonding.h>
#include "en.h"
#include "en/tc/post_act.h"
#include "en_rep.h"
#include "en/rep/tc.h"
#include "en/rep/neigh.h"
#include "en_tc.h"
#include "eswitch.h"
#include "fs_core.h"
#include "en/port.h"
#include "en/tc_tun.h"
#include "en/mapping.h"
#include "en/tc_ct.h"
#include "en/mod_hdr.h"
#include "en/tc_tun_encap.h"
#include "en/tc/sample.h"
#include "en/tc/act/act.h"
#include "en/tc/post_meter.h"
#include "lib/devcom.h"
#include "lib/geneve.h"
#include "lib/fs_chains.h"
#include "diag/en_tc_tracepoint.h"
#include <asm/div64.h>
#include "lag/lag.h"
#include "lag/mp.h"

#define MLX5E_TC_TABLE_NUM_GROUPS 4
#define MLX5E_TC_TABLE_MAX_GROUP_SIZE BIT(18)

struct mlx5e_tc_table {
	/* Protects the dynamic assignment of the t parameter
	 * which is the nic tc root table.
	 */
	struct mutex			t_lock;
	struct mlx5e_priv		*priv;
	struct mlx5_flow_table		*t;
	struct mlx5_flow_table		*miss_t;
	struct mlx5_fs_chains           *chains;
	struct mlx5e_post_act		*post_act;

	struct rhashtable               ht;

	struct mod_hdr_tbl mod_hdr;
	struct mutex hairpin_tbl_lock; /* protects hairpin_tbl */
	DECLARE_HASHTABLE(hairpin_tbl, 8);

	struct notifier_block     netdevice_nb;
	struct netdev_net_notifier	netdevice_nn;

	struct mlx5_tc_ct_priv         *ct;
	struct mapping_ctx             *mapping;
};

struct mlx5e_tc_attr_to_reg_mapping mlx5e_tc_attr_to_reg_mappings[] = {
	[CHAIN_TO_REG] = {
		.mfield = MLX5_ACTION_IN_FIELD_METADATA_REG_C_0,
		.moffset = 0,
		.mlen = 16,
	},
	[VPORT_TO_REG] = {
		.mfield = MLX5_ACTION_IN_FIELD_METADATA_REG_C_0,
		.moffset = 16,
		.mlen = 16,
	},
	[TUNNEL_TO_REG] = {
		.mfield = MLX5_ACTION_IN_FIELD_METADATA_REG_C_1,
		.moffset = 8,
		.mlen = ESW_TUN_OPTS_BITS + ESW_TUN_ID_BITS,
		.soffset = MLX5_BYTE_OFF(fte_match_param,
					 misc_parameters_2.metadata_reg_c_1),
	},
	[ZONE_TO_REG] = zone_to_reg_ct,
	[ZONE_RESTORE_TO_REG] = zone_restore_to_reg_ct,
	[CTSTATE_TO_REG] = ctstate_to_reg_ct,
	[MARK_TO_REG] = mark_to_reg_ct,
	[LABELS_TO_REG] = labels_to_reg_ct,
	[FTEID_TO_REG] = fteid_to_reg_ct,
	/* For NIC rules we store the restore metadata directly
	 * into reg_b that is passed to SW since we don't
	 * jump between steering domains.
	 */
	[NIC_CHAIN_TO_REG] = {
		.mfield = MLX5_ACTION_IN_FIELD_METADATA_REG_B,
		.moffset = 0,
		.mlen = 16,
	},
	[NIC_ZONE_RESTORE_TO_REG] = nic_zone_restore_to_reg_ct,
	[PACKET_COLOR_TO_REG] = packet_color_to_reg,
};

struct mlx5e_tc_table *mlx5e_tc_table_alloc(void)
{
	struct mlx5e_tc_table *tc;

	tc = kvzalloc(sizeof(*tc), GFP_KERNEL);
	return tc ? tc : ERR_PTR(-ENOMEM);
}

void mlx5e_tc_table_free(struct mlx5e_tc_table *tc)
{
	kvfree(tc);
}

struct mlx5_fs_chains *mlx5e_nic_chains(struct mlx5e_tc_table *tc)
{
	return tc->chains;
}

/* To avoid false lock dependency warning set the tc_ht lock
 * class different than the lock class of the ht being used when deleting
 * last flow from a group and then deleting a group, we get into del_sw_flow_group()
 * which call rhashtable_destroy on fg->ftes_hash which will take ht->mutex but
 * it's different than the ht->mutex here.
 */
static struct lock_class_key tc_ht_lock_key;

static void mlx5e_put_flow_tunnel_id(struct mlx5e_tc_flow *flow);
static void free_flow_post_acts(struct mlx5e_tc_flow *flow);

void
mlx5e_tc_match_to_reg_match(struct mlx5_flow_spec *spec,
			    enum mlx5e_tc_attr_to_reg type,
			    u32 val,
			    u32 mask)
{
	void *headers_c = spec->match_criteria, *headers_v = spec->match_value, *fmask, *fval;
	int soffset = mlx5e_tc_attr_to_reg_mappings[type].soffset;
	int moffset = mlx5e_tc_attr_to_reg_mappings[type].moffset;
	int match_len = mlx5e_tc_attr_to_reg_mappings[type].mlen;
	u32 max_mask = GENMASK(match_len - 1, 0);
	__be32 curr_mask_be, curr_val_be;
	u32 curr_mask, curr_val;

	fmask = headers_c + soffset;
	fval = headers_v + soffset;

	memcpy(&curr_mask_be, fmask, 4);
	memcpy(&curr_val_be, fval, 4);

	curr_mask = be32_to_cpu(curr_mask_be);
	curr_val = be32_to_cpu(curr_val_be);

	//move to correct offset
	WARN_ON(mask > max_mask);
	mask <<= moffset;
	val <<= moffset;
	max_mask <<= moffset;

	//zero val and mask
	curr_mask &= ~max_mask;
	curr_val &= ~max_mask;

	//add current to mask
	curr_mask |= mask;
	curr_val |= val;

	//back to be32 and write
	curr_mask_be = cpu_to_be32(curr_mask);
	curr_val_be = cpu_to_be32(curr_val);

	memcpy(fmask, &curr_mask_be, 4);
	memcpy(fval, &curr_val_be, 4);

	spec->match_criteria_enable |= MLX5_MATCH_MISC_PARAMETERS_2;
}

void
mlx5e_tc_match_to_reg_get_match(struct mlx5_flow_spec *spec,
				enum mlx5e_tc_attr_to_reg type,
				u32 *val,
				u32 *mask)
{
	void *headers_c = spec->match_criteria, *headers_v = spec->match_value, *fmask, *fval;
	int soffset = mlx5e_tc_attr_to_reg_mappings[type].soffset;
	int moffset = mlx5e_tc_attr_to_reg_mappings[type].moffset;
	int match_len = mlx5e_tc_attr_to_reg_mappings[type].mlen;
	u32 max_mask = GENMASK(match_len - 1, 0);
	__be32 curr_mask_be, curr_val_be;
	u32 curr_mask, curr_val;

	fmask = headers_c + soffset;
	fval = headers_v + soffset;

	memcpy(&curr_mask_be, fmask, 4);
	memcpy(&curr_val_be, fval, 4);

	curr_mask = be32_to_cpu(curr_mask_be);
	curr_val = be32_to_cpu(curr_val_be);

	*mask = (curr_mask >> moffset) & max_mask;
	*val = (curr_val >> moffset) & max_mask;
}

int
mlx5e_tc_match_to_reg_set_and_get_id(struct mlx5_core_dev *mdev,
				     struct mlx5e_tc_mod_hdr_acts *mod_hdr_acts,
				     enum mlx5_flow_namespace_type ns,
				     enum mlx5e_tc_attr_to_reg type,
				     u32 data)
{
	int moffset = mlx5e_tc_attr_to_reg_mappings[type].moffset;
	int mfield = mlx5e_tc_attr_to_reg_mappings[type].mfield;
	int mlen = mlx5e_tc_attr_to_reg_mappings[type].mlen;
	char *modact;
	int err;

	modact = mlx5e_mod_hdr_alloc(mdev, ns, mod_hdr_acts);
	if (IS_ERR(modact))
		return PTR_ERR(modact);

	/* Firmware has 5bit length field and 0 means 32bits */
	if (mlen == 32)
		mlen = 0;

	MLX5_SET(set_action_in, modact, action_type, MLX5_ACTION_TYPE_SET);
	MLX5_SET(set_action_in, modact, field, mfield);
	MLX5_SET(set_action_in, modact, offset, moffset);
	MLX5_SET(set_action_in, modact, length, mlen);
	MLX5_SET(set_action_in, modact, data, data);
	err = mod_hdr_acts->num_actions;
	mod_hdr_acts->num_actions++;

	return err;
}

struct mlx5e_tc_int_port_priv *
mlx5e_get_int_port_priv(struct mlx5e_priv *priv)
{
	struct mlx5_eswitch *esw = priv->mdev->priv.eswitch;
	struct mlx5_rep_uplink_priv *uplink_priv;
	struct mlx5e_rep_priv *uplink_rpriv;

	if (is_mdev_switchdev_mode(priv->mdev)) {
		uplink_rpriv = mlx5_eswitch_get_uplink_priv(esw, REP_ETH);
		uplink_priv = &uplink_rpriv->uplink_priv;

		return uplink_priv->int_port_priv;
	}

	return NULL;
}

struct mlx5e_flow_meters *
mlx5e_get_flow_meters(struct mlx5_core_dev *dev)
{
	struct mlx5_eswitch *esw = dev->priv.eswitch;
	struct mlx5_rep_uplink_priv *uplink_priv;
	struct mlx5e_rep_priv *uplink_rpriv;
	struct mlx5e_priv *priv;

	if (is_mdev_switchdev_mode(dev)) {
		uplink_rpriv = mlx5_eswitch_get_uplink_priv(esw, REP_ETH);
		uplink_priv = &uplink_rpriv->uplink_priv;
		priv = netdev_priv(uplink_rpriv->netdev);
		if (!uplink_priv->flow_meters)
			uplink_priv->flow_meters =
				mlx5e_flow_meters_init(priv,
						       MLX5_FLOW_NAMESPACE_FDB,
						       uplink_priv->post_act);
		if (!IS_ERR(uplink_priv->flow_meters))
			return uplink_priv->flow_meters;
	}

	return NULL;
}

static struct mlx5_tc_ct_priv *
get_ct_priv(struct mlx5e_priv *priv)
{
	struct mlx5e_tc_table *tc = mlx5e_fs_get_tc(priv->fs);
	struct mlx5_eswitch *esw = priv->mdev->priv.eswitch;
	struct mlx5_rep_uplink_priv *uplink_priv;
	struct mlx5e_rep_priv *uplink_rpriv;

	if (is_mdev_switchdev_mode(priv->mdev)) {
		uplink_rpriv = mlx5_eswitch_get_uplink_priv(esw, REP_ETH);
		uplink_priv = &uplink_rpriv->uplink_priv;

		return uplink_priv->ct_priv;
	}

	return tc->ct;
}

static struct mlx5e_tc_psample *
get_sample_priv(struct mlx5e_priv *priv)
{
	struct mlx5_eswitch *esw = priv->mdev->priv.eswitch;
	struct mlx5_rep_uplink_priv *uplink_priv;
	struct mlx5e_rep_priv *uplink_rpriv;

	if (is_mdev_switchdev_mode(priv->mdev)) {
		uplink_rpriv = mlx5_eswitch_get_uplink_priv(esw, REP_ETH);
		uplink_priv = &uplink_rpriv->uplink_priv;

		return uplink_priv->tc_psample;
	}

	return NULL;
}

static struct mlx5e_post_act *
get_post_action(struct mlx5e_priv *priv)
{
	struct mlx5e_tc_table *tc = mlx5e_fs_get_tc(priv->fs);
	struct mlx5_eswitch *esw = priv->mdev->priv.eswitch;
	struct mlx5_rep_uplink_priv *uplink_priv;
	struct mlx5e_rep_priv *uplink_rpriv;

	if (is_mdev_switchdev_mode(priv->mdev)) {
		uplink_rpriv = mlx5_eswitch_get_uplink_priv(esw, REP_ETH);
		uplink_priv = &uplink_rpriv->uplink_priv;

		return uplink_priv->post_act;
	}

	return tc->post_act;
}

struct mlx5_flow_handle *
mlx5_tc_rule_insert(struct mlx5e_priv *priv,
		    struct mlx5_flow_spec *spec,
		    struct mlx5_flow_attr *attr)
{
	struct mlx5_eswitch *esw = priv->mdev->priv.eswitch;

	if (is_mdev_switchdev_mode(priv->mdev))
		return mlx5_eswitch_add_offloaded_rule(esw, spec, attr);

	return	mlx5e_add_offloaded_nic_rule(priv, spec, attr);
}

void
mlx5_tc_rule_delete(struct mlx5e_priv *priv,
		    struct mlx5_flow_handle *rule,
		    struct mlx5_flow_attr *attr)
{
	struct mlx5_eswitch *esw = priv->mdev->priv.eswitch;

	if (is_mdev_switchdev_mode(priv->mdev)) {
		mlx5_eswitch_del_offloaded_rule(esw, rule, attr);
		return;
	}

	mlx5e_del_offloaded_nic_rule(priv, rule, attr);
}

static bool
is_flow_meter_action(struct mlx5_flow_attr *attr)
{
	return ((attr->action & MLX5_FLOW_CONTEXT_ACTION_EXECUTE_ASO) &&
		(attr->exe_aso_type == MLX5_EXE_ASO_FLOW_METER));
}

static int
mlx5e_tc_add_flow_meter(struct mlx5e_priv *priv,
			struct mlx5_flow_attr *attr)
{
	struct mlx5e_post_act *post_act = get_post_action(priv);
	struct mlx5e_post_meter_priv *post_meter;
	enum mlx5_flow_namespace_type ns_type;
	struct mlx5e_flow_meter_handle *meter;

	meter = mlx5e_tc_meter_replace(priv->mdev, &attr->meter_attr.params);
	if (IS_ERR(meter)) {
		mlx5_core_err(priv->mdev, "Failed to get flow meter\n");
		return PTR_ERR(meter);
	}

	ns_type = mlx5e_tc_meter_get_namespace(meter->flow_meters);
	post_meter = mlx5e_post_meter_init(priv, ns_type, post_act, meter->green_counter,
					   meter->red_counter);
	if (IS_ERR(post_meter)) {
		mlx5_core_err(priv->mdev, "Failed to init post meter\n");
		goto err_meter_init;
	}

	attr->meter_attr.meter = meter;
	attr->meter_attr.post_meter = post_meter;
	attr->dest_ft = mlx5e_post_meter_get_ft(post_meter);
	attr->action |= MLX5_FLOW_CONTEXT_ACTION_FWD_DEST;

	return 0;

err_meter_init:
	mlx5e_tc_meter_put(meter);
	return PTR_ERR(post_meter);
}

static void
mlx5e_tc_del_flow_meter(struct mlx5_flow_attr *attr)
{
	mlx5e_post_meter_cleanup(attr->meter_attr.post_meter);
	mlx5e_tc_meter_put(attr->meter_attr.meter);
}

struct mlx5_flow_handle *
mlx5e_tc_rule_offload(struct mlx5e_priv *priv,
		      struct mlx5_flow_spec *spec,
		      struct mlx5_flow_attr *attr)
{
	struct mlx5_eswitch *esw = priv->mdev->priv.eswitch;
	int err;

	if (attr->flags & MLX5_ATTR_FLAG_CT) {
		struct mlx5e_tc_mod_hdr_acts *mod_hdr_acts =
			&attr->parse_attr->mod_hdr_acts;

		return mlx5_tc_ct_flow_offload(get_ct_priv(priv),
					       spec, attr,
					       mod_hdr_acts);
	}

	if (!is_mdev_switchdev_mode(priv->mdev))
		return mlx5e_add_offloaded_nic_rule(priv, spec, attr);

	if (attr->flags & MLX5_ATTR_FLAG_SAMPLE)
		return mlx5e_tc_sample_offload(get_sample_priv(priv), spec, attr);

	if (is_flow_meter_action(attr)) {
		err = mlx5e_tc_add_flow_meter(priv, attr);
		if (err)
			return ERR_PTR(err);
	}

	return mlx5_eswitch_add_offloaded_rule(esw, spec, attr);
}

void
mlx5e_tc_rule_unoffload(struct mlx5e_priv *priv,
			struct mlx5_flow_handle *rule,
			struct mlx5_flow_attr *attr)
{
	struct mlx5_eswitch *esw = priv->mdev->priv.eswitch;

	if (attr->flags & MLX5_ATTR_FLAG_CT) {
		mlx5_tc_ct_delete_flow(get_ct_priv(priv), attr);
		return;
	}

	if (!is_mdev_switchdev_mode(priv->mdev)) {
		mlx5e_del_offloaded_nic_rule(priv, rule, attr);
		return;
	}

	if (attr->flags & MLX5_ATTR_FLAG_SAMPLE) {
		mlx5e_tc_sample_unoffload(get_sample_priv(priv), rule, attr);
		return;
	}

	mlx5_eswitch_del_offloaded_rule(esw, rule, attr);

	if (attr->meter_attr.meter)
		mlx5e_tc_del_flow_meter(attr);
}

int
mlx5e_tc_match_to_reg_set(struct mlx5_core_dev *mdev,
			  struct mlx5e_tc_mod_hdr_acts *mod_hdr_acts,
			  enum mlx5_flow_namespace_type ns,
			  enum mlx5e_tc_attr_to_reg type,
			  u32 data)
{
	int ret = mlx5e_tc_match_to_reg_set_and_get_id(mdev, mod_hdr_acts, ns, type, data);

	return ret < 0 ? ret : 0;
}

void mlx5e_tc_match_to_reg_mod_hdr_change(struct mlx5_core_dev *mdev,
					  struct mlx5e_tc_mod_hdr_acts *mod_hdr_acts,
					  enum mlx5e_tc_attr_to_reg type,
					  int act_id, u32 data)
{
	int moffset = mlx5e_tc_attr_to_reg_mappings[type].moffset;
	int mfield = mlx5e_tc_attr_to_reg_mappings[type].mfield;
	int mlen = mlx5e_tc_attr_to_reg_mappings[type].mlen;
	char *modact;

	modact = mlx5e_mod_hdr_get_item(mod_hdr_acts, act_id);

	/* Firmware has 5bit length field and 0 means 32bits */
	if (mlen == 32)
		mlen = 0;

	MLX5_SET(set_action_in, modact, action_type, MLX5_ACTION_TYPE_SET);
	MLX5_SET(set_action_in, modact, field, mfield);
	MLX5_SET(set_action_in, modact, offset, moffset);
	MLX5_SET(set_action_in, modact, length, mlen);
	MLX5_SET(set_action_in, modact, data, data);
}

struct mlx5e_hairpin {
	struct mlx5_hairpin *pair;

	struct mlx5_core_dev *func_mdev;
	struct mlx5e_priv *func_priv;
	u32 tdn;
	struct mlx5e_tir direct_tir;

	int num_channels;
	struct mlx5e_rqt indir_rqt;
	struct mlx5e_tir indir_tir[MLX5E_NUM_INDIR_TIRS];
	struct mlx5_ttc_table *ttc;
};

struct mlx5e_hairpin_entry {
	/* a node of a hash table which keeps all the  hairpin entries */
	struct hlist_node hairpin_hlist;

	/* protects flows list */
	spinlock_t flows_lock;
	/* flows sharing the same hairpin */
	struct list_head flows;
	/* hpe's that were not fully initialized when dead peer update event
	 * function traversed them.
	 */
	struct list_head dead_peer_wait_list;

	u16 peer_vhca_id;
	u8 prio;
	struct mlx5e_hairpin *hp;
	refcount_t refcnt;
	struct completion res_ready;
};

static void mlx5e_tc_del_flow(struct mlx5e_priv *priv,
			      struct mlx5e_tc_flow *flow);

struct mlx5e_tc_flow *mlx5e_flow_get(struct mlx5e_tc_flow *flow)
{
	if (!flow || !refcount_inc_not_zero(&flow->refcnt))
		return ERR_PTR(-EINVAL);
	return flow;
}

void mlx5e_flow_put(struct mlx5e_priv *priv, struct mlx5e_tc_flow *flow)
{
	if (refcount_dec_and_test(&flow->refcnt)) {
		mlx5e_tc_del_flow(priv, flow);
		kfree_rcu(flow, rcu_head);
	}
}

bool mlx5e_is_eswitch_flow(struct mlx5e_tc_flow *flow)
{
	return flow_flag_test(flow, ESWITCH);
}

bool mlx5e_is_ft_flow(struct mlx5e_tc_flow *flow)
{
	return flow_flag_test(flow, FT);
}

bool mlx5e_is_offloaded_flow(struct mlx5e_tc_flow *flow)
{
	return flow_flag_test(flow, OFFLOADED);
}

int mlx5e_get_flow_namespace(struct mlx5e_tc_flow *flow)
{
	return mlx5e_is_eswitch_flow(flow) ?
		MLX5_FLOW_NAMESPACE_FDB : MLX5_FLOW_NAMESPACE_KERNEL;
}

static struct mod_hdr_tbl *
get_mod_hdr_table(struct mlx5e_priv *priv, struct mlx5e_tc_flow *flow)
{
	struct mlx5e_tc_table *tc = mlx5e_fs_get_tc(priv->fs);
	struct mlx5_eswitch *esw = priv->mdev->priv.eswitch;

	return mlx5e_get_flow_namespace(flow) == MLX5_FLOW_NAMESPACE_FDB ?
		&esw->offloads.mod_hdr :
		&tc->mod_hdr;
}

static int mlx5e_attach_mod_hdr(struct mlx5e_priv *priv,
				struct mlx5e_tc_flow *flow,
				struct mlx5e_tc_flow_parse_attr *parse_attr)
{
	struct mlx5_modify_hdr *modify_hdr;
	struct mlx5e_mod_hdr_handle *mh;

	mh = mlx5e_mod_hdr_attach(priv->mdev, get_mod_hdr_table(priv, flow),
				  mlx5e_get_flow_namespace(flow),
				  &parse_attr->mod_hdr_acts);
	if (IS_ERR(mh))
		return PTR_ERR(mh);

	modify_hdr = mlx5e_mod_hdr_get(mh);
	flow->attr->modify_hdr = modify_hdr;
	flow->mh = mh;

	return 0;
}

static void mlx5e_detach_mod_hdr(struct mlx5e_priv *priv,
				 struct mlx5e_tc_flow *flow)
{
	/* flow wasn't fully initialized */
	if (!flow->mh)
		return;

	mlx5e_mod_hdr_detach(priv->mdev, get_mod_hdr_table(priv, flow),
			     flow->mh);
	flow->mh = NULL;
}

static
struct mlx5_core_dev *mlx5e_hairpin_get_mdev(struct net *net, int ifindex)
{
	struct mlx5_core_dev *mdev;
	struct net_device *netdev;
	struct mlx5e_priv *priv;

	netdev = dev_get_by_index(net, ifindex);
	if (!netdev)
		return ERR_PTR(-ENODEV);

	priv = netdev_priv(netdev);
	mdev = priv->mdev;
	dev_put(netdev);

	/* Mirred tc action holds a refcount on the ifindex net_device (see
	 * net/sched/act_mirred.c:tcf_mirred_get_dev). So, it's okay to continue using mdev
	 * after dev_put(netdev), while we're in the context of adding a tc flow.
	 *
	 * The mdev pointer corresponds to the peer/out net_device of a hairpin. It is then
	 * stored in a hairpin object, which exists until all flows, that refer to it, get
	 * removed.
	 *
	 * On the other hand, after a hairpin object has been created, the peer net_device may
	 * be removed/unbound while there are still some hairpin flows that are using it. This
	 * case is handled by mlx5e_tc_hairpin_update_dead_peer, which is hooked to
	 * NETDEV_UNREGISTER event of the peer net_device.
	 */
	return mdev;
}

static int mlx5e_hairpin_create_transport(struct mlx5e_hairpin *hp)
{
	struct mlx5e_tir_builder *builder;
	int err;

	builder = mlx5e_tir_builder_alloc(false);
	if (!builder)
		return -ENOMEM;

	err = mlx5_core_alloc_transport_domain(hp->func_mdev, &hp->tdn);
	if (err)
		goto out;

	mlx5e_tir_builder_build_inline(builder, hp->tdn, hp->pair->rqn[0]);
	err = mlx5e_tir_init(&hp->direct_tir, builder, hp->func_mdev, false);
	if (err)
		goto create_tir_err;

out:
	mlx5e_tir_builder_free(builder);
	return err;

create_tir_err:
	mlx5_core_dealloc_transport_domain(hp->func_mdev, hp->tdn);

	goto out;
}

static void mlx5e_hairpin_destroy_transport(struct mlx5e_hairpin *hp)
{
	mlx5e_tir_destroy(&hp->direct_tir);
	mlx5_core_dealloc_transport_domain(hp->func_mdev, hp->tdn);
}

static int mlx5e_hairpin_create_indirect_rqt(struct mlx5e_hairpin *hp)
{
	struct mlx5e_priv *priv = hp->func_priv;
	struct mlx5_core_dev *mdev = priv->mdev;
	struct mlx5e_rss_params_indir *indir;
	int err;

	indir = kvmalloc(sizeof(*indir), GFP_KERNEL);
	if (!indir)
		return -ENOMEM;

	mlx5e_rss_params_indir_init_uniform(indir, hp->num_channels);
	err = mlx5e_rqt_init_indir(&hp->indir_rqt, mdev, hp->pair->rqn, hp->num_channels,
				   mlx5e_rx_res_get_current_hash(priv->rx_res).hfunc,
				   indir);

	kvfree(indir);
	return err;
}

static int mlx5e_hairpin_create_indirect_tirs(struct mlx5e_hairpin *hp)
{
	struct mlx5e_priv *priv = hp->func_priv;
	struct mlx5e_rss_params_hash rss_hash;
	enum mlx5_traffic_types tt, max_tt;
	struct mlx5e_tir_builder *builder;
	int err = 0;

	builder = mlx5e_tir_builder_alloc(false);
	if (!builder)
		return -ENOMEM;

	rss_hash = mlx5e_rx_res_get_current_hash(priv->rx_res);

	for (tt = 0; tt < MLX5E_NUM_INDIR_TIRS; tt++) {
		struct mlx5e_rss_params_traffic_type rss_tt;

		rss_tt = mlx5e_rss_get_default_tt_config(tt);

		mlx5e_tir_builder_build_rqt(builder, hp->tdn,
					    mlx5e_rqt_get_rqtn(&hp->indir_rqt),
					    false);
		mlx5e_tir_builder_build_rss(builder, &rss_hash, &rss_tt, false);

		err = mlx5e_tir_init(&hp->indir_tir[tt], builder, hp->func_mdev, false);
		if (err) {
			mlx5_core_warn(hp->func_mdev, "create indirect tirs failed, %d\n", err);
			goto err_destroy_tirs;
		}

		mlx5e_tir_builder_clear(builder);
	}

out:
	mlx5e_tir_builder_free(builder);
	return err;

err_destroy_tirs:
	max_tt = tt;
	for (tt = 0; tt < max_tt; tt++)
		mlx5e_tir_destroy(&hp->indir_tir[tt]);

	goto out;
}

static void mlx5e_hairpin_destroy_indirect_tirs(struct mlx5e_hairpin *hp)
{
	int tt;

	for (tt = 0; tt < MLX5E_NUM_INDIR_TIRS; tt++)
		mlx5e_tir_destroy(&hp->indir_tir[tt]);
}

static void mlx5e_hairpin_set_ttc_params(struct mlx5e_hairpin *hp,
					 struct ttc_params *ttc_params)
{
	struct mlx5_flow_table_attr *ft_attr = &ttc_params->ft_attr;
	int tt;

	memset(ttc_params, 0, sizeof(*ttc_params));

	ttc_params->ns = mlx5_get_flow_namespace(hp->func_mdev,
						 MLX5_FLOW_NAMESPACE_KERNEL);
	for (tt = 0; tt < MLX5_NUM_TT; tt++) {
		ttc_params->dests[tt].type = MLX5_FLOW_DESTINATION_TYPE_TIR;
		ttc_params->dests[tt].tir_num =
			tt == MLX5_TT_ANY ?
				mlx5e_tir_get_tirn(&hp->direct_tir) :
				mlx5e_tir_get_tirn(&hp->indir_tir[tt]);
	}

	ft_attr->level = MLX5E_TC_TTC_FT_LEVEL;
	ft_attr->prio = MLX5E_TC_PRIO;
}

static int mlx5e_hairpin_rss_init(struct mlx5e_hairpin *hp)
{
	struct mlx5e_priv *priv = hp->func_priv;
	struct ttc_params ttc_params;
	struct mlx5_ttc_table *ttc;
	int err;

	err = mlx5e_hairpin_create_indirect_rqt(hp);
	if (err)
		return err;

	err = mlx5e_hairpin_create_indirect_tirs(hp);
	if (err)
		goto err_create_indirect_tirs;

	mlx5e_hairpin_set_ttc_params(hp, &ttc_params);
	hp->ttc = mlx5_create_ttc_table(priv->mdev, &ttc_params);
	if (IS_ERR(hp->ttc)) {
		err = PTR_ERR(hp->ttc);
		goto err_create_ttc_table;
	}

	ttc = mlx5e_fs_get_ttc(priv->fs, false);
	netdev_dbg(priv->netdev, "add hairpin: using %d channels rss ttc table id %x\n",
		   hp->num_channels,
		   mlx5_get_ttc_flow_table(ttc)->id);

	return 0;

err_create_ttc_table:
	mlx5e_hairpin_destroy_indirect_tirs(hp);
err_create_indirect_tirs:
	mlx5e_rqt_destroy(&hp->indir_rqt);

	return err;
}

static void mlx5e_hairpin_rss_cleanup(struct mlx5e_hairpin *hp)
{
	mlx5_destroy_ttc_table(hp->ttc);
	mlx5e_hairpin_destroy_indirect_tirs(hp);
	mlx5e_rqt_destroy(&hp->indir_rqt);
}

static struct mlx5e_hairpin *
mlx5e_hairpin_create(struct mlx5e_priv *priv, struct mlx5_hairpin_params *params,
		     int peer_ifindex)
{
	struct mlx5_core_dev *func_mdev, *peer_mdev;
	struct mlx5e_hairpin *hp;
	struct mlx5_hairpin *pair;
	int err;

	hp = kzalloc(sizeof(*hp), GFP_KERNEL);
	if (!hp)
		return ERR_PTR(-ENOMEM);

	func_mdev = priv->mdev;
	peer_mdev = mlx5e_hairpin_get_mdev(dev_net(priv->netdev), peer_ifindex);
	if (IS_ERR(peer_mdev)) {
		err = PTR_ERR(peer_mdev);
		goto create_pair_err;
	}

	pair = mlx5_core_hairpin_create(func_mdev, peer_mdev, params);
	if (IS_ERR(pair)) {
		err = PTR_ERR(pair);
		goto create_pair_err;
	}
	hp->pair = pair;
	hp->func_mdev = func_mdev;
	hp->func_priv = priv;
	hp->num_channels = params->num_channels;

	err = mlx5e_hairpin_create_transport(hp);
	if (err)
		goto create_transport_err;

	if (hp->num_channels > 1) {
		err = mlx5e_hairpin_rss_init(hp);
		if (err)
			goto rss_init_err;
	}

	return hp;

rss_init_err:
	mlx5e_hairpin_destroy_transport(hp);
create_transport_err:
	mlx5_core_hairpin_destroy(hp->pair);
create_pair_err:
	kfree(hp);
	return ERR_PTR(err);
}

static void mlx5e_hairpin_destroy(struct mlx5e_hairpin *hp)
{
	if (hp->num_channels > 1)
		mlx5e_hairpin_rss_cleanup(hp);
	mlx5e_hairpin_destroy_transport(hp);
	mlx5_core_hairpin_destroy(hp->pair);
	kvfree(hp);
}

static inline u32 hash_hairpin_info(u16 peer_vhca_id, u8 prio)
{
	return (peer_vhca_id << 16 | prio);
}

static struct mlx5e_hairpin_entry *mlx5e_hairpin_get(struct mlx5e_priv *priv,
						     u16 peer_vhca_id, u8 prio)
{
	struct mlx5e_tc_table *tc = mlx5e_fs_get_tc(priv->fs);
	struct mlx5e_hairpin_entry *hpe;
	u32 hash_key = hash_hairpin_info(peer_vhca_id, prio);

	hash_for_each_possible(tc->hairpin_tbl, hpe,
			       hairpin_hlist, hash_key) {
		if (hpe->peer_vhca_id == peer_vhca_id && hpe->prio == prio) {
			refcount_inc(&hpe->refcnt);
			return hpe;
		}
	}

	return NULL;
}

static void mlx5e_hairpin_put(struct mlx5e_priv *priv,
			      struct mlx5e_hairpin_entry *hpe)
{
	struct mlx5e_tc_table *tc = mlx5e_fs_get_tc(priv->fs);
	/* no more hairpin flows for us, release the hairpin pair */
	if (!refcount_dec_and_mutex_lock(&hpe->refcnt, &tc->hairpin_tbl_lock))
		return;
	hash_del(&hpe->hairpin_hlist);
	mutex_unlock(&tc->hairpin_tbl_lock);

	if (!IS_ERR_OR_NULL(hpe->hp)) {
		netdev_dbg(priv->netdev, "del hairpin: peer %s\n",
			   dev_name(hpe->hp->pair->peer_mdev->device));

		mlx5e_hairpin_destroy(hpe->hp);
	}

	WARN_ON(!list_empty(&hpe->flows));
	kfree(hpe);
}

#define UNKNOWN_MATCH_PRIO 8

static int mlx5e_hairpin_get_prio(struct mlx5e_priv *priv,
				  struct mlx5_flow_spec *spec, u8 *match_prio,
				  struct netlink_ext_ack *extack)
{
	void *headers_c, *headers_v;
	u8 prio_val, prio_mask = 0;
	bool vlan_present;

#ifdef CONFIG_MLX5_CORE_EN_DCB
	if (priv->dcbx_dp.trust_state != MLX5_QPTS_TRUST_PCP) {
		NL_SET_ERR_MSG_MOD(extack,
				   "only PCP trust state supported for hairpin");
		return -EOPNOTSUPP;
	}
#endif
	headers_c = MLX5_ADDR_OF(fte_match_param, spec->match_criteria, outer_headers);
	headers_v = MLX5_ADDR_OF(fte_match_param, spec->match_value, outer_headers);

	vlan_present = MLX5_GET(fte_match_set_lyr_2_4, headers_v, cvlan_tag);
	if (vlan_present) {
		prio_mask = MLX5_GET(fte_match_set_lyr_2_4, headers_c, first_prio);
		prio_val = MLX5_GET(fte_match_set_lyr_2_4, headers_v, first_prio);
	}

	if (!vlan_present || !prio_mask) {
		prio_val = UNKNOWN_MATCH_PRIO;
	} else if (prio_mask != 0x7) {
		NL_SET_ERR_MSG_MOD(extack,
				   "masked priority match not supported for hairpin");
		return -EOPNOTSUPP;
	}

	*match_prio = prio_val;
	return 0;
}

static int mlx5e_hairpin_flow_add(struct mlx5e_priv *priv,
				  struct mlx5e_tc_flow *flow,
				  struct mlx5e_tc_flow_parse_attr *parse_attr,
				  struct netlink_ext_ack *extack)
{
	struct mlx5e_tc_table *tc = mlx5e_fs_get_tc(priv->fs);
	int peer_ifindex = parse_attr->mirred_ifindex[0];
	struct mlx5_hairpin_params params;
	struct mlx5_core_dev *peer_mdev;
	struct mlx5e_hairpin_entry *hpe;
	struct mlx5e_hairpin *hp;
	u64 link_speed64;
	u32 link_speed;
	u8 match_prio;
	u16 peer_id;
	int err;

	peer_mdev = mlx5e_hairpin_get_mdev(dev_net(priv->netdev), peer_ifindex);
	if (IS_ERR(peer_mdev)) {
		NL_SET_ERR_MSG_MOD(extack, "invalid ifindex of mirred device");
		return PTR_ERR(peer_mdev);
	}

	if (!MLX5_CAP_GEN(priv->mdev, hairpin) || !MLX5_CAP_GEN(peer_mdev, hairpin)) {
		NL_SET_ERR_MSG_MOD(extack, "hairpin is not supported");
		return -EOPNOTSUPP;
	}

	peer_id = MLX5_CAP_GEN(peer_mdev, vhca_id);
	err = mlx5e_hairpin_get_prio(priv, &parse_attr->spec, &match_prio,
				     extack);
	if (err)
		return err;

	mutex_lock(&tc->hairpin_tbl_lock);
	hpe = mlx5e_hairpin_get(priv, peer_id, match_prio);
	if (hpe) {
		mutex_unlock(&tc->hairpin_tbl_lock);
		wait_for_completion(&hpe->res_ready);

		if (IS_ERR(hpe->hp)) {
			err = -EREMOTEIO;
			goto out_err;
		}
		goto attach_flow;
	}

	hpe = kzalloc(sizeof(*hpe), GFP_KERNEL);
	if (!hpe) {
		mutex_unlock(&tc->hairpin_tbl_lock);
		return -ENOMEM;
	}

	spin_lock_init(&hpe->flows_lock);
	INIT_LIST_HEAD(&hpe->flows);
	INIT_LIST_HEAD(&hpe->dead_peer_wait_list);
	hpe->peer_vhca_id = peer_id;
	hpe->prio = match_prio;
	refcount_set(&hpe->refcnt, 1);
	init_completion(&hpe->res_ready);

	hash_add(tc->hairpin_tbl, &hpe->hairpin_hlist,
		 hash_hairpin_info(peer_id, match_prio));
	mutex_unlock(&tc->hairpin_tbl_lock);

	params.log_data_size = 16;
	params.log_data_size = min_t(u8, params.log_data_size,
				     MLX5_CAP_GEN(priv->mdev, log_max_hairpin_wq_data_sz));
	params.log_data_size = max_t(u8, params.log_data_size,
				     MLX5_CAP_GEN(priv->mdev, log_min_hairpin_wq_data_sz));

	params.log_num_packets = params.log_data_size -
				 MLX5_MPWRQ_MIN_LOG_STRIDE_SZ(priv->mdev);
	params.log_num_packets = min_t(u8, params.log_num_packets,
				       MLX5_CAP_GEN(priv->mdev, log_max_hairpin_num_packets));

	params.q_counter = priv->q_counter;
	/* set hairpin pair per each 50Gbs share of the link */
	mlx5e_port_max_linkspeed(priv->mdev, &link_speed);
	link_speed = max_t(u32, link_speed, 50000);
	link_speed64 = link_speed;
	do_div(link_speed64, 50000);
	params.num_channels = link_speed64;

	hp = mlx5e_hairpin_create(priv, &params, peer_ifindex);
	hpe->hp = hp;
	complete_all(&hpe->res_ready);
	if (IS_ERR(hp)) {
		err = PTR_ERR(hp);
		goto out_err;
	}

	netdev_dbg(priv->netdev, "add hairpin: tirn %x rqn %x peer %s sqn %x prio %d (log) data %d packets %d\n",
		   mlx5e_tir_get_tirn(&hp->direct_tir), hp->pair->rqn[0],
		   dev_name(hp->pair->peer_mdev->device),
		   hp->pair->sqn[0], match_prio, params.log_data_size, params.log_num_packets);

attach_flow:
	if (hpe->hp->num_channels > 1) {
		flow_flag_set(flow, HAIRPIN_RSS);
		flow->attr->nic_attr->hairpin_ft =
			mlx5_get_ttc_flow_table(hpe->hp->ttc);
	} else {
		flow->attr->nic_attr->hairpin_tirn = mlx5e_tir_get_tirn(&hpe->hp->direct_tir);
	}

	flow->hpe = hpe;
	spin_lock(&hpe->flows_lock);
	list_add(&flow->hairpin, &hpe->flows);
	spin_unlock(&hpe->flows_lock);

	return 0;

out_err:
	mlx5e_hairpin_put(priv, hpe);
	return err;
}

static void mlx5e_hairpin_flow_del(struct mlx5e_priv *priv,
				   struct mlx5e_tc_flow *flow)
{
	/* flow wasn't fully initialized */
	if (!flow->hpe)
		return;

	spin_lock(&flow->hpe->flows_lock);
	list_del(&flow->hairpin);
	spin_unlock(&flow->hpe->flows_lock);

	mlx5e_hairpin_put(priv, flow->hpe);
	flow->hpe = NULL;
}

struct mlx5_flow_handle *
mlx5e_add_offloaded_nic_rule(struct mlx5e_priv *priv,
			     struct mlx5_flow_spec *spec,
			     struct mlx5_flow_attr *attr)
{
	struct mlx5_flow_context *flow_context = &spec->flow_context;
	struct mlx5e_vlan_table *vlan = mlx5e_fs_get_vlan(priv->fs);
	struct mlx5e_tc_table *tc = mlx5e_fs_get_tc(priv->fs);
	struct mlx5_nic_flow_attr *nic_attr = attr->nic_attr;
	struct mlx5_flow_destination dest[2] = {};
	struct mlx5_fs_chains *nic_chains;
	struct mlx5_flow_act flow_act = {
		.action = attr->action,
		.flags    = FLOW_ACT_NO_APPEND,
	};
	struct mlx5_flow_handle *rule;
	struct mlx5_flow_table *ft;
	int dest_ix = 0;

	nic_chains = mlx5e_nic_chains(tc);
	flow_context->flags |= FLOW_CONTEXT_HAS_TAG;
	flow_context->flow_tag = nic_attr->flow_tag;

	if (attr->dest_ft) {
		dest[dest_ix].type = MLX5_FLOW_DESTINATION_TYPE_FLOW_TABLE;
		dest[dest_ix].ft = attr->dest_ft;
		dest_ix++;
	} else if (nic_attr->hairpin_ft) {
		dest[dest_ix].type = MLX5_FLOW_DESTINATION_TYPE_FLOW_TABLE;
		dest[dest_ix].ft = nic_attr->hairpin_ft;
		dest_ix++;
	} else if (nic_attr->hairpin_tirn) {
		dest[dest_ix].type = MLX5_FLOW_DESTINATION_TYPE_TIR;
		dest[dest_ix].tir_num = nic_attr->hairpin_tirn;
		dest_ix++;
	} else if (attr->action & MLX5_FLOW_CONTEXT_ACTION_FWD_DEST) {
		dest[dest_ix].type = MLX5_FLOW_DESTINATION_TYPE_FLOW_TABLE;
		if (attr->dest_chain) {
			dest[dest_ix].ft = mlx5_chains_get_table(nic_chains,
								 attr->dest_chain, 1,
								 MLX5E_TC_FT_LEVEL);
			if (IS_ERR(dest[dest_ix].ft))
				return ERR_CAST(dest[dest_ix].ft);
		} else {
			dest[dest_ix].ft = mlx5e_vlan_get_flowtable(vlan);
		}
		dest_ix++;
	}

	if (dest[0].type == MLX5_FLOW_DESTINATION_TYPE_FLOW_TABLE &&
	    MLX5_CAP_FLOWTABLE_NIC_RX(priv->mdev, ignore_flow_level))
		flow_act.flags |= FLOW_ACT_IGNORE_FLOW_LEVEL;

	if (flow_act.action & MLX5_FLOW_CONTEXT_ACTION_COUNT) {
		dest[dest_ix].type = MLX5_FLOW_DESTINATION_TYPE_COUNTER;
		dest[dest_ix].counter_id = mlx5_fc_id(attr->counter);
		dest_ix++;
	}

	if (attr->action & MLX5_FLOW_CONTEXT_ACTION_MOD_HDR)
		flow_act.modify_hdr = attr->modify_hdr;

	mutex_lock(&tc->t_lock);
	if (IS_ERR_OR_NULL(tc->t)) {
		/* Create the root table here if doesn't exist yet */
		tc->t =
			mlx5_chains_get_table(nic_chains, 0, 1, MLX5E_TC_FT_LEVEL);

		if (IS_ERR(tc->t)) {
			mutex_unlock(&tc->t_lock);
			netdev_err(priv->netdev,
				   "Failed to create tc offload table\n");
			rule = ERR_CAST(tc->t);
			goto err_ft_get;
		}
	}
	mutex_unlock(&tc->t_lock);

	if (attr->chain || attr->prio)
		ft = mlx5_chains_get_table(nic_chains,
					   attr->chain, attr->prio,
					   MLX5E_TC_FT_LEVEL);
	else
		ft = attr->ft;

	if (IS_ERR(ft)) {
		rule = ERR_CAST(ft);
		goto err_ft_get;
	}

	if (attr->outer_match_level != MLX5_MATCH_NONE)
		spec->match_criteria_enable |= MLX5_MATCH_OUTER_HEADERS;

	rule = mlx5_add_flow_rules(ft, spec,
				   &flow_act, dest, dest_ix);
	if (IS_ERR(rule))
		goto err_rule;

	return rule;

err_rule:
	if (attr->chain || attr->prio)
		mlx5_chains_put_table(nic_chains,
				      attr->chain, attr->prio,
				      MLX5E_TC_FT_LEVEL);
err_ft_get:
	if (attr->dest_chain)
		mlx5_chains_put_table(nic_chains,
				      attr->dest_chain, 1,
				      MLX5E_TC_FT_LEVEL);

	return ERR_CAST(rule);
}

static int
alloc_flow_attr_counter(struct mlx5_core_dev *counter_dev,
			struct mlx5_flow_attr *attr)

{
	struct mlx5_fc *counter;

	counter = mlx5_fc_create(counter_dev, true);
	if (IS_ERR(counter))
		return PTR_ERR(counter);

	attr->counter = counter;
	return 0;
}

static int
mlx5e_tc_add_nic_flow(struct mlx5e_priv *priv,
		      struct mlx5e_tc_flow *flow,
		      struct netlink_ext_ack *extack)
{
	struct mlx5e_tc_flow_parse_attr *parse_attr;
	struct mlx5_flow_attr *attr = flow->attr;
	struct mlx5_core_dev *dev = priv->mdev;
	int err;

	parse_attr = attr->parse_attr;

	if (flow_flag_test(flow, HAIRPIN)) {
		err = mlx5e_hairpin_flow_add(priv, flow, parse_attr, extack);
		if (err)
			return err;
	}

	if (attr->action & MLX5_FLOW_CONTEXT_ACTION_COUNT) {
		err = alloc_flow_attr_counter(dev, attr);
		if (err)
			return err;
	}

	if (attr->action & MLX5_FLOW_CONTEXT_ACTION_MOD_HDR) {
		err = mlx5e_attach_mod_hdr(priv, flow, parse_attr);
		mlx5e_mod_hdr_dealloc(&parse_attr->mod_hdr_acts);
		if (err)
			return err;
	}

	if (attr->flags & MLX5_ATTR_FLAG_CT)
		flow->rule[0] = mlx5_tc_ct_flow_offload(get_ct_priv(priv), &parse_attr->spec,
							attr, &parse_attr->mod_hdr_acts);
	else
		flow->rule[0] = mlx5e_add_offloaded_nic_rule(priv, &parse_attr->spec,
							     attr);

	return PTR_ERR_OR_ZERO(flow->rule[0]);
}

void mlx5e_del_offloaded_nic_rule(struct mlx5e_priv *priv,
				  struct mlx5_flow_handle *rule,
				  struct mlx5_flow_attr *attr)
{
	struct mlx5e_tc_table *tc = mlx5e_fs_get_tc(priv->fs);
	struct mlx5_fs_chains *nic_chains;

	nic_chains = mlx5e_nic_chains(tc);
	mlx5_del_flow_rules(rule);

	if (attr->chain || attr->prio)
		mlx5_chains_put_table(nic_chains, attr->chain, attr->prio,
				      MLX5E_TC_FT_LEVEL);

	if (attr->dest_chain)
		mlx5_chains_put_table(nic_chains, attr->dest_chain, 1,
				      MLX5E_TC_FT_LEVEL);
}

static void mlx5e_tc_del_nic_flow(struct mlx5e_priv *priv,
				  struct mlx5e_tc_flow *flow)
{
	struct mlx5e_tc_table *tc = mlx5e_fs_get_tc(priv->fs);
	struct mlx5_flow_attr *attr = flow->attr;

	flow_flag_clear(flow, OFFLOADED);

	if (attr->flags & MLX5_ATTR_FLAG_CT)
		mlx5_tc_ct_delete_flow(get_ct_priv(flow->priv), attr);
	else if (!IS_ERR_OR_NULL(flow->rule[0]))
		mlx5e_del_offloaded_nic_rule(priv, flow->rule[0], attr);

	/* Remove root table if no rules are left to avoid
	 * extra steering hops.
	 */
	mutex_lock(&tc->t_lock);
	if (!mlx5e_tc_num_filters(priv, MLX5_TC_FLAG(NIC_OFFLOAD)) &&
	    !IS_ERR_OR_NULL(tc->t)) {
		mlx5_chains_put_table(mlx5e_nic_chains(tc), 0, 1, MLX5E_TC_FT_LEVEL);
		tc->t = NULL;
	}
	mutex_unlock(&tc->t_lock);

	if (attr->action & MLX5_FLOW_CONTEXT_ACTION_MOD_HDR)
		mlx5e_detach_mod_hdr(priv, flow);

	if (attr->action & MLX5_FLOW_CONTEXT_ACTION_COUNT)
		mlx5_fc_destroy(priv->mdev, attr->counter);

	if (flow_flag_test(flow, HAIRPIN))
		mlx5e_hairpin_flow_del(priv, flow);

	free_flow_post_acts(flow);

	kvfree(attr->parse_attr);
	kfree(flow->attr);
}

struct mlx5_flow_handle *
mlx5e_tc_offload_fdb_rules(struct mlx5_eswitch *esw,
			   struct mlx5e_tc_flow *flow,
			   struct mlx5_flow_spec *spec,
			   struct mlx5_flow_attr *attr)
{
	struct mlx5_flow_handle *rule;

	if (attr->flags & MLX5_ATTR_FLAG_SLOW_PATH)
		return mlx5_eswitch_add_offloaded_rule(esw, spec, attr);

	rule = mlx5e_tc_rule_offload(flow->priv, spec, attr);

	if (IS_ERR(rule))
		return rule;

	if (attr->esw_attr->split_count) {
		flow->rule[1] = mlx5_eswitch_add_fwd_rule(esw, spec, attr);
		if (IS_ERR(flow->rule[1]))
			goto err_rule1;
	}

	return rule;

err_rule1:
	mlx5e_tc_rule_unoffload(flow->priv, rule, attr);
	return flow->rule[1];
}

void mlx5e_tc_unoffload_fdb_rules(struct mlx5_eswitch *esw,
				  struct mlx5e_tc_flow *flow,
				  struct mlx5_flow_attr *attr)
{
	flow_flag_clear(flow, OFFLOADED);

	if (attr->flags & MLX5_ATTR_FLAG_SLOW_PATH)
		return mlx5_eswitch_del_offloaded_rule(esw, flow->rule[0], attr);

	if (attr->esw_attr->split_count)
		mlx5_eswitch_del_fwd_rule(esw, flow->rule[1], attr);

	mlx5e_tc_rule_unoffload(flow->priv, flow->rule[0], attr);
}

struct mlx5_flow_handle *
mlx5e_tc_offload_to_slow_path(struct mlx5_eswitch *esw,
			      struct mlx5e_tc_flow *flow,
			      struct mlx5_flow_spec *spec)
{
	struct mlx5e_tc_mod_hdr_acts mod_acts = {};
	struct mlx5e_mod_hdr_handle *mh = NULL;
	struct mlx5_flow_attr *slow_attr;
	struct mlx5_flow_handle *rule;
	bool fwd_and_modify_cap;
	u32 chain_mapping = 0;
	int err;

	slow_attr = mlx5_alloc_flow_attr(MLX5_FLOW_NAMESPACE_FDB);
	if (!slow_attr)
		return ERR_PTR(-ENOMEM);

	memcpy(slow_attr, flow->attr, ESW_FLOW_ATTR_SZ);
	slow_attr->action = MLX5_FLOW_CONTEXT_ACTION_FWD_DEST;
	slow_attr->esw_attr->split_count = 0;
	slow_attr->flags |= MLX5_ATTR_FLAG_SLOW_PATH;

	fwd_and_modify_cap = MLX5_CAP_ESW_FLOWTABLE((esw)->dev, fdb_modify_header_fwd_to_table);
	if (!fwd_and_modify_cap)
		goto skip_restore;

	err = mlx5_chains_get_chain_mapping(esw_chains(esw), flow->attr->chain, &chain_mapping);
	if (err)
		goto err_get_chain;

	err = mlx5e_tc_match_to_reg_set(esw->dev, &mod_acts, MLX5_FLOW_NAMESPACE_FDB,
					CHAIN_TO_REG, chain_mapping);
	if (err)
		goto err_reg_set;

	mh = mlx5e_mod_hdr_attach(esw->dev, get_mod_hdr_table(flow->priv, flow),
				  MLX5_FLOW_NAMESPACE_FDB, &mod_acts);
	if (IS_ERR(mh)) {
		err = PTR_ERR(mh);
		goto err_attach;
	}

	slow_attr->action |= MLX5_FLOW_CONTEXT_ACTION_MOD_HDR;
	slow_attr->modify_hdr = mlx5e_mod_hdr_get(mh);

skip_restore:
	rule = mlx5e_tc_offload_fdb_rules(esw, flow, spec, slow_attr);
	if (IS_ERR(rule)) {
		err = PTR_ERR(rule);
		goto err_offload;
	}
<<<<<<< HEAD

	flow->slow_mh = mh;
	flow->chain_mapping = chain_mapping;
	flow_flag_set(flow, SLOW);

=======

	flow->slow_mh = mh;
	flow->chain_mapping = chain_mapping;
	flow_flag_set(flow, SLOW);

>>>>>>> 0d1acee8
	mlx5e_mod_hdr_dealloc(&mod_acts);
	kfree(slow_attr);

	return rule;

err_offload:
	if (fwd_and_modify_cap)
		mlx5e_mod_hdr_detach(esw->dev, get_mod_hdr_table(flow->priv, flow), mh);
err_attach:
err_reg_set:
	if (fwd_and_modify_cap)
		mlx5_chains_put_chain_mapping(esw_chains(esw), chain_mapping);
err_get_chain:
	mlx5e_mod_hdr_dealloc(&mod_acts);
	kfree(slow_attr);
	return ERR_PTR(err);
}

void mlx5e_tc_unoffload_from_slow_path(struct mlx5_eswitch *esw,
				       struct mlx5e_tc_flow *flow)
{
	struct mlx5_flow_attr *slow_attr;

	slow_attr = mlx5_alloc_flow_attr(MLX5_FLOW_NAMESPACE_FDB);
	if (!slow_attr) {
		mlx5_core_warn(flow->priv->mdev, "Unable to alloc attr to unoffload slow path rule\n");
		return;
	}

	memcpy(slow_attr, flow->attr, ESW_FLOW_ATTR_SZ);
	slow_attr->action = MLX5_FLOW_CONTEXT_ACTION_FWD_DEST;
	slow_attr->esw_attr->split_count = 0;
	slow_attr->flags |= MLX5_ATTR_FLAG_SLOW_PATH;
	if (flow->slow_mh) {
		slow_attr->action |= MLX5_FLOW_CONTEXT_ACTION_MOD_HDR;
		slow_attr->modify_hdr = mlx5e_mod_hdr_get(flow->slow_mh);
	}
	mlx5e_tc_unoffload_fdb_rules(esw, flow, slow_attr);
	if (flow->slow_mh) {
		mlx5e_mod_hdr_detach(esw->dev, get_mod_hdr_table(flow->priv, flow), flow->slow_mh);
		mlx5_chains_put_chain_mapping(esw_chains(esw), flow->chain_mapping);
		flow->chain_mapping = 0;
		flow->slow_mh = NULL;
	}
	flow_flag_clear(flow, SLOW);
	kfree(slow_attr);
}

/* Caller must obtain uplink_priv->unready_flows_lock mutex before calling this
 * function.
 */
static void unready_flow_add(struct mlx5e_tc_flow *flow,
			     struct list_head *unready_flows)
{
	flow_flag_set(flow, NOT_READY);
	list_add_tail(&flow->unready, unready_flows);
}

/* Caller must obtain uplink_priv->unready_flows_lock mutex before calling this
 * function.
 */
static void unready_flow_del(struct mlx5e_tc_flow *flow)
{
	list_del(&flow->unready);
	flow_flag_clear(flow, NOT_READY);
}

static void add_unready_flow(struct mlx5e_tc_flow *flow)
{
	struct mlx5_rep_uplink_priv *uplink_priv;
	struct mlx5e_rep_priv *rpriv;
	struct mlx5_eswitch *esw;

	esw = flow->priv->mdev->priv.eswitch;
	rpriv = mlx5_eswitch_get_uplink_priv(esw, REP_ETH);
	uplink_priv = &rpriv->uplink_priv;

	mutex_lock(&uplink_priv->unready_flows_lock);
	unready_flow_add(flow, &uplink_priv->unready_flows);
	mutex_unlock(&uplink_priv->unready_flows_lock);
}

static void remove_unready_flow(struct mlx5e_tc_flow *flow)
{
	struct mlx5_rep_uplink_priv *uplink_priv;
	struct mlx5e_rep_priv *rpriv;
	struct mlx5_eswitch *esw;

	esw = flow->priv->mdev->priv.eswitch;
	rpriv = mlx5_eswitch_get_uplink_priv(esw, REP_ETH);
	uplink_priv = &rpriv->uplink_priv;

	mutex_lock(&uplink_priv->unready_flows_lock);
	unready_flow_del(flow);
	mutex_unlock(&uplink_priv->unready_flows_lock);
}

bool mlx5e_tc_is_vf_tunnel(struct net_device *out_dev, struct net_device *route_dev)
{
	struct mlx5_core_dev *out_mdev, *route_mdev;
	struct mlx5e_priv *out_priv, *route_priv;

	out_priv = netdev_priv(out_dev);
	out_mdev = out_priv->mdev;
	route_priv = netdev_priv(route_dev);
	route_mdev = route_priv->mdev;

	if (out_mdev->coredev_type != MLX5_COREDEV_PF)
		return false;

	if (route_mdev->coredev_type != MLX5_COREDEV_VF &&
	    route_mdev->coredev_type != MLX5_COREDEV_SF)
		return false;

	return mlx5e_same_hw_devs(out_priv, route_priv);
}

int mlx5e_tc_query_route_vport(struct net_device *out_dev, struct net_device *route_dev, u16 *vport)
{
	struct mlx5e_priv *out_priv, *route_priv;
	struct mlx5_devcom *devcom = NULL;
	struct mlx5_core_dev *route_mdev;
	struct mlx5_eswitch *esw;
	u16 vhca_id;
	int err;

	out_priv = netdev_priv(out_dev);
	esw = out_priv->mdev->priv.eswitch;
	route_priv = netdev_priv(route_dev);
	route_mdev = route_priv->mdev;

	vhca_id = MLX5_CAP_GEN(route_mdev, vhca_id);
	if (mlx5_lag_is_active(out_priv->mdev)) {
		/* In lag case we may get devices from different eswitch instances.
		 * If we failed to get vport num, it means, mostly, that we on the wrong
		 * eswitch.
		 */
		err = mlx5_eswitch_vhca_id_to_vport(esw, vhca_id, vport);
		if (err != -ENOENT)
			return err;

		devcom = out_priv->mdev->priv.devcom;
		esw = mlx5_devcom_get_peer_data(devcom, MLX5_DEVCOM_ESW_OFFLOADS);
		if (!esw)
			return -ENODEV;
	}

	err = mlx5_eswitch_vhca_id_to_vport(esw, vhca_id, vport);
	if (devcom)
		mlx5_devcom_release_peer_data(devcom, MLX5_DEVCOM_ESW_OFFLOADS);
	return err;
}

int mlx5e_tc_add_flow_mod_hdr(struct mlx5e_priv *priv,
			      struct mlx5e_tc_flow *flow,
			      struct mlx5_flow_attr *attr)
{
	struct mlx5e_tc_mod_hdr_acts *mod_hdr_acts = &attr->parse_attr->mod_hdr_acts;
	struct mlx5_modify_hdr *mod_hdr;

	mod_hdr = mlx5_modify_header_alloc(priv->mdev,
					   mlx5e_get_flow_namespace(flow),
					   mod_hdr_acts->num_actions,
					   mod_hdr_acts->actions);
	if (IS_ERR(mod_hdr))
		return PTR_ERR(mod_hdr);

	WARN_ON(attr->modify_hdr);
	attr->modify_hdr = mod_hdr;

	return 0;
}

static int
set_encap_dests(struct mlx5e_priv *priv,
		struct mlx5e_tc_flow *flow,
		struct mlx5_flow_attr *attr,
		struct netlink_ext_ack *extack,
		bool *encap_valid,
		bool *vf_tun)
{
	struct mlx5e_tc_flow_parse_attr *parse_attr;
	struct mlx5_esw_flow_attr *esw_attr;
	struct net_device *encap_dev = NULL;
	struct mlx5e_rep_priv *rpriv;
	struct mlx5e_priv *out_priv;
	int out_index;
	int err = 0;

	if (!mlx5e_is_eswitch_flow(flow))
		return 0;

	parse_attr = attr->parse_attr;
	esw_attr = attr->esw_attr;
	*vf_tun = false;
	*encap_valid = true;

	for (out_index = 0; out_index < MLX5_MAX_FLOW_FWD_VPORTS; out_index++) {
		struct net_device *out_dev;
		int mirred_ifindex;

		if (!(esw_attr->dests[out_index].flags & MLX5_ESW_DEST_ENCAP))
			continue;

		mirred_ifindex = parse_attr->mirred_ifindex[out_index];
		out_dev = dev_get_by_index(dev_net(priv->netdev), mirred_ifindex);
		if (!out_dev) {
			NL_SET_ERR_MSG_MOD(extack, "Requested mirred device not found");
			err = -ENODEV;
			goto out;
		}
		err = mlx5e_attach_encap(priv, flow, attr, out_dev, out_index,
					 extack, &encap_dev, encap_valid);
		dev_put(out_dev);
		if (err)
			goto out;

		if (esw_attr->dests[out_index].flags &
		    MLX5_ESW_DEST_CHAIN_WITH_SRC_PORT_CHANGE &&
		    !esw_attr->dest_int_port)
			*vf_tun = true;

		out_priv = netdev_priv(encap_dev);
		rpriv = out_priv->ppriv;
		esw_attr->dests[out_index].rep = rpriv->rep;
		esw_attr->dests[out_index].mdev = out_priv->mdev;
	}

	if (*vf_tun && esw_attr->out_count > 1) {
		NL_SET_ERR_MSG_MOD(extack, "VF tunnel encap with mirroring is not supported");
		err = -EOPNOTSUPP;
		goto out;
	}

out:
	return err;
}

static void
clean_encap_dests(struct mlx5e_priv *priv,
		  struct mlx5e_tc_flow *flow,
		  struct mlx5_flow_attr *attr,
		  bool *vf_tun)
{
	struct mlx5_esw_flow_attr *esw_attr;
	int out_index;

	if (!mlx5e_is_eswitch_flow(flow))
		return;

	esw_attr = attr->esw_attr;
	*vf_tun = false;

	for (out_index = 0; out_index < MLX5_MAX_FLOW_FWD_VPORTS; out_index++) {
		if (!(esw_attr->dests[out_index].flags & MLX5_ESW_DEST_ENCAP))
			continue;

		if (esw_attr->dests[out_index].flags &
		    MLX5_ESW_DEST_CHAIN_WITH_SRC_PORT_CHANGE &&
		    !esw_attr->dest_int_port)
			*vf_tun = true;

		mlx5e_detach_encap(priv, flow, attr, out_index);
		kfree(attr->parse_attr->tun_info[out_index]);
	}
}

static int
mlx5e_tc_add_fdb_flow(struct mlx5e_priv *priv,
		      struct mlx5e_tc_flow *flow,
		      struct netlink_ext_ack *extack)
{
	struct mlx5_eswitch *esw = priv->mdev->priv.eswitch;
	struct mlx5e_tc_flow_parse_attr *parse_attr;
	struct mlx5_flow_attr *attr = flow->attr;
	struct mlx5_esw_flow_attr *esw_attr;
	bool vf_tun, encap_valid;
	u32 max_prio, max_chain;
	int err = 0;

	parse_attr = attr->parse_attr;
	esw_attr = attr->esw_attr;

	/* We check chain range only for tc flows.
	 * For ft flows, we checked attr->chain was originally 0 and set it to
	 * FDB_FT_CHAIN which is outside tc range.
	 * See mlx5e_rep_setup_ft_cb().
	 */
	max_chain = mlx5_chains_get_chain_range(esw_chains(esw));
	if (!mlx5e_is_ft_flow(flow) && attr->chain > max_chain) {
		NL_SET_ERR_MSG_MOD(extack,
				   "Requested chain is out of supported range");
		err = -EOPNOTSUPP;
		goto err_out;
	}

	max_prio = mlx5_chains_get_prio_range(esw_chains(esw));
	if (attr->prio > max_prio) {
		NL_SET_ERR_MSG_MOD(extack,
				   "Requested priority is out of supported range");
		err = -EOPNOTSUPP;
		goto err_out;
	}

	if (flow_flag_test(flow, TUN_RX)) {
		err = mlx5e_attach_decap_route(priv, flow);
		if (err)
			goto err_out;

		if (!attr->chain && esw_attr->int_port &&
		    attr->action & MLX5_FLOW_CONTEXT_ACTION_FWD_DEST) {
			/* If decap route device is internal port, change the
			 * source vport value in reg_c0 back to uplink just in
			 * case the rule performs goto chain > 0. If we have a miss
			 * on chain > 0 we want the metadata regs to hold the
			 * chain id so SW will resume handling of this packet
			 * from the proper chain.
			 */
			u32 metadata = mlx5_eswitch_get_vport_metadata_for_set(esw,
									esw_attr->in_rep->vport);

			err = mlx5e_tc_match_to_reg_set(priv->mdev, &parse_attr->mod_hdr_acts,
							MLX5_FLOW_NAMESPACE_FDB, VPORT_TO_REG,
							metadata);
			if (err)
				goto err_out;

			attr->action |= MLX5_FLOW_CONTEXT_ACTION_MOD_HDR;
		}
	}

	if (flow_flag_test(flow, L3_TO_L2_DECAP)) {
		err = mlx5e_attach_decap(priv, flow, extack);
		if (err)
			goto err_out;
	}

	if (netif_is_ovs_master(parse_attr->filter_dev)) {
		struct mlx5e_tc_int_port *int_port;

		if (attr->chain) {
			NL_SET_ERR_MSG_MOD(extack,
					   "Internal port rule is only supported on chain 0");
			err = -EOPNOTSUPP;
			goto err_out;
		}

		if (attr->dest_chain) {
			NL_SET_ERR_MSG_MOD(extack,
					   "Internal port rule offload doesn't support goto action");
			err = -EOPNOTSUPP;
			goto err_out;
		}

		int_port = mlx5e_tc_int_port_get(mlx5e_get_int_port_priv(priv),
						 parse_attr->filter_dev->ifindex,
						 flow_flag_test(flow, EGRESS) ?
						 MLX5E_TC_INT_PORT_EGRESS :
						 MLX5E_TC_INT_PORT_INGRESS);
		if (IS_ERR(int_port)) {
			err = PTR_ERR(int_port);
			goto err_out;
		}

		esw_attr->int_port = int_port;
	}

	err = set_encap_dests(priv, flow, attr, extack, &encap_valid, &vf_tun);
	if (err)
		goto err_out;

	err = mlx5_eswitch_add_vlan_action(esw, attr);
	if (err)
		goto err_out;

	if (attr->action & MLX5_FLOW_CONTEXT_ACTION_MOD_HDR) {
		if (vf_tun) {
			err = mlx5e_tc_add_flow_mod_hdr(priv, flow, attr);
			if (err)
				goto err_out;
		} else {
			err = mlx5e_attach_mod_hdr(priv, flow, parse_attr);
			if (err)
				goto err_out;
		}
	}

	if (attr->action & MLX5_FLOW_CONTEXT_ACTION_COUNT) {
		err = alloc_flow_attr_counter(esw_attr->counter_dev, attr);
		if (err)
			goto err_out;
	}

	/* we get here if one of the following takes place:
	 * (1) there's no error
	 * (2) there's an encap action and we don't have valid neigh
	 */
	if (!encap_valid || flow_flag_test(flow, SLOW))
		flow->rule[0] = mlx5e_tc_offload_to_slow_path(esw, flow, &parse_attr->spec);
	else
		flow->rule[0] = mlx5e_tc_offload_fdb_rules(esw, flow, &parse_attr->spec, attr);

	if (IS_ERR(flow->rule[0])) {
		err = PTR_ERR(flow->rule[0]);
		goto err_out;
	}
	flow_flag_set(flow, OFFLOADED);

	return 0;

err_out:
	flow_flag_set(flow, FAILED);
	return err;
}

static bool mlx5_flow_has_geneve_opt(struct mlx5e_tc_flow *flow)
{
	struct mlx5_flow_spec *spec = &flow->attr->parse_attr->spec;
	void *headers_v = MLX5_ADDR_OF(fte_match_param,
				       spec->match_value,
				       misc_parameters_3);
	u32 geneve_tlv_opt_0_data = MLX5_GET(fte_match_set_misc3,
					     headers_v,
					     geneve_tlv_option_0_data);

	return !!geneve_tlv_opt_0_data;
}

static void mlx5e_tc_del_fdb_flow(struct mlx5e_priv *priv,
				  struct mlx5e_tc_flow *flow)
{
	struct mlx5_eswitch *esw = priv->mdev->priv.eswitch;
	struct mlx5_flow_attr *attr = flow->attr;
	struct mlx5_esw_flow_attr *esw_attr;
	bool vf_tun;

	esw_attr = attr->esw_attr;
	mlx5e_put_flow_tunnel_id(flow);

	if (flow_flag_test(flow, NOT_READY))
		remove_unready_flow(flow);

	if (mlx5e_is_offloaded_flow(flow)) {
		if (flow_flag_test(flow, SLOW))
			mlx5e_tc_unoffload_from_slow_path(esw, flow);
		else
			mlx5e_tc_unoffload_fdb_rules(esw, flow, attr);
	}
	complete_all(&flow->del_hw_done);

	if (mlx5_flow_has_geneve_opt(flow))
		mlx5_geneve_tlv_option_del(priv->mdev->geneve);

	mlx5_eswitch_del_vlan_action(esw, attr);

	if (flow->decap_route)
		mlx5e_detach_decap_route(priv, flow);

	clean_encap_dests(priv, flow, attr, &vf_tun);

	mlx5_tc_ct_match_del(get_ct_priv(priv), &flow->attr->ct_attr);

	if (attr->action & MLX5_FLOW_CONTEXT_ACTION_MOD_HDR) {
		mlx5e_mod_hdr_dealloc(&attr->parse_attr->mod_hdr_acts);
		if (vf_tun && attr->modify_hdr)
			mlx5_modify_header_dealloc(priv->mdev, attr->modify_hdr);
		else
			mlx5e_detach_mod_hdr(priv, flow);
	}

	if (attr->action & MLX5_FLOW_CONTEXT_ACTION_COUNT)
		mlx5_fc_destroy(esw_attr->counter_dev, attr->counter);

	if (esw_attr->int_port)
		mlx5e_tc_int_port_put(mlx5e_get_int_port_priv(priv), esw_attr->int_port);

	if (esw_attr->dest_int_port)
		mlx5e_tc_int_port_put(mlx5e_get_int_port_priv(priv), esw_attr->dest_int_port);

	if (flow_flag_test(flow, L3_TO_L2_DECAP))
		mlx5e_detach_decap(priv, flow);

	free_flow_post_acts(flow);

	if (flow->attr->lag.count)
		mlx5_lag_del_mpesw_rule(esw->dev);

	kvfree(attr->esw_attr->rx_tun_attr);
	kvfree(attr->parse_attr);
	kfree(flow->attr);
}

struct mlx5_fc *mlx5e_tc_get_counter(struct mlx5e_tc_flow *flow)
{
	struct mlx5_flow_attr *attr;

	attr = list_first_entry(&flow->attrs, struct mlx5_flow_attr, list);
	return attr->counter;
}

/* Iterate over tmp_list of flows attached to flow_list head. */
void mlx5e_put_flow_list(struct mlx5e_priv *priv, struct list_head *flow_list)
{
	struct mlx5e_tc_flow *flow, *tmp;

	list_for_each_entry_safe(flow, tmp, flow_list, tmp_list)
		mlx5e_flow_put(priv, flow);
}

static void __mlx5e_tc_del_fdb_peer_flow(struct mlx5e_tc_flow *flow)
{
	struct mlx5_eswitch *esw = flow->priv->mdev->priv.eswitch;

	if (!flow_flag_test(flow, ESWITCH) ||
	    !flow_flag_test(flow, DUP))
		return;

	mutex_lock(&esw->offloads.peer_mutex);
	list_del(&flow->peer);
	mutex_unlock(&esw->offloads.peer_mutex);

	flow_flag_clear(flow, DUP);

	if (refcount_dec_and_test(&flow->peer_flow->refcnt)) {
		mlx5e_tc_del_fdb_flow(flow->peer_flow->priv, flow->peer_flow);
		kfree(flow->peer_flow);
	}

	flow->peer_flow = NULL;
}

static void mlx5e_tc_del_fdb_peer_flow(struct mlx5e_tc_flow *flow)
{
	struct mlx5_core_dev *dev = flow->priv->mdev;
	struct mlx5_devcom *devcom = dev->priv.devcom;
	struct mlx5_eswitch *peer_esw;

	peer_esw = mlx5_devcom_get_peer_data(devcom, MLX5_DEVCOM_ESW_OFFLOADS);
	if (!peer_esw)
		return;

	__mlx5e_tc_del_fdb_peer_flow(flow);
	mlx5_devcom_release_peer_data(devcom, MLX5_DEVCOM_ESW_OFFLOADS);
}

static void mlx5e_tc_del_flow(struct mlx5e_priv *priv,
			      struct mlx5e_tc_flow *flow)
{
	if (mlx5e_is_eswitch_flow(flow)) {
		mlx5e_tc_del_fdb_peer_flow(flow);
		mlx5e_tc_del_fdb_flow(priv, flow);
	} else {
		mlx5e_tc_del_nic_flow(priv, flow);
	}
}

static bool flow_requires_tunnel_mapping(u32 chain, struct flow_cls_offload *f)
{
	struct flow_rule *rule = flow_cls_offload_flow_rule(f);
	struct flow_action *flow_action = &rule->action;
	const struct flow_action_entry *act;
	int i;

	if (chain)
		return false;

	flow_action_for_each(i, act, flow_action) {
		switch (act->id) {
		case FLOW_ACTION_GOTO:
			return true;
		case FLOW_ACTION_SAMPLE:
			return true;
		default:
			continue;
		}
	}

	return false;
}

static int
enc_opts_is_dont_care_or_full_match(struct mlx5e_priv *priv,
				    struct flow_dissector_key_enc_opts *opts,
				    struct netlink_ext_ack *extack,
				    bool *dont_care)
{
	struct geneve_opt *opt;
	int off = 0;

	*dont_care = true;

	while (opts->len > off) {
		opt = (struct geneve_opt *)&opts->data[off];

		if (!(*dont_care) || opt->opt_class || opt->type ||
		    memchr_inv(opt->opt_data, 0, opt->length * 4)) {
			*dont_care = false;

			if (opt->opt_class != htons(U16_MAX) ||
			    opt->type != U8_MAX) {
				NL_SET_ERR_MSG_MOD(extack,
						   "Partial match of tunnel options in chain > 0 isn't supported");
				netdev_warn(priv->netdev,
					    "Partial match of tunnel options in chain > 0 isn't supported");
				return -EOPNOTSUPP;
			}
		}

		off += sizeof(struct geneve_opt) + opt->length * 4;
	}

	return 0;
}

#define COPY_DISSECTOR(rule, diss_key, dst)\
({ \
	struct flow_rule *__rule = (rule);\
	typeof(dst) __dst = dst;\
\
	memcpy(__dst,\
	       skb_flow_dissector_target(__rule->match.dissector,\
					 diss_key,\
					 __rule->match.key),\
	       sizeof(*__dst));\
})

static int mlx5e_get_flow_tunnel_id(struct mlx5e_priv *priv,
				    struct mlx5e_tc_flow *flow,
				    struct flow_cls_offload *f,
				    struct net_device *filter_dev)
{
	struct flow_rule *rule = flow_cls_offload_flow_rule(f);
	struct netlink_ext_ack *extack = f->common.extack;
	struct mlx5e_tc_mod_hdr_acts *mod_hdr_acts;
	struct flow_match_enc_opts enc_opts_match;
	struct tunnel_match_enc_opts tun_enc_opts;
	struct mlx5_rep_uplink_priv *uplink_priv;
	struct mlx5_flow_attr *attr = flow->attr;
	struct mlx5e_rep_priv *uplink_rpriv;
	struct tunnel_match_key tunnel_key;
	bool enc_opts_is_dont_care = true;
	u32 tun_id, enc_opts_id = 0;
	struct mlx5_eswitch *esw;
	u32 value, mask;
	int err;

	esw = priv->mdev->priv.eswitch;
	uplink_rpriv = mlx5_eswitch_get_uplink_priv(esw, REP_ETH);
	uplink_priv = &uplink_rpriv->uplink_priv;

	memset(&tunnel_key, 0, sizeof(tunnel_key));
	COPY_DISSECTOR(rule, FLOW_DISSECTOR_KEY_ENC_CONTROL,
		       &tunnel_key.enc_control);
	if (tunnel_key.enc_control.addr_type == FLOW_DISSECTOR_KEY_IPV4_ADDRS)
		COPY_DISSECTOR(rule, FLOW_DISSECTOR_KEY_ENC_IPV4_ADDRS,
			       &tunnel_key.enc_ipv4);
	else
		COPY_DISSECTOR(rule, FLOW_DISSECTOR_KEY_ENC_IPV6_ADDRS,
			       &tunnel_key.enc_ipv6);
	COPY_DISSECTOR(rule, FLOW_DISSECTOR_KEY_ENC_IP, &tunnel_key.enc_ip);
	COPY_DISSECTOR(rule, FLOW_DISSECTOR_KEY_ENC_PORTS,
		       &tunnel_key.enc_tp);
	COPY_DISSECTOR(rule, FLOW_DISSECTOR_KEY_ENC_KEYID,
		       &tunnel_key.enc_key_id);
	tunnel_key.filter_ifindex = filter_dev->ifindex;

	err = mapping_add(uplink_priv->tunnel_mapping, &tunnel_key, &tun_id);
	if (err)
		return err;

	flow_rule_match_enc_opts(rule, &enc_opts_match);
	err = enc_opts_is_dont_care_or_full_match(priv,
						  enc_opts_match.mask,
						  extack,
						  &enc_opts_is_dont_care);
	if (err)
		goto err_enc_opts;

	if (!enc_opts_is_dont_care) {
		memset(&tun_enc_opts, 0, sizeof(tun_enc_opts));
		memcpy(&tun_enc_opts.key, enc_opts_match.key,
		       sizeof(*enc_opts_match.key));
		memcpy(&tun_enc_opts.mask, enc_opts_match.mask,
		       sizeof(*enc_opts_match.mask));

		err = mapping_add(uplink_priv->tunnel_enc_opts_mapping,
				  &tun_enc_opts, &enc_opts_id);
		if (err)
			goto err_enc_opts;
	}

	value = tun_id << ENC_OPTS_BITS | enc_opts_id;
	mask = enc_opts_id ? TUNNEL_ID_MASK :
			     (TUNNEL_ID_MASK & ~ENC_OPTS_BITS_MASK);

	if (attr->chain) {
		mlx5e_tc_match_to_reg_match(&attr->parse_attr->spec,
					    TUNNEL_TO_REG, value, mask);
	} else {
		mod_hdr_acts = &attr->parse_attr->mod_hdr_acts;
		err = mlx5e_tc_match_to_reg_set(priv->mdev,
						mod_hdr_acts, MLX5_FLOW_NAMESPACE_FDB,
						TUNNEL_TO_REG, value);
		if (err)
			goto err_set;

		attr->action |= MLX5_FLOW_CONTEXT_ACTION_MOD_HDR;
	}

	flow->attr->tunnel_id = value;
	return 0;

err_set:
	if (enc_opts_id)
		mapping_remove(uplink_priv->tunnel_enc_opts_mapping,
			       enc_opts_id);
err_enc_opts:
	mapping_remove(uplink_priv->tunnel_mapping, tun_id);
	return err;
}

static void mlx5e_put_flow_tunnel_id(struct mlx5e_tc_flow *flow)
{
	u32 enc_opts_id = flow->attr->tunnel_id & ENC_OPTS_BITS_MASK;
	u32 tun_id = flow->attr->tunnel_id >> ENC_OPTS_BITS;
	struct mlx5_rep_uplink_priv *uplink_priv;
	struct mlx5e_rep_priv *uplink_rpriv;
	struct mlx5_eswitch *esw;

	esw = flow->priv->mdev->priv.eswitch;
	uplink_rpriv = mlx5_eswitch_get_uplink_priv(esw, REP_ETH);
	uplink_priv = &uplink_rpriv->uplink_priv;

	if (tun_id)
		mapping_remove(uplink_priv->tunnel_mapping, tun_id);
	if (enc_opts_id)
		mapping_remove(uplink_priv->tunnel_enc_opts_mapping,
			       enc_opts_id);
}

void mlx5e_tc_set_ethertype(struct mlx5_core_dev *mdev,
			    struct flow_match_basic *match, bool outer,
			    void *headers_c, void *headers_v)
{
	bool ip_version_cap;

	ip_version_cap = outer ?
		MLX5_CAP_FLOWTABLE_NIC_RX(mdev,
					  ft_field_support.outer_ip_version) :
		MLX5_CAP_FLOWTABLE_NIC_RX(mdev,
					  ft_field_support.inner_ip_version);

	if (ip_version_cap && match->mask->n_proto == htons(0xFFFF) &&
	    (match->key->n_proto == htons(ETH_P_IP) ||
	     match->key->n_proto == htons(ETH_P_IPV6))) {
		MLX5_SET_TO_ONES(fte_match_set_lyr_2_4, headers_c, ip_version);
		MLX5_SET(fte_match_set_lyr_2_4, headers_v, ip_version,
			 match->key->n_proto == htons(ETH_P_IP) ? 4 : 6);
	} else {
		MLX5_SET(fte_match_set_lyr_2_4, headers_c, ethertype,
			 ntohs(match->mask->n_proto));
		MLX5_SET(fte_match_set_lyr_2_4, headers_v, ethertype,
			 ntohs(match->key->n_proto));
	}
}

u8 mlx5e_tc_get_ip_version(struct mlx5_flow_spec *spec, bool outer)
{
	void *headers_v;
	u16 ethertype;
	u8 ip_version;

	if (outer)
		headers_v = MLX5_ADDR_OF(fte_match_param, spec->match_value, outer_headers);
	else
		headers_v = MLX5_ADDR_OF(fte_match_param, spec->match_value, inner_headers);

	ip_version = MLX5_GET(fte_match_set_lyr_2_4, headers_v, ip_version);
	/* Return ip_version converted from ethertype anyway */
	if (!ip_version) {
		ethertype = MLX5_GET(fte_match_set_lyr_2_4, headers_v, ethertype);
		if (ethertype == ETH_P_IP || ethertype == ETH_P_ARP)
			ip_version = 4;
		else if (ethertype == ETH_P_IPV6)
			ip_version = 6;
	}
	return ip_version;
}

/* Tunnel device follows RFC 6040, see include/net/inet_ecn.h.
 * And changes inner ip_ecn depending on inner and outer ip_ecn as follows:
 *      +---------+----------------------------------------+
 *      |Arriving |         Arriving Outer Header          |
 *      |   Inner +---------+---------+---------+----------+
 *      |  Header | Not-ECT | ECT(0)  | ECT(1)  |   CE     |
 *      +---------+---------+---------+---------+----------+
 *      | Not-ECT | Not-ECT | Not-ECT | Not-ECT | <drop>   |
 *      |  ECT(0) |  ECT(0) | ECT(0)  | ECT(1)  |   CE*    |
 *      |  ECT(1) |  ECT(1) | ECT(1)  | ECT(1)* |   CE*    |
 *      |    CE   |   CE    |  CE     | CE      |   CE     |
 *      +---------+---------+---------+---------+----------+
 *
 * Tc matches on inner after decapsulation on tunnel device, but hw offload matches
 * the inner ip_ecn value before hardware decap action.
 *
 * Cells marked are changed from original inner packet ip_ecn value during decap, and
 * so matching those values on inner ip_ecn before decap will fail.
 *
 * The following helper allows offload when inner ip_ecn won't be changed by outer ip_ecn,
 * except for the outer ip_ecn = CE, where in all cases inner ip_ecn will be changed to CE,
 * and such we can drop the inner ip_ecn=CE match.
 */

static int mlx5e_tc_verify_tunnel_ecn(struct mlx5e_priv *priv,
				      struct flow_cls_offload *f,
				      bool *match_inner_ecn)
{
	u8 outer_ecn_mask = 0, outer_ecn_key = 0, inner_ecn_mask = 0, inner_ecn_key = 0;
	struct flow_rule *rule = flow_cls_offload_flow_rule(f);
	struct netlink_ext_ack *extack = f->common.extack;
	struct flow_match_ip match;

	*match_inner_ecn = true;

	if (flow_rule_match_key(rule, FLOW_DISSECTOR_KEY_ENC_IP)) {
		flow_rule_match_enc_ip(rule, &match);
		outer_ecn_key = match.key->tos & INET_ECN_MASK;
		outer_ecn_mask = match.mask->tos & INET_ECN_MASK;
	}

	if (flow_rule_match_key(rule, FLOW_DISSECTOR_KEY_IP)) {
		flow_rule_match_ip(rule, &match);
		inner_ecn_key = match.key->tos & INET_ECN_MASK;
		inner_ecn_mask = match.mask->tos & INET_ECN_MASK;
	}

	if (outer_ecn_mask != 0 && outer_ecn_mask != INET_ECN_MASK) {
		NL_SET_ERR_MSG_MOD(extack, "Partial match on enc_tos ecn bits isn't supported");
		netdev_warn(priv->netdev, "Partial match on enc_tos ecn bits isn't supported");
		return -EOPNOTSUPP;
	}

	if (!outer_ecn_mask) {
		if (!inner_ecn_mask)
			return 0;

		NL_SET_ERR_MSG_MOD(extack,
				   "Matching on tos ecn bits without also matching enc_tos ecn bits isn't supported");
		netdev_warn(priv->netdev,
			    "Matching on tos ecn bits without also matching enc_tos ecn bits isn't supported");
		return -EOPNOTSUPP;
	}

	if (inner_ecn_mask && inner_ecn_mask != INET_ECN_MASK) {
		NL_SET_ERR_MSG_MOD(extack,
				   "Partial match on tos ecn bits with match on enc_tos ecn bits isn't supported");
		netdev_warn(priv->netdev,
			    "Partial match on tos ecn bits with match on enc_tos ecn bits isn't supported");
		return -EOPNOTSUPP;
	}

	if (!inner_ecn_mask)
		return 0;

	/* Both inner and outer have full mask on ecn */

	if (outer_ecn_key == INET_ECN_ECT_1) {
		/* inner ecn might change by DECAP action */

		NL_SET_ERR_MSG_MOD(extack, "Match on enc_tos ecn = ECT(1) isn't supported");
		netdev_warn(priv->netdev, "Match on enc_tos ecn = ECT(1) isn't supported");
		return -EOPNOTSUPP;
	}

	if (outer_ecn_key != INET_ECN_CE)
		return 0;

	if (inner_ecn_key != INET_ECN_CE) {
		/* Can't happen in software, as packet ecn will be changed to CE after decap */
		NL_SET_ERR_MSG_MOD(extack,
				   "Match on tos enc_tos ecn = CE while match on tos ecn != CE isn't supported");
		netdev_warn(priv->netdev,
			    "Match on tos enc_tos ecn = CE while match on tos ecn != CE isn't supported");
		return -EOPNOTSUPP;
	}

	/* outer ecn = CE, inner ecn = CE, as decap will change inner ecn to CE in anycase,
	 * drop match on inner ecn
	 */
	*match_inner_ecn = false;

	return 0;
}

static int parse_tunnel_attr(struct mlx5e_priv *priv,
			     struct mlx5e_tc_flow *flow,
			     struct mlx5_flow_spec *spec,
			     struct flow_cls_offload *f,
			     struct net_device *filter_dev,
			     u8 *match_level,
			     bool *match_inner)
{
	struct mlx5e_tc_tunnel *tunnel = mlx5e_get_tc_tun(filter_dev);
	struct mlx5_eswitch *esw = priv->mdev->priv.eswitch;
	struct netlink_ext_ack *extack = f->common.extack;
	bool needs_mapping, sets_mapping;
	int err;

	if (!mlx5e_is_eswitch_flow(flow)) {
		NL_SET_ERR_MSG_MOD(extack, "Match on tunnel is not supported");
		return -EOPNOTSUPP;
	}

	needs_mapping = !!flow->attr->chain;
	sets_mapping = flow_requires_tunnel_mapping(flow->attr->chain, f);
	*match_inner = !needs_mapping;

	if ((needs_mapping || sets_mapping) &&
	    !mlx5_eswitch_reg_c1_loopback_enabled(esw)) {
		NL_SET_ERR_MSG_MOD(extack,
				   "Chains on tunnel devices isn't supported without register loopback support");
		netdev_warn(priv->netdev,
			    "Chains on tunnel devices isn't supported without register loopback support");
		return -EOPNOTSUPP;
	}

	if (!flow->attr->chain) {
		err = mlx5e_tc_tun_parse(filter_dev, priv, spec, f,
					 match_level);
		if (err) {
			NL_SET_ERR_MSG_MOD(extack,
					   "Failed to parse tunnel attributes");
			netdev_warn(priv->netdev,
				    "Failed to parse tunnel attributes");
			return err;
		}

		/* With mpls over udp we decapsulate using packet reformat
		 * object
		 */
		if (!netif_is_bareudp(filter_dev))
			flow->attr->action |= MLX5_FLOW_CONTEXT_ACTION_DECAP;
		err = mlx5e_tc_set_attr_rx_tun(flow, spec);
		if (err)
			return err;
	} else if (tunnel && tunnel->tunnel_type == MLX5E_TC_TUNNEL_TYPE_VXLAN) {
		struct mlx5_flow_spec *tmp_spec;

		tmp_spec = kvzalloc(sizeof(*tmp_spec), GFP_KERNEL);
		if (!tmp_spec) {
			NL_SET_ERR_MSG_MOD(extack, "Failed to allocate memory for vxlan tmp spec");
			netdev_warn(priv->netdev, "Failed to allocate memory for vxlan tmp spec");
			return -ENOMEM;
		}
		memcpy(tmp_spec, spec, sizeof(*tmp_spec));

		err = mlx5e_tc_tun_parse(filter_dev, priv, tmp_spec, f, match_level);
		if (err) {
			kvfree(tmp_spec);
			NL_SET_ERR_MSG_MOD(extack, "Failed to parse tunnel attributes");
			netdev_warn(priv->netdev, "Failed to parse tunnel attributes");
			return err;
		}
		err = mlx5e_tc_set_attr_rx_tun(flow, tmp_spec);
		kvfree(tmp_spec);
		if (err)
			return err;
	}

	if (!needs_mapping && !sets_mapping)
		return 0;

	return mlx5e_get_flow_tunnel_id(priv, flow, f, filter_dev);
}

static void *get_match_inner_headers_criteria(struct mlx5_flow_spec *spec)
{
	return MLX5_ADDR_OF(fte_match_param, spec->match_criteria,
			    inner_headers);
}

static void *get_match_inner_headers_value(struct mlx5_flow_spec *spec)
{
	return MLX5_ADDR_OF(fte_match_param, spec->match_value,
			    inner_headers);
}

static void *get_match_outer_headers_criteria(struct mlx5_flow_spec *spec)
{
	return MLX5_ADDR_OF(fte_match_param, spec->match_criteria,
			    outer_headers);
}

static void *get_match_outer_headers_value(struct mlx5_flow_spec *spec)
{
	return MLX5_ADDR_OF(fte_match_param, spec->match_value,
			    outer_headers);
}

void *mlx5e_get_match_headers_value(u32 flags, struct mlx5_flow_spec *spec)
{
	return (flags & MLX5_FLOW_CONTEXT_ACTION_DECAP) ?
		get_match_inner_headers_value(spec) :
		get_match_outer_headers_value(spec);
}

void *mlx5e_get_match_headers_criteria(u32 flags, struct mlx5_flow_spec *spec)
{
	return (flags & MLX5_FLOW_CONTEXT_ACTION_DECAP) ?
		get_match_inner_headers_criteria(spec) :
		get_match_outer_headers_criteria(spec);
}

static int mlx5e_flower_parse_meta(struct net_device *filter_dev,
				   struct flow_cls_offload *f)
{
	struct flow_rule *rule = flow_cls_offload_flow_rule(f);
	struct netlink_ext_ack *extack = f->common.extack;
	struct net_device *ingress_dev;
	struct flow_match_meta match;

	if (!flow_rule_match_key(rule, FLOW_DISSECTOR_KEY_META))
		return 0;

	flow_rule_match_meta(rule, &match);
	if (!match.mask->ingress_ifindex)
		return 0;

	if (match.mask->ingress_ifindex != 0xFFFFFFFF) {
		NL_SET_ERR_MSG_MOD(extack, "Unsupported ingress ifindex mask");
		return -EOPNOTSUPP;
	}

	ingress_dev = __dev_get_by_index(dev_net(filter_dev),
					 match.key->ingress_ifindex);
	if (!ingress_dev) {
		NL_SET_ERR_MSG_MOD(extack,
				   "Can't find the ingress port to match on");
		return -ENOENT;
	}

	if (ingress_dev != filter_dev) {
		NL_SET_ERR_MSG_MOD(extack,
				   "Can't match on the ingress filter port");
		return -EOPNOTSUPP;
	}

	return 0;
}

static bool skip_key_basic(struct net_device *filter_dev,
			   struct flow_cls_offload *f)
{
	/* When doing mpls over udp decap, the user needs to provide
	 * MPLS_UC as the protocol in order to be able to match on mpls
	 * label fields.  However, the actual ethertype is IP so we want to
	 * avoid matching on this, otherwise we'll fail the match.
	 */
	if (netif_is_bareudp(filter_dev) && f->common.chain_index == 0)
		return true;

	return false;
}

static int __parse_cls_flower(struct mlx5e_priv *priv,
			      struct mlx5e_tc_flow *flow,
			      struct mlx5_flow_spec *spec,
			      struct flow_cls_offload *f,
			      struct net_device *filter_dev,
			      u8 *inner_match_level, u8 *outer_match_level)
{
	struct netlink_ext_ack *extack = f->common.extack;
	void *headers_c = MLX5_ADDR_OF(fte_match_param, spec->match_criteria,
				       outer_headers);
	void *headers_v = MLX5_ADDR_OF(fte_match_param, spec->match_value,
				       outer_headers);
	void *misc_c = MLX5_ADDR_OF(fte_match_param, spec->match_criteria,
				    misc_parameters);
	void *misc_v = MLX5_ADDR_OF(fte_match_param, spec->match_value,
				    misc_parameters);
	void *misc_c_3 = MLX5_ADDR_OF(fte_match_param, spec->match_criteria,
				    misc_parameters_3);
	void *misc_v_3 = MLX5_ADDR_OF(fte_match_param, spec->match_value,
				    misc_parameters_3);
	struct flow_rule *rule = flow_cls_offload_flow_rule(f);
	struct flow_dissector *dissector = rule->match.dissector;
	enum fs_flow_table_type fs_type;
	bool match_inner_ecn = true;
	u16 addr_type = 0;
	u8 ip_proto = 0;
	u8 *match_level;
	int err;

	fs_type = mlx5e_is_eswitch_flow(flow) ? FS_FT_FDB : FS_FT_NIC_RX;
	match_level = outer_match_level;

	if (dissector->used_keys &
	    ~(BIT(FLOW_DISSECTOR_KEY_META) |
	      BIT(FLOW_DISSECTOR_KEY_CONTROL) |
	      BIT(FLOW_DISSECTOR_KEY_BASIC) |
	      BIT(FLOW_DISSECTOR_KEY_ETH_ADDRS) |
	      BIT(FLOW_DISSECTOR_KEY_VLAN) |
	      BIT(FLOW_DISSECTOR_KEY_CVLAN) |
	      BIT(FLOW_DISSECTOR_KEY_IPV4_ADDRS) |
	      BIT(FLOW_DISSECTOR_KEY_IPV6_ADDRS) |
	      BIT(FLOW_DISSECTOR_KEY_PORTS) |
	      BIT(FLOW_DISSECTOR_KEY_ENC_KEYID) |
	      BIT(FLOW_DISSECTOR_KEY_ENC_IPV4_ADDRS) |
	      BIT(FLOW_DISSECTOR_KEY_ENC_IPV6_ADDRS) |
	      BIT(FLOW_DISSECTOR_KEY_ENC_PORTS)	|
	      BIT(FLOW_DISSECTOR_KEY_ENC_CONTROL) |
	      BIT(FLOW_DISSECTOR_KEY_TCP) |
	      BIT(FLOW_DISSECTOR_KEY_IP)  |
	      BIT(FLOW_DISSECTOR_KEY_CT) |
	      BIT(FLOW_DISSECTOR_KEY_ENC_IP) |
	      BIT(FLOW_DISSECTOR_KEY_ENC_OPTS) |
	      BIT(FLOW_DISSECTOR_KEY_ICMP) |
	      BIT(FLOW_DISSECTOR_KEY_MPLS))) {
		NL_SET_ERR_MSG_MOD(extack, "Unsupported key");
		netdev_dbg(priv->netdev, "Unsupported key used: 0x%x\n",
			   dissector->used_keys);
		return -EOPNOTSUPP;
	}

	if (mlx5e_get_tc_tun(filter_dev)) {
		bool match_inner = false;

		err = parse_tunnel_attr(priv, flow, spec, f, filter_dev,
					outer_match_level, &match_inner);
		if (err)
			return err;

		if (match_inner) {
			/* header pointers should point to the inner headers
			 * if the packet was decapsulated already.
			 * outer headers are set by parse_tunnel_attr.
			 */
			match_level = inner_match_level;
			headers_c = get_match_inner_headers_criteria(spec);
			headers_v = get_match_inner_headers_value(spec);
		}

		err = mlx5e_tc_verify_tunnel_ecn(priv, f, &match_inner_ecn);
		if (err)
			return err;
	}

	err = mlx5e_flower_parse_meta(filter_dev, f);
	if (err)
		return err;

	if (flow_rule_match_key(rule, FLOW_DISSECTOR_KEY_BASIC) &&
	    !skip_key_basic(filter_dev, f)) {
		struct flow_match_basic match;

		flow_rule_match_basic(rule, &match);
		mlx5e_tc_set_ethertype(priv->mdev, &match,
				       match_level == outer_match_level,
				       headers_c, headers_v);

		if (match.mask->n_proto)
			*match_level = MLX5_MATCH_L2;
	}
	if (flow_rule_match_key(rule, FLOW_DISSECTOR_KEY_VLAN) ||
	    is_vlan_dev(filter_dev)) {
		struct flow_dissector_key_vlan filter_dev_mask;
		struct flow_dissector_key_vlan filter_dev_key;
		struct flow_match_vlan match;

		if (is_vlan_dev(filter_dev)) {
			match.key = &filter_dev_key;
			match.key->vlan_id = vlan_dev_vlan_id(filter_dev);
			match.key->vlan_tpid = vlan_dev_vlan_proto(filter_dev);
			match.key->vlan_priority = 0;
			match.mask = &filter_dev_mask;
			memset(match.mask, 0xff, sizeof(*match.mask));
			match.mask->vlan_priority = 0;
		} else {
			flow_rule_match_vlan(rule, &match);
		}
		if (match.mask->vlan_id ||
		    match.mask->vlan_priority ||
		    match.mask->vlan_tpid) {
			if (match.key->vlan_tpid == htons(ETH_P_8021AD)) {
				MLX5_SET(fte_match_set_lyr_2_4, headers_c,
					 svlan_tag, 1);
				MLX5_SET(fte_match_set_lyr_2_4, headers_v,
					 svlan_tag, 1);
			} else {
				MLX5_SET(fte_match_set_lyr_2_4, headers_c,
					 cvlan_tag, 1);
				MLX5_SET(fte_match_set_lyr_2_4, headers_v,
					 cvlan_tag, 1);
			}

			MLX5_SET(fte_match_set_lyr_2_4, headers_c, first_vid,
				 match.mask->vlan_id);
			MLX5_SET(fte_match_set_lyr_2_4, headers_v, first_vid,
				 match.key->vlan_id);

			MLX5_SET(fte_match_set_lyr_2_4, headers_c, first_prio,
				 match.mask->vlan_priority);
			MLX5_SET(fte_match_set_lyr_2_4, headers_v, first_prio,
				 match.key->vlan_priority);

			*match_level = MLX5_MATCH_L2;

			if (!flow_rule_match_key(rule, FLOW_DISSECTOR_KEY_CVLAN) &&
			    match.mask->vlan_eth_type &&
			    MLX5_CAP_FLOWTABLE_TYPE(priv->mdev,
						    ft_field_support.outer_second_vid,
						    fs_type)) {
				MLX5_SET(fte_match_set_misc, misc_c,
					 outer_second_cvlan_tag, 1);
				spec->match_criteria_enable |=
					MLX5_MATCH_MISC_PARAMETERS;
			}
		}
	} else if (*match_level != MLX5_MATCH_NONE) {
		/* cvlan_tag enabled in match criteria and
		 * disabled in match value means both S & C tags
		 * don't exist (untagged of both)
		 */
		MLX5_SET(fte_match_set_lyr_2_4, headers_c, cvlan_tag, 1);
		*match_level = MLX5_MATCH_L2;
	}

	if (flow_rule_match_key(rule, FLOW_DISSECTOR_KEY_CVLAN)) {
		struct flow_match_vlan match;

		flow_rule_match_cvlan(rule, &match);
		if (match.mask->vlan_id ||
		    match.mask->vlan_priority ||
		    match.mask->vlan_tpid) {
			if (!MLX5_CAP_FLOWTABLE_TYPE(priv->mdev, ft_field_support.outer_second_vid,
						     fs_type)) {
				NL_SET_ERR_MSG_MOD(extack,
						   "Matching on CVLAN is not supported");
				return -EOPNOTSUPP;
			}

			if (match.key->vlan_tpid == htons(ETH_P_8021AD)) {
				MLX5_SET(fte_match_set_misc, misc_c,
					 outer_second_svlan_tag, 1);
				MLX5_SET(fte_match_set_misc, misc_v,
					 outer_second_svlan_tag, 1);
			} else {
				MLX5_SET(fte_match_set_misc, misc_c,
					 outer_second_cvlan_tag, 1);
				MLX5_SET(fte_match_set_misc, misc_v,
					 outer_second_cvlan_tag, 1);
			}

			MLX5_SET(fte_match_set_misc, misc_c, outer_second_vid,
				 match.mask->vlan_id);
			MLX5_SET(fte_match_set_misc, misc_v, outer_second_vid,
				 match.key->vlan_id);
			MLX5_SET(fte_match_set_misc, misc_c, outer_second_prio,
				 match.mask->vlan_priority);
			MLX5_SET(fte_match_set_misc, misc_v, outer_second_prio,
				 match.key->vlan_priority);

			*match_level = MLX5_MATCH_L2;
			spec->match_criteria_enable |= MLX5_MATCH_MISC_PARAMETERS;
		}
	}

	if (flow_rule_match_key(rule, FLOW_DISSECTOR_KEY_ETH_ADDRS)) {
		struct flow_match_eth_addrs match;

		flow_rule_match_eth_addrs(rule, &match);
		ether_addr_copy(MLX5_ADDR_OF(fte_match_set_lyr_2_4, headers_c,
					     dmac_47_16),
				match.mask->dst);
		ether_addr_copy(MLX5_ADDR_OF(fte_match_set_lyr_2_4, headers_v,
					     dmac_47_16),
				match.key->dst);

		ether_addr_copy(MLX5_ADDR_OF(fte_match_set_lyr_2_4, headers_c,
					     smac_47_16),
				match.mask->src);
		ether_addr_copy(MLX5_ADDR_OF(fte_match_set_lyr_2_4, headers_v,
					     smac_47_16),
				match.key->src);

		if (!is_zero_ether_addr(match.mask->src) ||
		    !is_zero_ether_addr(match.mask->dst))
			*match_level = MLX5_MATCH_L2;
	}

	if (flow_rule_match_key(rule, FLOW_DISSECTOR_KEY_CONTROL)) {
		struct flow_match_control match;

		flow_rule_match_control(rule, &match);
		addr_type = match.key->addr_type;

		/* the HW doesn't support frag first/later */
		if (match.mask->flags & FLOW_DIS_FIRST_FRAG) {
			NL_SET_ERR_MSG_MOD(extack, "Match on frag first/later is not supported");
			return -EOPNOTSUPP;
		}

		if (match.mask->flags & FLOW_DIS_IS_FRAGMENT) {
			MLX5_SET(fte_match_set_lyr_2_4, headers_c, frag, 1);
			MLX5_SET(fte_match_set_lyr_2_4, headers_v, frag,
				 match.key->flags & FLOW_DIS_IS_FRAGMENT);

			/* the HW doesn't need L3 inline to match on frag=no */
			if (!(match.key->flags & FLOW_DIS_IS_FRAGMENT))
				*match_level = MLX5_MATCH_L2;
	/* ***  L2 attributes parsing up to here *** */
			else
				*match_level = MLX5_MATCH_L3;
		}
	}

	if (flow_rule_match_key(rule, FLOW_DISSECTOR_KEY_BASIC)) {
		struct flow_match_basic match;

		flow_rule_match_basic(rule, &match);
		ip_proto = match.key->ip_proto;

		MLX5_SET(fte_match_set_lyr_2_4, headers_c, ip_protocol,
			 match.mask->ip_proto);
		MLX5_SET(fte_match_set_lyr_2_4, headers_v, ip_protocol,
			 match.key->ip_proto);

		if (match.mask->ip_proto)
			*match_level = MLX5_MATCH_L3;
	}

	if (addr_type == FLOW_DISSECTOR_KEY_IPV4_ADDRS) {
		struct flow_match_ipv4_addrs match;

		flow_rule_match_ipv4_addrs(rule, &match);
		memcpy(MLX5_ADDR_OF(fte_match_set_lyr_2_4, headers_c,
				    src_ipv4_src_ipv6.ipv4_layout.ipv4),
		       &match.mask->src, sizeof(match.mask->src));
		memcpy(MLX5_ADDR_OF(fte_match_set_lyr_2_4, headers_v,
				    src_ipv4_src_ipv6.ipv4_layout.ipv4),
		       &match.key->src, sizeof(match.key->src));
		memcpy(MLX5_ADDR_OF(fte_match_set_lyr_2_4, headers_c,
				    dst_ipv4_dst_ipv6.ipv4_layout.ipv4),
		       &match.mask->dst, sizeof(match.mask->dst));
		memcpy(MLX5_ADDR_OF(fte_match_set_lyr_2_4, headers_v,
				    dst_ipv4_dst_ipv6.ipv4_layout.ipv4),
		       &match.key->dst, sizeof(match.key->dst));

		if (match.mask->src || match.mask->dst)
			*match_level = MLX5_MATCH_L3;
	}

	if (addr_type == FLOW_DISSECTOR_KEY_IPV6_ADDRS) {
		struct flow_match_ipv6_addrs match;

		flow_rule_match_ipv6_addrs(rule, &match);
		memcpy(MLX5_ADDR_OF(fte_match_set_lyr_2_4, headers_c,
				    src_ipv4_src_ipv6.ipv6_layout.ipv6),
		       &match.mask->src, sizeof(match.mask->src));
		memcpy(MLX5_ADDR_OF(fte_match_set_lyr_2_4, headers_v,
				    src_ipv4_src_ipv6.ipv6_layout.ipv6),
		       &match.key->src, sizeof(match.key->src));

		memcpy(MLX5_ADDR_OF(fte_match_set_lyr_2_4, headers_c,
				    dst_ipv4_dst_ipv6.ipv6_layout.ipv6),
		       &match.mask->dst, sizeof(match.mask->dst));
		memcpy(MLX5_ADDR_OF(fte_match_set_lyr_2_4, headers_v,
				    dst_ipv4_dst_ipv6.ipv6_layout.ipv6),
		       &match.key->dst, sizeof(match.key->dst));

		if (ipv6_addr_type(&match.mask->src) != IPV6_ADDR_ANY ||
		    ipv6_addr_type(&match.mask->dst) != IPV6_ADDR_ANY)
			*match_level = MLX5_MATCH_L3;
	}

	if (flow_rule_match_key(rule, FLOW_DISSECTOR_KEY_IP)) {
		struct flow_match_ip match;

		flow_rule_match_ip(rule, &match);
		if (match_inner_ecn) {
			MLX5_SET(fte_match_set_lyr_2_4, headers_c, ip_ecn,
				 match.mask->tos & 0x3);
			MLX5_SET(fte_match_set_lyr_2_4, headers_v, ip_ecn,
				 match.key->tos & 0x3);
		}

		MLX5_SET(fte_match_set_lyr_2_4, headers_c, ip_dscp,
			 match.mask->tos >> 2);
		MLX5_SET(fte_match_set_lyr_2_4, headers_v, ip_dscp,
			 match.key->tos  >> 2);

		MLX5_SET(fte_match_set_lyr_2_4, headers_c, ttl_hoplimit,
			 match.mask->ttl);
		MLX5_SET(fte_match_set_lyr_2_4, headers_v, ttl_hoplimit,
			 match.key->ttl);

		if (match.mask->ttl &&
		    !MLX5_CAP_ESW_FLOWTABLE_FDB(priv->mdev,
						ft_field_support.outer_ipv4_ttl)) {
			NL_SET_ERR_MSG_MOD(extack,
					   "Matching on TTL is not supported");
			return -EOPNOTSUPP;
		}

		if (match.mask->tos || match.mask->ttl)
			*match_level = MLX5_MATCH_L3;
	}

	/* ***  L3 attributes parsing up to here *** */

	if (flow_rule_match_key(rule, FLOW_DISSECTOR_KEY_PORTS)) {
		struct flow_match_ports match;

		flow_rule_match_ports(rule, &match);
		switch (ip_proto) {
		case IPPROTO_TCP:
			MLX5_SET(fte_match_set_lyr_2_4, headers_c,
				 tcp_sport, ntohs(match.mask->src));
			MLX5_SET(fte_match_set_lyr_2_4, headers_v,
				 tcp_sport, ntohs(match.key->src));

			MLX5_SET(fte_match_set_lyr_2_4, headers_c,
				 tcp_dport, ntohs(match.mask->dst));
			MLX5_SET(fte_match_set_lyr_2_4, headers_v,
				 tcp_dport, ntohs(match.key->dst));
			break;

		case IPPROTO_UDP:
			MLX5_SET(fte_match_set_lyr_2_4, headers_c,
				 udp_sport, ntohs(match.mask->src));
			MLX5_SET(fte_match_set_lyr_2_4, headers_v,
				 udp_sport, ntohs(match.key->src));

			MLX5_SET(fte_match_set_lyr_2_4, headers_c,
				 udp_dport, ntohs(match.mask->dst));
			MLX5_SET(fte_match_set_lyr_2_4, headers_v,
				 udp_dport, ntohs(match.key->dst));
			break;
		default:
			NL_SET_ERR_MSG_MOD(extack,
					   "Only UDP and TCP transports are supported for L4 matching");
			netdev_err(priv->netdev,
				   "Only UDP and TCP transport are supported\n");
			return -EINVAL;
		}

		if (match.mask->src || match.mask->dst)
			*match_level = MLX5_MATCH_L4;
	}

	if (flow_rule_match_key(rule, FLOW_DISSECTOR_KEY_TCP)) {
		struct flow_match_tcp match;

		flow_rule_match_tcp(rule, &match);
		MLX5_SET(fte_match_set_lyr_2_4, headers_c, tcp_flags,
			 ntohs(match.mask->flags));
		MLX5_SET(fte_match_set_lyr_2_4, headers_v, tcp_flags,
			 ntohs(match.key->flags));

		if (match.mask->flags)
			*match_level = MLX5_MATCH_L4;
	}
	if (flow_rule_match_key(rule, FLOW_DISSECTOR_KEY_ICMP)) {
		struct flow_match_icmp match;

		flow_rule_match_icmp(rule, &match);
		switch (ip_proto) {
		case IPPROTO_ICMP:
			if (!(MLX5_CAP_GEN(priv->mdev, flex_parser_protocols) &
			      MLX5_FLEX_PROTO_ICMP)) {
				NL_SET_ERR_MSG_MOD(extack,
						   "Match on Flex protocols for ICMP is not supported");
				return -EOPNOTSUPP;
			}
			MLX5_SET(fte_match_set_misc3, misc_c_3, icmp_type,
				 match.mask->type);
			MLX5_SET(fte_match_set_misc3, misc_v_3, icmp_type,
				 match.key->type);
			MLX5_SET(fte_match_set_misc3, misc_c_3, icmp_code,
				 match.mask->code);
			MLX5_SET(fte_match_set_misc3, misc_v_3, icmp_code,
				 match.key->code);
			break;
		case IPPROTO_ICMPV6:
			if (!(MLX5_CAP_GEN(priv->mdev, flex_parser_protocols) &
			      MLX5_FLEX_PROTO_ICMPV6)) {
				NL_SET_ERR_MSG_MOD(extack,
						   "Match on Flex protocols for ICMPV6 is not supported");
				return -EOPNOTSUPP;
			}
			MLX5_SET(fte_match_set_misc3, misc_c_3, icmpv6_type,
				 match.mask->type);
			MLX5_SET(fte_match_set_misc3, misc_v_3, icmpv6_type,
				 match.key->type);
			MLX5_SET(fte_match_set_misc3, misc_c_3, icmpv6_code,
				 match.mask->code);
			MLX5_SET(fte_match_set_misc3, misc_v_3, icmpv6_code,
				 match.key->code);
			break;
		default:
			NL_SET_ERR_MSG_MOD(extack,
					   "Code and type matching only with ICMP and ICMPv6");
			netdev_err(priv->netdev,
				   "Code and type matching only with ICMP and ICMPv6\n");
			return -EINVAL;
		}
		if (match.mask->code || match.mask->type) {
			*match_level = MLX5_MATCH_L4;
			spec->match_criteria_enable |= MLX5_MATCH_MISC_PARAMETERS_3;
		}
	}
	/* Currently supported only for MPLS over UDP */
	if (flow_rule_match_key(rule, FLOW_DISSECTOR_KEY_MPLS) &&
	    !netif_is_bareudp(filter_dev)) {
		NL_SET_ERR_MSG_MOD(extack,
				   "Matching on MPLS is supported only for MPLS over UDP");
		netdev_err(priv->netdev,
			   "Matching on MPLS is supported only for MPLS over UDP\n");
		return -EOPNOTSUPP;
	}

	return 0;
}

static int parse_cls_flower(struct mlx5e_priv *priv,
			    struct mlx5e_tc_flow *flow,
			    struct mlx5_flow_spec *spec,
			    struct flow_cls_offload *f,
			    struct net_device *filter_dev)
{
	u8 inner_match_level, outer_match_level, non_tunnel_match_level;
	struct netlink_ext_ack *extack = f->common.extack;
	struct mlx5_core_dev *dev = priv->mdev;
	struct mlx5_eswitch *esw = dev->priv.eswitch;
	struct mlx5e_rep_priv *rpriv = priv->ppriv;
	struct mlx5_eswitch_rep *rep;
	bool is_eswitch_flow;
	int err;

	inner_match_level = MLX5_MATCH_NONE;
	outer_match_level = MLX5_MATCH_NONE;

	err = __parse_cls_flower(priv, flow, spec, f, filter_dev,
				 &inner_match_level, &outer_match_level);
	non_tunnel_match_level = (inner_match_level == MLX5_MATCH_NONE) ?
				 outer_match_level : inner_match_level;

	is_eswitch_flow = mlx5e_is_eswitch_flow(flow);
	if (!err && is_eswitch_flow) {
		rep = rpriv->rep;
		if (rep->vport != MLX5_VPORT_UPLINK &&
		    (esw->offloads.inline_mode != MLX5_INLINE_MODE_NONE &&
		    esw->offloads.inline_mode < non_tunnel_match_level)) {
			NL_SET_ERR_MSG_MOD(extack,
					   "Flow is not offloaded due to min inline setting");
			netdev_warn(priv->netdev,
				    "Flow is not offloaded due to min inline setting, required %d actual %d\n",
				    non_tunnel_match_level, esw->offloads.inline_mode);
			return -EOPNOTSUPP;
		}
	}

	flow->attr->inner_match_level = inner_match_level;
	flow->attr->outer_match_level = outer_match_level;


	return err;
}

struct mlx5_fields {
	u8  field;
	u8  field_bsize;
	u32 field_mask;
	u32 offset;
	u32 match_offset;
};

#define OFFLOAD(fw_field, field_bsize, field_mask, field, off, match_field) \
		{MLX5_ACTION_IN_FIELD_OUT_ ## fw_field, field_bsize, field_mask, \
		 offsetof(struct pedit_headers, field) + (off), \
		 MLX5_BYTE_OFF(fte_match_set_lyr_2_4, match_field)}

/* masked values are the same and there are no rewrites that do not have a
 * match.
 */
#define SAME_VAL_MASK(type, valp, maskp, matchvalp, matchmaskp) ({ \
	type matchmaskx = *(type *)(matchmaskp); \
	type matchvalx = *(type *)(matchvalp); \
	type maskx = *(type *)(maskp); \
	type valx = *(type *)(valp); \
	\
	(valx & maskx) == (matchvalx & matchmaskx) && !(maskx & (maskx ^ \
								 matchmaskx)); \
})

static bool cmp_val_mask(void *valp, void *maskp, void *matchvalp,
			 void *matchmaskp, u8 bsize)
{
	bool same = false;

	switch (bsize) {
	case 8:
		same = SAME_VAL_MASK(u8, valp, maskp, matchvalp, matchmaskp);
		break;
	case 16:
		same = SAME_VAL_MASK(u16, valp, maskp, matchvalp, matchmaskp);
		break;
	case 32:
		same = SAME_VAL_MASK(u32, valp, maskp, matchvalp, matchmaskp);
		break;
	}

	return same;
}

static struct mlx5_fields fields[] = {
	OFFLOAD(DMAC_47_16, 32, U32_MAX, eth.h_dest[0], 0, dmac_47_16),
	OFFLOAD(DMAC_15_0,  16, U16_MAX, eth.h_dest[4], 0, dmac_15_0),
	OFFLOAD(SMAC_47_16, 32, U32_MAX, eth.h_source[0], 0, smac_47_16),
	OFFLOAD(SMAC_15_0,  16, U16_MAX, eth.h_source[4], 0, smac_15_0),
	OFFLOAD(ETHERTYPE,  16, U16_MAX, eth.h_proto, 0, ethertype),
	OFFLOAD(FIRST_VID,  16, U16_MAX, vlan.h_vlan_TCI, 0, first_vid),

	OFFLOAD(IP_DSCP, 8,    0xfc, ip4.tos,   0, ip_dscp),
	OFFLOAD(IP_TTL,  8,  U8_MAX, ip4.ttl,   0, ttl_hoplimit),
	OFFLOAD(SIPV4,  32, U32_MAX, ip4.saddr, 0, src_ipv4_src_ipv6.ipv4_layout.ipv4),
	OFFLOAD(DIPV4,  32, U32_MAX, ip4.daddr, 0, dst_ipv4_dst_ipv6.ipv4_layout.ipv4),

	OFFLOAD(SIPV6_127_96, 32, U32_MAX, ip6.saddr.s6_addr32[0], 0,
		src_ipv4_src_ipv6.ipv6_layout.ipv6[0]),
	OFFLOAD(SIPV6_95_64,  32, U32_MAX, ip6.saddr.s6_addr32[1], 0,
		src_ipv4_src_ipv6.ipv6_layout.ipv6[4]),
	OFFLOAD(SIPV6_63_32,  32, U32_MAX, ip6.saddr.s6_addr32[2], 0,
		src_ipv4_src_ipv6.ipv6_layout.ipv6[8]),
	OFFLOAD(SIPV6_31_0,   32, U32_MAX, ip6.saddr.s6_addr32[3], 0,
		src_ipv4_src_ipv6.ipv6_layout.ipv6[12]),
	OFFLOAD(DIPV6_127_96, 32, U32_MAX, ip6.daddr.s6_addr32[0], 0,
		dst_ipv4_dst_ipv6.ipv6_layout.ipv6[0]),
	OFFLOAD(DIPV6_95_64,  32, U32_MAX, ip6.daddr.s6_addr32[1], 0,
		dst_ipv4_dst_ipv6.ipv6_layout.ipv6[4]),
	OFFLOAD(DIPV6_63_32,  32, U32_MAX, ip6.daddr.s6_addr32[2], 0,
		dst_ipv4_dst_ipv6.ipv6_layout.ipv6[8]),
	OFFLOAD(DIPV6_31_0,   32, U32_MAX, ip6.daddr.s6_addr32[3], 0,
		dst_ipv4_dst_ipv6.ipv6_layout.ipv6[12]),
	OFFLOAD(IPV6_HOPLIMIT, 8,  U8_MAX, ip6.hop_limit, 0, ttl_hoplimit),
	OFFLOAD(IP_DSCP, 16,  0xc00f, ip6, 0, ip_dscp),

	OFFLOAD(TCP_SPORT, 16, U16_MAX, tcp.source,  0, tcp_sport),
	OFFLOAD(TCP_DPORT, 16, U16_MAX, tcp.dest,    0, tcp_dport),
	/* in linux iphdr tcp_flags is 8 bits long */
	OFFLOAD(TCP_FLAGS,  8,  U8_MAX, tcp.ack_seq, 5, tcp_flags),

	OFFLOAD(UDP_SPORT, 16, U16_MAX, udp.source, 0, udp_sport),
	OFFLOAD(UDP_DPORT, 16, U16_MAX, udp.dest,   0, udp_dport),
};

static unsigned long mask_to_le(unsigned long mask, int size)
{
	__be32 mask_be32;
	__be16 mask_be16;

	if (size == 32) {
		mask_be32 = (__force __be32)(mask);
		mask = (__force unsigned long)cpu_to_le32(be32_to_cpu(mask_be32));
	} else if (size == 16) {
		mask_be32 = (__force __be32)(mask);
		mask_be16 = *(__be16 *)&mask_be32;
		mask = (__force unsigned long)cpu_to_le16(be16_to_cpu(mask_be16));
	}

	return mask;
}

static int offload_pedit_fields(struct mlx5e_priv *priv,
				int namespace,
				struct mlx5e_tc_flow_parse_attr *parse_attr,
				u32 *action_flags,
				struct netlink_ext_ack *extack)
{
	struct pedit_headers *set_masks, *add_masks, *set_vals, *add_vals;
	struct pedit_headers_action *hdrs = parse_attr->hdrs;
	void *headers_c, *headers_v, *action, *vals_p;
	u32 *s_masks_p, *a_masks_p, s_mask, a_mask;
	struct mlx5e_tc_mod_hdr_acts *mod_acts;
	unsigned long mask, field_mask;
	int i, first, last, next_z;
	struct mlx5_fields *f;
	u8 cmd;

	mod_acts = &parse_attr->mod_hdr_acts;
	headers_c = mlx5e_get_match_headers_criteria(*action_flags, &parse_attr->spec);
	headers_v = mlx5e_get_match_headers_value(*action_flags, &parse_attr->spec);

	set_masks = &hdrs[0].masks;
	add_masks = &hdrs[1].masks;
	set_vals = &hdrs[0].vals;
	add_vals = &hdrs[1].vals;

	for (i = 0; i < ARRAY_SIZE(fields); i++) {
		bool skip;

		f = &fields[i];
		/* avoid seeing bits set from previous iterations */
		s_mask = 0;
		a_mask = 0;

		s_masks_p = (void *)set_masks + f->offset;
		a_masks_p = (void *)add_masks + f->offset;

		s_mask = *s_masks_p & f->field_mask;
		a_mask = *a_masks_p & f->field_mask;

		if (!s_mask && !a_mask) /* nothing to offload here */
			continue;

		if (s_mask && a_mask) {
			NL_SET_ERR_MSG_MOD(extack,
					   "can't set and add to the same HW field");
			netdev_warn(priv->netdev,
				    "mlx5: can't set and add to the same HW field (%x)\n",
				    f->field);
			return -EOPNOTSUPP;
		}

		skip = false;
		if (s_mask) {
			void *match_mask = headers_c + f->match_offset;
			void *match_val = headers_v + f->match_offset;

			cmd  = MLX5_ACTION_TYPE_SET;
			mask = s_mask;
			vals_p = (void *)set_vals + f->offset;
			/* don't rewrite if we have a match on the same value */
			if (cmp_val_mask(vals_p, s_masks_p, match_val,
					 match_mask, f->field_bsize))
				skip = true;
			/* clear to denote we consumed this field */
			*s_masks_p &= ~f->field_mask;
		} else {
			cmd  = MLX5_ACTION_TYPE_ADD;
			mask = a_mask;
			vals_p = (void *)add_vals + f->offset;
			/* add 0 is no change */
			if ((*(u32 *)vals_p & f->field_mask) == 0)
				skip = true;
			/* clear to denote we consumed this field */
			*a_masks_p &= ~f->field_mask;
		}
		if (skip)
			continue;

		mask = mask_to_le(mask, f->field_bsize);

		first = find_first_bit(&mask, f->field_bsize);
		next_z = find_next_zero_bit(&mask, f->field_bsize, first);
		last  = find_last_bit(&mask, f->field_bsize);
		if (first < next_z && next_z < last) {
			NL_SET_ERR_MSG_MOD(extack,
					   "rewrite of few sub-fields isn't supported");
			netdev_warn(priv->netdev,
				    "mlx5: rewrite of few sub-fields (mask %lx) isn't offloaded\n",
				    mask);
			return -EOPNOTSUPP;
		}

		action = mlx5e_mod_hdr_alloc(priv->mdev, namespace, mod_acts);
		if (IS_ERR(action)) {
			NL_SET_ERR_MSG_MOD(extack,
					   "too many pedit actions, can't offload");
			mlx5_core_warn(priv->mdev,
				       "mlx5: parsed %d pedit actions, can't do more\n",
				       mod_acts->num_actions);
			return PTR_ERR(action);
		}

		MLX5_SET(set_action_in, action, action_type, cmd);
		MLX5_SET(set_action_in, action, field, f->field);

		if (cmd == MLX5_ACTION_TYPE_SET) {
			int start;

			field_mask = mask_to_le(f->field_mask, f->field_bsize);

			/* if field is bit sized it can start not from first bit */
			start = find_first_bit(&field_mask, f->field_bsize);

			MLX5_SET(set_action_in, action, offset, first - start);
			/* length is num of bits to be written, zero means length of 32 */
			MLX5_SET(set_action_in, action, length, (last - first + 1));
		}

		if (f->field_bsize == 32)
			MLX5_SET(set_action_in, action, data, ntohl(*(__be32 *)vals_p) >> first);
		else if (f->field_bsize == 16)
			MLX5_SET(set_action_in, action, data, ntohs(*(__be16 *)vals_p) >> first);
		else if (f->field_bsize == 8)
			MLX5_SET(set_action_in, action, data, *(u8 *)vals_p >> first);

		++mod_acts->num_actions;
	}

	return 0;
}

static const struct pedit_headers zero_masks = {};

static int verify_offload_pedit_fields(struct mlx5e_priv *priv,
				       struct mlx5e_tc_flow_parse_attr *parse_attr,
				       struct netlink_ext_ack *extack)
{
	struct pedit_headers *cmd_masks;
	u8 cmd;

	for (cmd = 0; cmd < __PEDIT_CMD_MAX; cmd++) {
		cmd_masks = &parse_attr->hdrs[cmd].masks;
		if (memcmp(cmd_masks, &zero_masks, sizeof(zero_masks))) {
			NL_SET_ERR_MSG_MOD(extack, "attempt to offload an unsupported field");
			netdev_warn(priv->netdev, "attempt to offload an unsupported field (cmd %d)\n", cmd);
			print_hex_dump(KERN_WARNING, "mask: ", DUMP_PREFIX_ADDRESS,
				       16, 1, cmd_masks, sizeof(zero_masks), true);
			return -EOPNOTSUPP;
		}
	}

	return 0;
}

static int alloc_tc_pedit_action(struct mlx5e_priv *priv, int namespace,
				 struct mlx5e_tc_flow_parse_attr *parse_attr,
				 u32 *action_flags,
				 struct netlink_ext_ack *extack)
{
	int err;

	err = offload_pedit_fields(priv, namespace, parse_attr, action_flags, extack);
	if (err)
		goto out_dealloc_parsed_actions;

	err = verify_offload_pedit_fields(priv, parse_attr, extack);
	if (err)
		goto out_dealloc_parsed_actions;

	return 0;

out_dealloc_parsed_actions:
	mlx5e_mod_hdr_dealloc(&parse_attr->mod_hdr_acts);
	return err;
}

struct ip_ttl_word {
	__u8	ttl;
	__u8	protocol;
	__sum16	check;
};

struct ipv6_hoplimit_word {
	__be16	payload_len;
	__u8	nexthdr;
	__u8	hop_limit;
};

static bool
is_action_keys_supported(const struct flow_action_entry *act, bool ct_flow,
			 bool *modify_ip_header, bool *modify_tuple,
			 struct netlink_ext_ack *extack)
{
	u32 mask, offset;
	u8 htype;

	htype = act->mangle.htype;
	offset = act->mangle.offset;
	mask = ~act->mangle.mask;
	/* For IPv4 & IPv6 header check 4 byte word,
	 * to determine that modified fields
	 * are NOT ttl & hop_limit only.
	 */
	if (htype == FLOW_ACT_MANGLE_HDR_TYPE_IP4) {
		struct ip_ttl_word *ttl_word =
			(struct ip_ttl_word *)&mask;

		if (offset != offsetof(struct iphdr, ttl) ||
		    ttl_word->protocol ||
		    ttl_word->check) {
			*modify_ip_header = true;
		}

		if (offset >= offsetof(struct iphdr, saddr))
			*modify_tuple = true;

		if (ct_flow && *modify_tuple) {
			NL_SET_ERR_MSG_MOD(extack,
					   "can't offload re-write of ipv4 address with action ct");
			return false;
		}
	} else if (htype == FLOW_ACT_MANGLE_HDR_TYPE_IP6) {
		struct ipv6_hoplimit_word *hoplimit_word =
			(struct ipv6_hoplimit_word *)&mask;

		if (offset != offsetof(struct ipv6hdr, payload_len) ||
		    hoplimit_word->payload_len ||
		    hoplimit_word->nexthdr) {
			*modify_ip_header = true;
		}

		if (ct_flow && offset >= offsetof(struct ipv6hdr, saddr))
			*modify_tuple = true;

		if (ct_flow && *modify_tuple) {
			NL_SET_ERR_MSG_MOD(extack,
					   "can't offload re-write of ipv6 address with action ct");
			return false;
		}
	} else if (htype == FLOW_ACT_MANGLE_HDR_TYPE_TCP ||
		   htype == FLOW_ACT_MANGLE_HDR_TYPE_UDP) {
		*modify_tuple = true;
		if (ct_flow) {
			NL_SET_ERR_MSG_MOD(extack,
					   "can't offload re-write of transport header ports with action ct");
			return false;
		}
	}

	return true;
}

static bool modify_tuple_supported(bool modify_tuple, bool ct_clear,
				   bool ct_flow, struct netlink_ext_ack *extack,
				   struct mlx5e_priv *priv,
				   struct mlx5_flow_spec *spec)
{
	if (!modify_tuple || ct_clear)
		return true;

	if (ct_flow) {
		NL_SET_ERR_MSG_MOD(extack,
				   "can't offload tuple modification with non-clear ct()");
		netdev_info(priv->netdev,
			    "can't offload tuple modification with non-clear ct()");
		return false;
	}

	/* Add ct_state=-trk match so it will be offloaded for non ct flows
	 * (or after clear action), as otherwise, since the tuple is changed,
	 * we can't restore ct state
	 */
	if (mlx5_tc_ct_add_no_trk_match(spec)) {
		NL_SET_ERR_MSG_MOD(extack,
				   "can't offload tuple modification with ct matches and no ct(clear) action");
		netdev_info(priv->netdev,
			    "can't offload tuple modification with ct matches and no ct(clear) action");
		return false;
	}

	return true;
}

static bool modify_header_match_supported(struct mlx5e_priv *priv,
					  struct mlx5_flow_spec *spec,
					  struct flow_action *flow_action,
					  u32 actions, bool ct_flow,
					  bool ct_clear,
					  struct netlink_ext_ack *extack)
{
	const struct flow_action_entry *act;
	bool modify_ip_header, modify_tuple;
	void *headers_c;
	void *headers_v;
	u16 ethertype;
	u8 ip_proto;
	int i;

	headers_c = mlx5e_get_match_headers_criteria(actions, spec);
	headers_v = mlx5e_get_match_headers_value(actions, spec);
	ethertype = MLX5_GET(fte_match_set_lyr_2_4, headers_v, ethertype);

	/* for non-IP we only re-write MACs, so we're okay */
	if (MLX5_GET(fte_match_set_lyr_2_4, headers_c, ip_version) == 0 &&
	    ethertype != ETH_P_IP && ethertype != ETH_P_IPV6)
		goto out_ok;

	modify_ip_header = false;
	modify_tuple = false;
	flow_action_for_each(i, act, flow_action) {
		if (act->id != FLOW_ACTION_MANGLE &&
		    act->id != FLOW_ACTION_ADD)
			continue;

		if (!is_action_keys_supported(act, ct_flow,
					      &modify_ip_header,
					      &modify_tuple, extack))
			return false;
	}

	if (!modify_tuple_supported(modify_tuple, ct_clear, ct_flow, extack,
				    priv, spec))
		return false;

	ip_proto = MLX5_GET(fte_match_set_lyr_2_4, headers_v, ip_protocol);
	if (modify_ip_header && ip_proto != IPPROTO_TCP &&
	    ip_proto != IPPROTO_UDP && ip_proto != IPPROTO_ICMP) {
		NL_SET_ERR_MSG_MOD(extack,
				   "can't offload re-write of non TCP/UDP");
		netdev_info(priv->netdev, "can't offload re-write of ip proto %d\n",
			    ip_proto);
		return false;
	}

out_ok:
	return true;
}

static bool
actions_match_supported_fdb(struct mlx5e_priv *priv,
			    struct mlx5e_tc_flow_parse_attr *parse_attr,
			    struct mlx5e_tc_flow *flow,
			    struct netlink_ext_ack *extack)
{
	struct mlx5_esw_flow_attr *esw_attr = flow->attr->esw_attr;
	bool ct_flow, ct_clear;

	ct_clear = flow->attr->ct_attr.ct_action & TCA_CT_ACT_CLEAR;
	ct_flow = flow_flag_test(flow, CT) && !ct_clear;

	if (esw_attr->split_count && ct_flow &&
	    !MLX5_CAP_GEN(esw_attr->in_mdev, reg_c_preserve)) {
		/* All registers used by ct are cleared when using
		 * split rules.
		 */
		NL_SET_ERR_MSG_MOD(extack, "Can't offload mirroring with action ct");
		return false;
	}

	if (esw_attr->split_count > 0 && !mlx5_esw_has_fwd_fdb(priv->mdev)) {
		NL_SET_ERR_MSG_MOD(extack,
				   "current firmware doesn't support split rule for port mirroring");
		netdev_warn_once(priv->netdev,
				 "current firmware doesn't support split rule for port mirroring\n");
		return false;
	}

	return true;
}

static bool
actions_match_supported(struct mlx5e_priv *priv,
			struct flow_action *flow_action,
			u32 actions,
			struct mlx5e_tc_flow_parse_attr *parse_attr,
			struct mlx5e_tc_flow *flow,
			struct netlink_ext_ack *extack)
{
	bool ct_flow, ct_clear;

	ct_clear = flow->attr->ct_attr.ct_action & TCA_CT_ACT_CLEAR;
	ct_flow = flow_flag_test(flow, CT) && !ct_clear;

	if (!(actions &
	      (MLX5_FLOW_CONTEXT_ACTION_FWD_DEST | MLX5_FLOW_CONTEXT_ACTION_DROP))) {
		NL_SET_ERR_MSG_MOD(extack, "Rule must have at least one forward/drop action");
		return false;
	}

	if (!(~actions &
	      (MLX5_FLOW_CONTEXT_ACTION_FWD_DEST | MLX5_FLOW_CONTEXT_ACTION_DROP))) {
		NL_SET_ERR_MSG_MOD(extack, "Rule cannot support forward+drop action");
		return false;
	}

	if (actions & MLX5_FLOW_CONTEXT_ACTION_MOD_HDR &&
	    actions & MLX5_FLOW_CONTEXT_ACTION_DROP) {
		NL_SET_ERR_MSG_MOD(extack, "Drop with modify header action is not supported");
		return false;
	}

	if (!(~actions &
	      (MLX5_FLOW_CONTEXT_ACTION_FWD_DEST | MLX5_FLOW_CONTEXT_ACTION_DROP))) {
		NL_SET_ERR_MSG_MOD(extack, "Rule cannot support forward+drop action");
		return false;
	}

	if (actions & MLX5_FLOW_CONTEXT_ACTION_MOD_HDR &&
	    actions & MLX5_FLOW_CONTEXT_ACTION_DROP) {
		NL_SET_ERR_MSG_MOD(extack, "Drop with modify header action is not supported");
		return false;
	}

	if (actions & MLX5_FLOW_CONTEXT_ACTION_MOD_HDR &&
	    !modify_header_match_supported(priv, &parse_attr->spec, flow_action,
					   actions, ct_flow, ct_clear, extack))
		return false;

	if (mlx5e_is_eswitch_flow(flow) &&
	    !actions_match_supported_fdb(priv, parse_attr, flow, extack))
		return false;

	return true;
}

static bool same_port_devs(struct mlx5e_priv *priv, struct mlx5e_priv *peer_priv)
{
	return priv->mdev == peer_priv->mdev;
}

bool mlx5e_same_hw_devs(struct mlx5e_priv *priv, struct mlx5e_priv *peer_priv)
{
	struct mlx5_core_dev *fmdev, *pmdev;
	u64 fsystem_guid, psystem_guid;

	fmdev = priv->mdev;
	pmdev = peer_priv->mdev;

	fsystem_guid = mlx5_query_nic_system_image_guid(fmdev);
	psystem_guid = mlx5_query_nic_system_image_guid(pmdev);

	return (fsystem_guid == psystem_guid);
}

static int
actions_prepare_mod_hdr_actions(struct mlx5e_priv *priv,
				struct mlx5e_tc_flow *flow,
				struct mlx5_flow_attr *attr,
				struct netlink_ext_ack *extack)
{
	struct mlx5e_tc_flow_parse_attr *parse_attr = attr->parse_attr;
	struct pedit_headers_action *hdrs = parse_attr->hdrs;
	enum mlx5_flow_namespace_type ns_type;
	int err;

	if (!hdrs[TCA_PEDIT_KEY_EX_CMD_SET].pedits &&
	    !hdrs[TCA_PEDIT_KEY_EX_CMD_ADD].pedits)
		return 0;

	ns_type = mlx5e_get_flow_namespace(flow);

	err = alloc_tc_pedit_action(priv, ns_type, parse_attr, &attr->action, extack);
	if (err)
		return err;

	if (parse_attr->mod_hdr_acts.num_actions > 0)
		return 0;

	/* In case all pedit actions are skipped, remove the MOD_HDR flag. */
	attr->action &= ~MLX5_FLOW_CONTEXT_ACTION_MOD_HDR;
	mlx5e_mod_hdr_dealloc(&parse_attr->mod_hdr_acts);

	if (ns_type != MLX5_FLOW_NAMESPACE_FDB)
		return 0;

	if (!((attr->action & MLX5_FLOW_CONTEXT_ACTION_VLAN_POP) ||
	      (attr->action & MLX5_FLOW_CONTEXT_ACTION_VLAN_PUSH)))
		attr->esw_attr->split_count = 0;

	return 0;
}

static struct mlx5_flow_attr*
mlx5e_clone_flow_attr_for_post_act(struct mlx5_flow_attr *attr,
				   enum mlx5_flow_namespace_type ns_type)
{
	struct mlx5e_tc_flow_parse_attr *parse_attr;
	u32 attr_sz = ns_to_attr_sz(ns_type);
	struct mlx5_flow_attr *attr2;

	attr2 = mlx5_alloc_flow_attr(ns_type);
	parse_attr = kvzalloc(sizeof(*parse_attr), GFP_KERNEL);
	if (!attr2 || !parse_attr) {
		kvfree(parse_attr);
		kfree(attr2);
		return NULL;
	}

	memcpy(attr2, attr, attr_sz);
	INIT_LIST_HEAD(&attr2->list);
	parse_attr->filter_dev = attr->parse_attr->filter_dev;
	attr2->action = 0;
	attr2->flags = 0;
	attr2->parse_attr = parse_attr;
<<<<<<< HEAD
	attr2->esw_attr->out_count = 0;
	attr2->esw_attr->split_count = 0;
	attr2->dest_chain = 0;
	attr2->dest_ft = NULL;
=======
	attr2->dest_chain = 0;
	attr2->dest_ft = NULL;

	if (ns_type == MLX5_FLOW_NAMESPACE_FDB) {
		attr2->esw_attr->out_count = 0;
		attr2->esw_attr->split_count = 0;
	}

>>>>>>> 0d1acee8
	return attr2;
}

static struct mlx5_core_dev *
get_flow_counter_dev(struct mlx5e_tc_flow *flow)
{
	return mlx5e_is_eswitch_flow(flow) ? flow->attr->esw_attr->counter_dev : flow->priv->mdev;
}

struct mlx5_flow_attr *
mlx5e_tc_get_encap_attr(struct mlx5e_tc_flow *flow)
{
	struct mlx5_esw_flow_attr *esw_attr;
	struct mlx5_flow_attr *attr;
	int i;

	list_for_each_entry(attr, &flow->attrs, list) {
		esw_attr = attr->esw_attr;
		for (i = 0; i < MLX5_MAX_FLOW_FWD_VPORTS; i++) {
			if (esw_attr->dests[i].flags & MLX5_ESW_DEST_ENCAP)
				return attr;
		}
	}

	return NULL;
}

void
mlx5e_tc_unoffload_flow_post_acts(struct mlx5e_tc_flow *flow)
{
	struct mlx5e_post_act *post_act = get_post_action(flow->priv);
	struct mlx5_flow_attr *attr;

	list_for_each_entry(attr, &flow->attrs, list) {
		if (list_is_last(&attr->list, &flow->attrs))
			break;

		mlx5e_tc_post_act_unoffload(post_act, attr->post_act_handle);
	}
}

static void
free_flow_post_acts(struct mlx5e_tc_flow *flow)
{
	struct mlx5_core_dev *counter_dev = get_flow_counter_dev(flow);
	struct mlx5e_post_act *post_act = get_post_action(flow->priv);
	struct mlx5_flow_attr *attr, *tmp;
	bool vf_tun;

	list_for_each_entry_safe(attr, tmp, &flow->attrs, list) {
		if (list_is_last(&attr->list, &flow->attrs))
			break;

		if (attr->post_act_handle)
			mlx5e_tc_post_act_del(post_act, attr->post_act_handle);

		clean_encap_dests(flow->priv, flow, attr, &vf_tun);

		if (attr->action & MLX5_FLOW_CONTEXT_ACTION_COUNT)
			mlx5_fc_destroy(counter_dev, attr->counter);

		if (attr->action & MLX5_FLOW_CONTEXT_ACTION_MOD_HDR) {
			mlx5e_mod_hdr_dealloc(&attr->parse_attr->mod_hdr_acts);
			if (attr->modify_hdr)
				mlx5_modify_header_dealloc(flow->priv->mdev, attr->modify_hdr);
		}

		list_del(&attr->list);
		kvfree(attr->parse_attr);
		kfree(attr);
	}
}

int
mlx5e_tc_offload_flow_post_acts(struct mlx5e_tc_flow *flow)
{
	struct mlx5e_post_act *post_act = get_post_action(flow->priv);
	struct mlx5_flow_attr *attr;
	int err = 0;

	list_for_each_entry(attr, &flow->attrs, list) {
		if (list_is_last(&attr->list, &flow->attrs))
			break;

		err = mlx5e_tc_post_act_offload(post_act, attr->post_act_handle);
		if (err)
			break;
	}

	return err;
}

/* TC filter rule HW translation:
 *
 * +---------------------+
 * + ft prio (tc chain)  +
 * + original match      +
 * +---------------------+
 *           |
 *           | if multi table action
 *           |
 *           v
 * +---------------------+
 * + post act ft         |<----.
 * + match fte id        |     | split on multi table action
 * + do actions          |-----'
 * +---------------------+
 *           |
 *           |
 *           v
 * Do rest of the actions after last multi table action.
 */
static int
alloc_flow_post_acts(struct mlx5e_tc_flow *flow, struct netlink_ext_ack *extack)
{
	struct mlx5e_post_act *post_act = get_post_action(flow->priv);
	struct mlx5_flow_attr *attr, *next_attr = NULL;
	struct mlx5e_post_act_handle *handle;
	bool vf_tun, encap_valid = true;
	int err;

	/* This is going in reverse order as needed.
	 * The first entry is the last attribute.
	 */
	list_for_each_entry(attr, &flow->attrs, list) {
		if (!next_attr) {
			/* Set counter action on last post act rule. */
			attr->action |= MLX5_FLOW_CONTEXT_ACTION_COUNT;
		} else {
			err = mlx5e_tc_act_set_next_post_act(flow, attr, next_attr);
			if (err)
				goto out_free;
		}

		/* Don't add post_act rule for first attr (last in the list).
		 * It's being handled by the caller.
		 */
		if (list_is_last(&attr->list, &flow->attrs))
			break;

		err = set_encap_dests(flow->priv, flow, attr, extack, &encap_valid, &vf_tun);
		if (err)
			goto out_free;

		if (!encap_valid)
			flow_flag_set(flow, SLOW);

		err = actions_prepare_mod_hdr_actions(flow->priv, flow, attr, extack);
		if (err)
			goto out_free;

		if (attr->action & MLX5_FLOW_CONTEXT_ACTION_MOD_HDR) {
			err = mlx5e_tc_add_flow_mod_hdr(flow->priv, flow, attr);
			if (err)
				goto out_free;
		}

		if (attr->action & MLX5_FLOW_CONTEXT_ACTION_COUNT) {
			err = alloc_flow_attr_counter(get_flow_counter_dev(flow), attr);
			if (err)
				goto out_free;
		}

		handle = mlx5e_tc_post_act_add(post_act, attr);
		if (IS_ERR(handle)) {
			err = PTR_ERR(handle);
			goto out_free;
		}

		attr->post_act_handle = handle;
		next_attr = attr;
	}

	if (flow_flag_test(flow, SLOW))
		goto out;

	err = mlx5e_tc_offload_flow_post_acts(flow);
	if (err)
		goto out_free;

out:
	return 0;

out_free:
	free_flow_post_acts(flow);
	return err;
}

static int
parse_tc_actions(struct mlx5e_tc_act_parse_state *parse_state,
		 struct flow_action *flow_action)
{
	struct netlink_ext_ack *extack = parse_state->extack;
	struct mlx5e_tc_flow_action flow_action_reorder;
	struct mlx5e_tc_flow *flow = parse_state->flow;
	struct mlx5_flow_attr *attr = flow->attr;
	enum mlx5_flow_namespace_type ns_type;
	struct mlx5e_priv *priv = flow->priv;
	struct flow_action_entry *act, **_act;
	struct mlx5e_tc_act *tc_act;
	int err, i;

	flow_action_reorder.num_entries = flow_action->num_entries;
	flow_action_reorder.entries = kcalloc(flow_action->num_entries,
					      sizeof(flow_action), GFP_KERNEL);
	if (!flow_action_reorder.entries)
		return -ENOMEM;

	mlx5e_tc_act_reorder_flow_actions(flow_action, &flow_action_reorder);

	ns_type = mlx5e_get_flow_namespace(flow);
	list_add(&attr->list, &flow->attrs);

	flow_action_for_each(i, _act, &flow_action_reorder) {
		act = *_act;
		tc_act = mlx5e_tc_act_get(act->id, ns_type);
		if (!tc_act) {
			NL_SET_ERR_MSG_MOD(extack, "Not implemented offload action");
			err = -EOPNOTSUPP;
			goto out_free;
		}

		if (!tc_act->can_offload(parse_state, act, i, attr)) {
			err = -EOPNOTSUPP;
			goto out_free;
		}

		err = tc_act->parse_action(parse_state, act, priv, attr);
		if (err)
			goto out_free;

		parse_state->actions |= attr->action;

		/* Split attr for multi table act if not the last act. */
		if (tc_act->is_multi_table_act &&
		    tc_act->is_multi_table_act(priv, act, attr) &&
		    i < flow_action_reorder.num_entries - 1) {
			err = mlx5e_tc_act_post_parse(parse_state, flow_action, attr, ns_type);
			if (err)
				goto out_free;

			attr = mlx5e_clone_flow_attr_for_post_act(flow->attr, ns_type);
			if (!attr) {
				err = -ENOMEM;
				goto out_free;
			}

			list_add(&attr->list, &flow->attrs);
		}
	}

	kfree(flow_action_reorder.entries);

	err = mlx5e_tc_act_post_parse(parse_state, flow_action, attr, ns_type);
	if (err)
		goto out_free_post_acts;

	err = alloc_flow_post_acts(flow, extack);
	if (err)
		goto out_free_post_acts;

	return 0;

out_free:
	kfree(flow_action_reorder.entries);
out_free_post_acts:
	free_flow_post_acts(flow);

	return err;
}

static int
flow_action_supported(struct flow_action *flow_action,
		      struct netlink_ext_ack *extack)
{
	if (!flow_action_has_entries(flow_action)) {
		NL_SET_ERR_MSG_MOD(extack, "Flow action doesn't have any entries");
		return -EINVAL;
	}

	if (!flow_action_hw_stats_check(flow_action, extack,
					FLOW_ACTION_HW_STATS_DELAYED_BIT)) {
		NL_SET_ERR_MSG_MOD(extack, "Flow action HW stats type is not supported");
		return -EOPNOTSUPP;
	}

	return 0;
}

static int
parse_tc_nic_actions(struct mlx5e_priv *priv,
		     struct flow_action *flow_action,
		     struct mlx5e_tc_flow *flow,
		     struct netlink_ext_ack *extack)
{
	struct mlx5e_tc_act_parse_state *parse_state;
	struct mlx5e_tc_flow_parse_attr *parse_attr;
	struct mlx5_flow_attr *attr = flow->attr;
	int err;

	err = flow_action_supported(flow_action, extack);
	if (err)
		return err;

	attr->nic_attr->flow_tag = MLX5_FS_DEFAULT_FLOW_TAG;
	parse_attr = attr->parse_attr;
	parse_state = &parse_attr->parse_state;
	mlx5e_tc_act_init_parse_state(parse_state, flow, flow_action, extack);
	parse_state->ct_priv = get_ct_priv(priv);

	err = parse_tc_actions(parse_state, flow_action);
	if (err)
		return err;

	err = actions_prepare_mod_hdr_actions(priv, flow, attr, extack);
	if (err)
		return err;

	if (!actions_match_supported(priv, flow_action, parse_state->actions,
				     parse_attr, flow, extack))
		return -EOPNOTSUPP;

	return 0;
}

static bool is_merged_eswitch_vfs(struct mlx5e_priv *priv,
				  struct net_device *peer_netdev)
{
	struct mlx5e_priv *peer_priv;

	peer_priv = netdev_priv(peer_netdev);

	return (MLX5_CAP_ESW(priv->mdev, merged_eswitch) &&
		mlx5e_eswitch_vf_rep(priv->netdev) &&
		mlx5e_eswitch_vf_rep(peer_netdev) &&
		mlx5e_same_hw_devs(priv, peer_priv));
}

static bool same_hw_reps(struct mlx5e_priv *priv,
			 struct net_device *peer_netdev)
{
	struct mlx5e_priv *peer_priv;

	peer_priv = netdev_priv(peer_netdev);

	return mlx5e_eswitch_rep(priv->netdev) &&
	       mlx5e_eswitch_rep(peer_netdev) &&
	       mlx5e_same_hw_devs(priv, peer_priv);
}

static bool is_lag_dev(struct mlx5e_priv *priv,
		       struct net_device *peer_netdev)
{
	return ((mlx5_lag_is_sriov(priv->mdev) ||
		 mlx5_lag_is_multipath(priv->mdev)) &&
		 same_hw_reps(priv, peer_netdev));
}

static bool is_multiport_eligible(struct mlx5e_priv *priv, struct net_device *out_dev)
{
	if (same_hw_reps(priv, out_dev) &&
	    MLX5_CAP_PORT_SELECTION(priv->mdev, port_select_flow_table) &&
	    MLX5_CAP_GEN(priv->mdev, create_lag_when_not_master_up))
		return true;

	return false;
}

bool mlx5e_is_valid_eswitch_fwd_dev(struct mlx5e_priv *priv,
				    struct net_device *out_dev)
{
	if (is_merged_eswitch_vfs(priv, out_dev))
		return true;

	if (is_multiport_eligible(priv, out_dev))
		return true;

	if (is_lag_dev(priv, out_dev))
		return true;

	return mlx5e_eswitch_rep(out_dev) &&
	       same_port_devs(priv, netdev_priv(out_dev));
}

int mlx5e_set_fwd_to_int_port_actions(struct mlx5e_priv *priv,
				      struct mlx5_flow_attr *attr,
				      int ifindex,
				      enum mlx5e_tc_int_port_type type,
				      u32 *action,
				      int out_index)
{
	struct mlx5_esw_flow_attr *esw_attr = attr->esw_attr;
	struct mlx5e_tc_int_port_priv *int_port_priv;
	struct mlx5e_tc_flow_parse_attr *parse_attr;
	struct mlx5e_tc_int_port *dest_int_port;
	int err;

	parse_attr = attr->parse_attr;
	int_port_priv = mlx5e_get_int_port_priv(priv);

	dest_int_port = mlx5e_tc_int_port_get(int_port_priv, ifindex, type);
	if (IS_ERR(dest_int_port))
		return PTR_ERR(dest_int_port);

	err = mlx5e_tc_match_to_reg_set(priv->mdev, &parse_attr->mod_hdr_acts,
					MLX5_FLOW_NAMESPACE_FDB, VPORT_TO_REG,
					mlx5e_tc_int_port_get_metadata(dest_int_port));
	if (err) {
		mlx5e_tc_int_port_put(int_port_priv, dest_int_port);
		return err;
	}

	*action |= MLX5_FLOW_CONTEXT_ACTION_MOD_HDR;

	esw_attr->dest_int_port = dest_int_port;
	esw_attr->dests[out_index].flags |= MLX5_ESW_DEST_CHAIN_WITH_SRC_PORT_CHANGE;

	/* Forward to root fdb for matching against the new source vport */
	attr->dest_chain = 0;

	return 0;
}

static int
parse_tc_fdb_actions(struct mlx5e_priv *priv,
		     struct flow_action *flow_action,
		     struct mlx5e_tc_flow *flow,
		     struct netlink_ext_ack *extack)
{
	struct mlx5e_tc_act_parse_state *parse_state;
	struct mlx5e_tc_flow_parse_attr *parse_attr;
	struct mlx5_flow_attr *attr = flow->attr;
	struct mlx5_esw_flow_attr *esw_attr;
	struct net_device *filter_dev;
	int err;

	err = flow_action_supported(flow_action, extack);
	if (err)
		return err;

	esw_attr = attr->esw_attr;
	parse_attr = attr->parse_attr;
	filter_dev = parse_attr->filter_dev;
	parse_state = &parse_attr->parse_state;
	mlx5e_tc_act_init_parse_state(parse_state, flow, flow_action, extack);
	parse_state->ct_priv = get_ct_priv(priv);

	err = parse_tc_actions(parse_state, flow_action);
	if (err)
		return err;

	/* Forward to/from internal port can only have 1 dest */
	if ((netif_is_ovs_master(filter_dev) || esw_attr->dest_int_port) &&
	    esw_attr->out_count > 1) {
		NL_SET_ERR_MSG_MOD(extack,
				   "Rules with internal port can have only one destination");
		return -EOPNOTSUPP;
	}

	/* Forward from tunnel/internal port to internal port is not supported */
	if ((mlx5e_get_tc_tun(filter_dev) || netif_is_ovs_master(filter_dev)) &&
	    esw_attr->dest_int_port) {
		NL_SET_ERR_MSG_MOD(extack,
				   "Forwarding from tunnel/internal port to internal port is not supported");
		return -EOPNOTSUPP;
	}

	err = actions_prepare_mod_hdr_actions(priv, flow, attr, extack);
	if (err)
		return err;

	if (!actions_match_supported(priv, flow_action, parse_state->actions,
				     parse_attr, flow, extack))
		return -EOPNOTSUPP;

	return 0;
}

static void get_flags(int flags, unsigned long *flow_flags)
{
	unsigned long __flow_flags = 0;

	if (flags & MLX5_TC_FLAG(INGRESS))
		__flow_flags |= BIT(MLX5E_TC_FLOW_FLAG_INGRESS);
	if (flags & MLX5_TC_FLAG(EGRESS))
		__flow_flags |= BIT(MLX5E_TC_FLOW_FLAG_EGRESS);

	if (flags & MLX5_TC_FLAG(ESW_OFFLOAD))
		__flow_flags |= BIT(MLX5E_TC_FLOW_FLAG_ESWITCH);
	if (flags & MLX5_TC_FLAG(NIC_OFFLOAD))
		__flow_flags |= BIT(MLX5E_TC_FLOW_FLAG_NIC);
	if (flags & MLX5_TC_FLAG(FT_OFFLOAD))
		__flow_flags |= BIT(MLX5E_TC_FLOW_FLAG_FT);

	*flow_flags = __flow_flags;
}

static const struct rhashtable_params tc_ht_params = {
	.head_offset = offsetof(struct mlx5e_tc_flow, node),
	.key_offset = offsetof(struct mlx5e_tc_flow, cookie),
	.key_len = sizeof(((struct mlx5e_tc_flow *)0)->cookie),
	.automatic_shrinking = true,
};

static struct rhashtable *get_tc_ht(struct mlx5e_priv *priv,
				    unsigned long flags)
{
	struct mlx5e_tc_table *tc = mlx5e_fs_get_tc(priv->fs);
	struct mlx5e_rep_priv *rpriv;

	if (flags & MLX5_TC_FLAG(ESW_OFFLOAD)) {
		rpriv = priv->ppriv;
		return &rpriv->tc_ht;
	} else /* NIC offload */
		return &tc->ht;
}

static bool is_peer_flow_needed(struct mlx5e_tc_flow *flow)
{
	struct mlx5_esw_flow_attr *esw_attr = flow->attr->esw_attr;
	struct mlx5_flow_attr *attr = flow->attr;
	bool is_rep_ingress = esw_attr->in_rep->vport != MLX5_VPORT_UPLINK &&
		flow_flag_test(flow, INGRESS);
	bool act_is_encap = !!(attr->action &
			       MLX5_FLOW_CONTEXT_ACTION_PACKET_REFORMAT);
	bool esw_paired = mlx5_devcom_is_paired(esw_attr->in_mdev->priv.devcom,
						MLX5_DEVCOM_ESW_OFFLOADS);

	if (!esw_paired)
		return false;

	if ((mlx5_lag_is_sriov(esw_attr->in_mdev) ||
	     mlx5_lag_is_multipath(esw_attr->in_mdev)) &&
	    (is_rep_ingress || act_is_encap))
		return true;

	return false;
}

struct mlx5_flow_attr *
mlx5_alloc_flow_attr(enum mlx5_flow_namespace_type type)
{
	u32 ex_attr_size = (type == MLX5_FLOW_NAMESPACE_FDB)  ?
				sizeof(struct mlx5_esw_flow_attr) :
				sizeof(struct mlx5_nic_flow_attr);
	struct mlx5_flow_attr *attr;

	attr = kzalloc(sizeof(*attr) + ex_attr_size, GFP_KERNEL);
	if (!attr)
		return attr;

	INIT_LIST_HEAD(&attr->list);
	return attr;
}

static int
mlx5e_alloc_flow(struct mlx5e_priv *priv, int attr_size,
		 struct flow_cls_offload *f, unsigned long flow_flags,
		 struct mlx5e_tc_flow_parse_attr **__parse_attr,
		 struct mlx5e_tc_flow **__flow)
{
	struct mlx5e_tc_flow_parse_attr *parse_attr;
	struct mlx5_flow_attr *attr;
	struct mlx5e_tc_flow *flow;
	int err = -ENOMEM;
	int out_index;

	flow = kzalloc(sizeof(*flow), GFP_KERNEL);
	parse_attr = kvzalloc(sizeof(*parse_attr), GFP_KERNEL);
	if (!parse_attr || !flow)
		goto err_free;

	flow->flags = flow_flags;
	flow->cookie = f->cookie;
	flow->priv = priv;

	attr = mlx5_alloc_flow_attr(mlx5e_get_flow_namespace(flow));
	if (!attr)
		goto err_free;

	flow->attr = attr;

	for (out_index = 0; out_index < MLX5_MAX_FLOW_FWD_VPORTS; out_index++)
		INIT_LIST_HEAD(&flow->encaps[out_index].list);
	INIT_LIST_HEAD(&flow->hairpin);
	INIT_LIST_HEAD(&flow->l3_to_l2_reformat);
	INIT_LIST_HEAD(&flow->attrs);
	refcount_set(&flow->refcnt, 1);
	init_completion(&flow->init_done);
	init_completion(&flow->del_hw_done);

	*__flow = flow;
	*__parse_attr = parse_attr;

	return 0;

err_free:
	kfree(flow);
	kvfree(parse_attr);
	return err;
}

static void
mlx5e_flow_attr_init(struct mlx5_flow_attr *attr,
		     struct mlx5e_tc_flow_parse_attr *parse_attr,
		     struct flow_cls_offload *f)
{
	attr->parse_attr = parse_attr;
	attr->chain = f->common.chain_index;
	attr->prio = f->common.prio;
}

static void
mlx5e_flow_esw_attr_init(struct mlx5_flow_attr *attr,
			 struct mlx5e_priv *priv,
			 struct mlx5e_tc_flow_parse_attr *parse_attr,
			 struct flow_cls_offload *f,
			 struct mlx5_eswitch_rep *in_rep,
			 struct mlx5_core_dev *in_mdev)
{
	struct mlx5_eswitch *esw = priv->mdev->priv.eswitch;
	struct mlx5_esw_flow_attr *esw_attr = attr->esw_attr;

	mlx5e_flow_attr_init(attr, parse_attr, f);

	esw_attr->in_rep = in_rep;
	esw_attr->in_mdev = in_mdev;

	if (MLX5_CAP_ESW(esw->dev, counter_eswitch_affinity) ==
	    MLX5_COUNTER_SOURCE_ESWITCH)
		esw_attr->counter_dev = in_mdev;
	else
		esw_attr->counter_dev = priv->mdev;
}

static struct mlx5e_tc_flow *
__mlx5e_add_fdb_flow(struct mlx5e_priv *priv,
		     struct flow_cls_offload *f,
		     unsigned long flow_flags,
		     struct net_device *filter_dev,
		     struct mlx5_eswitch_rep *in_rep,
		     struct mlx5_core_dev *in_mdev)
{
	struct flow_rule *rule = flow_cls_offload_flow_rule(f);
	struct mlx5_eswitch *esw = priv->mdev->priv.eswitch;
	struct netlink_ext_ack *extack = f->common.extack;
	struct mlx5e_tc_flow_parse_attr *parse_attr;
	struct mlx5e_tc_flow *flow;
	int attr_size, err;

	flow_flags |= BIT(MLX5E_TC_FLOW_FLAG_ESWITCH);
	attr_size  = sizeof(struct mlx5_esw_flow_attr);
	err = mlx5e_alloc_flow(priv, attr_size, f, flow_flags,
			       &parse_attr, &flow);
	if (err)
		goto out;

	parse_attr->filter_dev = filter_dev;
	mlx5e_flow_esw_attr_init(flow->attr,
				 priv, parse_attr,
				 f, in_rep, in_mdev);

	err = parse_cls_flower(flow->priv, flow, &parse_attr->spec,
			       f, filter_dev);
	if (err)
		goto err_free;

	/* actions validation depends on parsing the ct matches first */
	err = mlx5_tc_ct_match_add(get_ct_priv(priv), &parse_attr->spec, f,
				   &flow->attr->ct_attr, extack);
	if (err)
		goto err_free;

	/* always set IP version for indirect table handling */
	flow->attr->ip_version = mlx5e_tc_get_ip_version(&parse_attr->spec, true);

	err = parse_tc_fdb_actions(priv, &rule->action, flow, extack);
	if (err)
		goto err_free;

	if (flow->attr->lag.count) {
		err = mlx5_lag_add_mpesw_rule(esw->dev);
		if (err)
			goto err_free;
	}

	err = mlx5e_tc_add_fdb_flow(priv, flow, extack);
	complete_all(&flow->init_done);
	if (err) {
		if (!(err == -ENETUNREACH && mlx5_lag_is_multipath(in_mdev)))
			goto err_lag;

		add_unready_flow(flow);
	}

	return flow;

err_lag:
	if (flow->attr->lag.count)
		mlx5_lag_del_mpesw_rule(esw->dev);
err_free:
	mlx5e_flow_put(priv, flow);
out:
	return ERR_PTR(err);
}

static int mlx5e_tc_add_fdb_peer_flow(struct flow_cls_offload *f,
				      struct mlx5e_tc_flow *flow,
				      unsigned long flow_flags)
{
	struct mlx5e_priv *priv = flow->priv, *peer_priv;
	struct mlx5_eswitch *esw = priv->mdev->priv.eswitch, *peer_esw;
	struct mlx5_esw_flow_attr *attr = flow->attr->esw_attr;
	struct mlx5_devcom *devcom = priv->mdev->priv.devcom;
	struct mlx5e_tc_flow_parse_attr *parse_attr;
	struct mlx5e_rep_priv *peer_urpriv;
	struct mlx5e_tc_flow *peer_flow;
	struct mlx5_core_dev *in_mdev;
	int err = 0;

	peer_esw = mlx5_devcom_get_peer_data(devcom, MLX5_DEVCOM_ESW_OFFLOADS);
	if (!peer_esw)
		return -ENODEV;

	peer_urpriv = mlx5_eswitch_get_uplink_priv(peer_esw, REP_ETH);
	peer_priv = netdev_priv(peer_urpriv->netdev);

	/* in_mdev is assigned of which the packet originated from.
	 * So packets redirected to uplink use the same mdev of the
	 * original flow and packets redirected from uplink use the
	 * peer mdev.
	 */
	if (attr->in_rep->vport == MLX5_VPORT_UPLINK)
		in_mdev = peer_priv->mdev;
	else
		in_mdev = priv->mdev;

	parse_attr = flow->attr->parse_attr;
	peer_flow = __mlx5e_add_fdb_flow(peer_priv, f, flow_flags,
					 parse_attr->filter_dev,
					 attr->in_rep, in_mdev);
	if (IS_ERR(peer_flow)) {
		err = PTR_ERR(peer_flow);
		goto out;
	}

	flow->peer_flow = peer_flow;
	flow_flag_set(flow, DUP);
	mutex_lock(&esw->offloads.peer_mutex);
	list_add_tail(&flow->peer, &esw->offloads.peer_flows);
	mutex_unlock(&esw->offloads.peer_mutex);

out:
	mlx5_devcom_release_peer_data(devcom, MLX5_DEVCOM_ESW_OFFLOADS);
	return err;
}

static int
mlx5e_add_fdb_flow(struct mlx5e_priv *priv,
		   struct flow_cls_offload *f,
		   unsigned long flow_flags,
		   struct net_device *filter_dev,
		   struct mlx5e_tc_flow **__flow)
{
	struct mlx5e_rep_priv *rpriv = priv->ppriv;
	struct mlx5_eswitch_rep *in_rep = rpriv->rep;
	struct mlx5_core_dev *in_mdev = priv->mdev;
	struct mlx5e_tc_flow *flow;
	int err;

	flow = __mlx5e_add_fdb_flow(priv, f, flow_flags, filter_dev, in_rep,
				    in_mdev);
	if (IS_ERR(flow))
		return PTR_ERR(flow);

	if (is_peer_flow_needed(flow)) {
		err = mlx5e_tc_add_fdb_peer_flow(f, flow, flow_flags);
		if (err) {
			mlx5e_tc_del_fdb_flow(priv, flow);
			goto out;
		}
	}

	*__flow = flow;

	return 0;

out:
	return err;
}

static int
mlx5e_add_nic_flow(struct mlx5e_priv *priv,
		   struct flow_cls_offload *f,
		   unsigned long flow_flags,
		   struct net_device *filter_dev,
		   struct mlx5e_tc_flow **__flow)
{
	struct flow_rule *rule = flow_cls_offload_flow_rule(f);
	struct netlink_ext_ack *extack = f->common.extack;
	struct mlx5e_tc_flow_parse_attr *parse_attr;
	struct mlx5e_tc_flow *flow;
	int attr_size, err;

	if (!MLX5_CAP_FLOWTABLE_NIC_RX(priv->mdev, ignore_flow_level)) {
		if (!tc_cls_can_offload_and_chain0(priv->netdev, &f->common))
			return -EOPNOTSUPP;
	} else if (!tc_can_offload_extack(priv->netdev, f->common.extack)) {
		return -EOPNOTSUPP;
	}

	flow_flags |= BIT(MLX5E_TC_FLOW_FLAG_NIC);
	attr_size  = sizeof(struct mlx5_nic_flow_attr);
	err = mlx5e_alloc_flow(priv, attr_size, f, flow_flags,
			       &parse_attr, &flow);
	if (err)
		goto out;

	parse_attr->filter_dev = filter_dev;
	mlx5e_flow_attr_init(flow->attr, parse_attr, f);

	err = parse_cls_flower(flow->priv, flow, &parse_attr->spec,
			       f, filter_dev);
	if (err)
		goto err_free;

	err = mlx5_tc_ct_match_add(get_ct_priv(priv), &parse_attr->spec, f,
				   &flow->attr->ct_attr, extack);
	if (err)
		goto err_free;

	err = parse_tc_nic_actions(priv, &rule->action, flow, extack);
	if (err)
		goto err_free;

	err = mlx5e_tc_add_nic_flow(priv, flow, extack);
	if (err)
		goto err_free;

	flow_flag_set(flow, OFFLOADED);
	*__flow = flow;

	return 0;

err_free:
	flow_flag_set(flow, FAILED);
	mlx5e_mod_hdr_dealloc(&parse_attr->mod_hdr_acts);
	mlx5e_flow_put(priv, flow);
out:
	return err;
}

static int
mlx5e_tc_add_flow(struct mlx5e_priv *priv,
		  struct flow_cls_offload *f,
		  unsigned long flags,
		  struct net_device *filter_dev,
		  struct mlx5e_tc_flow **flow)
{
	struct mlx5_eswitch *esw = priv->mdev->priv.eswitch;
	unsigned long flow_flags;
	int err;

	get_flags(flags, &flow_flags);

	if (!tc_can_offload_extack(priv->netdev, f->common.extack))
		return -EOPNOTSUPP;

	if (esw && esw->mode == MLX5_ESWITCH_OFFLOADS)
		err = mlx5e_add_fdb_flow(priv, f, flow_flags,
					 filter_dev, flow);
	else
		err = mlx5e_add_nic_flow(priv, f, flow_flags,
					 filter_dev, flow);

	return err;
}

static bool is_flow_rule_duplicate_allowed(struct net_device *dev,
					   struct mlx5e_rep_priv *rpriv)
{
	/* Offloaded flow rule is allowed to duplicate on non-uplink representor
	 * sharing tc block with other slaves of a lag device. Rpriv can be NULL if this
	 * function is called from NIC mode.
	 */
	return netif_is_lag_port(dev) && rpriv && rpriv->rep->vport != MLX5_VPORT_UPLINK;
}

int mlx5e_configure_flower(struct net_device *dev, struct mlx5e_priv *priv,
			   struct flow_cls_offload *f, unsigned long flags)
{
	struct netlink_ext_ack *extack = f->common.extack;
	struct rhashtable *tc_ht = get_tc_ht(priv, flags);
	struct mlx5e_rep_priv *rpriv = priv->ppriv;
	struct mlx5e_tc_flow *flow;
	int err = 0;

	if (!mlx5_esw_hold(priv->mdev))
		return -EBUSY;

	mlx5_esw_get(priv->mdev);

	rcu_read_lock();
	flow = rhashtable_lookup(tc_ht, &f->cookie, tc_ht_params);
	if (flow) {
		/* Same flow rule offloaded to non-uplink representor sharing tc block,
		 * just return 0.
		 */
		if (is_flow_rule_duplicate_allowed(dev, rpriv) && flow->orig_dev != dev)
			goto rcu_unlock;

		NL_SET_ERR_MSG_MOD(extack,
				   "flow cookie already exists, ignoring");
		netdev_warn_once(priv->netdev,
				 "flow cookie %lx already exists, ignoring\n",
				 f->cookie);
		err = -EEXIST;
		goto rcu_unlock;
	}
rcu_unlock:
	rcu_read_unlock();
	if (flow)
		goto out;

	trace_mlx5e_configure_flower(f);
	err = mlx5e_tc_add_flow(priv, f, flags, dev, &flow);
	if (err)
		goto out;

	/* Flow rule offloaded to non-uplink representor sharing tc block,
	 * set the flow's owner dev.
	 */
	if (is_flow_rule_duplicate_allowed(dev, rpriv))
		flow->orig_dev = dev;

	err = rhashtable_lookup_insert_fast(tc_ht, &flow->node, tc_ht_params);
	if (err)
		goto err_free;

	mlx5_esw_release(priv->mdev);
	return 0;

err_free:
	mlx5e_flow_put(priv, flow);
out:
	mlx5_esw_put(priv->mdev);
	mlx5_esw_release(priv->mdev);
	return err;
}

static bool same_flow_direction(struct mlx5e_tc_flow *flow, int flags)
{
	bool dir_ingress = !!(flags & MLX5_TC_FLAG(INGRESS));
	bool dir_egress = !!(flags & MLX5_TC_FLAG(EGRESS));

	return flow_flag_test(flow, INGRESS) == dir_ingress &&
		flow_flag_test(flow, EGRESS) == dir_egress;
}

int mlx5e_delete_flower(struct net_device *dev, struct mlx5e_priv *priv,
			struct flow_cls_offload *f, unsigned long flags)
{
	struct rhashtable *tc_ht = get_tc_ht(priv, flags);
	struct mlx5e_tc_flow *flow;
	int err;

	rcu_read_lock();
	flow = rhashtable_lookup(tc_ht, &f->cookie, tc_ht_params);
	if (!flow || !same_flow_direction(flow, flags)) {
		err = -EINVAL;
		goto errout;
	}

	/* Only delete the flow if it doesn't have MLX5E_TC_FLOW_DELETED flag
	 * set.
	 */
	if (flow_flag_test_and_set(flow, DELETED)) {
		err = -EINVAL;
		goto errout;
	}
	rhashtable_remove_fast(tc_ht, &flow->node, tc_ht_params);
	rcu_read_unlock();

	trace_mlx5e_delete_flower(f);
	mlx5e_flow_put(priv, flow);

	mlx5_esw_put(priv->mdev);
	return 0;

errout:
	rcu_read_unlock();
	return err;
}

int mlx5e_stats_flower(struct net_device *dev, struct mlx5e_priv *priv,
		       struct flow_cls_offload *f, unsigned long flags)
{
	struct mlx5_devcom *devcom = priv->mdev->priv.devcom;
	struct rhashtable *tc_ht = get_tc_ht(priv, flags);
	struct mlx5_eswitch *peer_esw;
	struct mlx5e_tc_flow *flow;
	struct mlx5_fc *counter;
	u64 lastuse = 0;
	u64 packets = 0;
	u64 bytes = 0;
	int err = 0;

	rcu_read_lock();
	flow = mlx5e_flow_get(rhashtable_lookup(tc_ht, &f->cookie,
						tc_ht_params));
	rcu_read_unlock();
	if (IS_ERR(flow))
		return PTR_ERR(flow);

	if (!same_flow_direction(flow, flags)) {
		err = -EINVAL;
		goto errout;
	}

	if (mlx5e_is_offloaded_flow(flow) || flow_flag_test(flow, CT)) {
		counter = mlx5e_tc_get_counter(flow);
		if (!counter)
			goto errout;

		mlx5_fc_query_cached(counter, &bytes, &packets, &lastuse);
	}

	/* Under multipath it's possible for one rule to be currently
	 * un-offloaded while the other rule is offloaded.
	 */
	peer_esw = mlx5_devcom_get_peer_data(devcom, MLX5_DEVCOM_ESW_OFFLOADS);
	if (!peer_esw)
		goto out;

	if (flow_flag_test(flow, DUP) &&
	    flow_flag_test(flow->peer_flow, OFFLOADED)) {
		u64 bytes2;
		u64 packets2;
		u64 lastuse2;

		counter = mlx5e_tc_get_counter(flow->peer_flow);
		if (!counter)
			goto no_peer_counter;
		mlx5_fc_query_cached(counter, &bytes2, &packets2, &lastuse2);

		bytes += bytes2;
		packets += packets2;
		lastuse = max_t(u64, lastuse, lastuse2);
	}

no_peer_counter:
	mlx5_devcom_release_peer_data(devcom, MLX5_DEVCOM_ESW_OFFLOADS);
out:
	flow_stats_update(&f->stats, bytes, packets, 0, lastuse,
			  FLOW_ACTION_HW_STATS_DELAYED);
	trace_mlx5e_stats_flower(f);
errout:
	mlx5e_flow_put(priv, flow);
	return err;
}

static int apply_police_params(struct mlx5e_priv *priv, u64 rate,
			       struct netlink_ext_ack *extack)
{
	struct mlx5e_rep_priv *rpriv = priv->ppriv;
	struct mlx5_eswitch *esw;
	u32 rate_mbps = 0;
	u16 vport_num;
	int err;

	vport_num = rpriv->rep->vport;
	if (vport_num >= MLX5_VPORT_ECPF) {
		NL_SET_ERR_MSG_MOD(extack,
				   "Ingress rate limit is supported only for Eswitch ports connected to VFs");
		return -EOPNOTSUPP;
	}

	esw = priv->mdev->priv.eswitch;
	/* rate is given in bytes/sec.
	 * First convert to bits/sec and then round to the nearest mbit/secs.
	 * mbit means million bits.
	 * Moreover, if rate is non zero we choose to configure to a minimum of
	 * 1 mbit/sec.
	 */
	if (rate) {
		rate = (rate * BITS_PER_BYTE) + 500000;
		do_div(rate, 1000000);
		rate_mbps = max_t(u32, rate, 1);
	}

	err = mlx5_esw_qos_modify_vport_rate(esw, vport_num, rate_mbps);
	if (err)
		NL_SET_ERR_MSG_MOD(extack, "failed applying action to hardware");

	return err;
}

int mlx5e_policer_validate(const struct flow_action *action,
			   const struct flow_action_entry *act,
			   struct netlink_ext_ack *extack)
{
	if (act->police.exceed.act_id != FLOW_ACTION_DROP) {
		NL_SET_ERR_MSG_MOD(extack,
				   "Offload not supported when exceed action is not drop");
		return -EOPNOTSUPP;
	}

	if (act->police.notexceed.act_id == FLOW_ACTION_ACCEPT &&
	    !flow_action_is_last_entry(action, act)) {
		NL_SET_ERR_MSG_MOD(extack,
				   "Offload not supported when conform action is ok, but action is not last");
		return -EOPNOTSUPP;
	}

	if (act->police.peakrate_bytes_ps ||
	    act->police.avrate || act->police.overhead) {
		NL_SET_ERR_MSG_MOD(extack,
				   "Offload not supported when peakrate/avrate/overhead is configured");
		return -EOPNOTSUPP;
	}

	return 0;
}

static int scan_tc_matchall_fdb_actions(struct mlx5e_priv *priv,
					struct flow_action *flow_action,
					struct netlink_ext_ack *extack)
{
	struct mlx5e_rep_priv *rpriv = priv->ppriv;
	const struct flow_action_entry *act;
	int err;
	int i;

	if (!flow_action_has_entries(flow_action)) {
		NL_SET_ERR_MSG_MOD(extack, "matchall called with no action");
		return -EINVAL;
	}

	if (!flow_offload_has_one_action(flow_action)) {
		NL_SET_ERR_MSG_MOD(extack, "matchall policing support only a single action");
		return -EOPNOTSUPP;
	}

	if (!flow_action_basic_hw_stats_check(flow_action, extack)) {
		NL_SET_ERR_MSG_MOD(extack, "Flow action HW stats type is not supported");
		return -EOPNOTSUPP;
	}

	flow_action_for_each(i, act, flow_action) {
		switch (act->id) {
		case FLOW_ACTION_POLICE:
			if (act->police.notexceed.act_id != FLOW_ACTION_CONTINUE) {
				NL_SET_ERR_MSG_MOD(extack,
						   "Offload not supported when conform action is not continue");
				return -EOPNOTSUPP;
			}

			err = mlx5e_policer_validate(flow_action, act, extack);
			if (err)
				return err;

			err = apply_police_params(priv, act->police.rate_bytes_ps, extack);
			if (err)
				return err;

			rpriv->prev_vf_vport_stats = priv->stats.vf_vport;
			break;
		default:
			NL_SET_ERR_MSG_MOD(extack, "mlx5 supports only police action for matchall");
			return -EOPNOTSUPP;
		}
	}

	return 0;
}

int mlx5e_tc_configure_matchall(struct mlx5e_priv *priv,
				struct tc_cls_matchall_offload *ma)
{
	struct netlink_ext_ack *extack = ma->common.extack;

	if (ma->common.prio != 1) {
		NL_SET_ERR_MSG_MOD(extack, "only priority 1 is supported");
		return -EINVAL;
	}

	return scan_tc_matchall_fdb_actions(priv, &ma->rule->action, extack);
}

int mlx5e_tc_delete_matchall(struct mlx5e_priv *priv,
			     struct tc_cls_matchall_offload *ma)
{
	struct netlink_ext_ack *extack = ma->common.extack;

	return apply_police_params(priv, 0, extack);
}

void mlx5e_tc_stats_matchall(struct mlx5e_priv *priv,
			     struct tc_cls_matchall_offload *ma)
{
	struct mlx5e_rep_priv *rpriv = priv->ppriv;
	struct rtnl_link_stats64 cur_stats;
	u64 dbytes;
	u64 dpkts;

	cur_stats = priv->stats.vf_vport;
	dpkts = cur_stats.rx_packets - rpriv->prev_vf_vport_stats.rx_packets;
	dbytes = cur_stats.rx_bytes - rpriv->prev_vf_vport_stats.rx_bytes;
	rpriv->prev_vf_vport_stats = cur_stats;
	flow_stats_update(&ma->stats, dbytes, dpkts, 0, jiffies,
			  FLOW_ACTION_HW_STATS_DELAYED);
}

static void mlx5e_tc_hairpin_update_dead_peer(struct mlx5e_priv *priv,
					      struct mlx5e_priv *peer_priv)
{
	struct mlx5e_tc_table *tc = mlx5e_fs_get_tc(priv->fs);
	struct mlx5_core_dev *peer_mdev = peer_priv->mdev;
	struct mlx5e_hairpin_entry *hpe, *tmp;
	LIST_HEAD(init_wait_list);
	u16 peer_vhca_id;
	int bkt;

	if (!mlx5e_same_hw_devs(priv, peer_priv))
		return;

	peer_vhca_id = MLX5_CAP_GEN(peer_mdev, vhca_id);

	mutex_lock(&tc->hairpin_tbl_lock);
	hash_for_each(tc->hairpin_tbl, bkt, hpe, hairpin_hlist)
		if (refcount_inc_not_zero(&hpe->refcnt))
			list_add(&hpe->dead_peer_wait_list, &init_wait_list);
	mutex_unlock(&tc->hairpin_tbl_lock);

	list_for_each_entry_safe(hpe, tmp, &init_wait_list, dead_peer_wait_list) {
		wait_for_completion(&hpe->res_ready);
		if (!IS_ERR_OR_NULL(hpe->hp) && hpe->peer_vhca_id == peer_vhca_id)
			mlx5_core_hairpin_clear_dead_peer(hpe->hp->pair);

		mlx5e_hairpin_put(priv, hpe);
	}
}

static int mlx5e_tc_netdev_event(struct notifier_block *this,
				 unsigned long event, void *ptr)
{
	struct net_device *ndev = netdev_notifier_info_to_dev(ptr);
	struct mlx5e_priv *peer_priv;
	struct mlx5e_tc_table *tc;
	struct mlx5e_priv *priv;

	if (ndev->netdev_ops != &mlx5e_netdev_ops ||
	    event != NETDEV_UNREGISTER ||
	    ndev->reg_state == NETREG_REGISTERED)
		return NOTIFY_DONE;

	tc = container_of(this, struct mlx5e_tc_table, netdevice_nb);
	priv = tc->priv;
	peer_priv = netdev_priv(ndev);
	if (priv == peer_priv ||
	    !(priv->netdev->features & NETIF_F_HW_TC))
		return NOTIFY_DONE;

	mlx5e_tc_hairpin_update_dead_peer(priv, peer_priv);

	return NOTIFY_DONE;
}

static int mlx5e_tc_nic_get_ft_size(struct mlx5_core_dev *dev)
{
	int tc_grp_size, tc_tbl_size;
	u32 max_flow_counter;

	max_flow_counter = (MLX5_CAP_GEN(dev, max_flow_counter_31_16) << 16) |
			    MLX5_CAP_GEN(dev, max_flow_counter_15_0);

	tc_grp_size = min_t(int, max_flow_counter, MLX5E_TC_TABLE_MAX_GROUP_SIZE);

	tc_tbl_size = min_t(int, tc_grp_size * MLX5E_TC_TABLE_NUM_GROUPS,
			    BIT(MLX5_CAP_FLOWTABLE_NIC_RX(dev, log_max_ft_size)));

	return tc_tbl_size;
}

static int mlx5e_tc_nic_create_miss_table(struct mlx5e_priv *priv)
{
	struct mlx5e_tc_table *tc = mlx5e_fs_get_tc(priv->fs);
	struct mlx5_flow_table **ft = &tc->miss_t;
	struct mlx5_flow_table_attr ft_attr = {};
	struct mlx5_flow_namespace *ns;
	int err = 0;

	ft_attr.max_fte = 1;
	ft_attr.autogroup.max_num_groups = 1;
	ft_attr.level = MLX5E_TC_MISS_LEVEL;
	ft_attr.prio = 0;
	ns = mlx5_get_flow_namespace(priv->mdev, MLX5_FLOW_NAMESPACE_KERNEL);

	*ft = mlx5_create_auto_grouped_flow_table(ns, &ft_attr);
	if (IS_ERR(*ft)) {
		err = PTR_ERR(*ft);
		netdev_err(priv->netdev, "failed to create tc nic miss table err=%d\n", err);
	}

	return err;
}

static void mlx5e_tc_nic_destroy_miss_table(struct mlx5e_priv *priv)
{
	struct mlx5e_tc_table *tc = mlx5e_fs_get_tc(priv->fs);

	mlx5_destroy_flow_table(tc->miss_t);
}

int mlx5e_tc_nic_init(struct mlx5e_priv *priv)
{
	struct mlx5e_tc_table *tc = mlx5e_fs_get_tc(priv->fs);
	struct mlx5_core_dev *dev = priv->mdev;
	struct mapping_ctx *chains_mapping;
	struct mlx5_chains_attr attr = {};
	u64 mapping_id;
	int err;

	mlx5e_mod_hdr_tbl_init(&tc->mod_hdr);
	mutex_init(&tc->t_lock);
	mutex_init(&tc->hairpin_tbl_lock);
	hash_init(tc->hairpin_tbl);
	tc->priv = priv;

	err = rhashtable_init(&tc->ht, &tc_ht_params);
	if (err)
		return err;

	lockdep_set_class(&tc->ht.mutex, &tc_ht_lock_key);

	mapping_id = mlx5_query_nic_system_image_guid(dev);

	chains_mapping = mapping_create_for_id(mapping_id, MAPPING_TYPE_CHAIN,
					       sizeof(struct mlx5_mapped_obj),
					       MLX5E_TC_TABLE_CHAIN_TAG_MASK, true);

	if (IS_ERR(chains_mapping)) {
		err = PTR_ERR(chains_mapping);
		goto err_mapping;
	}
	tc->mapping = chains_mapping;

	err = mlx5e_tc_nic_create_miss_table(priv);
	if (err)
		goto err_chains;

	if (MLX5_CAP_FLOWTABLE_NIC_RX(priv->mdev, ignore_flow_level))
		attr.flags = MLX5_CHAINS_AND_PRIOS_SUPPORTED |
			MLX5_CHAINS_IGNORE_FLOW_LEVEL_SUPPORTED;
	attr.ns = MLX5_FLOW_NAMESPACE_KERNEL;
	attr.max_ft_sz = mlx5e_tc_nic_get_ft_size(dev);
	attr.max_grp_num = MLX5E_TC_TABLE_NUM_GROUPS;
	attr.default_ft = tc->miss_t;
	attr.mapping = chains_mapping;

	tc->chains = mlx5_chains_create(dev, &attr);
	if (IS_ERR(tc->chains)) {
		err = PTR_ERR(tc->chains);
		goto err_miss;
	}

	tc->post_act = mlx5e_tc_post_act_init(priv, tc->chains, MLX5_FLOW_NAMESPACE_KERNEL);
	tc->ct = mlx5_tc_ct_init(priv, tc->chains, &tc->mod_hdr,
				 MLX5_FLOW_NAMESPACE_KERNEL, tc->post_act);

	tc->netdevice_nb.notifier_call = mlx5e_tc_netdev_event;
	err = register_netdevice_notifier_dev_net(priv->netdev,
						  &tc->netdevice_nb,
						  &tc->netdevice_nn);
	if (err) {
		tc->netdevice_nb.notifier_call = NULL;
		mlx5_core_warn(priv->mdev, "Failed to register netdev notifier\n");
		goto err_reg;
	}

	return 0;

err_reg:
	mlx5_tc_ct_clean(tc->ct);
	mlx5e_tc_post_act_destroy(tc->post_act);
	mlx5_chains_destroy(tc->chains);
err_miss:
	mlx5e_tc_nic_destroy_miss_table(priv);
err_chains:
	mapping_destroy(chains_mapping);
err_mapping:
	rhashtable_destroy(&tc->ht);
	return err;
}

static void _mlx5e_tc_del_flow(void *ptr, void *arg)
{
	struct mlx5e_tc_flow *flow = ptr;
	struct mlx5e_priv *priv = flow->priv;

	mlx5e_tc_del_flow(priv, flow);
	kfree(flow);
}

void mlx5e_tc_nic_cleanup(struct mlx5e_priv *priv)
{
	struct mlx5e_tc_table *tc = mlx5e_fs_get_tc(priv->fs);

	if (tc->netdevice_nb.notifier_call)
		unregister_netdevice_notifier_dev_net(priv->netdev,
						      &tc->netdevice_nb,
						      &tc->netdevice_nn);

	mlx5e_mod_hdr_tbl_destroy(&tc->mod_hdr);
	mutex_destroy(&tc->hairpin_tbl_lock);

	rhashtable_free_and_destroy(&tc->ht, _mlx5e_tc_del_flow, NULL);

	if (!IS_ERR_OR_NULL(tc->t)) {
		mlx5_chains_put_table(tc->chains, 0, 1, MLX5E_TC_FT_LEVEL);
		tc->t = NULL;
	}
	mutex_destroy(&tc->t_lock);

	mlx5_tc_ct_clean(tc->ct);
	mlx5e_tc_post_act_destroy(tc->post_act);
	mapping_destroy(tc->mapping);
	mlx5_chains_destroy(tc->chains);
	mlx5e_tc_nic_destroy_miss_table(priv);
}

int mlx5e_tc_ht_init(struct rhashtable *tc_ht)
{
	int err;

	err = rhashtable_init(tc_ht, &tc_ht_params);
	if (err)
		return err;

	lockdep_set_class(&tc_ht->mutex, &tc_ht_lock_key);

	return 0;
}

void mlx5e_tc_ht_cleanup(struct rhashtable *tc_ht)
{
	rhashtable_free_and_destroy(tc_ht, _mlx5e_tc_del_flow, NULL);
}

int mlx5e_tc_esw_init(struct mlx5_rep_uplink_priv *uplink_priv)
{
	const size_t sz_enc_opts = sizeof(struct tunnel_match_enc_opts);
	struct mlx5e_rep_priv *rpriv;
	struct mapping_ctx *mapping;
	struct mlx5_eswitch *esw;
	struct mlx5e_priv *priv;
	u64 mapping_id;
	int err = 0;

	rpriv = container_of(uplink_priv, struct mlx5e_rep_priv, uplink_priv);
	priv = netdev_priv(rpriv->netdev);
	esw = priv->mdev->priv.eswitch;

	uplink_priv->post_act = mlx5e_tc_post_act_init(priv, esw_chains(esw),
						       MLX5_FLOW_NAMESPACE_FDB);
	uplink_priv->ct_priv = mlx5_tc_ct_init(netdev_priv(priv->netdev),
					       esw_chains(esw),
					       &esw->offloads.mod_hdr,
					       MLX5_FLOW_NAMESPACE_FDB,
					       uplink_priv->post_act);

	uplink_priv->int_port_priv = mlx5e_tc_int_port_init(netdev_priv(priv->netdev));

	uplink_priv->tc_psample = mlx5e_tc_sample_init(esw, uplink_priv->post_act);

	mapping_id = mlx5_query_nic_system_image_guid(esw->dev);

	mapping = mapping_create_for_id(mapping_id, MAPPING_TYPE_TUNNEL,
					sizeof(struct tunnel_match_key),
					TUNNEL_INFO_BITS_MASK, true);

	if (IS_ERR(mapping)) {
		err = PTR_ERR(mapping);
		goto err_tun_mapping;
	}
	uplink_priv->tunnel_mapping = mapping;

	/* Two last values are reserved for stack devices slow path table mark
	 * and bridge ingress push mark.
	 */
	mapping = mapping_create_for_id(mapping_id, MAPPING_TYPE_TUNNEL_ENC_OPTS,
					sz_enc_opts, ENC_OPTS_BITS_MASK - 2, true);
	if (IS_ERR(mapping)) {
		err = PTR_ERR(mapping);
		goto err_enc_opts_mapping;
	}
	uplink_priv->tunnel_enc_opts_mapping = mapping;

	uplink_priv->encap = mlx5e_tc_tun_init(priv);
	if (IS_ERR(uplink_priv->encap)) {
		err = PTR_ERR(uplink_priv->encap);
		goto err_register_fib_notifier;
	}

	return 0;

err_register_fib_notifier:
	mapping_destroy(uplink_priv->tunnel_enc_opts_mapping);
err_enc_opts_mapping:
	mapping_destroy(uplink_priv->tunnel_mapping);
err_tun_mapping:
	mlx5e_tc_sample_cleanup(uplink_priv->tc_psample);
	mlx5e_tc_int_port_cleanup(uplink_priv->int_port_priv);
	mlx5_tc_ct_clean(uplink_priv->ct_priv);
	netdev_warn(priv->netdev,
		    "Failed to initialize tc (eswitch), err: %d", err);
	mlx5e_tc_post_act_destroy(uplink_priv->post_act);
	return err;
}

void mlx5e_tc_esw_cleanup(struct mlx5_rep_uplink_priv *uplink_priv)
{
	mlx5e_tc_tun_cleanup(uplink_priv->encap);

	mapping_destroy(uplink_priv->tunnel_enc_opts_mapping);
	mapping_destroy(uplink_priv->tunnel_mapping);

	mlx5e_tc_sample_cleanup(uplink_priv->tc_psample);
	mlx5e_tc_int_port_cleanup(uplink_priv->int_port_priv);
	mlx5_tc_ct_clean(uplink_priv->ct_priv);
	mlx5e_flow_meters_cleanup(uplink_priv->flow_meters);
	mlx5e_tc_post_act_destroy(uplink_priv->post_act);
}

int mlx5e_tc_num_filters(struct mlx5e_priv *priv, unsigned long flags)
{
	struct rhashtable *tc_ht = get_tc_ht(priv, flags);

	return atomic_read(&tc_ht->nelems);
}

void mlx5e_tc_clean_fdb_peer_flows(struct mlx5_eswitch *esw)
{
	struct mlx5e_tc_flow *flow, *tmp;

	list_for_each_entry_safe(flow, tmp, &esw->offloads.peer_flows, peer)
		__mlx5e_tc_del_fdb_peer_flow(flow);
}

void mlx5e_tc_reoffload_flows_work(struct work_struct *work)
{
	struct mlx5_rep_uplink_priv *rpriv =
		container_of(work, struct mlx5_rep_uplink_priv,
			     reoffload_flows_work);
	struct mlx5e_tc_flow *flow, *tmp;

	mutex_lock(&rpriv->unready_flows_lock);
	list_for_each_entry_safe(flow, tmp, &rpriv->unready_flows, unready) {
		if (!mlx5e_tc_add_fdb_flow(flow->priv, flow, NULL))
			unready_flow_del(flow);
	}
	mutex_unlock(&rpriv->unready_flows_lock);
}

static int mlx5e_setup_tc_cls_flower(struct mlx5e_priv *priv,
				     struct flow_cls_offload *cls_flower,
				     unsigned long flags)
{
	switch (cls_flower->command) {
	case FLOW_CLS_REPLACE:
		return mlx5e_configure_flower(priv->netdev, priv, cls_flower,
					      flags);
	case FLOW_CLS_DESTROY:
		return mlx5e_delete_flower(priv->netdev, priv, cls_flower,
					   flags);
	case FLOW_CLS_STATS:
		return mlx5e_stats_flower(priv->netdev, priv, cls_flower,
					  flags);
	default:
		return -EOPNOTSUPP;
	}
}

int mlx5e_setup_tc_block_cb(enum tc_setup_type type, void *type_data,
			    void *cb_priv)
{
	unsigned long flags = MLX5_TC_FLAG(INGRESS);
	struct mlx5e_priv *priv = cb_priv;

	if (!priv->netdev || !netif_device_present(priv->netdev))
		return -EOPNOTSUPP;

	if (mlx5e_is_uplink_rep(priv))
		flags |= MLX5_TC_FLAG(ESW_OFFLOAD);
	else
		flags |= MLX5_TC_FLAG(NIC_OFFLOAD);

	switch (type) {
	case TC_SETUP_CLSFLOWER:
		return mlx5e_setup_tc_cls_flower(priv, type_data, flags);
	default:
		return -EOPNOTSUPP;
	}
}

bool mlx5e_tc_update_skb(struct mlx5_cqe64 *cqe,
			 struct sk_buff *skb)
{
#if IS_ENABLED(CONFIG_NET_TC_SKB_EXT)
	u32 chain = 0, chain_tag, reg_b, zone_restore_id;
	struct mlx5e_priv *priv = netdev_priv(skb->dev);
	struct mlx5_mapped_obj mapped_obj;
	struct tc_skb_ext *tc_skb_ext;
	struct mlx5e_tc_table *tc;
	int err;

	reg_b = be32_to_cpu(cqe->ft_metadata);
	tc = mlx5e_fs_get_tc(priv->fs);
	chain_tag = reg_b & MLX5E_TC_TABLE_CHAIN_TAG_MASK;

	err = mapping_find(tc->mapping, chain_tag, &mapped_obj);
	if (err) {
		netdev_dbg(priv->netdev,
			   "Couldn't find chain for chain tag: %d, err: %d\n",
			   chain_tag, err);
		return false;
	}

	if (mapped_obj.type == MLX5_MAPPED_OBJ_CHAIN) {
		chain = mapped_obj.chain;
		tc_skb_ext = tc_skb_ext_alloc(skb);
		if (WARN_ON(!tc_skb_ext))
			return false;

		tc_skb_ext->chain = chain;

		zone_restore_id = (reg_b >> MLX5_REG_MAPPING_MOFFSET(NIC_ZONE_RESTORE_TO_REG)) &
			ESW_ZONE_ID_MASK;

		if (!mlx5e_tc_ct_restore_flow(tc->ct, skb,
					      zone_restore_id))
			return false;
	} else {
		netdev_dbg(priv->netdev, "Invalid mapped object type: %d\n", mapped_obj.type);
		return false;
	}
#endif /* CONFIG_NET_TC_SKB_EXT */

	return true;
}<|MERGE_RESOLUTION|>--- conflicted
+++ resolved
@@ -1451,19 +1451,11 @@
 		err = PTR_ERR(rule);
 		goto err_offload;
 	}
-<<<<<<< HEAD
 
 	flow->slow_mh = mh;
 	flow->chain_mapping = chain_mapping;
 	flow_flag_set(flow, SLOW);
 
-=======
-
-	flow->slow_mh = mh;
-	flow->chain_mapping = chain_mapping;
-	flow_flag_set(flow, SLOW);
-
->>>>>>> 0d1acee8
 	mlx5e_mod_hdr_dealloc(&mod_acts);
 	kfree(slow_attr);
 
@@ -3641,12 +3633,6 @@
 	attr2->action = 0;
 	attr2->flags = 0;
 	attr2->parse_attr = parse_attr;
-<<<<<<< HEAD
-	attr2->esw_attr->out_count = 0;
-	attr2->esw_attr->split_count = 0;
-	attr2->dest_chain = 0;
-	attr2->dest_ft = NULL;
-=======
 	attr2->dest_chain = 0;
 	attr2->dest_ft = NULL;
 
@@ -3655,7 +3641,6 @@
 		attr2->esw_attr->split_count = 0;
 	}
 
->>>>>>> 0d1acee8
 	return attr2;
 }
 
