/*
 * Copyright (c) 2015, Mellanox Technologies. All rights reserved.
 *
 * This software is available to you under a choice of one of two
 * licenses.  You may choose to be licensed under the terms of the GNU
 * General Public License (GPL) Version 2, available from the file
 * COPYING in the main directory of this source tree, or the
 * OpenIB.org BSD license below:
 *
 *     Redistribution and use in source and binary forms, with or
 *     without modification, are permitted provided that the following
 *     conditions are met:
 *
 *      - Redistributions of source code must retain the above
 *        copyright notice, this list of conditions and the following
 *        disclaimer.
 *
 *      - Redistributions in binary form must reproduce the above
 *        copyright notice, this list of conditions and the following
 *        disclaimer in the documentation and/or other materials
 *        provided with the distribution.
 *
 * THE SOFTWARE IS PROVIDED "AS IS", WITHOUT WARRANTY OF ANY KIND,
 * EXPRESS OR IMPLIED, INCLUDING BUT NOT LIMITED TO THE WARRANTIES OF
 * MERCHANTABILITY, FITNESS FOR A PARTICULAR PURPOSE AND
 * NONINFRINGEMENT. IN NO EVENT SHALL THE AUTHORS OR COPYRIGHT HOLDERS
 * BE LIABLE FOR ANY CLAIM, DAMAGES OR OTHER LIABILITY, WHETHER IN AN
 * ACTION OF CONTRACT, TORT OR OTHERWISE, ARISING FROM, OUT OF OR IN
 * CONNECTION WITH THE SOFTWARE OR THE USE OR OTHER DEALINGS IN THE
 * SOFTWARE.
 */

#include <linux/ip.h>
#include <linux/ipv6.h>
#include <linux/tcp.h>
#include <linux/bitmap.h>
#include <linux/filter.h>
#include <net/ip6_checksum.h>
#include <net/page_pool.h>
#include <net/inet_ecn.h>
#include <net/gro.h>
#include <net/udp.h>
#include <net/tcp.h>
#include <net/xdp_sock_drv.h>
#include "en.h"
#include "en/txrx.h"
#include "en_tc.h"
#include "eswitch.h"
#include "en_rep.h"
#include "en/rep/tc.h"
#include "ipoib/ipoib.h"
#include "en_accel/ipsec.h"
#include "en_accel/macsec.h"
#include "en_accel/ipsec_rxtx.h"
#include "en_accel/ktls_txrx.h"
#include "en/xdp.h"
#include "en/xsk/rx.h"
#include "en/health.h"
#include "en/params.h"
#include "devlink.h"
#include "en/devlink.h"

static struct sk_buff *
mlx5e_skb_from_cqe_mpwrq_linear(struct mlx5e_rq *rq, struct mlx5e_mpw_info *wi,
				u16 cqe_bcnt, u32 head_offset, u32 page_idx);
static struct sk_buff *
mlx5e_skb_from_cqe_mpwrq_nonlinear(struct mlx5e_rq *rq, struct mlx5e_mpw_info *wi,
				   u16 cqe_bcnt, u32 head_offset, u32 page_idx);
static void mlx5e_handle_rx_cqe(struct mlx5e_rq *rq, struct mlx5_cqe64 *cqe);
static void mlx5e_handle_rx_cqe_mpwrq(struct mlx5e_rq *rq, struct mlx5_cqe64 *cqe);
static void mlx5e_handle_rx_cqe_mpwrq_shampo(struct mlx5e_rq *rq, struct mlx5_cqe64 *cqe);

const struct mlx5e_rx_handlers mlx5e_rx_handlers_nic = {
	.handle_rx_cqe       = mlx5e_handle_rx_cqe,
	.handle_rx_cqe_mpwqe = mlx5e_handle_rx_cqe_mpwrq,
	.handle_rx_cqe_mpwqe_shampo = mlx5e_handle_rx_cqe_mpwrq_shampo,
};

static inline bool mlx5e_rx_hw_stamp(struct hwtstamp_config *config)
{
	return config->rx_filter == HWTSTAMP_FILTER_ALL;
}

static inline void mlx5e_read_cqe_slot(struct mlx5_cqwq *wq,
				       u32 cqcc, void *data)
{
	u32 ci = mlx5_cqwq_ctr2ix(wq, cqcc);

	memcpy(data, mlx5_cqwq_get_wqe(wq, ci), sizeof(struct mlx5_cqe64));
}

static inline void mlx5e_read_title_slot(struct mlx5e_rq *rq,
					 struct mlx5_cqwq *wq,
					 u32 cqcc)
{
	struct mlx5e_cq_decomp *cqd = &rq->cqd;
	struct mlx5_cqe64 *title = &cqd->title;

	mlx5e_read_cqe_slot(wq, cqcc, title);
	cqd->left        = be32_to_cpu(title->byte_cnt);
	cqd->wqe_counter = be16_to_cpu(title->wqe_counter);
	rq->stats->cqe_compress_blks++;
}

static inline void mlx5e_read_mini_arr_slot(struct mlx5_cqwq *wq,
					    struct mlx5e_cq_decomp *cqd,
					    u32 cqcc)
{
	mlx5e_read_cqe_slot(wq, cqcc, cqd->mini_arr);
	cqd->mini_arr_idx = 0;
}

static inline void mlx5e_cqes_update_owner(struct mlx5_cqwq *wq, int n)
{
	u32 cqcc   = wq->cc;
	u8  op_own = mlx5_cqwq_get_ctr_wrap_cnt(wq, cqcc) & 1;
	u32 ci     = mlx5_cqwq_ctr2ix(wq, cqcc);
	u32 wq_sz  = mlx5_cqwq_get_size(wq);
	u32 ci_top = min_t(u32, wq_sz, ci + n);

	for (; ci < ci_top; ci++, n--) {
		struct mlx5_cqe64 *cqe = mlx5_cqwq_get_wqe(wq, ci);

		cqe->op_own = op_own;
	}

	if (unlikely(ci == wq_sz)) {
		op_own = !op_own;
		for (ci = 0; ci < n; ci++) {
			struct mlx5_cqe64 *cqe = mlx5_cqwq_get_wqe(wq, ci);

			cqe->op_own = op_own;
		}
	}
}

static inline void mlx5e_decompress_cqe(struct mlx5e_rq *rq,
					struct mlx5_cqwq *wq,
					u32 cqcc)
{
	struct mlx5e_cq_decomp *cqd = &rq->cqd;
	struct mlx5_mini_cqe8 *mini_cqe = &cqd->mini_arr[cqd->mini_arr_idx];
	struct mlx5_cqe64 *title = &cqd->title;

	title->byte_cnt     = mini_cqe->byte_cnt;
	title->check_sum    = mini_cqe->checksum;
	title->op_own      &= 0xf0;
	title->op_own      |= 0x01 & (cqcc >> wq->fbc.log_sz);

	/* state bit set implies linked-list striding RQ wq type and
	 * HW stride index capability supported
	 */
	if (test_bit(MLX5E_RQ_STATE_MINI_CQE_HW_STRIDX, &rq->state)) {
		title->wqe_counter = mini_cqe->stridx;
		return;
	}

	/* HW stride index capability not supported */
	title->wqe_counter = cpu_to_be16(cqd->wqe_counter);
	if (rq->wq_type == MLX5_WQ_TYPE_LINKED_LIST_STRIDING_RQ)
		cqd->wqe_counter += mpwrq_get_cqe_consumed_strides(title);
	else
		cqd->wqe_counter =
			mlx5_wq_cyc_ctr2ix(&rq->wqe.wq, cqd->wqe_counter + 1);
}

static inline void mlx5e_decompress_cqe_no_hash(struct mlx5e_rq *rq,
						struct mlx5_cqwq *wq,
						u32 cqcc)
{
	struct mlx5e_cq_decomp *cqd = &rq->cqd;

	mlx5e_decompress_cqe(rq, wq, cqcc);
	cqd->title.rss_hash_type   = 0;
	cqd->title.rss_hash_result = 0;
}

static inline u32 mlx5e_decompress_cqes_cont(struct mlx5e_rq *rq,
					     struct mlx5_cqwq *wq,
					     int update_owner_only,
					     int budget_rem)
{
	struct mlx5e_cq_decomp *cqd = &rq->cqd;
	u32 cqcc = wq->cc + update_owner_only;
	u32 cqe_count;
	u32 i;

	cqe_count = min_t(u32, cqd->left, budget_rem);

	for (i = update_owner_only; i < cqe_count;
	     i++, cqd->mini_arr_idx++, cqcc++) {
		if (cqd->mini_arr_idx == MLX5_MINI_CQE_ARRAY_SIZE)
			mlx5e_read_mini_arr_slot(wq, cqd, cqcc);

		mlx5e_decompress_cqe_no_hash(rq, wq, cqcc);
		INDIRECT_CALL_3(rq->handle_rx_cqe, mlx5e_handle_rx_cqe_mpwrq,
				mlx5e_handle_rx_cqe_mpwrq_shampo, mlx5e_handle_rx_cqe,
				rq, &cqd->title);
	}
	mlx5e_cqes_update_owner(wq, cqcc - wq->cc);
	wq->cc = cqcc;
	cqd->left -= cqe_count;
	rq->stats->cqe_compress_pkts += cqe_count;

	return cqe_count;
}

static inline u32 mlx5e_decompress_cqes_start(struct mlx5e_rq *rq,
					      struct mlx5_cqwq *wq,
					      int budget_rem)
{
	struct mlx5e_cq_decomp *cqd = &rq->cqd;
	u32 cc = wq->cc;

	mlx5e_read_title_slot(rq, wq, cc);
	mlx5e_read_mini_arr_slot(wq, cqd, cc + 1);
	mlx5e_decompress_cqe(rq, wq, cc);
	INDIRECT_CALL_3(rq->handle_rx_cqe, mlx5e_handle_rx_cqe_mpwrq,
			mlx5e_handle_rx_cqe_mpwrq_shampo, mlx5e_handle_rx_cqe,
			rq, &cqd->title);
	cqd->mini_arr_idx++;

	return mlx5e_decompress_cqes_cont(rq, wq, 1, budget_rem) - 1;
}

static inline bool mlx5e_rx_cache_put(struct mlx5e_rq *rq, struct page *page)
{
	struct mlx5e_page_cache *cache = &rq->page_cache;
	u32 tail_next = (cache->tail + 1) & (MLX5E_CACHE_SIZE - 1);
	struct mlx5e_rq_stats *stats = rq->stats;

	if (tail_next == cache->head) {
		stats->cache_full++;
		return false;
	}

	if (!dev_page_is_reusable(page)) {
		stats->cache_waive++;
		return false;
	}

	cache->page_cache[cache->tail] = page;
	cache->tail = tail_next;
	return true;
}

static inline bool mlx5e_rx_cache_get(struct mlx5e_rq *rq, union mlx5e_alloc_unit *au)
{
	struct mlx5e_page_cache *cache = &rq->page_cache;
	struct mlx5e_rq_stats *stats = rq->stats;
	dma_addr_t addr;

	if (unlikely(cache->head == cache->tail)) {
		stats->cache_empty++;
		return false;
	}

	if (page_ref_count(cache->page_cache[cache->head]) != 1) {
		stats->cache_busy++;
		return false;
	}

	au->page = cache->page_cache[cache->head];
	cache->head = (cache->head + 1) & (MLX5E_CACHE_SIZE - 1);
	stats->cache_reuse++;

	addr = page_pool_get_dma_addr(au->page);
	/* Non-XSK always uses PAGE_SIZE. */
<<<<<<< HEAD
	dma_sync_single_for_device(rq->pdev, addr, PAGE_SIZE, DMA_FROM_DEVICE);
=======
	dma_sync_single_for_device(rq->pdev, addr, PAGE_SIZE, rq->buff.map_dir);
>>>>>>> 0d1acee8
	return true;
}

static inline int mlx5e_page_alloc_pool(struct mlx5e_rq *rq, union mlx5e_alloc_unit *au)
{
	dma_addr_t addr;

	if (mlx5e_rx_cache_get(rq, au))
		return 0;

	au->page = page_pool_dev_alloc_pages(rq->page_pool);
	if (unlikely(!au->page))
		return -ENOMEM;

	/* Non-XSK always uses PAGE_SIZE. */
<<<<<<< HEAD
	addr = dma_map_page_attrs(rq->pdev, au->page, 0, PAGE_SIZE,
				  rq->buff.map_dir, DMA_ATTR_SKIP_CPU_SYNC);
=======
	addr = dma_map_page(rq->pdev, au->page, 0, PAGE_SIZE, rq->buff.map_dir);
>>>>>>> 0d1acee8
	if (unlikely(dma_mapping_error(rq->pdev, addr))) {
		page_pool_recycle_direct(rq->page_pool, au->page);
		au->page = NULL;
		return -ENOMEM;
	}
	page_pool_set_dma_addr(au->page, addr);

	return 0;
}

void mlx5e_page_dma_unmap(struct mlx5e_rq *rq, struct page *page)
{
	dma_addr_t dma_addr = page_pool_get_dma_addr(page);

	dma_unmap_page_attrs(rq->pdev, dma_addr, PAGE_SIZE, rq->buff.map_dir,
			     DMA_ATTR_SKIP_CPU_SYNC);
	page_pool_set_dma_addr(page, 0);
}

void mlx5e_page_release_dynamic(struct mlx5e_rq *rq, struct page *page, bool recycle)
{
	if (likely(recycle)) {
		if (mlx5e_rx_cache_put(rq, page))
			return;

		mlx5e_page_dma_unmap(rq, page);
		page_pool_recycle_direct(rq->page_pool, page);
	} else {
		mlx5e_page_dma_unmap(rq, page);
		page_pool_release_page(rq->page_pool, page);
		put_page(page);
	}
}

static inline int mlx5e_get_rx_frag(struct mlx5e_rq *rq,
				    struct mlx5e_wqe_frag_info *frag)
{
	int err = 0;

	if (!frag->offset)
		/* On first frag (offset == 0), replenish page (alloc_unit actually).
		 * Other frags that point to the same alloc_unit (with a different
		 * offset) should just use the new one without replenishing again
		 * by themselves.
		 */
		err = mlx5e_page_alloc_pool(rq, frag->au);

	return err;
}

static inline void mlx5e_put_rx_frag(struct mlx5e_rq *rq,
				     struct mlx5e_wqe_frag_info *frag,
				     bool recycle)
{
	if (frag->last_in_page)
		mlx5e_page_release_dynamic(rq, frag->au->page, recycle);
}

static inline struct mlx5e_wqe_frag_info *get_frag(struct mlx5e_rq *rq, u16 ix)
{
	return &rq->wqe.frags[ix << rq->wqe.info.log_num_frags];
}

static int mlx5e_alloc_rx_wqe(struct mlx5e_rq *rq, struct mlx5e_rx_wqe_cyc *wqe,
			      u16 ix)
{
	struct mlx5e_wqe_frag_info *frag = get_frag(rq, ix);
	int err;
	int i;

	for (i = 0; i < rq->wqe.info.num_frags; i++, frag++) {
		dma_addr_t addr;
		u16 headroom;

		err = mlx5e_get_rx_frag(rq, frag);
		if (unlikely(err))
			goto free_frags;

		headroom = i == 0 ? rq->buff.headroom : 0;
		addr = page_pool_get_dma_addr(frag->au->page);
		wqe->data[i].addr = cpu_to_be64(addr + frag->offset + headroom);
	}

	return 0;

free_frags:
	while (--i >= 0)
		mlx5e_put_rx_frag(rq, --frag, true);

	return err;
}

static inline void mlx5e_free_rx_wqe(struct mlx5e_rq *rq,
				     struct mlx5e_wqe_frag_info *wi,
				     bool recycle)
{
	int i;

	if (rq->xsk_pool) {
		/* The `recycle` parameter is ignored, and the page is always
		 * put into the Reuse Ring, because there is no way to return
		 * the page to the userspace when the interface goes down.
		 */
		xsk_buff_free(wi->au->xsk);
		return;
	}

	for (i = 0; i < rq->wqe.info.num_frags; i++, wi++)
		mlx5e_put_rx_frag(rq, wi, recycle);
}

static void mlx5e_dealloc_rx_wqe(struct mlx5e_rq *rq, u16 ix)
{
	struct mlx5e_wqe_frag_info *wi = get_frag(rq, ix);

	mlx5e_free_rx_wqe(rq, wi, false);
}

static int mlx5e_alloc_rx_wqes(struct mlx5e_rq *rq, u16 ix, int wqe_bulk)
{
	struct mlx5_wq_cyc *wq = &rq->wqe.wq;
	int i;

	for (i = 0; i < wqe_bulk; i++) {
		int j = mlx5_wq_cyc_ctr2ix(wq, ix + i);
		struct mlx5e_rx_wqe_cyc *wqe;

		wqe = mlx5_wq_cyc_get_wqe(wq, j);

		if (unlikely(mlx5e_alloc_rx_wqe(rq, wqe, j)))
			break;
	}

	return i;
}

static inline void
mlx5e_add_skb_frag(struct mlx5e_rq *rq, struct sk_buff *skb,
		   union mlx5e_alloc_unit *au, u32 frag_offset, u32 len,
		   unsigned int truesize)
{
	dma_addr_t addr = page_pool_get_dma_addr(au->page);

<<<<<<< HEAD
	dma_sync_single_for_cpu(rq->pdev, addr + frag_offset, len, DMA_FROM_DEVICE);
=======
	dma_sync_single_for_cpu(rq->pdev, addr + frag_offset, len,
				rq->buff.map_dir);
>>>>>>> 0d1acee8
	page_ref_inc(au->page);
	skb_add_rx_frag(skb, skb_shinfo(skb)->nr_frags,
			au->page, frag_offset, len, truesize);
}

static inline void
<<<<<<< HEAD
mlx5e_copy_skb_header(struct device *pdev, struct sk_buff *skb,
=======
mlx5e_copy_skb_header(struct mlx5e_rq *rq, struct sk_buff *skb,
>>>>>>> 0d1acee8
		      struct page *page, dma_addr_t addr,
		      int offset_from, int dma_offset, u32 headlen)
{
	const void *from = page_address(page) + offset_from;
	/* Aligning len to sizeof(long) optimizes memcpy performance */
	unsigned int len = ALIGN(headlen, sizeof(long));

<<<<<<< HEAD
	dma_sync_single_for_cpu(pdev, addr + dma_offset, len, DMA_FROM_DEVICE);
=======
	dma_sync_single_for_cpu(rq->pdev, addr + dma_offset, len,
				rq->buff.map_dir);
>>>>>>> 0d1acee8
	skb_copy_to_linear_data(skb, from, len);
}

static void
mlx5e_free_rx_mpwqe(struct mlx5e_rq *rq, struct mlx5e_mpw_info *wi, bool recycle)
{
	union mlx5e_alloc_unit *alloc_units = wi->alloc_units;
	bool no_xdp_xmit;
	int i;

	/* A common case for AF_XDP. */
	if (bitmap_full(wi->xdp_xmit_bitmap, rq->mpwqe.pages_per_wqe))
		return;

	no_xdp_xmit = bitmap_empty(wi->xdp_xmit_bitmap, rq->mpwqe.pages_per_wqe);

	if (rq->xsk_pool) {
		/* The `recycle` parameter is ignored, and the page is always
		 * put into the Reuse Ring, because there is no way to return
		 * the page to the userspace when the interface goes down.
		 */
		for (i = 0; i < rq->mpwqe.pages_per_wqe; i++)
			if (no_xdp_xmit || !test_bit(i, wi->xdp_xmit_bitmap))
				xsk_buff_free(alloc_units[i].xsk);
	} else {
		for (i = 0; i < rq->mpwqe.pages_per_wqe; i++)
			if (no_xdp_xmit || !test_bit(i, wi->xdp_xmit_bitmap))
				mlx5e_page_release_dynamic(rq, alloc_units[i].page, recycle);
	}
}

static void mlx5e_post_rx_mpwqe(struct mlx5e_rq *rq, u8 n)
{
	struct mlx5_wq_ll *wq = &rq->mpwqe.wq;

	do {
		u16 next_wqe_index = mlx5_wq_ll_get_wqe_next_ix(wq, wq->head);

		mlx5_wq_ll_push(wq, next_wqe_index);
	} while (--n);

	/* ensure wqes are visible to device before updating doorbell record */
	dma_wmb();

	mlx5_wq_ll_update_db_record(wq);
}

/* This function returns the size of the continuous free space inside a bitmap
 * that starts from first and no longer than len including circular ones.
 */
static int bitmap_find_window(unsigned long *bitmap, int len,
			      int bitmap_size, int first)
{
	int next_one, count;

	next_one = find_next_bit(bitmap, bitmap_size, first);
	if (next_one == bitmap_size) {
		if (bitmap_size - first >= len)
			return len;
		next_one = find_next_bit(bitmap, bitmap_size, 0);
		count = next_one + bitmap_size - first;
	} else {
		count = next_one - first;
	}

	return min(len, count);
}

static void build_klm_umr(struct mlx5e_icosq *sq, struct mlx5e_umr_wqe *umr_wqe,
			  __be32 key, u16 offset, u16 klm_len, u16 wqe_bbs)
{
	memset(umr_wqe, 0, offsetof(struct mlx5e_umr_wqe, inline_klms));
	umr_wqe->ctrl.opmod_idx_opcode =
		cpu_to_be32((sq->pc << MLX5_WQE_CTRL_WQE_INDEX_SHIFT) |
			     MLX5_OPCODE_UMR);
	umr_wqe->ctrl.umr_mkey = key;
	umr_wqe->ctrl.qpn_ds = cpu_to_be32((sq->sqn << MLX5_WQE_CTRL_QPN_SHIFT)
					    | MLX5E_KLM_UMR_DS_CNT(klm_len));
	umr_wqe->uctrl.flags = MLX5_UMR_TRANSLATION_OFFSET_EN | MLX5_UMR_INLINE;
	umr_wqe->uctrl.xlt_offset = cpu_to_be16(offset);
	umr_wqe->uctrl.xlt_octowords = cpu_to_be16(klm_len);
	umr_wqe->uctrl.mkey_mask     = cpu_to_be64(MLX5_MKEY_MASK_FREE);
}

static int mlx5e_build_shampo_hd_umr(struct mlx5e_rq *rq,
				     struct mlx5e_icosq *sq,
				     u16 klm_entries, u16 index)
{
	struct mlx5e_shampo_hd *shampo = rq->mpwqe.shampo;
	u16 entries, pi, header_offset, err, wqe_bbs, new_entries;
	u32 lkey = rq->mdev->mlx5e_res.hw_objs.mkey;
	struct page *page = shampo->last_page;
	u64 addr = shampo->last_addr;
	struct mlx5e_dma_info *dma_info;
	struct mlx5e_umr_wqe *umr_wqe;
	int headroom, i;

	headroom = rq->buff.headroom;
	new_entries = klm_entries - (shampo->pi & (MLX5_UMR_KLM_ALIGNMENT - 1));
	entries = ALIGN(klm_entries, MLX5_UMR_KLM_ALIGNMENT);
	wqe_bbs = MLX5E_KLM_UMR_WQEBBS(entries);
	pi = mlx5e_icosq_get_next_pi(sq, wqe_bbs);
	umr_wqe = mlx5_wq_cyc_get_wqe(&sq->wq, pi);
	build_klm_umr(sq, umr_wqe, shampo->key, index, entries, wqe_bbs);

	for (i = 0; i < entries; i++, index++) {
		dma_info = &shampo->info[index];
		if (i >= klm_entries || (index < shampo->pi && shampo->pi - index <
					 MLX5_UMR_KLM_ALIGNMENT))
			goto update_klm;
		header_offset = (index & (MLX5E_SHAMPO_WQ_HEADER_PER_PAGE - 1)) <<
			MLX5E_SHAMPO_LOG_MAX_HEADER_ENTRY_SIZE;
		if (!(header_offset & (PAGE_SIZE - 1))) {
			union mlx5e_alloc_unit au;

			err = mlx5e_page_alloc_pool(rq, &au);
			if (unlikely(err))
				goto err_unmap;
			page = dma_info->page = au.page;
			addr = dma_info->addr = page_pool_get_dma_addr(au.page);
		} else {
			dma_info->addr = addr + header_offset;
			dma_info->page = page;
		}

update_klm:
		umr_wqe->inline_klms[i].bcount =
			cpu_to_be32(MLX5E_RX_MAX_HEAD);
		umr_wqe->inline_klms[i].key    = cpu_to_be32(lkey);
		umr_wqe->inline_klms[i].va     =
			cpu_to_be64(dma_info->addr + headroom);
	}

	sq->db.wqe_info[pi] = (struct mlx5e_icosq_wqe_info) {
		.wqe_type	= MLX5E_ICOSQ_WQE_SHAMPO_HD_UMR,
		.num_wqebbs	= wqe_bbs,
		.shampo.len	= new_entries,
	};

	shampo->pi = (shampo->pi + new_entries) & (shampo->hd_per_wq - 1);
	shampo->last_page = page;
	shampo->last_addr = addr;
	sq->pc += wqe_bbs;
	sq->doorbell_cseg = &umr_wqe->ctrl;

	return 0;

err_unmap:
	while (--i >= 0) {
		dma_info = &shampo->info[--index];
		if (!(i & (MLX5E_SHAMPO_WQ_HEADER_PER_PAGE - 1))) {
			dma_info->addr = ALIGN_DOWN(dma_info->addr, PAGE_SIZE);
			mlx5e_page_release_dynamic(rq, dma_info->page, true);
		}
	}
	rq->stats->buff_alloc_err++;
	return err;
}

static int mlx5e_alloc_rx_hd_mpwqe(struct mlx5e_rq *rq)
{
	struct mlx5e_shampo_hd *shampo = rq->mpwqe.shampo;
	u16 klm_entries, num_wqe, index, entries_before;
	struct mlx5e_icosq *sq = rq->icosq;
	int i, err, max_klm_entries, len;

	max_klm_entries = MLX5E_MAX_KLM_PER_WQE(rq->mdev);
	klm_entries = bitmap_find_window(shampo->bitmap,
					 shampo->hd_per_wqe,
					 shampo->hd_per_wq, shampo->pi);
	if (!klm_entries)
		return 0;

	klm_entries += (shampo->pi & (MLX5_UMR_KLM_ALIGNMENT - 1));
	index = ALIGN_DOWN(shampo->pi, MLX5_UMR_KLM_ALIGNMENT);
	entries_before = shampo->hd_per_wq - index;

	if (unlikely(entries_before < klm_entries))
		num_wqe = DIV_ROUND_UP(entries_before, max_klm_entries) +
			  DIV_ROUND_UP(klm_entries - entries_before, max_klm_entries);
	else
		num_wqe = DIV_ROUND_UP(klm_entries, max_klm_entries);

	for (i = 0; i < num_wqe; i++) {
		len = (klm_entries > max_klm_entries) ? max_klm_entries :
							klm_entries;
		if (unlikely(index + len > shampo->hd_per_wq))
			len = shampo->hd_per_wq - index;
		err = mlx5e_build_shampo_hd_umr(rq, sq, len, index);
		if (unlikely(err))
			return err;
		index = (index + len) & (rq->mpwqe.shampo->hd_per_wq - 1);
		klm_entries -= len;
	}

	return 0;
}

static int mlx5e_alloc_rx_mpwqe(struct mlx5e_rq *rq, u16 ix)
{
	struct mlx5e_mpw_info *wi = mlx5e_get_mpw_info(rq, ix);
	union mlx5e_alloc_unit *au = &wi->alloc_units[0];
	struct mlx5e_icosq *sq = rq->icosq;
	struct mlx5_wq_cyc *wq = &sq->wq;
	struct mlx5e_umr_wqe *umr_wqe;
	u32 offset; /* 17-bit value with MTT. */
	u16 pi;
	int err;
	int i;

	if (test_bit(MLX5E_RQ_STATE_SHAMPO, &rq->state)) {
		err = mlx5e_alloc_rx_hd_mpwqe(rq);
		if (unlikely(err))
			goto err;
	}

	pi = mlx5e_icosq_get_next_pi(sq, rq->mpwqe.umr_wqebbs);
	umr_wqe = mlx5_wq_cyc_get_wqe(wq, pi);
	memcpy(umr_wqe, &rq->mpwqe.umr_wqe, sizeof(struct mlx5e_umr_wqe));

	for (i = 0; i < rq->mpwqe.pages_per_wqe; i++, au++) {
		dma_addr_t addr;

		err = mlx5e_page_alloc_pool(rq, au);
		if (unlikely(err))
			goto err_unmap;
		addr = page_pool_get_dma_addr(au->page);
		umr_wqe->inline_mtts[i] = (struct mlx5_mtt) {
			.ptag = cpu_to_be64(addr | MLX5_EN_WR),
		};
	}

	bitmap_zero(wi->xdp_xmit_bitmap, rq->mpwqe.pages_per_wqe);
	wi->consumed_strides = 0;

	umr_wqe->ctrl.opmod_idx_opcode =
		cpu_to_be32((sq->pc << MLX5_WQE_CTRL_WQE_INDEX_SHIFT) |
			    MLX5_OPCODE_UMR);

	offset = (ix * rq->mpwqe.mtts_per_wqe) * sizeof(struct mlx5_mtt) / MLX5_OCTWORD;
	umr_wqe->uctrl.xlt_offset = cpu_to_be16(offset);

	sq->db.wqe_info[pi] = (struct mlx5e_icosq_wqe_info) {
		.wqe_type   = MLX5E_ICOSQ_WQE_UMR_RX,
		.num_wqebbs = rq->mpwqe.umr_wqebbs,
		.umr.rq     = rq,
	};

	sq->pc += rq->mpwqe.umr_wqebbs;

	sq->doorbell_cseg = &umr_wqe->ctrl;

	return 0;

err_unmap:
	while (--i >= 0) {
		au--;
		mlx5e_page_release_dynamic(rq, au->page, true);
	}

err:
	rq->stats->buff_alloc_err++;

	return err;
}

/* This function is responsible to dealloc SHAMPO header buffer.
 * close == true specifies that we are in the middle of closing RQ operation so
 * we go over all the entries and if they are not in use we free them,
 * otherwise we only go over a specific range inside the header buffer that are
 * not in use.
 */
void mlx5e_shampo_dealloc_hd(struct mlx5e_rq *rq, u16 len, u16 start, bool close)
{
	struct mlx5e_shampo_hd *shampo = rq->mpwqe.shampo;
	int hd_per_wq = shampo->hd_per_wq;
	struct page *deleted_page = NULL;
	struct mlx5e_dma_info *hd_info;
	int i, index = start;

	for (i = 0; i < len; i++, index++) {
		if (index == hd_per_wq)
			index = 0;

		if (close && !test_bit(index, shampo->bitmap))
			continue;

		hd_info = &shampo->info[index];
		hd_info->addr = ALIGN_DOWN(hd_info->addr, PAGE_SIZE);
		if (hd_info->page != deleted_page) {
			deleted_page = hd_info->page;
			mlx5e_page_release_dynamic(rq, hd_info->page, false);
		}
	}

	if (start + len > hd_per_wq) {
		len -= hd_per_wq - start;
		bitmap_clear(shampo->bitmap, start, hd_per_wq - start);
		start = 0;
	}

	bitmap_clear(shampo->bitmap, start, len);
}

static void mlx5e_dealloc_rx_mpwqe(struct mlx5e_rq *rq, u16 ix)
{
	struct mlx5e_mpw_info *wi = mlx5e_get_mpw_info(rq, ix);
	/* Don't recycle, this function is called on rq/netdev close */
	mlx5e_free_rx_mpwqe(rq, wi, false);
}

INDIRECT_CALLABLE_SCOPE bool mlx5e_post_rx_wqes(struct mlx5e_rq *rq)
{
	struct mlx5_wq_cyc *wq = &rq->wqe.wq;
	int wqe_bulk, count;
	bool busy = false;
	u16 head;

	if (unlikely(!test_bit(MLX5E_RQ_STATE_ENABLED, &rq->state)))
		return false;

	if (mlx5_wq_cyc_missing(wq) < rq->wqe.info.wqe_bulk)
		return false;

	if (rq->page_pool)
		page_pool_nid_changed(rq->page_pool, numa_mem_id());

	wqe_bulk = mlx5_wq_cyc_missing(wq);
	head = mlx5_wq_cyc_get_head(wq);

	/* Don't allow any newly allocated WQEs to share the same page with old
	 * WQEs that aren't completed yet. Stop earlier.
	 */
	wqe_bulk -= (head + wqe_bulk) & rq->wqe.info.wqe_index_mask;

	if (!rq->xsk_pool)
		count = mlx5e_alloc_rx_wqes(rq, head, wqe_bulk);
	else if (likely(!rq->xsk_pool->dma_need_sync))
		count = mlx5e_xsk_alloc_rx_wqes_batched(rq, head, wqe_bulk);
	else
		/* If dma_need_sync is true, it's more efficient to call
		 * xsk_buff_alloc in a loop, rather than xsk_buff_alloc_batch,
		 * because the latter does the same check and returns only one
		 * frame.
		 */
		count = mlx5e_xsk_alloc_rx_wqes(rq, head, wqe_bulk);

	mlx5_wq_cyc_push_n(wq, count);
	if (unlikely(count != wqe_bulk)) {
		rq->stats->buff_alloc_err++;
		busy = true;
	}

	/* ensure wqes are visible to device before updating doorbell record */
	dma_wmb();

	mlx5_wq_cyc_update_db_record(wq);

	return busy;
}

void mlx5e_free_icosq_descs(struct mlx5e_icosq *sq)
{
	u16 sqcc;

	sqcc = sq->cc;

	while (sqcc != sq->pc) {
		struct mlx5e_icosq_wqe_info *wi;
		u16 ci;

		ci = mlx5_wq_cyc_ctr2ix(&sq->wq, sqcc);
		wi = &sq->db.wqe_info[ci];
		sqcc += wi->num_wqebbs;
#ifdef CONFIG_MLX5_EN_TLS
		switch (wi->wqe_type) {
		case MLX5E_ICOSQ_WQE_SET_PSV_TLS:
			mlx5e_ktls_handle_ctx_completion(wi);
			break;
		case MLX5E_ICOSQ_WQE_GET_PSV_TLS:
			mlx5e_ktls_handle_get_psv_completion(wi, sq);
			break;
		}
#endif
	}
	sq->cc = sqcc;
}

static void mlx5e_handle_shampo_hd_umr(struct mlx5e_shampo_umr umr,
				       struct mlx5e_icosq *sq)
{
	struct mlx5e_channel *c = container_of(sq, struct mlx5e_channel, icosq);
	struct mlx5e_shampo_hd *shampo;
	/* assume 1:1 relationship between RQ and icosq */
	struct mlx5e_rq *rq = &c->rq;
	int end, from, len = umr.len;

	shampo = rq->mpwqe.shampo;
	end = shampo->hd_per_wq;
	from = shampo->ci;
	if (from + len > shampo->hd_per_wq) {
		len -= end - from;
		bitmap_set(shampo->bitmap, from, end - from);
		from = 0;
	}

	bitmap_set(shampo->bitmap, from, len);
	shampo->ci = (shampo->ci + umr.len) & (shampo->hd_per_wq - 1);
}

int mlx5e_poll_ico_cq(struct mlx5e_cq *cq)
{
	struct mlx5e_icosq *sq = container_of(cq, struct mlx5e_icosq, cq);
	struct mlx5_cqe64 *cqe;
	u16 sqcc;
	int i;

	if (unlikely(!test_bit(MLX5E_SQ_STATE_ENABLED, &sq->state)))
		return 0;

	cqe = mlx5_cqwq_get_cqe(&cq->wq);
	if (likely(!cqe))
		return 0;

	/* sq->cc must be updated only after mlx5_cqwq_update_db_record(),
	 * otherwise a cq overrun may occur
	 */
	sqcc = sq->cc;

	i = 0;
	do {
		u16 wqe_counter;
		bool last_wqe;

		mlx5_cqwq_pop(&cq->wq);

		wqe_counter = be16_to_cpu(cqe->wqe_counter);

		do {
			struct mlx5e_icosq_wqe_info *wi;
			u16 ci;

			last_wqe = (sqcc == wqe_counter);

			ci = mlx5_wq_cyc_ctr2ix(&sq->wq, sqcc);
			wi = &sq->db.wqe_info[ci];
			sqcc += wi->num_wqebbs;

			if (last_wqe && unlikely(get_cqe_opcode(cqe) != MLX5_CQE_REQ)) {
				netdev_WARN_ONCE(cq->netdev,
						 "Bad OP in ICOSQ CQE: 0x%x\n",
						 get_cqe_opcode(cqe));
				mlx5e_dump_error_cqe(&sq->cq, sq->sqn,
						     (struct mlx5_err_cqe *)cqe);
				mlx5_wq_cyc_wqe_dump(&sq->wq, ci, wi->num_wqebbs);
				if (!test_and_set_bit(MLX5E_SQ_STATE_RECOVERING, &sq->state))
					queue_work(cq->priv->wq, &sq->recover_work);
				break;
			}

			switch (wi->wqe_type) {
			case MLX5E_ICOSQ_WQE_UMR_RX:
				wi->umr.rq->mpwqe.umr_completed++;
				break;
			case MLX5E_ICOSQ_WQE_NOP:
				break;
			case MLX5E_ICOSQ_WQE_SHAMPO_HD_UMR:
				mlx5e_handle_shampo_hd_umr(wi->shampo, sq);
				break;
#ifdef CONFIG_MLX5_EN_TLS
			case MLX5E_ICOSQ_WQE_UMR_TLS:
				break;
			case MLX5E_ICOSQ_WQE_SET_PSV_TLS:
				mlx5e_ktls_handle_ctx_completion(wi);
				break;
			case MLX5E_ICOSQ_WQE_GET_PSV_TLS:
				mlx5e_ktls_handle_get_psv_completion(wi, sq);
				break;
#endif
			default:
				netdev_WARN_ONCE(cq->netdev,
						 "Bad WQE type in ICOSQ WQE info: 0x%x\n",
						 wi->wqe_type);
			}
		} while (!last_wqe);
	} while ((++i < MLX5E_TX_CQ_POLL_BUDGET) && (cqe = mlx5_cqwq_get_cqe(&cq->wq)));

	sq->cc = sqcc;

	mlx5_cqwq_update_db_record(&cq->wq);

	return i;
}

INDIRECT_CALLABLE_SCOPE bool mlx5e_post_rx_mpwqes(struct mlx5e_rq *rq)
{
	struct mlx5_wq_ll *wq = &rq->mpwqe.wq;
	u8  umr_completed = rq->mpwqe.umr_completed;
	struct mlx5e_icosq *sq = rq->icosq;
	int alloc_err = 0;
	u8  missing, i;
	u16 head;

	if (unlikely(!test_bit(MLX5E_RQ_STATE_ENABLED, &rq->state)))
		return false;

	if (umr_completed) {
		mlx5e_post_rx_mpwqe(rq, umr_completed);
		rq->mpwqe.umr_in_progress -= umr_completed;
		rq->mpwqe.umr_completed = 0;
	}

	missing = mlx5_wq_ll_missing(wq) - rq->mpwqe.umr_in_progress;

	if (unlikely(rq->mpwqe.umr_in_progress > rq->mpwqe.umr_last_bulk))
		rq->stats->congst_umr++;

	if (likely(missing < rq->mpwqe.min_wqe_bulk))
		return false;

	if (rq->page_pool)
		page_pool_nid_changed(rq->page_pool, numa_mem_id());

	head = rq->mpwqe.actual_wq_head;
	i = missing;
	do {
		alloc_err = rq->xsk_pool ? mlx5e_xsk_alloc_rx_mpwqe(rq, head) :
					   mlx5e_alloc_rx_mpwqe(rq, head);

		if (unlikely(alloc_err))
			break;
		head = mlx5_wq_ll_get_wqe_next_ix(wq, head);
	} while (--i);

	rq->mpwqe.umr_last_bulk    = missing - i;
	if (sq->doorbell_cseg) {
		mlx5e_notify_hw(&sq->wq, sq->pc, sq->uar_map, sq->doorbell_cseg);
		sq->doorbell_cseg = NULL;
	}

	rq->mpwqe.umr_in_progress += rq->mpwqe.umr_last_bulk;
	rq->mpwqe.actual_wq_head   = head;

	/* If XSK Fill Ring doesn't have enough frames, report the error, so
	 * that one of the actions can be performed:
	 * 1. If need_wakeup is used, signal that the application has to kick
	 * the driver when it refills the Fill Ring.
	 * 2. Otherwise, busy poll by rescheduling the NAPI poll.
	 */
	if (unlikely(alloc_err == -ENOMEM && rq->xsk_pool))
		return true;

	return false;
}

static void mlx5e_lro_update_tcp_hdr(struct mlx5_cqe64 *cqe, struct tcphdr *tcp)
{
	u8 l4_hdr_type = get_cqe_l4_hdr_type(cqe);
	u8 tcp_ack     = (l4_hdr_type == CQE_L4_HDR_TYPE_TCP_ACK_NO_DATA) ||
			 (l4_hdr_type == CQE_L4_HDR_TYPE_TCP_ACK_AND_DATA);

	tcp->check                      = 0;
	tcp->psh                        = get_cqe_lro_tcppsh(cqe);

	if (tcp_ack) {
		tcp->ack                = 1;
		tcp->ack_seq            = cqe->lro.ack_seq_num;
		tcp->window             = cqe->lro.tcp_win;
	}
}

static void mlx5e_lro_update_hdr(struct sk_buff *skb, struct mlx5_cqe64 *cqe,
				 u32 cqe_bcnt)
{
	struct ethhdr	*eth = (struct ethhdr *)(skb->data);
	struct tcphdr	*tcp;
	int network_depth = 0;
	__wsum check;
	__be16 proto;
	u16 tot_len;
	void *ip_p;

	proto = __vlan_get_protocol(skb, eth->h_proto, &network_depth);

	tot_len = cqe_bcnt - network_depth;
	ip_p = skb->data + network_depth;

	if (proto == htons(ETH_P_IP)) {
		struct iphdr *ipv4 = ip_p;

		tcp = ip_p + sizeof(struct iphdr);
		skb_shinfo(skb)->gso_type = SKB_GSO_TCPV4;

		ipv4->ttl               = cqe->lro.min_ttl;
		ipv4->tot_len           = cpu_to_be16(tot_len);
		ipv4->check             = 0;
		ipv4->check             = ip_fast_csum((unsigned char *)ipv4,
						       ipv4->ihl);

		mlx5e_lro_update_tcp_hdr(cqe, tcp);
		check = csum_partial(tcp, tcp->doff * 4,
				     csum_unfold((__force __sum16)cqe->check_sum));
		/* Almost done, don't forget the pseudo header */
		tcp->check = csum_tcpudp_magic(ipv4->saddr, ipv4->daddr,
					       tot_len - sizeof(struct iphdr),
					       IPPROTO_TCP, check);
	} else {
		u16 payload_len = tot_len - sizeof(struct ipv6hdr);
		struct ipv6hdr *ipv6 = ip_p;

		tcp = ip_p + sizeof(struct ipv6hdr);
		skb_shinfo(skb)->gso_type = SKB_GSO_TCPV6;

		ipv6->hop_limit         = cqe->lro.min_ttl;
		ipv6->payload_len       = cpu_to_be16(payload_len);

		mlx5e_lro_update_tcp_hdr(cqe, tcp);
		check = csum_partial(tcp, tcp->doff * 4,
				     csum_unfold((__force __sum16)cqe->check_sum));
		/* Almost done, don't forget the pseudo header */
		tcp->check = csum_ipv6_magic(&ipv6->saddr, &ipv6->daddr, payload_len,
					     IPPROTO_TCP, check);
	}
}

static void *mlx5e_shampo_get_packet_hd(struct mlx5e_rq *rq, u16 header_index)
{
	struct mlx5e_dma_info *last_head = &rq->mpwqe.shampo->info[header_index];
	u16 head_offset = (last_head->addr & (PAGE_SIZE - 1)) + rq->buff.headroom;

	return page_address(last_head->page) + head_offset;
}

static void mlx5e_shampo_update_ipv4_udp_hdr(struct mlx5e_rq *rq, struct iphdr *ipv4)
{
	int udp_off = rq->hw_gro_data->fk.control.thoff;
	struct sk_buff *skb = rq->hw_gro_data->skb;
	struct udphdr *uh;

	uh = (struct udphdr *)(skb->data + udp_off);
	uh->len = htons(skb->len - udp_off);

	if (uh->check)
		uh->check = ~udp_v4_check(skb->len - udp_off, ipv4->saddr,
					  ipv4->daddr, 0);

	skb->csum_start = (unsigned char *)uh - skb->head;
	skb->csum_offset = offsetof(struct udphdr, check);

	skb_shinfo(skb)->gso_type |= SKB_GSO_UDP_L4;
}

static void mlx5e_shampo_update_ipv6_udp_hdr(struct mlx5e_rq *rq, struct ipv6hdr *ipv6)
{
	int udp_off = rq->hw_gro_data->fk.control.thoff;
	struct sk_buff *skb = rq->hw_gro_data->skb;
	struct udphdr *uh;

	uh = (struct udphdr *)(skb->data + udp_off);
	uh->len = htons(skb->len - udp_off);

	if (uh->check)
		uh->check = ~udp_v6_check(skb->len - udp_off, &ipv6->saddr,
					  &ipv6->daddr, 0);

	skb->csum_start = (unsigned char *)uh - skb->head;
	skb->csum_offset = offsetof(struct udphdr, check);

	skb_shinfo(skb)->gso_type |= SKB_GSO_UDP_L4;
}

static void mlx5e_shampo_update_fin_psh_flags(struct mlx5e_rq *rq, struct mlx5_cqe64 *cqe,
					      struct tcphdr *skb_tcp_hd)
{
	u16 header_index = mlx5e_shampo_get_cqe_header_index(rq, cqe);
	struct tcphdr *last_tcp_hd;
	void *last_hd_addr;

	last_hd_addr = mlx5e_shampo_get_packet_hd(rq, header_index);
	last_tcp_hd =  last_hd_addr + ETH_HLEN + rq->hw_gro_data->fk.control.thoff;
	tcp_flag_word(skb_tcp_hd) |= tcp_flag_word(last_tcp_hd) & (TCP_FLAG_FIN | TCP_FLAG_PSH);
}

static void mlx5e_shampo_update_ipv4_tcp_hdr(struct mlx5e_rq *rq, struct iphdr *ipv4,
					     struct mlx5_cqe64 *cqe, bool match)
{
	int tcp_off = rq->hw_gro_data->fk.control.thoff;
	struct sk_buff *skb = rq->hw_gro_data->skb;
	struct tcphdr *tcp;

	tcp = (struct tcphdr *)(skb->data + tcp_off);
	if (match)
		mlx5e_shampo_update_fin_psh_flags(rq, cqe, tcp);

	tcp->check = ~tcp_v4_check(skb->len - tcp_off, ipv4->saddr,
				   ipv4->daddr, 0);
	skb_shinfo(skb)->gso_type |= SKB_GSO_TCPV4;
	if (ntohs(ipv4->id) == rq->hw_gro_data->second_ip_id)
		skb_shinfo(skb)->gso_type |= SKB_GSO_TCP_FIXEDID;

	skb->csum_start = (unsigned char *)tcp - skb->head;
	skb->csum_offset = offsetof(struct tcphdr, check);

	if (tcp->cwr)
		skb_shinfo(skb)->gso_type |= SKB_GSO_TCP_ECN;
}

static void mlx5e_shampo_update_ipv6_tcp_hdr(struct mlx5e_rq *rq, struct ipv6hdr *ipv6,
					     struct mlx5_cqe64 *cqe, bool match)
{
	int tcp_off = rq->hw_gro_data->fk.control.thoff;
	struct sk_buff *skb = rq->hw_gro_data->skb;
	struct tcphdr *tcp;

	tcp = (struct tcphdr *)(skb->data + tcp_off);
	if (match)
		mlx5e_shampo_update_fin_psh_flags(rq, cqe, tcp);

	tcp->check = ~tcp_v6_check(skb->len - tcp_off, &ipv6->saddr,
				   &ipv6->daddr, 0);
	skb_shinfo(skb)->gso_type |= SKB_GSO_TCPV6;
	skb->csum_start = (unsigned char *)tcp - skb->head;
	skb->csum_offset = offsetof(struct tcphdr, check);

	if (tcp->cwr)
		skb_shinfo(skb)->gso_type |= SKB_GSO_TCP_ECN;
}

static void mlx5e_shampo_update_hdr(struct mlx5e_rq *rq, struct mlx5_cqe64 *cqe, bool match)
{
	bool is_ipv4 = (rq->hw_gro_data->fk.basic.n_proto == htons(ETH_P_IP));
	struct sk_buff *skb = rq->hw_gro_data->skb;

	skb_shinfo(skb)->gso_segs = NAPI_GRO_CB(skb)->count;
	skb->ip_summed = CHECKSUM_PARTIAL;

	if (is_ipv4) {
		int nhoff = rq->hw_gro_data->fk.control.thoff - sizeof(struct iphdr);
		struct iphdr *ipv4 = (struct iphdr *)(skb->data + nhoff);
		__be16 newlen = htons(skb->len - nhoff);

		csum_replace2(&ipv4->check, ipv4->tot_len, newlen);
		ipv4->tot_len = newlen;

		if (ipv4->protocol == IPPROTO_TCP)
			mlx5e_shampo_update_ipv4_tcp_hdr(rq, ipv4, cqe, match);
		else
			mlx5e_shampo_update_ipv4_udp_hdr(rq, ipv4);
	} else {
		int nhoff = rq->hw_gro_data->fk.control.thoff - sizeof(struct ipv6hdr);
		struct ipv6hdr *ipv6 = (struct ipv6hdr *)(skb->data + nhoff);

		ipv6->payload_len = htons(skb->len - nhoff - sizeof(*ipv6));

		if (ipv6->nexthdr == IPPROTO_TCP)
			mlx5e_shampo_update_ipv6_tcp_hdr(rq, ipv6, cqe, match);
		else
			mlx5e_shampo_update_ipv6_udp_hdr(rq, ipv6);
	}
}

static inline void mlx5e_skb_set_hash(struct mlx5_cqe64 *cqe,
				      struct sk_buff *skb)
{
	u8 cht = cqe->rss_hash_type;
	int ht = (cht & CQE_RSS_HTYPE_L4) ? PKT_HASH_TYPE_L4 :
		 (cht & CQE_RSS_HTYPE_IP) ? PKT_HASH_TYPE_L3 :
					    PKT_HASH_TYPE_NONE;
	skb_set_hash(skb, be32_to_cpu(cqe->rss_hash_result), ht);
}

static inline bool is_last_ethertype_ip(struct sk_buff *skb, int *network_depth,
					__be16 *proto)
{
	*proto = ((struct ethhdr *)skb->data)->h_proto;
	*proto = __vlan_get_protocol(skb, *proto, network_depth);

	if (*proto == htons(ETH_P_IP))
		return pskb_may_pull(skb, *network_depth + sizeof(struct iphdr));

	if (*proto == htons(ETH_P_IPV6))
		return pskb_may_pull(skb, *network_depth + sizeof(struct ipv6hdr));

	return false;
}

static inline void mlx5e_enable_ecn(struct mlx5e_rq *rq, struct sk_buff *skb)
{
	int network_depth = 0;
	__be16 proto;
	void *ip;
	int rc;

	if (unlikely(!is_last_ethertype_ip(skb, &network_depth, &proto)))
		return;

	ip = skb->data + network_depth;
	rc = ((proto == htons(ETH_P_IP)) ? IP_ECN_set_ce((struct iphdr *)ip) :
					 IP6_ECN_set_ce(skb, (struct ipv6hdr *)ip));

	rq->stats->ecn_mark += !!rc;
}

static u8 get_ip_proto(struct sk_buff *skb, int network_depth, __be16 proto)
{
	void *ip_p = skb->data + network_depth;

	return (proto == htons(ETH_P_IP)) ? ((struct iphdr *)ip_p)->protocol :
					    ((struct ipv6hdr *)ip_p)->nexthdr;
}

#define short_frame(size) ((size) <= ETH_ZLEN + ETH_FCS_LEN)

#define MAX_PADDING 8

static void
tail_padding_csum_slow(struct sk_buff *skb, int offset, int len,
		       struct mlx5e_rq_stats *stats)
{
	stats->csum_complete_tail_slow++;
	skb->csum = csum_block_add(skb->csum,
				   skb_checksum(skb, offset, len, 0),
				   offset);
}

static void
tail_padding_csum(struct sk_buff *skb, int offset,
		  struct mlx5e_rq_stats *stats)
{
	u8 tail_padding[MAX_PADDING];
	int len = skb->len - offset;
	void *tail;

	if (unlikely(len > MAX_PADDING)) {
		tail_padding_csum_slow(skb, offset, len, stats);
		return;
	}

	tail = skb_header_pointer(skb, offset, len, tail_padding);
	if (unlikely(!tail)) {
		tail_padding_csum_slow(skb, offset, len, stats);
		return;
	}

	stats->csum_complete_tail++;
	skb->csum = csum_block_add(skb->csum, csum_partial(tail, len, 0), offset);
}

static void
mlx5e_skb_csum_fixup(struct sk_buff *skb, int network_depth, __be16 proto,
		     struct mlx5e_rq_stats *stats)
{
	struct ipv6hdr *ip6;
	struct iphdr   *ip4;
	int pkt_len;

	/* Fixup vlan headers, if any */
	if (network_depth > ETH_HLEN)
		/* CQE csum is calculated from the IP header and does
		 * not cover VLAN headers (if present). This will add
		 * the checksum manually.
		 */
		skb->csum = csum_partial(skb->data + ETH_HLEN,
					 network_depth - ETH_HLEN,
					 skb->csum);

	/* Fixup tail padding, if any */
	switch (proto) {
	case htons(ETH_P_IP):
		ip4 = (struct iphdr *)(skb->data + network_depth);
		pkt_len = network_depth + ntohs(ip4->tot_len);
		break;
	case htons(ETH_P_IPV6):
		ip6 = (struct ipv6hdr *)(skb->data + network_depth);
		pkt_len = network_depth + sizeof(*ip6) + ntohs(ip6->payload_len);
		break;
	default:
		return;
	}

	if (likely(pkt_len >= skb->len))
		return;

	tail_padding_csum(skb, pkt_len, stats);
}

static inline void mlx5e_handle_csum(struct net_device *netdev,
				     struct mlx5_cqe64 *cqe,
				     struct mlx5e_rq *rq,
				     struct sk_buff *skb,
				     bool   lro)
{
	struct mlx5e_rq_stats *stats = rq->stats;
	int network_depth = 0;
	__be16 proto;

	if (unlikely(!(netdev->features & NETIF_F_RXCSUM)))
		goto csum_none;

	if (lro) {
		skb->ip_summed = CHECKSUM_UNNECESSARY;
		stats->csum_unnecessary++;
		return;
	}

	/* True when explicitly set via priv flag, or XDP prog is loaded */
	if (test_bit(MLX5E_RQ_STATE_NO_CSUM_COMPLETE, &rq->state) ||
	    get_cqe_tls_offload(cqe))
		goto csum_unnecessary;

	/* CQE csum doesn't cover padding octets in short ethernet
	 * frames. And the pad field is appended prior to calculating
	 * and appending the FCS field.
	 *
	 * Detecting these padded frames requires to verify and parse
	 * IP headers, so we simply force all those small frames to be
	 * CHECKSUM_UNNECESSARY even if they are not padded.
	 */
	if (short_frame(skb->len))
		goto csum_unnecessary;

	if (likely(is_last_ethertype_ip(skb, &network_depth, &proto))) {
		if (unlikely(get_ip_proto(skb, network_depth, proto) == IPPROTO_SCTP))
			goto csum_unnecessary;

		stats->csum_complete++;
		skb->ip_summed = CHECKSUM_COMPLETE;
		skb->csum = csum_unfold((__force __sum16)cqe->check_sum);

		if (test_bit(MLX5E_RQ_STATE_CSUM_FULL, &rq->state))
			return; /* CQE csum covers all received bytes */

		/* csum might need some fixups ...*/
		mlx5e_skb_csum_fixup(skb, network_depth, proto, stats);
		return;
	}

csum_unnecessary:
	if (likely((cqe->hds_ip_ext & CQE_L3_OK) &&
		   (cqe->hds_ip_ext & CQE_L4_OK))) {
		skb->ip_summed = CHECKSUM_UNNECESSARY;
		if (cqe_is_tunneled(cqe)) {
			skb->csum_level = 1;
			skb->encapsulation = 1;
			stats->csum_unnecessary_inner++;
			return;
		}
		stats->csum_unnecessary++;
		return;
	}
csum_none:
	skb->ip_summed = CHECKSUM_NONE;
	stats->csum_none++;
}

#define MLX5E_CE_BIT_MASK 0x80

static inline void mlx5e_build_rx_skb(struct mlx5_cqe64 *cqe,
				      u32 cqe_bcnt,
				      struct mlx5e_rq *rq,
				      struct sk_buff *skb)
{
	u8 lro_num_seg = be32_to_cpu(cqe->srqn) >> 24;
	struct mlx5e_rq_stats *stats = rq->stats;
	struct net_device *netdev = rq->netdev;

	skb->mac_len = ETH_HLEN;

	if (unlikely(get_cqe_tls_offload(cqe)))
		mlx5e_ktls_handle_rx_skb(rq, skb, cqe, &cqe_bcnt);

	if (unlikely(mlx5_ipsec_is_rx_flow(cqe)))
		mlx5e_ipsec_offload_handle_rx_skb(netdev, skb, cqe);

	if (unlikely(mlx5e_macsec_is_rx_flow(cqe)))
		mlx5e_macsec_offload_handle_rx_skb(netdev, skb, cqe);

	if (lro_num_seg > 1) {
		mlx5e_lro_update_hdr(skb, cqe, cqe_bcnt);
		skb_shinfo(skb)->gso_size = DIV_ROUND_UP(cqe_bcnt, lro_num_seg);
		/* Subtract one since we already counted this as one
		 * "regular" packet in mlx5e_complete_rx_cqe()
		 */
		stats->packets += lro_num_seg - 1;
		stats->lro_packets++;
		stats->lro_bytes += cqe_bcnt;
	}

	if (unlikely(mlx5e_rx_hw_stamp(rq->tstamp)))
		skb_hwtstamps(skb)->hwtstamp = mlx5e_cqe_ts_to_ns(rq->ptp_cyc2time,
								  rq->clock, get_cqe_ts(cqe));
	skb_record_rx_queue(skb, rq->ix);

	if (likely(netdev->features & NETIF_F_RXHASH))
		mlx5e_skb_set_hash(cqe, skb);

	if (cqe_has_vlan(cqe)) {
		__vlan_hwaccel_put_tag(skb, htons(ETH_P_8021Q),
				       be16_to_cpu(cqe->vlan_info));
		stats->removed_vlan_packets++;
	}

	skb->mark = be32_to_cpu(cqe->sop_drop_qpn) & MLX5E_TC_FLOW_ID_MASK;

	mlx5e_handle_csum(netdev, cqe, rq, skb, !!lro_num_seg);
	/* checking CE bit in cqe - MSB in ml_path field */
	if (unlikely(cqe->ml_path & MLX5E_CE_BIT_MASK))
		mlx5e_enable_ecn(rq, skb);

	skb->protocol = eth_type_trans(skb, netdev);

	if (unlikely(mlx5e_skb_is_multicast(skb)))
		stats->mcast_packets++;
}

static void mlx5e_shampo_complete_rx_cqe(struct mlx5e_rq *rq,
					 struct mlx5_cqe64 *cqe,
					 u32 cqe_bcnt,
					 struct sk_buff *skb)
{
	struct mlx5e_rq_stats *stats = rq->stats;

	stats->packets++;
	stats->gro_packets++;
	stats->bytes += cqe_bcnt;
	stats->gro_bytes += cqe_bcnt;
	if (NAPI_GRO_CB(skb)->count != 1)
		return;
	mlx5e_build_rx_skb(cqe, cqe_bcnt, rq, skb);
	skb_reset_network_header(skb);
	if (!skb_flow_dissect_flow_keys(skb, &rq->hw_gro_data->fk, 0)) {
		napi_gro_receive(rq->cq.napi, skb);
		rq->hw_gro_data->skb = NULL;
	}
}

static inline void mlx5e_complete_rx_cqe(struct mlx5e_rq *rq,
					 struct mlx5_cqe64 *cqe,
					 u32 cqe_bcnt,
					 struct sk_buff *skb)
{
	struct mlx5e_rq_stats *stats = rq->stats;

	stats->packets++;
	stats->bytes += cqe_bcnt;
	mlx5e_build_rx_skb(cqe, cqe_bcnt, rq, skb);
}

static inline
struct sk_buff *mlx5e_build_linear_skb(struct mlx5e_rq *rq, void *va,
				       u32 frag_size, u16 headroom,
				       u32 cqe_bcnt, u32 metasize)
{
	struct sk_buff *skb = build_skb(va, frag_size);

	if (unlikely(!skb)) {
		rq->stats->buff_alloc_err++;
		return NULL;
	}

	skb_reserve(skb, headroom);
	skb_put(skb, cqe_bcnt);

	if (metasize)
		skb_metadata_set(skb, metasize);

	return skb;
}

static void mlx5e_fill_xdp_buff(struct mlx5e_rq *rq, void *va, u16 headroom,
				u32 len, struct xdp_buff *xdp)
{
	xdp_init_buff(xdp, rq->buff.frame0_sz, &rq->xdp_rxq);
	xdp_prepare_buff(xdp, va, headroom, len, true);
}

static struct sk_buff *
mlx5e_skb_from_cqe_linear(struct mlx5e_rq *rq, struct mlx5e_wqe_frag_info *wi,
			  u32 cqe_bcnt)
{
	union mlx5e_alloc_unit *au = wi->au;
	u16 rx_headroom = rq->buff.headroom;
	struct bpf_prog *prog;
	struct sk_buff *skb;
	u32 metasize = 0;
	void *va, *data;
	dma_addr_t addr;
	u32 frag_size;

	va             = page_address(au->page) + wi->offset;
	data           = va + rx_headroom;
	frag_size      = MLX5_SKB_FRAG_SZ(rx_headroom + cqe_bcnt);

	addr = page_pool_get_dma_addr(au->page);
	dma_sync_single_range_for_cpu(rq->pdev, addr, wi->offset,
<<<<<<< HEAD
				      frag_size, DMA_FROM_DEVICE);
=======
				      frag_size, rq->buff.map_dir);
>>>>>>> 0d1acee8
	net_prefetch(data);

	prog = rcu_dereference(rq->xdp_prog);
	if (prog) {
		struct xdp_buff xdp;

		net_prefetchw(va); /* xdp_frame data area */
		mlx5e_fill_xdp_buff(rq, va, rx_headroom, cqe_bcnt, &xdp);
		if (mlx5e_xdp_handle(rq, au->page, prog, &xdp))
			return NULL; /* page/packet was consumed by XDP */

		rx_headroom = xdp.data - xdp.data_hard_start;
		metasize = xdp.data - xdp.data_meta;
		cqe_bcnt = xdp.data_end - xdp.data;
	}
	frag_size = MLX5_SKB_FRAG_SZ(rx_headroom + cqe_bcnt);
	skb = mlx5e_build_linear_skb(rq, va, frag_size, rx_headroom, cqe_bcnt, metasize);
	if (unlikely(!skb))
		return NULL;

	/* queue up for recycling/reuse */
	page_ref_inc(au->page);

	return skb;
}

static struct sk_buff *
mlx5e_skb_from_cqe_nonlinear(struct mlx5e_rq *rq, struct mlx5e_wqe_frag_info *wi,
			     u32 cqe_bcnt)
{
	struct mlx5e_rq_frag_info *frag_info = &rq->wqe.info.arr[0];
	struct mlx5e_wqe_frag_info *head_wi = wi;
	union mlx5e_alloc_unit *au = wi->au;
	u16 rx_headroom = rq->buff.headroom;
	struct skb_shared_info *sinfo;
	u32 frag_consumed_bytes;
	struct bpf_prog *prog;
	struct xdp_buff xdp;
	struct sk_buff *skb;
	dma_addr_t addr;
	u32 truesize;
	void *va;

	va = page_address(au->page) + wi->offset;
	frag_consumed_bytes = min_t(u32, frag_info->frag_size, cqe_bcnt);

	addr = page_pool_get_dma_addr(au->page);
	dma_sync_single_range_for_cpu(rq->pdev, addr, wi->offset,
<<<<<<< HEAD
				      rq->buff.frame0_sz, DMA_FROM_DEVICE);
=======
				      rq->buff.frame0_sz, rq->buff.map_dir);
>>>>>>> 0d1acee8
	net_prefetchw(va); /* xdp_frame data area */
	net_prefetch(va + rx_headroom);

	mlx5e_fill_xdp_buff(rq, va, rx_headroom, frag_consumed_bytes, &xdp);
	sinfo = xdp_get_shared_info_from_buff(&xdp);
	truesize = 0;

	cqe_bcnt -= frag_consumed_bytes;
	frag_info++;
	wi++;

	while (cqe_bcnt) {
		skb_frag_t *frag;

		au = wi->au;

		frag_consumed_bytes = min_t(u32, frag_info->frag_size, cqe_bcnt);

		addr = page_pool_get_dma_addr(au->page);
		dma_sync_single_for_cpu(rq->pdev, addr + wi->offset,
<<<<<<< HEAD
					frag_consumed_bytes, DMA_FROM_DEVICE);
=======
					frag_consumed_bytes, rq->buff.map_dir);
>>>>>>> 0d1acee8

		if (!xdp_buff_has_frags(&xdp)) {
			/* Init on the first fragment to avoid cold cache access
			 * when possible.
			 */
			sinfo->nr_frags = 0;
			sinfo->xdp_frags_size = 0;
			xdp_buff_set_frags_flag(&xdp);
		}

		frag = &sinfo->frags[sinfo->nr_frags++];
		__skb_frag_set_page(frag, au->page);
		skb_frag_off_set(frag, wi->offset);
		skb_frag_size_set(frag, frag_consumed_bytes);

		if (page_is_pfmemalloc(au->page))
			xdp_buff_set_frag_pfmemalloc(&xdp);

		sinfo->xdp_frags_size += frag_consumed_bytes;
		truesize += frag_info->frag_stride;

		cqe_bcnt -= frag_consumed_bytes;
		frag_info++;
		wi++;
	}

	au = head_wi->au;

	prog = rcu_dereference(rq->xdp_prog);
	if (prog && mlx5e_xdp_handle(rq, au->page, prog, &xdp)) {
		if (test_bit(MLX5E_RQ_FLAG_XDP_XMIT, rq->flags)) {
			int i;

			for (i = wi - head_wi; i < rq->wqe.info.num_frags; i++)
				mlx5e_put_rx_frag(rq, &head_wi[i], true);
		}
		return NULL; /* page/packet was consumed by XDP */
	}

	skb = mlx5e_build_linear_skb(rq, xdp.data_hard_start, rq->buff.frame0_sz,
				     xdp.data - xdp.data_hard_start,
				     xdp.data_end - xdp.data,
				     xdp.data - xdp.data_meta);
	if (unlikely(!skb))
		return NULL;

	page_ref_inc(au->page);

	if (unlikely(xdp_buff_has_frags(&xdp))) {
		int i;

		/* sinfo->nr_frags is reset by build_skb, calculate again. */
		xdp_update_skb_shared_info(skb, wi - head_wi - 1,
					   sinfo->xdp_frags_size, truesize,
					   xdp_buff_is_frag_pfmemalloc(&xdp));

		for (i = 0; i < sinfo->nr_frags; i++) {
			skb_frag_t *frag = &sinfo->frags[i];

			page_ref_inc(skb_frag_page(frag));
		}
	}

	return skb;
}

static void trigger_report(struct mlx5e_rq *rq, struct mlx5_cqe64 *cqe)
{
	struct mlx5_err_cqe *err_cqe = (struct mlx5_err_cqe *)cqe;
	struct mlx5e_priv *priv = rq->priv;

	if (cqe_syndrome_needs_recover(err_cqe->syndrome) &&
	    !test_and_set_bit(MLX5E_RQ_STATE_RECOVERING, &rq->state)) {
		mlx5e_dump_error_cqe(&rq->cq, rq->rqn, err_cqe);
		queue_work(priv->wq, &rq->recover_work);
	}
}

static void mlx5e_handle_rx_err_cqe(struct mlx5e_rq *rq, struct mlx5_cqe64 *cqe)
{
	trigger_report(rq, cqe);
	rq->stats->wqe_err++;
}

static void mlx5e_handle_rx_cqe(struct mlx5e_rq *rq, struct mlx5_cqe64 *cqe)
{
	struct mlx5_wq_cyc *wq = &rq->wqe.wq;
	struct mlx5e_wqe_frag_info *wi;
	struct sk_buff *skb;
	u32 cqe_bcnt;
	u16 ci;

	ci       = mlx5_wq_cyc_ctr2ix(wq, be16_to_cpu(cqe->wqe_counter));
	wi       = get_frag(rq, ci);
	cqe_bcnt = be32_to_cpu(cqe->byte_cnt);

	if (unlikely(MLX5E_RX_ERR_CQE(cqe))) {
		mlx5e_handle_rx_err_cqe(rq, cqe);
		goto free_wqe;
	}

	skb = INDIRECT_CALL_3(rq->wqe.skb_from_cqe,
			      mlx5e_skb_from_cqe_linear,
			      mlx5e_skb_from_cqe_nonlinear,
			      mlx5e_xsk_skb_from_cqe_linear,
			      rq, wi, cqe_bcnt);
	if (!skb) {
		/* probably for XDP */
		if (__test_and_clear_bit(MLX5E_RQ_FLAG_XDP_XMIT, rq->flags)) {
			/* do not return page to cache,
			 * it will be returned on XDP_TX completion.
			 */
			goto wq_cyc_pop;
		}
		goto free_wqe;
	}

	mlx5e_complete_rx_cqe(rq, cqe, cqe_bcnt, skb);

	if (mlx5e_cqe_regb_chain(cqe))
		if (!mlx5e_tc_update_skb(cqe, skb)) {
			dev_kfree_skb_any(skb);
			goto free_wqe;
		}

	napi_gro_receive(rq->cq.napi, skb);

free_wqe:
	mlx5e_free_rx_wqe(rq, wi, true);
wq_cyc_pop:
	mlx5_wq_cyc_pop(wq);
}

#ifdef CONFIG_MLX5_ESWITCH
static void mlx5e_handle_rx_cqe_rep(struct mlx5e_rq *rq, struct mlx5_cqe64 *cqe)
{
	struct net_device *netdev = rq->netdev;
	struct mlx5e_priv *priv = netdev_priv(netdev);
	struct mlx5e_rep_priv *rpriv  = priv->ppriv;
	struct mlx5_eswitch_rep *rep = rpriv->rep;
	struct mlx5_wq_cyc *wq = &rq->wqe.wq;
	struct mlx5e_wqe_frag_info *wi;
	struct sk_buff *skb;
	u32 cqe_bcnt;
	u16 ci;

	ci       = mlx5_wq_cyc_ctr2ix(wq, be16_to_cpu(cqe->wqe_counter));
	wi       = get_frag(rq, ci);
	cqe_bcnt = be32_to_cpu(cqe->byte_cnt);

	if (unlikely(MLX5E_RX_ERR_CQE(cqe))) {
		mlx5e_handle_rx_err_cqe(rq, cqe);
		goto free_wqe;
	}

	skb = INDIRECT_CALL_2(rq->wqe.skb_from_cqe,
			      mlx5e_skb_from_cqe_linear,
			      mlx5e_skb_from_cqe_nonlinear,
			      rq, wi, cqe_bcnt);
	if (!skb) {
		/* probably for XDP */
		if (__test_and_clear_bit(MLX5E_RQ_FLAG_XDP_XMIT, rq->flags)) {
			/* do not return page to cache,
			 * it will be returned on XDP_TX completion.
			 */
			goto wq_cyc_pop;
		}
		goto free_wqe;
	}

	mlx5e_complete_rx_cqe(rq, cqe, cqe_bcnt, skb);

	if (rep->vlan && skb_vlan_tag_present(skb))
		skb_vlan_pop(skb);

	mlx5e_rep_tc_receive(cqe, rq, skb);

free_wqe:
	mlx5e_free_rx_wqe(rq, wi, true);
wq_cyc_pop:
	mlx5_wq_cyc_pop(wq);
}

static void mlx5e_handle_rx_cqe_mpwrq_rep(struct mlx5e_rq *rq, struct mlx5_cqe64 *cqe)
{
	u16 cstrides       = mpwrq_get_cqe_consumed_strides(cqe);
	u16 wqe_id         = be16_to_cpu(cqe->wqe_id);
	struct mlx5e_mpw_info *wi = mlx5e_get_mpw_info(rq, wqe_id);
	u16 stride_ix      = mpwrq_get_cqe_stride_index(cqe);
	u32 wqe_offset     = stride_ix << rq->mpwqe.log_stride_sz;
	u32 head_offset    = wqe_offset & ((1 << rq->mpwqe.page_shift) - 1);
	u32 page_idx       = wqe_offset >> rq->mpwqe.page_shift;
	struct mlx5e_rx_wqe_ll *wqe;
	struct mlx5_wq_ll *wq;
	struct sk_buff *skb;
	u16 cqe_bcnt;

	wi->consumed_strides += cstrides;

	if (unlikely(MLX5E_RX_ERR_CQE(cqe))) {
		mlx5e_handle_rx_err_cqe(rq, cqe);
		goto mpwrq_cqe_out;
	}

	if (unlikely(mpwrq_is_filler_cqe(cqe))) {
		struct mlx5e_rq_stats *stats = rq->stats;

		stats->mpwqe_filler_cqes++;
		stats->mpwqe_filler_strides += cstrides;
		goto mpwrq_cqe_out;
	}

	cqe_bcnt = mpwrq_get_cqe_byte_cnt(cqe);

	skb = INDIRECT_CALL_2(rq->mpwqe.skb_from_cqe_mpwrq,
			      mlx5e_skb_from_cqe_mpwrq_linear,
			      mlx5e_skb_from_cqe_mpwrq_nonlinear,
			      rq, wi, cqe_bcnt, head_offset, page_idx);
	if (!skb)
		goto mpwrq_cqe_out;

	mlx5e_complete_rx_cqe(rq, cqe, cqe_bcnt, skb);

	mlx5e_rep_tc_receive(cqe, rq, skb);

mpwrq_cqe_out:
	if (likely(wi->consumed_strides < rq->mpwqe.num_strides))
		return;

	wq  = &rq->mpwqe.wq;
	wqe = mlx5_wq_ll_get_wqe(wq, wqe_id);
	mlx5e_free_rx_mpwqe(rq, wi, true);
	mlx5_wq_ll_pop(wq, cqe->wqe_id, &wqe->next.next_wqe_index);
}

const struct mlx5e_rx_handlers mlx5e_rx_handlers_rep = {
	.handle_rx_cqe       = mlx5e_handle_rx_cqe_rep,
	.handle_rx_cqe_mpwqe = mlx5e_handle_rx_cqe_mpwrq_rep,
};
#endif

static void
mlx5e_fill_skb_data(struct sk_buff *skb, struct mlx5e_rq *rq,
		    union mlx5e_alloc_unit *au, u32 data_bcnt, u32 data_offset)
{
	net_prefetchw(skb->data);

	while (data_bcnt) {
		/* Non-linear mode, hence non-XSK, which always uses PAGE_SIZE. */
		u32 pg_consumed_bytes = min_t(u32, PAGE_SIZE - data_offset, data_bcnt);
		unsigned int truesize;

		if (test_bit(MLX5E_RQ_STATE_SHAMPO, &rq->state))
			truesize = pg_consumed_bytes;
		else
			truesize = ALIGN(pg_consumed_bytes, BIT(rq->mpwqe.log_stride_sz));

		mlx5e_add_skb_frag(rq, skb, au, data_offset,
				   pg_consumed_bytes, truesize);

		data_bcnt -= pg_consumed_bytes;
		data_offset = 0;
		au++;
	}
}

static struct sk_buff *
mlx5e_skb_from_cqe_mpwrq_nonlinear(struct mlx5e_rq *rq, struct mlx5e_mpw_info *wi,
				   u16 cqe_bcnt, u32 head_offset, u32 page_idx)
{
	union mlx5e_alloc_unit *au = &wi->alloc_units[page_idx];
	u16 headlen = min_t(u16, MLX5E_RX_MAX_HEAD, cqe_bcnt);
	u32 frag_offset    = head_offset + headlen;
	u32 byte_cnt       = cqe_bcnt - headlen;
	union mlx5e_alloc_unit *head_au = au;
	struct sk_buff *skb;
	dma_addr_t addr;

	skb = napi_alloc_skb(rq->cq.napi,
			     ALIGN(MLX5E_RX_MAX_HEAD, sizeof(long)));
	if (unlikely(!skb)) {
		rq->stats->buff_alloc_err++;
		return NULL;
	}

	net_prefetchw(skb->data);

	/* Non-linear mode, hence non-XSK, which always uses PAGE_SIZE. */
	if (unlikely(frag_offset >= PAGE_SIZE)) {
		au++;
		frag_offset -= PAGE_SIZE;
	}

	mlx5e_fill_skb_data(skb, rq, au, byte_cnt, frag_offset);
	/* copy header */
	addr = page_pool_get_dma_addr(head_au->page);
<<<<<<< HEAD
	mlx5e_copy_skb_header(rq->pdev, skb, head_au->page, addr,
=======
	mlx5e_copy_skb_header(rq, skb, head_au->page, addr,
>>>>>>> 0d1acee8
			      head_offset, head_offset, headlen);
	/* skb linear part was allocated with headlen and aligned to long */
	skb->tail += headlen;
	skb->len  += headlen;

	return skb;
}

static struct sk_buff *
mlx5e_skb_from_cqe_mpwrq_linear(struct mlx5e_rq *rq, struct mlx5e_mpw_info *wi,
				u16 cqe_bcnt, u32 head_offset, u32 page_idx)
{
	union mlx5e_alloc_unit *au = &wi->alloc_units[page_idx];
	u16 rx_headroom = rq->buff.headroom;
	struct bpf_prog *prog;
	struct sk_buff *skb;
	u32 metasize = 0;
	void *va, *data;
	dma_addr_t addr;
	u32 frag_size;

	/* Check packet size. Note LRO doesn't use linear SKB */
	if (unlikely(cqe_bcnt > rq->hw_mtu)) {
		rq->stats->oversize_pkts_sw_drop++;
		return NULL;
	}

	va             = page_address(au->page) + head_offset;
	data           = va + rx_headroom;
	frag_size      = MLX5_SKB_FRAG_SZ(rx_headroom + cqe_bcnt);

	addr = page_pool_get_dma_addr(au->page);
	dma_sync_single_range_for_cpu(rq->pdev, addr, head_offset,
<<<<<<< HEAD
				      frag_size, DMA_FROM_DEVICE);
=======
				      frag_size, rq->buff.map_dir);
>>>>>>> 0d1acee8
	net_prefetch(data);

	prog = rcu_dereference(rq->xdp_prog);
	if (prog) {
		struct xdp_buff xdp;

		net_prefetchw(va); /* xdp_frame data area */
		mlx5e_fill_xdp_buff(rq, va, rx_headroom, cqe_bcnt, &xdp);
		if (mlx5e_xdp_handle(rq, au->page, prog, &xdp)) {
			if (__test_and_clear_bit(MLX5E_RQ_FLAG_XDP_XMIT, rq->flags))
				__set_bit(page_idx, wi->xdp_xmit_bitmap); /* non-atomic */
			return NULL; /* page/packet was consumed by XDP */
		}

		rx_headroom = xdp.data - xdp.data_hard_start;
		metasize = xdp.data - xdp.data_meta;
		cqe_bcnt = xdp.data_end - xdp.data;
	}
	frag_size = MLX5_SKB_FRAG_SZ(rx_headroom + cqe_bcnt);
	skb = mlx5e_build_linear_skb(rq, va, frag_size, rx_headroom, cqe_bcnt, metasize);
	if (unlikely(!skb))
		return NULL;

	/* queue up for recycling/reuse */
	page_ref_inc(au->page);

	return skb;
}

static struct sk_buff *
mlx5e_skb_from_cqe_shampo(struct mlx5e_rq *rq, struct mlx5e_mpw_info *wi,
			  struct mlx5_cqe64 *cqe, u16 header_index)
{
	struct mlx5e_dma_info *head = &rq->mpwqe.shampo->info[header_index];
	u16 head_offset = head->addr & (PAGE_SIZE - 1);
	u16 head_size = cqe->shampo.header_size;
	u16 rx_headroom = rq->buff.headroom;
	struct sk_buff *skb = NULL;
	void *hdr, *data;
	u32 frag_size;

	hdr		= page_address(head->page) + head_offset;
	data		= hdr + rx_headroom;
	frag_size	= MLX5_SKB_FRAG_SZ(rx_headroom + head_size);

	if (likely(frag_size <= BIT(MLX5E_SHAMPO_LOG_MAX_HEADER_ENTRY_SIZE))) {
		/* build SKB around header */
		dma_sync_single_range_for_cpu(rq->pdev, head->addr, 0, frag_size, rq->buff.map_dir);
		prefetchw(hdr);
		prefetch(data);
		skb = mlx5e_build_linear_skb(rq, hdr, frag_size, rx_headroom, head_size, 0);

		if (unlikely(!skb))
			return NULL;

		/* queue up for recycling/reuse */
		page_ref_inc(head->page);

	} else {
		/* allocate SKB and copy header for large header */
		rq->stats->gro_large_hds++;
		skb = napi_alloc_skb(rq->cq.napi,
				     ALIGN(head_size, sizeof(long)));
		if (unlikely(!skb)) {
			rq->stats->buff_alloc_err++;
			return NULL;
		}

		prefetchw(skb->data);
<<<<<<< HEAD
		mlx5e_copy_skb_header(rq->pdev, skb, head->page, head->addr,
=======
		mlx5e_copy_skb_header(rq, skb, head->page, head->addr,
>>>>>>> 0d1acee8
				      head_offset + rx_headroom,
				      rx_headroom, head_size);
		/* skb linear part was allocated with headlen and aligned to long */
		skb->tail += head_size;
		skb->len  += head_size;
	}
	return skb;
}

static void
mlx5e_shampo_align_fragment(struct sk_buff *skb, u8 log_stride_sz)
{
	skb_frag_t *last_frag = &skb_shinfo(skb)->frags[skb_shinfo(skb)->nr_frags - 1];
	unsigned int frag_size = skb_frag_size(last_frag);
	unsigned int frag_truesize;

	frag_truesize = ALIGN(frag_size, BIT(log_stride_sz));
	skb->truesize += frag_truesize - frag_size;
}

static void
mlx5e_shampo_flush_skb(struct mlx5e_rq *rq, struct mlx5_cqe64 *cqe, bool match)
{
	struct sk_buff *skb = rq->hw_gro_data->skb;
	struct mlx5e_rq_stats *stats = rq->stats;

	stats->gro_skbs++;
	if (likely(skb_shinfo(skb)->nr_frags))
		mlx5e_shampo_align_fragment(skb, rq->mpwqe.log_stride_sz);
	if (NAPI_GRO_CB(skb)->count > 1)
		mlx5e_shampo_update_hdr(rq, cqe, match);
	napi_gro_receive(rq->cq.napi, skb);
	rq->hw_gro_data->skb = NULL;
}

static bool
mlx5e_hw_gro_skb_has_enough_space(struct sk_buff *skb, u16 data_bcnt)
{
	int nr_frags = skb_shinfo(skb)->nr_frags;

	return PAGE_SIZE * nr_frags + data_bcnt <= GRO_LEGACY_MAX_SIZE;
}

static void
mlx5e_free_rx_shampo_hd_entry(struct mlx5e_rq *rq, u16 header_index)
{
	struct mlx5e_shampo_hd *shampo = rq->mpwqe.shampo;
	u64 addr = shampo->info[header_index].addr;

	if (((header_index + 1) & (MLX5E_SHAMPO_WQ_HEADER_PER_PAGE - 1)) == 0) {
		shampo->info[header_index].addr = ALIGN_DOWN(addr, PAGE_SIZE);
		mlx5e_page_release_dynamic(rq, shampo->info[header_index].page, true);
	}
	bitmap_clear(shampo->bitmap, header_index, 1);
}

static void mlx5e_handle_rx_cqe_mpwrq_shampo(struct mlx5e_rq *rq, struct mlx5_cqe64 *cqe)
{
	u16 data_bcnt		= mpwrq_get_cqe_byte_cnt(cqe) - cqe->shampo.header_size;
	u16 header_index	= mlx5e_shampo_get_cqe_header_index(rq, cqe);
	u32 wqe_offset		= be32_to_cpu(cqe->shampo.data_offset);
	u16 cstrides		= mpwrq_get_cqe_consumed_strides(cqe);
	u32 data_offset		= wqe_offset & (PAGE_SIZE - 1);
	u32 cqe_bcnt		= mpwrq_get_cqe_byte_cnt(cqe);
	u16 wqe_id		= be16_to_cpu(cqe->wqe_id);
	u32 page_idx		= wqe_offset >> PAGE_SHIFT;
	u16 head_size		= cqe->shampo.header_size;
	struct sk_buff **skb	= &rq->hw_gro_data->skb;
	bool flush		= cqe->shampo.flush;
	bool match		= cqe->shampo.match;
	struct mlx5e_rq_stats *stats = rq->stats;
	struct mlx5e_rx_wqe_ll *wqe;
	union mlx5e_alloc_unit *au;
	struct mlx5e_mpw_info *wi;
	struct mlx5_wq_ll *wq;

	wi = mlx5e_get_mpw_info(rq, wqe_id);
	wi->consumed_strides += cstrides;

	if (unlikely(MLX5E_RX_ERR_CQE(cqe))) {
		mlx5e_handle_rx_err_cqe(rq, cqe);
		goto mpwrq_cqe_out;
	}

	if (unlikely(mpwrq_is_filler_cqe(cqe))) {
		stats->mpwqe_filler_cqes++;
		stats->mpwqe_filler_strides += cstrides;
		goto mpwrq_cqe_out;
	}

	stats->gro_match_packets += match;

	if (*skb && (!match || !(mlx5e_hw_gro_skb_has_enough_space(*skb, data_bcnt)))) {
		match = false;
		mlx5e_shampo_flush_skb(rq, cqe, match);
	}

	if (!*skb) {
		if (likely(head_size))
			*skb = mlx5e_skb_from_cqe_shampo(rq, wi, cqe, header_index);
		else
			*skb = mlx5e_skb_from_cqe_mpwrq_nonlinear(rq, wi, cqe_bcnt, data_offset,
								  page_idx);
		if (unlikely(!*skb))
			goto free_hd_entry;

		NAPI_GRO_CB(*skb)->count = 1;
		skb_shinfo(*skb)->gso_size = cqe_bcnt - head_size;
	} else {
		NAPI_GRO_CB(*skb)->count++;
		if (NAPI_GRO_CB(*skb)->count == 2 &&
		    rq->hw_gro_data->fk.basic.n_proto == htons(ETH_P_IP)) {
			void *hd_addr = mlx5e_shampo_get_packet_hd(rq, header_index);
			int nhoff = ETH_HLEN + rq->hw_gro_data->fk.control.thoff -
				    sizeof(struct iphdr);
			struct iphdr *iph = (struct iphdr *)(hd_addr + nhoff);

			rq->hw_gro_data->second_ip_id = ntohs(iph->id);
		}
	}

	if (likely(head_size)) {
		au = &wi->alloc_units[page_idx];
		mlx5e_fill_skb_data(*skb, rq, au, data_bcnt, data_offset);
	}

	mlx5e_shampo_complete_rx_cqe(rq, cqe, cqe_bcnt, *skb);
	if (flush)
		mlx5e_shampo_flush_skb(rq, cqe, match);
free_hd_entry:
	mlx5e_free_rx_shampo_hd_entry(rq, header_index);
mpwrq_cqe_out:
	if (likely(wi->consumed_strides < rq->mpwqe.num_strides))
		return;

	wq  = &rq->mpwqe.wq;
	wqe = mlx5_wq_ll_get_wqe(wq, wqe_id);
	mlx5e_free_rx_mpwqe(rq, wi, true);
	mlx5_wq_ll_pop(wq, cqe->wqe_id, &wqe->next.next_wqe_index);
}

static void mlx5e_handle_rx_cqe_mpwrq(struct mlx5e_rq *rq, struct mlx5_cqe64 *cqe)
{
	u16 cstrides       = mpwrq_get_cqe_consumed_strides(cqe);
	u16 wqe_id         = be16_to_cpu(cqe->wqe_id);
	struct mlx5e_mpw_info *wi = mlx5e_get_mpw_info(rq, wqe_id);
	u16 stride_ix      = mpwrq_get_cqe_stride_index(cqe);
	u32 wqe_offset     = stride_ix << rq->mpwqe.log_stride_sz;
	u32 head_offset    = wqe_offset & ((1 << rq->mpwqe.page_shift) - 1);
	u32 page_idx       = wqe_offset >> rq->mpwqe.page_shift;
	struct mlx5e_rx_wqe_ll *wqe;
	struct mlx5_wq_ll *wq;
	struct sk_buff *skb;
	u16 cqe_bcnt;

	wi->consumed_strides += cstrides;

	if (unlikely(MLX5E_RX_ERR_CQE(cqe))) {
		mlx5e_handle_rx_err_cqe(rq, cqe);
		goto mpwrq_cqe_out;
	}

	if (unlikely(mpwrq_is_filler_cqe(cqe))) {
		struct mlx5e_rq_stats *stats = rq->stats;

		stats->mpwqe_filler_cqes++;
		stats->mpwqe_filler_strides += cstrides;
		goto mpwrq_cqe_out;
	}

	cqe_bcnt = mpwrq_get_cqe_byte_cnt(cqe);

	skb = INDIRECT_CALL_3(rq->mpwqe.skb_from_cqe_mpwrq,
			      mlx5e_skb_from_cqe_mpwrq_linear,
			      mlx5e_skb_from_cqe_mpwrq_nonlinear,
			      mlx5e_xsk_skb_from_cqe_mpwrq_linear,
			      rq, wi, cqe_bcnt, head_offset, page_idx);
	if (!skb)
		goto mpwrq_cqe_out;

	mlx5e_complete_rx_cqe(rq, cqe, cqe_bcnt, skb);

	if (mlx5e_cqe_regb_chain(cqe))
		if (!mlx5e_tc_update_skb(cqe, skb)) {
			dev_kfree_skb_any(skb);
			goto mpwrq_cqe_out;
		}

	napi_gro_receive(rq->cq.napi, skb);

mpwrq_cqe_out:
	if (likely(wi->consumed_strides < rq->mpwqe.num_strides))
		return;

	wq  = &rq->mpwqe.wq;
	wqe = mlx5_wq_ll_get_wqe(wq, wqe_id);
	mlx5e_free_rx_mpwqe(rq, wi, true);
	mlx5_wq_ll_pop(wq, cqe->wqe_id, &wqe->next.next_wqe_index);
}

int mlx5e_poll_rx_cq(struct mlx5e_cq *cq, int budget)
{
	struct mlx5e_rq *rq = container_of(cq, struct mlx5e_rq, cq);
	struct mlx5_cqwq *cqwq = &cq->wq;
	struct mlx5_cqe64 *cqe;
	int work_done = 0;

	if (unlikely(!test_bit(MLX5E_RQ_STATE_ENABLED, &rq->state)))
		return 0;

	if (rq->cqd.left) {
		work_done += mlx5e_decompress_cqes_cont(rq, cqwq, 0, budget);
		if (work_done >= budget)
			goto out;
	}

	cqe = mlx5_cqwq_get_cqe(cqwq);
	if (!cqe) {
		if (unlikely(work_done))
			goto out;
		return 0;
	}

	do {
		if (mlx5_get_cqe_format(cqe) == MLX5_COMPRESSED) {
			work_done +=
				mlx5e_decompress_cqes_start(rq, cqwq,
							    budget - work_done);
			continue;
		}

		mlx5_cqwq_pop(cqwq);

		INDIRECT_CALL_3(rq->handle_rx_cqe, mlx5e_handle_rx_cqe_mpwrq,
				mlx5e_handle_rx_cqe, mlx5e_handle_rx_cqe_mpwrq_shampo,
				rq, cqe);
	} while ((++work_done < budget) && (cqe = mlx5_cqwq_get_cqe(cqwq)));

out:
	if (test_bit(MLX5E_RQ_STATE_SHAMPO, &rq->state) && rq->hw_gro_data->skb)
		mlx5e_shampo_flush_skb(rq, NULL, false);

	if (rcu_access_pointer(rq->xdp_prog))
		mlx5e_xdp_rx_poll_complete(rq);

	mlx5_cqwq_update_db_record(cqwq);

	/* ensure cq space is freed before enabling more cqes */
	wmb();

	return work_done;
}

#ifdef CONFIG_MLX5_CORE_IPOIB

#define MLX5_IB_GRH_SGID_OFFSET 8
#define MLX5_IB_GRH_DGID_OFFSET 24
#define MLX5_GID_SIZE           16

static inline void mlx5i_complete_rx_cqe(struct mlx5e_rq *rq,
					 struct mlx5_cqe64 *cqe,
					 u32 cqe_bcnt,
					 struct sk_buff *skb)
{
	struct hwtstamp_config *tstamp;
	struct mlx5e_rq_stats *stats;
	struct net_device *netdev;
	struct mlx5e_priv *priv;
	char *pseudo_header;
	u32 flags_rqpn;
	u32 qpn;
	u8 *dgid;
	u8 g;

	qpn = be32_to_cpu(cqe->sop_drop_qpn) & 0xffffff;
	netdev = mlx5i_pkey_get_netdev(rq->netdev, qpn);

	/* No mapping present, cannot process SKB. This might happen if a child
	 * interface is going down while having unprocessed CQEs on parent RQ
	 */
	if (unlikely(!netdev)) {
		/* TODO: add drop counters support */
		skb->dev = NULL;
		pr_warn_once("Unable to map QPN %u to dev - dropping skb\n", qpn);
		return;
	}

	priv = mlx5i_epriv(netdev);
	tstamp = &priv->tstamp;
	stats = rq->stats;

	flags_rqpn = be32_to_cpu(cqe->flags_rqpn);
	g = (flags_rqpn >> 28) & 3;
	dgid = skb->data + MLX5_IB_GRH_DGID_OFFSET;
	if ((!g) || dgid[0] != 0xff)
		skb->pkt_type = PACKET_HOST;
	else if (memcmp(dgid, netdev->broadcast + 4, MLX5_GID_SIZE) == 0)
		skb->pkt_type = PACKET_BROADCAST;
	else
		skb->pkt_type = PACKET_MULTICAST;

	/* Drop packets that this interface sent, ie multicast packets
	 * that the HCA has replicated.
	 */
	if (g && (qpn == (flags_rqpn & 0xffffff)) &&
	    (memcmp(netdev->dev_addr + 4, skb->data + MLX5_IB_GRH_SGID_OFFSET,
		    MLX5_GID_SIZE) == 0)) {
		skb->dev = NULL;
		return;
	}

	skb_pull(skb, MLX5_IB_GRH_BYTES);

	skb->protocol = *((__be16 *)(skb->data));

	if (netdev->features & NETIF_F_RXCSUM) {
		skb->ip_summed = CHECKSUM_COMPLETE;
		skb->csum = csum_unfold((__force __sum16)cqe->check_sum);
		stats->csum_complete++;
	} else {
		skb->ip_summed = CHECKSUM_NONE;
		stats->csum_none++;
	}

	if (unlikely(mlx5e_rx_hw_stamp(tstamp)))
		skb_hwtstamps(skb)->hwtstamp = mlx5e_cqe_ts_to_ns(rq->ptp_cyc2time,
								  rq->clock, get_cqe_ts(cqe));
	skb_record_rx_queue(skb, rq->ix);

	if (likely(netdev->features & NETIF_F_RXHASH))
		mlx5e_skb_set_hash(cqe, skb);

	/* 20 bytes of ipoib header and 4 for encap existing */
	pseudo_header = skb_push(skb, MLX5_IPOIB_PSEUDO_LEN);
	memset(pseudo_header, 0, MLX5_IPOIB_PSEUDO_LEN);
	skb_reset_mac_header(skb);
	skb_pull(skb, MLX5_IPOIB_HARD_LEN);

	skb->dev = netdev;

	stats->packets++;
	stats->bytes += cqe_bcnt;
}

static void mlx5i_handle_rx_cqe(struct mlx5e_rq *rq, struct mlx5_cqe64 *cqe)
{
	struct mlx5_wq_cyc *wq = &rq->wqe.wq;
	struct mlx5e_wqe_frag_info *wi;
	struct sk_buff *skb;
	u32 cqe_bcnt;
	u16 ci;

	ci       = mlx5_wq_cyc_ctr2ix(wq, be16_to_cpu(cqe->wqe_counter));
	wi       = get_frag(rq, ci);
	cqe_bcnt = be32_to_cpu(cqe->byte_cnt);

	if (unlikely(MLX5E_RX_ERR_CQE(cqe))) {
		rq->stats->wqe_err++;
		goto wq_free_wqe;
	}

	skb = INDIRECT_CALL_2(rq->wqe.skb_from_cqe,
			      mlx5e_skb_from_cqe_linear,
			      mlx5e_skb_from_cqe_nonlinear,
			      rq, wi, cqe_bcnt);
	if (!skb)
		goto wq_free_wqe;

	mlx5i_complete_rx_cqe(rq, cqe, cqe_bcnt, skb);
	if (unlikely(!skb->dev)) {
		dev_kfree_skb_any(skb);
		goto wq_free_wqe;
	}
	napi_gro_receive(rq->cq.napi, skb);

wq_free_wqe:
	mlx5e_free_rx_wqe(rq, wi, true);
	mlx5_wq_cyc_pop(wq);
}

const struct mlx5e_rx_handlers mlx5i_rx_handlers = {
	.handle_rx_cqe       = mlx5i_handle_rx_cqe,
	.handle_rx_cqe_mpwqe = NULL, /* Not supported */
};
#endif /* CONFIG_MLX5_CORE_IPOIB */

int mlx5e_rq_set_handlers(struct mlx5e_rq *rq, struct mlx5e_params *params, bool xsk)
{
	struct net_device *netdev = rq->netdev;
	struct mlx5_core_dev *mdev = rq->mdev;
	struct mlx5e_priv *priv = rq->priv;

	switch (rq->wq_type) {
	case MLX5_WQ_TYPE_LINKED_LIST_STRIDING_RQ:
		rq->mpwqe.skb_from_cqe_mpwrq = xsk ?
			mlx5e_xsk_skb_from_cqe_mpwrq_linear :
			mlx5e_rx_mpwqe_is_linear_skb(mdev, params, NULL) ?
				mlx5e_skb_from_cqe_mpwrq_linear :
				mlx5e_skb_from_cqe_mpwrq_nonlinear;
		rq->post_wqes = mlx5e_post_rx_mpwqes;
		rq->dealloc_wqe = mlx5e_dealloc_rx_mpwqe;

		if (params->packet_merge.type == MLX5E_PACKET_MERGE_SHAMPO) {
			rq->handle_rx_cqe = priv->profile->rx_handlers->handle_rx_cqe_mpwqe_shampo;
			if (!rq->handle_rx_cqe) {
				netdev_err(netdev, "RX handler of SHAMPO MPWQE RQ is not set\n");
				return -EINVAL;
			}
		} else {
			rq->handle_rx_cqe = priv->profile->rx_handlers->handle_rx_cqe_mpwqe;
			if (!rq->handle_rx_cqe) {
				netdev_err(netdev, "RX handler of MPWQE RQ is not set\n");
				return -EINVAL;
			}
		}

		break;
	default: /* MLX5_WQ_TYPE_CYCLIC */
		rq->wqe.skb_from_cqe = xsk ?
			mlx5e_xsk_skb_from_cqe_linear :
			mlx5e_rx_is_linear_skb(mdev, params, NULL) ?
				mlx5e_skb_from_cqe_linear :
				mlx5e_skb_from_cqe_nonlinear;
		rq->post_wqes = mlx5e_post_rx_wqes;
		rq->dealloc_wqe = mlx5e_dealloc_rx_wqe;
		rq->handle_rx_cqe = priv->profile->rx_handlers->handle_rx_cqe;
		if (!rq->handle_rx_cqe) {
			netdev_err(netdev, "RX handler of RQ is not set\n");
			return -EINVAL;
		}
	}

	return 0;
}

static void mlx5e_trap_handle_rx_cqe(struct mlx5e_rq *rq, struct mlx5_cqe64 *cqe)
{
	struct mlx5e_priv *priv = netdev_priv(rq->netdev);
	struct mlx5_wq_cyc *wq = &rq->wqe.wq;
	struct mlx5e_wqe_frag_info *wi;
	struct devlink_port *dl_port;
	struct sk_buff *skb;
	u32 cqe_bcnt;
	u16 trap_id;
	u16 ci;

	trap_id  = get_cqe_flow_tag(cqe);
	ci       = mlx5_wq_cyc_ctr2ix(wq, be16_to_cpu(cqe->wqe_counter));
	wi       = get_frag(rq, ci);
	cqe_bcnt = be32_to_cpu(cqe->byte_cnt);

	if (unlikely(MLX5E_RX_ERR_CQE(cqe))) {
		rq->stats->wqe_err++;
		goto free_wqe;
	}

	skb = mlx5e_skb_from_cqe_nonlinear(rq, wi, cqe_bcnt);
	if (!skb)
		goto free_wqe;

	mlx5e_complete_rx_cqe(rq, cqe, cqe_bcnt, skb);
	skb_push(skb, ETH_HLEN);

	dl_port = mlx5e_devlink_get_dl_port(priv);
	mlx5_devlink_trap_report(rq->mdev, trap_id, skb, dl_port);
	dev_kfree_skb_any(skb);

free_wqe:
	mlx5e_free_rx_wqe(rq, wi, false);
	mlx5_wq_cyc_pop(wq);
}

void mlx5e_rq_set_trap_handlers(struct mlx5e_rq *rq, struct mlx5e_params *params)
{
	rq->wqe.skb_from_cqe = mlx5e_rx_is_linear_skb(rq->mdev, params, NULL) ?
			       mlx5e_skb_from_cqe_linear :
			       mlx5e_skb_from_cqe_nonlinear;
	rq->post_wqes = mlx5e_post_rx_wqes;
	rq->dealloc_wqe = mlx5e_dealloc_rx_wqe;
	rq->handle_rx_cqe = mlx5e_trap_handle_rx_cqe;
}<|MERGE_RESOLUTION|>--- conflicted
+++ resolved
@@ -266,11 +266,7 @@
 
 	addr = page_pool_get_dma_addr(au->page);
 	/* Non-XSK always uses PAGE_SIZE. */
-<<<<<<< HEAD
-	dma_sync_single_for_device(rq->pdev, addr, PAGE_SIZE, DMA_FROM_DEVICE);
-=======
 	dma_sync_single_for_device(rq->pdev, addr, PAGE_SIZE, rq->buff.map_dir);
->>>>>>> 0d1acee8
 	return true;
 }
 
@@ -286,12 +282,7 @@
 		return -ENOMEM;
 
 	/* Non-XSK always uses PAGE_SIZE. */
-<<<<<<< HEAD
-	addr = dma_map_page_attrs(rq->pdev, au->page, 0, PAGE_SIZE,
-				  rq->buff.map_dir, DMA_ATTR_SKIP_CPU_SYNC);
-=======
 	addr = dma_map_page(rq->pdev, au->page, 0, PAGE_SIZE, rq->buff.map_dir);
->>>>>>> 0d1acee8
 	if (unlikely(dma_mapping_error(rq->pdev, addr))) {
 		page_pool_recycle_direct(rq->page_pool, au->page);
 		au->page = NULL;
@@ -435,23 +426,15 @@
 {
 	dma_addr_t addr = page_pool_get_dma_addr(au->page);
 
-<<<<<<< HEAD
-	dma_sync_single_for_cpu(rq->pdev, addr + frag_offset, len, DMA_FROM_DEVICE);
-=======
 	dma_sync_single_for_cpu(rq->pdev, addr + frag_offset, len,
 				rq->buff.map_dir);
->>>>>>> 0d1acee8
 	page_ref_inc(au->page);
 	skb_add_rx_frag(skb, skb_shinfo(skb)->nr_frags,
 			au->page, frag_offset, len, truesize);
 }
 
 static inline void
-<<<<<<< HEAD
-mlx5e_copy_skb_header(struct device *pdev, struct sk_buff *skb,
-=======
 mlx5e_copy_skb_header(struct mlx5e_rq *rq, struct sk_buff *skb,
->>>>>>> 0d1acee8
 		      struct page *page, dma_addr_t addr,
 		      int offset_from, int dma_offset, u32 headlen)
 {
@@ -459,12 +442,8 @@
 	/* Aligning len to sizeof(long) optimizes memcpy performance */
 	unsigned int len = ALIGN(headlen, sizeof(long));
 
-<<<<<<< HEAD
-	dma_sync_single_for_cpu(pdev, addr + dma_offset, len, DMA_FROM_DEVICE);
-=======
 	dma_sync_single_for_cpu(rq->pdev, addr + dma_offset, len,
 				rq->buff.map_dir);
->>>>>>> 0d1acee8
 	skb_copy_to_linear_data(skb, from, len);
 }
 
@@ -1560,11 +1539,7 @@
 
 	addr = page_pool_get_dma_addr(au->page);
 	dma_sync_single_range_for_cpu(rq->pdev, addr, wi->offset,
-<<<<<<< HEAD
-				      frag_size, DMA_FROM_DEVICE);
-=======
 				      frag_size, rq->buff.map_dir);
->>>>>>> 0d1acee8
 	net_prefetch(data);
 
 	prog = rcu_dereference(rq->xdp_prog);
@@ -1613,11 +1588,7 @@
 
 	addr = page_pool_get_dma_addr(au->page);
 	dma_sync_single_range_for_cpu(rq->pdev, addr, wi->offset,
-<<<<<<< HEAD
-				      rq->buff.frame0_sz, DMA_FROM_DEVICE);
-=======
 				      rq->buff.frame0_sz, rq->buff.map_dir);
->>>>>>> 0d1acee8
 	net_prefetchw(va); /* xdp_frame data area */
 	net_prefetch(va + rx_headroom);
 
@@ -1638,11 +1609,7 @@
 
 		addr = page_pool_get_dma_addr(au->page);
 		dma_sync_single_for_cpu(rq->pdev, addr + wi->offset,
-<<<<<<< HEAD
-					frag_consumed_bytes, DMA_FROM_DEVICE);
-=======
 					frag_consumed_bytes, rq->buff.map_dir);
->>>>>>> 0d1acee8
 
 		if (!xdp_buff_has_frags(&xdp)) {
 			/* Init on the first fragment to avoid cold cache access
@@ -1939,11 +1906,7 @@
 	mlx5e_fill_skb_data(skb, rq, au, byte_cnt, frag_offset);
 	/* copy header */
 	addr = page_pool_get_dma_addr(head_au->page);
-<<<<<<< HEAD
-	mlx5e_copy_skb_header(rq->pdev, skb, head_au->page, addr,
-=======
 	mlx5e_copy_skb_header(rq, skb, head_au->page, addr,
->>>>>>> 0d1acee8
 			      head_offset, head_offset, headlen);
 	/* skb linear part was allocated with headlen and aligned to long */
 	skb->tail += headlen;
@@ -1977,11 +1940,7 @@
 
 	addr = page_pool_get_dma_addr(au->page);
 	dma_sync_single_range_for_cpu(rq->pdev, addr, head_offset,
-<<<<<<< HEAD
-				      frag_size, DMA_FROM_DEVICE);
-=======
 				      frag_size, rq->buff.map_dir);
->>>>>>> 0d1acee8
 	net_prefetch(data);
 
 	prog = rcu_dereference(rq->xdp_prog);
@@ -2051,11 +2010,7 @@
 		}
 
 		prefetchw(skb->data);
-<<<<<<< HEAD
-		mlx5e_copy_skb_header(rq->pdev, skb, head->page, head->addr,
-=======
 		mlx5e_copy_skb_header(rq, skb, head->page, head->addr,
->>>>>>> 0d1acee8
 				      head_offset + rx_headroom,
 				      rx_headroom, head_size);
 		/* skb linear part was allocated with headlen and aligned to long */
