// SPDX-License-Identifier: GPL-2.0-only
/* Copyright (C) 2021 Felix Fietkau <nbd@nbd.name> */

#include <linux/kernel.h>
#include <linux/slab.h>
#include <linux/module.h>
#include <linux/bitfield.h>
#include <linux/dma-mapping.h>
#include <linux/skbuff.h>
#include <linux/of_platform.h>
#include <linux/of_address.h>
#include <linux/mfd/syscon.h>
#include <linux/debugfs.h>
#include <linux/soc/mediatek/mtk_wed.h>
#include "mtk_eth_soc.h"
#include "mtk_wed_regs.h"
#include "mtk_wed.h"
#include "mtk_ppe.h"

#define MTK_PCIE_BASE(n)		(0x1a143000 + (n) * 0x2000)

#define MTK_WED_PKT_SIZE		1900
#define MTK_WED_BUF_SIZE		2048
#define MTK_WED_BUF_PER_PAGE		(PAGE_SIZE / 2048)

#define MTK_WED_TX_RING_SIZE		2048
#define MTK_WED_WDMA_RING_SIZE		1024
#define MTK_WED_MAX_GROUP_SIZE		0x100
#define MTK_WED_VLD_GROUP_SIZE		0x40
#define MTK_WED_PER_GROUP_PKT		128

#define MTK_WED_FBUF_SIZE		128

static struct mtk_wed_hw *hw_list[2];
static DEFINE_MUTEX(hw_lock);

static void
wed_m32(struct mtk_wed_device *dev, u32 reg, u32 mask, u32 val)
{
	regmap_update_bits(dev->hw->regs, reg, mask | val, val);
}

static void
wed_set(struct mtk_wed_device *dev, u32 reg, u32 mask)
{
	return wed_m32(dev, reg, 0, mask);
}

static void
wed_clr(struct mtk_wed_device *dev, u32 reg, u32 mask)
{
	return wed_m32(dev, reg, mask, 0);
}

static void
wdma_m32(struct mtk_wed_device *dev, u32 reg, u32 mask, u32 val)
{
	wdma_w32(dev, reg, (wdma_r32(dev, reg) & ~mask) | val);
}

static void
wdma_set(struct mtk_wed_device *dev, u32 reg, u32 mask)
{
	wdma_m32(dev, reg, 0, mask);
}

static u32
mtk_wed_read_reset(struct mtk_wed_device *dev)
{
	return wed_r32(dev, MTK_WED_RESET);
}

static void
mtk_wed_reset(struct mtk_wed_device *dev, u32 mask)
{
	u32 status;

	wed_w32(dev, MTK_WED_RESET, mask);
	if (readx_poll_timeout(mtk_wed_read_reset, dev, status,
			       !(status & mask), 0, 1000))
		WARN_ON_ONCE(1);
}

static struct mtk_wed_hw *
mtk_wed_assign(struct mtk_wed_device *dev)
{
	struct mtk_wed_hw *hw;
	int i;

	if (dev->wlan.bus_type == MTK_WED_BUS_PCIE) {
		hw = hw_list[pci_domain_nr(dev->wlan.pci_dev->bus)];
		if (!hw)
			return NULL;

		if (!hw->wed_dev)
			goto out;
<<<<<<< HEAD

		if (hw->version == 1)
			return NULL;

		/* MT7986 WED devices do not have any pcie slot restrictions */
	}
	/* MT7986 PCIE or AXI */
	for (i = 0; i < ARRAY_SIZE(hw_list); i++) {
		hw = hw_list[i];
		if (hw && !hw->wed_dev)
			goto out;
	}

	return NULL;

=======

		if (hw->version == 1)
			return NULL;

		/* MT7986 WED devices do not have any pcie slot restrictions */
	}
	/* MT7986 PCIE or AXI */
	for (i = 0; i < ARRAY_SIZE(hw_list); i++) {
		hw = hw_list[i];
		if (hw && !hw->wed_dev)
			goto out;
	}

	return NULL;

>>>>>>> ec4a04aa
out:
	hw->wed_dev = dev;
	return hw;
}

static int
mtk_wed_buffer_alloc(struct mtk_wed_device *dev)
{
	struct mtk_wdma_desc *desc;
	dma_addr_t desc_phys;
	void **page_list;
	int token = dev->wlan.token_start;
	int ring_size;
	int n_pages;
	int i, page_idx;

	ring_size = dev->wlan.nbuf & ~(MTK_WED_BUF_PER_PAGE - 1);
	n_pages = ring_size / MTK_WED_BUF_PER_PAGE;

	page_list = kcalloc(n_pages, sizeof(*page_list), GFP_KERNEL);
	if (!page_list)
		return -ENOMEM;

	dev->buf_ring.size = ring_size;
	dev->buf_ring.pages = page_list;

	desc = dma_alloc_coherent(dev->hw->dev, ring_size * sizeof(*desc),
				  &desc_phys, GFP_KERNEL);
	if (!desc)
		return -ENOMEM;

	dev->buf_ring.desc = desc;
	dev->buf_ring.desc_phys = desc_phys;

	for (i = 0, page_idx = 0; i < ring_size; i += MTK_WED_BUF_PER_PAGE) {
		dma_addr_t page_phys, buf_phys;
		struct page *page;
		void *buf;
		int s;

		page = __dev_alloc_pages(GFP_KERNEL, 0);
		if (!page)
			return -ENOMEM;

		page_phys = dma_map_page(dev->hw->dev, page, 0, PAGE_SIZE,
					 DMA_BIDIRECTIONAL);
		if (dma_mapping_error(dev->hw->dev, page_phys)) {
			__free_page(page);
			return -ENOMEM;
		}

		page_list[page_idx++] = page;
		dma_sync_single_for_cpu(dev->hw->dev, page_phys, PAGE_SIZE,
					DMA_BIDIRECTIONAL);

		buf = page_to_virt(page);
		buf_phys = page_phys;

		for (s = 0; s < MTK_WED_BUF_PER_PAGE; s++) {
			u32 txd_size;
			u32 ctrl;

			txd_size = dev->wlan.init_buf(buf, buf_phys, token++);

			desc->buf0 = cpu_to_le32(buf_phys);
			desc->buf1 = cpu_to_le32(buf_phys + txd_size);

			if (dev->hw->version == 1)
				ctrl = FIELD_PREP(MTK_WDMA_DESC_CTRL_LEN0, txd_size) |
				       FIELD_PREP(MTK_WDMA_DESC_CTRL_LEN1,
						  MTK_WED_BUF_SIZE - txd_size) |
				       MTK_WDMA_DESC_CTRL_LAST_SEG1;
			else
				ctrl = FIELD_PREP(MTK_WDMA_DESC_CTRL_LEN0, txd_size) |
				       FIELD_PREP(MTK_WDMA_DESC_CTRL_LEN1_V2,
						  MTK_WED_BUF_SIZE - txd_size) |
				       MTK_WDMA_DESC_CTRL_LAST_SEG0;
			desc->ctrl = cpu_to_le32(ctrl);
			desc->info = 0;
			desc++;

			buf += MTK_WED_BUF_SIZE;
			buf_phys += MTK_WED_BUF_SIZE;
		}

		dma_sync_single_for_device(dev->hw->dev, page_phys, PAGE_SIZE,
					   DMA_BIDIRECTIONAL);
	}

	return 0;
}

static void
mtk_wed_free_buffer(struct mtk_wed_device *dev)
{
	struct mtk_wdma_desc *desc = dev->buf_ring.desc;
	void **page_list = dev->buf_ring.pages;
	int page_idx;
	int i;

	if (!page_list)
		return;

	if (!desc)
		goto free_pagelist;

	for (i = 0, page_idx = 0; i < dev->buf_ring.size; i += MTK_WED_BUF_PER_PAGE) {
		void *page = page_list[page_idx++];
		dma_addr_t buf_addr;

		if (!page)
			break;

		buf_addr = le32_to_cpu(desc[i].buf0);
		dma_unmap_page(dev->hw->dev, buf_addr, PAGE_SIZE,
			       DMA_BIDIRECTIONAL);
		__free_page(page);
	}

	dma_free_coherent(dev->hw->dev, dev->buf_ring.size * sizeof(*desc),
			  desc, dev->buf_ring.desc_phys);

free_pagelist:
	kfree(page_list);
}

static void
mtk_wed_free_ring(struct mtk_wed_device *dev, struct mtk_wed_ring *ring)
{
	if (!ring->desc)
		return;

	dma_free_coherent(dev->hw->dev, ring->size * ring->desc_size,
			  ring->desc, ring->desc_phys);
}

static void
mtk_wed_free_tx_rings(struct mtk_wed_device *dev)
{
	int i;

	for (i = 0; i < ARRAY_SIZE(dev->tx_ring); i++)
		mtk_wed_free_ring(dev, &dev->tx_ring[i]);
	for (i = 0; i < ARRAY_SIZE(dev->tx_wdma); i++)
		mtk_wed_free_ring(dev, &dev->tx_wdma[i]);
}

static void
mtk_wed_set_ext_int(struct mtk_wed_device *dev, bool en)
{
	u32 mask = MTK_WED_EXT_INT_STATUS_ERROR_MASK;

	if (dev->hw->version == 1)
		mask |= MTK_WED_EXT_INT_STATUS_TX_DRV_R_RESP_ERR;
	else
		mask |= MTK_WED_EXT_INT_STATUS_RX_FBUF_LO_TH |
			MTK_WED_EXT_INT_STATUS_RX_FBUF_HI_TH |
			MTK_WED_EXT_INT_STATUS_RX_DRV_COHERENT |
			MTK_WED_EXT_INT_STATUS_TX_DMA_W_RESP_ERR;

	if (!dev->hw->num_flows)
		mask &= ~MTK_WED_EXT_INT_STATUS_TKID_WO_PYLD;

	wed_w32(dev, MTK_WED_EXT_INT_MASK, en ? mask : 0);
	wed_r32(dev, MTK_WED_EXT_INT_MASK);
}

static void
mtk_wed_set_512_support(struct mtk_wed_device *dev, bool enable)
{
	if (enable) {
		wed_w32(dev, MTK_WED_TXDP_CTRL, MTK_WED_TXDP_DW9_OVERWR);
		wed_w32(dev, MTK_WED_TXP_DW1,
			FIELD_PREP(MTK_WED_WPDMA_WRITE_TXP, 0x0103));
	} else {
		wed_w32(dev, MTK_WED_TXP_DW1,
			FIELD_PREP(MTK_WED_WPDMA_WRITE_TXP, 0x0100));
		wed_clr(dev, MTK_WED_TXDP_CTRL, MTK_WED_TXDP_DW9_OVERWR);
	}
}

static void
mtk_wed_dma_disable(struct mtk_wed_device *dev)
{
	wed_clr(dev, MTK_WED_WPDMA_GLO_CFG,
		MTK_WED_WPDMA_GLO_CFG_TX_DRV_EN |
		MTK_WED_WPDMA_GLO_CFG_RX_DRV_EN);

	wed_clr(dev, MTK_WED_WDMA_GLO_CFG, MTK_WED_WDMA_GLO_CFG_RX_DRV_EN);

	wed_clr(dev, MTK_WED_GLO_CFG,
		MTK_WED_GLO_CFG_TX_DMA_EN |
		MTK_WED_GLO_CFG_RX_DMA_EN);

	wdma_m32(dev, MTK_WDMA_GLO_CFG,
		 MTK_WDMA_GLO_CFG_TX_DMA_EN |
		 MTK_WDMA_GLO_CFG_RX_INFO1_PRERES |
		 MTK_WDMA_GLO_CFG_RX_INFO2_PRERES, 0);

	if (dev->hw->version == 1) {
		regmap_write(dev->hw->mirror, dev->hw->index * 4, 0);
		wdma_m32(dev, MTK_WDMA_GLO_CFG,
			 MTK_WDMA_GLO_CFG_RX_INFO3_PRERES, 0);
	} else {
		wed_clr(dev, MTK_WED_WPDMA_GLO_CFG,
			MTK_WED_WPDMA_GLO_CFG_RX_DRV_R0_PKT_PROC |
			MTK_WED_WPDMA_GLO_CFG_RX_DRV_R0_CRX_SYNC);

		mtk_wed_set_512_support(dev, false);
	}
}

static void
mtk_wed_stop(struct mtk_wed_device *dev)
{
	mtk_wed_dma_disable(dev);
	mtk_wed_set_ext_int(dev, false);

	wed_clr(dev, MTK_WED_CTRL,
		MTK_WED_CTRL_WDMA_INT_AGENT_EN |
		MTK_WED_CTRL_WPDMA_INT_AGENT_EN |
		MTK_WED_CTRL_WED_TX_BM_EN |
		MTK_WED_CTRL_WED_TX_FREE_AGENT_EN);
	wed_w32(dev, MTK_WED_WPDMA_INT_TRIGGER, 0);
	wed_w32(dev, MTK_WED_WDMA_INT_TRIGGER, 0);
	wdma_w32(dev, MTK_WDMA_INT_MASK, 0);
	wdma_w32(dev, MTK_WDMA_INT_GRP2, 0);
	wed_w32(dev, MTK_WED_WPDMA_INT_MASK, 0);
}

static void
mtk_wed_detach(struct mtk_wed_device *dev)
{
	struct mtk_wed_hw *hw = dev->hw;

	mutex_lock(&hw_lock);

	mtk_wed_stop(dev);

	wdma_w32(dev, MTK_WDMA_RESET_IDX, MTK_WDMA_RESET_IDX_RX);
	wdma_w32(dev, MTK_WDMA_RESET_IDX, 0);

	mtk_wed_reset(dev, MTK_WED_RESET_WED);

	mtk_wed_free_buffer(dev);
	mtk_wed_free_tx_rings(dev);

	if (dev->wlan.bus_type == MTK_WED_BUS_PCIE) {
		struct device_node *wlan_node;

		wlan_node = dev->wlan.pci_dev->dev.of_node;
		if (of_dma_is_coherent(wlan_node) && hw->hifsys)
			regmap_update_bits(hw->hifsys, HIFSYS_DMA_AG_MAP,
					   BIT(hw->index), BIT(hw->index));
	}

	if (!hw_list[!hw->index]->wed_dev &&
	    hw->eth->dma_dev != hw->eth->dev)
		mtk_eth_set_dma_device(hw->eth, hw->eth->dev);

	memset(dev, 0, sizeof(*dev));
	module_put(THIS_MODULE);

	hw->wed_dev = NULL;
	mutex_unlock(&hw_lock);
}

#define PCIE_BASE_ADDR0		0x11280000
static void
mtk_wed_bus_init(struct mtk_wed_device *dev)
{
	switch (dev->wlan.bus_type) {
	case MTK_WED_BUS_PCIE: {
		struct device_node *np = dev->hw->eth->dev->of_node;
		struct regmap *regs;

		regs = syscon_regmap_lookup_by_phandle(np,
						       "mediatek,wed-pcie");
		if (IS_ERR(regs))
			break;

		regmap_update_bits(regs, 0, BIT(0), BIT(0));

		wed_w32(dev, MTK_WED_PCIE_INT_CTRL,
			FIELD_PREP(MTK_WED_PCIE_INT_CTRL_POLL_EN, 2));

		/* pcie interrupt control: pola/source selection */
		wed_set(dev, MTK_WED_PCIE_INT_CTRL,
			MTK_WED_PCIE_INT_CTRL_MSK_EN_POLA |
			FIELD_PREP(MTK_WED_PCIE_INT_CTRL_SRC_SEL, 1));
		wed_r32(dev, MTK_WED_PCIE_INT_CTRL);

		wed_w32(dev, MTK_WED_PCIE_CFG_INTM, PCIE_BASE_ADDR0 | 0x180);
		wed_w32(dev, MTK_WED_PCIE_CFG_BASE, PCIE_BASE_ADDR0 | 0x184);

		/* pcie interrupt status trigger register */
		wed_w32(dev, MTK_WED_PCIE_INT_TRIGGER, BIT(24));
		wed_r32(dev, MTK_WED_PCIE_INT_TRIGGER);

		/* pola setting */
		wed_set(dev, MTK_WED_PCIE_INT_CTRL,
			MTK_WED_PCIE_INT_CTRL_MSK_EN_POLA);
		break;
	}
	case MTK_WED_BUS_AXI:
		wed_set(dev, MTK_WED_WPDMA_INT_CTRL,
			MTK_WED_WPDMA_INT_CTRL_SIG_SRC |
			FIELD_PREP(MTK_WED_WPDMA_INT_CTRL_SRC_SEL, 0));
		break;
	default:
		break;
	}
}

static void
mtk_wed_set_wpdma(struct mtk_wed_device *dev)
{
	if (dev->hw->version == 1) {
		wed_w32(dev, MTK_WED_WPDMA_CFG_BASE,  dev->wlan.wpdma_phys);
	} else {
		mtk_wed_bus_init(dev);

		wed_w32(dev, MTK_WED_WPDMA_CFG_BASE,  dev->wlan.wpdma_int);
		wed_w32(dev, MTK_WED_WPDMA_CFG_INT_MASK,  dev->wlan.wpdma_mask);
		wed_w32(dev, MTK_WED_WPDMA_CFG_TX,  dev->wlan.wpdma_tx);
		wed_w32(dev, MTK_WED_WPDMA_CFG_TX_FREE,  dev->wlan.wpdma_txfree);
	}
}

static void
mtk_wed_hw_init_early(struct mtk_wed_device *dev)
{
	u32 mask, set;

	mtk_wed_stop(dev);
	mtk_wed_reset(dev, MTK_WED_RESET_WED);
	mtk_wed_set_wpdma(dev);

	mask = MTK_WED_WDMA_GLO_CFG_BT_SIZE |
	       MTK_WED_WDMA_GLO_CFG_DYNAMIC_DMAD_RECYCLE |
	       MTK_WED_WDMA_GLO_CFG_RX_DIS_FSM_AUTO_IDLE;
	set = FIELD_PREP(MTK_WED_WDMA_GLO_CFG_BT_SIZE, 2) |
	      MTK_WED_WDMA_GLO_CFG_DYNAMIC_SKIP_DMAD_PREP |
	      MTK_WED_WDMA_GLO_CFG_IDLE_DMAD_SUPPLY;
	wed_m32(dev, MTK_WED_WDMA_GLO_CFG, mask, set);

	if (dev->hw->version == 1) {
		u32 offset = dev->hw->index ? 0x04000400 : 0;

		wdma_set(dev, MTK_WDMA_GLO_CFG,
			 MTK_WDMA_GLO_CFG_RX_INFO1_PRERES |
			 MTK_WDMA_GLO_CFG_RX_INFO2_PRERES |
			 MTK_WDMA_GLO_CFG_RX_INFO3_PRERES);

		wed_w32(dev, MTK_WED_WDMA_OFFSET0, 0x2a042a20 + offset);
		wed_w32(dev, MTK_WED_WDMA_OFFSET1, 0x29002800 + offset);
		wed_w32(dev, MTK_WED_PCIE_CFG_BASE,
			MTK_PCIE_BASE(dev->hw->index));
	} else {
		wed_w32(dev, MTK_WED_WDMA_CFG_BASE, dev->hw->wdma_phy);
		wed_set(dev, MTK_WED_CTRL, MTK_WED_CTRL_ETH_DMAD_FMT);
		wed_w32(dev, MTK_WED_WDMA_OFFSET0,
			FIELD_PREP(MTK_WED_WDMA_OFST0_GLO_INTS,
				   MTK_WDMA_INT_STATUS) |
			FIELD_PREP(MTK_WED_WDMA_OFST0_GLO_CFG,
				   MTK_WDMA_GLO_CFG));

		wed_w32(dev, MTK_WED_WDMA_OFFSET1,
			FIELD_PREP(MTK_WED_WDMA_OFST1_TX_CTRL,
				   MTK_WDMA_RING_TX(0)) |
			FIELD_PREP(MTK_WED_WDMA_OFST1_RX_CTRL,
				   MTK_WDMA_RING_RX(0)));
	}
}

static void
mtk_wed_hw_init(struct mtk_wed_device *dev)
{
	if (dev->init_done)
		return;

	dev->init_done = true;
	mtk_wed_set_ext_int(dev, false);
	wed_w32(dev, MTK_WED_TX_BM_CTRL,
		MTK_WED_TX_BM_CTRL_PAUSE |
		FIELD_PREP(MTK_WED_TX_BM_CTRL_VLD_GRP_NUM,
			   dev->buf_ring.size / 128) |
		FIELD_PREP(MTK_WED_TX_BM_CTRL_RSV_GRP_NUM,
			   MTK_WED_TX_RING_SIZE / 256));

	wed_w32(dev, MTK_WED_TX_BM_BASE, dev->buf_ring.desc_phys);

	wed_w32(dev, MTK_WED_TX_BM_BUF_LEN, MTK_WED_PKT_SIZE);

	if (dev->hw->version == 1) {
		wed_w32(dev, MTK_WED_TX_BM_TKID,
			FIELD_PREP(MTK_WED_TX_BM_TKID_START,
				   dev->wlan.token_start) |
			FIELD_PREP(MTK_WED_TX_BM_TKID_END,
				   dev->wlan.token_start +
				   dev->wlan.nbuf - 1));
		wed_w32(dev, MTK_WED_TX_BM_DYN_THR,
			FIELD_PREP(MTK_WED_TX_BM_DYN_THR_LO, 1) |
			MTK_WED_TX_BM_DYN_THR_HI);
	} else {
		wed_w32(dev, MTK_WED_TX_BM_TKID_V2,
			FIELD_PREP(MTK_WED_TX_BM_TKID_START,
				   dev->wlan.token_start) |
			FIELD_PREP(MTK_WED_TX_BM_TKID_END,
				   dev->wlan.token_start +
				   dev->wlan.nbuf - 1));
		wed_w32(dev, MTK_WED_TX_BM_DYN_THR,
			FIELD_PREP(MTK_WED_TX_BM_DYN_THR_LO_V2, 0) |
			MTK_WED_TX_BM_DYN_THR_HI_V2);
		wed_w32(dev, MTK_WED_TX_TKID_CTRL,
			MTK_WED_TX_TKID_CTRL_PAUSE |
			FIELD_PREP(MTK_WED_TX_TKID_CTRL_VLD_GRP_NUM,
				   dev->buf_ring.size / 128) |
			FIELD_PREP(MTK_WED_TX_TKID_CTRL_RSV_GRP_NUM,
				   dev->buf_ring.size / 128));
		wed_w32(dev, MTK_WED_TX_TKID_DYN_THR,
			FIELD_PREP(MTK_WED_TX_TKID_DYN_THR_LO, 0) |
			MTK_WED_TX_TKID_DYN_THR_HI);
	}

	mtk_wed_reset(dev, MTK_WED_RESET_TX_BM);

	if (dev->hw->version == 1)
		wed_set(dev, MTK_WED_CTRL,
			MTK_WED_CTRL_WED_TX_BM_EN |
			MTK_WED_CTRL_WED_TX_FREE_AGENT_EN);
	else
		wed_clr(dev, MTK_WED_TX_TKID_CTRL, MTK_WED_TX_TKID_CTRL_PAUSE);

	wed_clr(dev, MTK_WED_TX_BM_CTRL, MTK_WED_TX_BM_CTRL_PAUSE);
}

static void
mtk_wed_ring_reset(struct mtk_wed_ring *ring, int size)
{
	void *head = (void *)ring->desc;
	int i;

	for (i = 0; i < size; i++) {
		struct mtk_wdma_desc *desc;

		desc = (struct mtk_wdma_desc *)(head + i * ring->desc_size);
		desc->buf0 = 0;
		desc->ctrl = cpu_to_le32(MTK_WDMA_DESC_CTRL_DMA_DONE);
		desc->buf1 = 0;
		desc->info = 0;
	}
}

static u32
mtk_wed_check_busy(struct mtk_wed_device *dev)
{
	if (wed_r32(dev, MTK_WED_GLO_CFG) & MTK_WED_GLO_CFG_TX_DMA_BUSY)
		return true;

	if (wed_r32(dev, MTK_WED_WPDMA_GLO_CFG) &
	    MTK_WED_WPDMA_GLO_CFG_TX_DRV_BUSY)
		return true;

	if (wed_r32(dev, MTK_WED_CTRL) & MTK_WED_CTRL_WDMA_INT_AGENT_BUSY)
		return true;

	if (wed_r32(dev, MTK_WED_WDMA_GLO_CFG) &
	    MTK_WED_WDMA_GLO_CFG_RX_DRV_BUSY)
		return true;

	if (wdma_r32(dev, MTK_WDMA_GLO_CFG) &
	    MTK_WED_WDMA_GLO_CFG_RX_DRV_BUSY)
		return true;

	if (wed_r32(dev, MTK_WED_CTRL) &
	    (MTK_WED_CTRL_WED_TX_BM_BUSY | MTK_WED_CTRL_WED_TX_FREE_AGENT_BUSY))
		return true;

	return false;
}

static int
mtk_wed_poll_busy(struct mtk_wed_device *dev)
{
	int sleep = 15000;
	int timeout = 100 * sleep;
	u32 val;

	return read_poll_timeout(mtk_wed_check_busy, val, !val, sleep,
				 timeout, false, dev);
}

static void
mtk_wed_reset_dma(struct mtk_wed_device *dev)
{
	bool busy = false;
	u32 val;
	int i;

	for (i = 0; i < ARRAY_SIZE(dev->tx_ring); i++) {
		if (!dev->tx_ring[i].desc)
			continue;

		mtk_wed_ring_reset(&dev->tx_ring[i], MTK_WED_TX_RING_SIZE);
	}

	if (mtk_wed_poll_busy(dev))
		busy = mtk_wed_check_busy(dev);

	if (busy) {
		mtk_wed_reset(dev, MTK_WED_RESET_WED_TX_DMA);
	} else {
		wed_w32(dev, MTK_WED_RESET_IDX,
			MTK_WED_RESET_IDX_TX |
			MTK_WED_RESET_IDX_RX);
		wed_w32(dev, MTK_WED_RESET_IDX, 0);
	}

	wdma_w32(dev, MTK_WDMA_RESET_IDX, MTK_WDMA_RESET_IDX_RX);
	wdma_w32(dev, MTK_WDMA_RESET_IDX, 0);

	if (busy) {
		mtk_wed_reset(dev, MTK_WED_RESET_WDMA_INT_AGENT);
		mtk_wed_reset(dev, MTK_WED_RESET_WDMA_RX_DRV);
	} else {
		wed_w32(dev, MTK_WED_WDMA_RESET_IDX,
			MTK_WED_WDMA_RESET_IDX_RX | MTK_WED_WDMA_RESET_IDX_DRV);
		wed_w32(dev, MTK_WED_WDMA_RESET_IDX, 0);

		wed_set(dev, MTK_WED_WDMA_GLO_CFG,
			MTK_WED_WDMA_GLO_CFG_RST_INIT_COMPLETE);

		wed_clr(dev, MTK_WED_WDMA_GLO_CFG,
			MTK_WED_WDMA_GLO_CFG_RST_INIT_COMPLETE);
	}

	for (i = 0; i < 100; i++) {
		val = wed_r32(dev, MTK_WED_TX_BM_INTF);
		if (FIELD_GET(MTK_WED_TX_BM_INTF_TKFIFO_FDEP, val) == 0x40)
			break;
	}

	mtk_wed_reset(dev, MTK_WED_RESET_TX_FREE_AGENT);
	mtk_wed_reset(dev, MTK_WED_RESET_TX_BM);

	if (busy) {
		mtk_wed_reset(dev, MTK_WED_RESET_WPDMA_INT_AGENT);
		mtk_wed_reset(dev, MTK_WED_RESET_WPDMA_TX_DRV);
		mtk_wed_reset(dev, MTK_WED_RESET_WPDMA_RX_DRV);
	} else {
		wed_w32(dev, MTK_WED_WPDMA_RESET_IDX,
			MTK_WED_WPDMA_RESET_IDX_TX |
			MTK_WED_WPDMA_RESET_IDX_RX);
		wed_w32(dev, MTK_WED_WPDMA_RESET_IDX, 0);
	}

}

static int
mtk_wed_ring_alloc(struct mtk_wed_device *dev, struct mtk_wed_ring *ring,
		   int size, u32 desc_size)
{
	ring->desc = dma_alloc_coherent(dev->hw->dev, size * desc_size,
					&ring->desc_phys, GFP_KERNEL);
	if (!ring->desc)
		return -ENOMEM;

	ring->desc_size = desc_size;
	ring->size = size;
	mtk_wed_ring_reset(ring, size);

	return 0;
}

static int
mtk_wed_wdma_ring_setup(struct mtk_wed_device *dev, int idx, int size)
{
	u32 desc_size = sizeof(struct mtk_wdma_desc) * dev->hw->version;
	struct mtk_wed_ring *wdma = &dev->tx_wdma[idx];

	if (mtk_wed_ring_alloc(dev, wdma, MTK_WED_WDMA_RING_SIZE, desc_size))
		return -ENOMEM;

	wdma_w32(dev, MTK_WDMA_RING_RX(idx) + MTK_WED_RING_OFS_BASE,
		 wdma->desc_phys);
	wdma_w32(dev, MTK_WDMA_RING_RX(idx) + MTK_WED_RING_OFS_COUNT,
		 size);
	wdma_w32(dev, MTK_WDMA_RING_RX(idx) + MTK_WED_RING_OFS_CPU_IDX, 0);

	wed_w32(dev, MTK_WED_WDMA_RING_RX(idx) + MTK_WED_RING_OFS_BASE,
		wdma->desc_phys);
	wed_w32(dev, MTK_WED_WDMA_RING_RX(idx) + MTK_WED_RING_OFS_COUNT,
		size);

	return 0;
}

static void
mtk_wed_configure_irq(struct mtk_wed_device *dev, u32 irq_mask)
{
	u32 wdma_mask = FIELD_PREP(MTK_WDMA_INT_MASK_RX_DONE, GENMASK(1, 0));

	/* wed control cr set */
	wed_set(dev, MTK_WED_CTRL,
		MTK_WED_CTRL_WDMA_INT_AGENT_EN |
		MTK_WED_CTRL_WPDMA_INT_AGENT_EN |
		MTK_WED_CTRL_WED_TX_BM_EN |
		MTK_WED_CTRL_WED_TX_FREE_AGENT_EN);

	if (dev->hw->version == 1) {
		wed_w32(dev, MTK_WED_PCIE_INT_TRIGGER,
			MTK_WED_PCIE_INT_TRIGGER_STATUS);

		wed_w32(dev, MTK_WED_WPDMA_INT_TRIGGER,
			MTK_WED_WPDMA_INT_TRIGGER_RX_DONE |
			MTK_WED_WPDMA_INT_TRIGGER_TX_DONE);

		wed_clr(dev, MTK_WED_WDMA_INT_CTRL, wdma_mask);
	} else {
		/* initail tx interrupt trigger */
		wed_w32(dev, MTK_WED_WPDMA_INT_CTRL_TX,
			MTK_WED_WPDMA_INT_CTRL_TX0_DONE_EN |
			MTK_WED_WPDMA_INT_CTRL_TX0_DONE_CLR |
			MTK_WED_WPDMA_INT_CTRL_TX1_DONE_EN |
			MTK_WED_WPDMA_INT_CTRL_TX1_DONE_CLR |
			FIELD_PREP(MTK_WED_WPDMA_INT_CTRL_TX0_DONE_TRIG,
				   dev->wlan.tx_tbit[0]) |
			FIELD_PREP(MTK_WED_WPDMA_INT_CTRL_TX1_DONE_TRIG,
				   dev->wlan.tx_tbit[1]));

		/* initail txfree interrupt trigger */
		wed_w32(dev, MTK_WED_WPDMA_INT_CTRL_TX_FREE,
			MTK_WED_WPDMA_INT_CTRL_TX_FREE_DONE_EN |
			MTK_WED_WPDMA_INT_CTRL_TX_FREE_DONE_CLR |
			FIELD_PREP(MTK_WED_WPDMA_INT_CTRL_TX_FREE_DONE_TRIG,
				   dev->wlan.txfree_tbit));

		wed_w32(dev, MTK_WED_WDMA_INT_CLR, wdma_mask);
		wed_set(dev, MTK_WED_WDMA_INT_CTRL,
			FIELD_PREP(MTK_WED_WDMA_INT_CTRL_POLL_SRC_SEL,
				   dev->wdma_idx));
	}

	wed_w32(dev, MTK_WED_WDMA_INT_TRIGGER, wdma_mask);

	wdma_w32(dev, MTK_WDMA_INT_MASK, wdma_mask);
	wdma_w32(dev, MTK_WDMA_INT_GRP2, wdma_mask);
	wed_w32(dev, MTK_WED_WPDMA_INT_MASK, irq_mask);
	wed_w32(dev, MTK_WED_INT_MASK, irq_mask);
}

static void
mtk_wed_dma_enable(struct mtk_wed_device *dev)
{
	wed_set(dev, MTK_WED_WPDMA_INT_CTRL, MTK_WED_WPDMA_INT_CTRL_SUBRT_ADV);

	wed_set(dev, MTK_WED_GLO_CFG,
		MTK_WED_GLO_CFG_TX_DMA_EN |
		MTK_WED_GLO_CFG_RX_DMA_EN);
	wed_set(dev, MTK_WED_WPDMA_GLO_CFG,
		MTK_WED_WPDMA_GLO_CFG_TX_DRV_EN |
		MTK_WED_WPDMA_GLO_CFG_RX_DRV_EN);
	wed_set(dev, MTK_WED_WDMA_GLO_CFG,
		MTK_WED_WDMA_GLO_CFG_RX_DRV_EN);

	wdma_set(dev, MTK_WDMA_GLO_CFG,
		 MTK_WDMA_GLO_CFG_TX_DMA_EN |
		 MTK_WDMA_GLO_CFG_RX_INFO1_PRERES |
		 MTK_WDMA_GLO_CFG_RX_INFO2_PRERES);

	if (dev->hw->version == 1) {
		wdma_set(dev, MTK_WDMA_GLO_CFG,
			 MTK_WDMA_GLO_CFG_RX_INFO3_PRERES);
	} else {
		wed_set(dev, MTK_WED_WPDMA_CTRL,
			MTK_WED_WPDMA_CTRL_SDL1_FIXED);

		wed_set(dev, MTK_WED_WPDMA_GLO_CFG,
			MTK_WED_WPDMA_GLO_CFG_RX_DRV_R0_PKT_PROC |
			MTK_WED_WPDMA_GLO_CFG_RX_DRV_R0_CRX_SYNC);

		wed_clr(dev, MTK_WED_WPDMA_GLO_CFG,
			MTK_WED_WPDMA_GLO_CFG_TX_TKID_KEEP |
			MTK_WED_WPDMA_GLO_CFG_TX_DMAD_DW3_PREV);
	}
}

static void
mtk_wed_start(struct mtk_wed_device *dev, u32 irq_mask)
{
	int i;

	for (i = 0; i < ARRAY_SIZE(dev->tx_wdma); i++)
		if (!dev->tx_wdma[i].desc)
			mtk_wed_wdma_ring_setup(dev, i, 16);

	mtk_wed_hw_init(dev);
	mtk_wed_configure_irq(dev, irq_mask);

	mtk_wed_set_ext_int(dev, true);

	if (dev->hw->version == 1) {
		u32 val = dev->wlan.wpdma_phys | MTK_PCIE_MIRROR_MAP_EN |
			  FIELD_PREP(MTK_PCIE_MIRROR_MAP_WED_ID,
				     dev->hw->index);
<<<<<<< HEAD

		val |= BIT(0) | (BIT(1) * !!dev->hw->index);
		regmap_write(dev->hw->mirror, dev->hw->index * 4, val);
	} else {
		mtk_wed_set_512_support(dev, true);
	}

=======

		val |= BIT(0) | (BIT(1) * !!dev->hw->index);
		regmap_write(dev->hw->mirror, dev->hw->index * 4, val);
	} else {
		mtk_wed_set_512_support(dev, true);
	}

>>>>>>> ec4a04aa
	mtk_wed_dma_enable(dev);
	dev->running = true;
}

static int
mtk_wed_attach(struct mtk_wed_device *dev)
	__releases(RCU)
{
	struct mtk_wed_hw *hw;
	struct device *device;
	int ret = 0;

	RCU_LOCKDEP_WARN(!rcu_read_lock_held(),
			 "mtk_wed_attach without holding the RCU read lock");

	if ((dev->wlan.bus_type == MTK_WED_BUS_PCIE &&
	     pci_domain_nr(dev->wlan.pci_dev->bus) > 1) ||
	    !try_module_get(THIS_MODULE))
		ret = -ENODEV;

	rcu_read_unlock();

	if (ret)
		return ret;

	mutex_lock(&hw_lock);

	hw = mtk_wed_assign(dev);
	if (!hw) {
		module_put(THIS_MODULE);
		ret = -ENODEV;
		goto out;
	}

	device = dev->wlan.bus_type == MTK_WED_BUS_PCIE
		? &dev->wlan.pci_dev->dev
		: &dev->wlan.platform_dev->dev;
	dev_info(device, "attaching wed device %d version %d\n",
		 hw->index, hw->version);

	dev->hw = hw;
	dev->dev = hw->dev;
	dev->irq = hw->irq;
	dev->wdma_idx = hw->index;

	if (hw->eth->dma_dev == hw->eth->dev &&
	    of_dma_is_coherent(hw->eth->dev->of_node))
		mtk_eth_set_dma_device(hw->eth, hw->dev);

	ret = mtk_wed_buffer_alloc(dev);
	if (ret) {
		mtk_wed_detach(dev);
		goto out;
	}

	mtk_wed_hw_init_early(dev);
	if (hw->hifsys)
		regmap_update_bits(hw->hifsys, HIFSYS_DMA_AG_MAP,
				   BIT(hw->index), 0);

out:
	mutex_unlock(&hw_lock);

	return ret;
}

static int
mtk_wed_tx_ring_setup(struct mtk_wed_device *dev, int idx, void __iomem *regs)
{
	struct mtk_wed_ring *ring = &dev->tx_ring[idx];

	/*
	 * Tx ring redirection:
	 * Instead of configuring the WLAN PDMA TX ring directly, the WLAN
	 * driver allocated DMA ring gets configured into WED MTK_WED_RING_TX(n)
	 * registers.
	 *
	 * WED driver posts its own DMA ring as WLAN PDMA TX and configures it
	 * into MTK_WED_WPDMA_RING_TX(n) registers.
	 * It gets filled with packets picked up from WED TX ring and from
	 * WDMA RX.
	 */

	BUG_ON(idx >= ARRAY_SIZE(dev->tx_ring));

	if (mtk_wed_ring_alloc(dev, ring, MTK_WED_TX_RING_SIZE,
			       sizeof(*ring->desc)))
		return -ENOMEM;

	if (mtk_wed_wdma_ring_setup(dev, idx, MTK_WED_WDMA_RING_SIZE))
		return -ENOMEM;

	ring->reg_base = MTK_WED_RING_TX(idx);
	ring->wpdma = regs;

	/* WED -> WPDMA */
	wpdma_tx_w32(dev, idx, MTK_WED_RING_OFS_BASE, ring->desc_phys);
	wpdma_tx_w32(dev, idx, MTK_WED_RING_OFS_COUNT, MTK_WED_TX_RING_SIZE);
	wpdma_tx_w32(dev, idx, MTK_WED_RING_OFS_CPU_IDX, 0);

	wed_w32(dev, MTK_WED_WPDMA_RING_TX(idx) + MTK_WED_RING_OFS_BASE,
		ring->desc_phys);
	wed_w32(dev, MTK_WED_WPDMA_RING_TX(idx) + MTK_WED_RING_OFS_COUNT,
		MTK_WED_TX_RING_SIZE);
	wed_w32(dev, MTK_WED_WPDMA_RING_TX(idx) + MTK_WED_RING_OFS_CPU_IDX, 0);

	return 0;
}

static int
mtk_wed_txfree_ring_setup(struct mtk_wed_device *dev, void __iomem *regs)
{
	struct mtk_wed_ring *ring = &dev->txfree_ring;
	int i, index = dev->hw->version == 1;

	/*
	 * For txfree event handling, the same DMA ring is shared between WED
	 * and WLAN. The WLAN driver accesses the ring index registers through
	 * WED
	 */
	ring->reg_base = MTK_WED_RING_RX(index);
	ring->wpdma = regs;

	for (i = 0; i < 12; i += 4) {
		u32 val = readl(regs + i);

		wed_w32(dev, MTK_WED_RING_RX(index) + i, val);
		wed_w32(dev, MTK_WED_WPDMA_RING_RX(index) + i, val);
	}

	return 0;
}

static u32
mtk_wed_irq_get(struct mtk_wed_device *dev, u32 mask)
{
	u32 val, ext_mask = MTK_WED_EXT_INT_STATUS_ERROR_MASK;

	if (dev->hw->version == 1)
		ext_mask |= MTK_WED_EXT_INT_STATUS_TX_DRV_R_RESP_ERR;
	else
		ext_mask |= MTK_WED_EXT_INT_STATUS_RX_FBUF_LO_TH |
			    MTK_WED_EXT_INT_STATUS_RX_FBUF_HI_TH |
			    MTK_WED_EXT_INT_STATUS_RX_DRV_COHERENT |
			    MTK_WED_EXT_INT_STATUS_TX_DMA_W_RESP_ERR;

	val = wed_r32(dev, MTK_WED_EXT_INT_STATUS);
	wed_w32(dev, MTK_WED_EXT_INT_STATUS, val);
	val &= ext_mask;
	if (!dev->hw->num_flows)
		val &= ~MTK_WED_EXT_INT_STATUS_TKID_WO_PYLD;
	if (val && net_ratelimit())
		pr_err("mtk_wed%d: error status=%08x\n", dev->hw->index, val);

	val = wed_r32(dev, MTK_WED_INT_STATUS);
	val &= mask;
	wed_w32(dev, MTK_WED_INT_STATUS, val); /* ACK */

	return val;
}

static void
mtk_wed_irq_set_mask(struct mtk_wed_device *dev, u32 mask)
{
	if (!dev->running)
		return;

	mtk_wed_set_ext_int(dev, !!mask);
	wed_w32(dev, MTK_WED_INT_MASK, mask);
}

int mtk_wed_flow_add(int index)
{
	struct mtk_wed_hw *hw = hw_list[index];
	int ret;

	if (!hw || !hw->wed_dev)
		return -ENODEV;

	if (hw->num_flows) {
		hw->num_flows++;
		return 0;
	}

	mutex_lock(&hw_lock);
	if (!hw->wed_dev) {
		ret = -ENODEV;
		goto out;
	}

	ret = hw->wed_dev->wlan.offload_enable(hw->wed_dev);
	if (!ret)
		hw->num_flows++;
	mtk_wed_set_ext_int(hw->wed_dev, true);

out:
	mutex_unlock(&hw_lock);

	return ret;
}

void mtk_wed_flow_remove(int index)
{
	struct mtk_wed_hw *hw = hw_list[index];

	if (!hw)
		return;

	if (--hw->num_flows)
		return;

	mutex_lock(&hw_lock);
	if (!hw->wed_dev)
		goto out;

	hw->wed_dev->wlan.offload_disable(hw->wed_dev);
	mtk_wed_set_ext_int(hw->wed_dev, true);

out:
	mutex_unlock(&hw_lock);
}

void mtk_wed_add_hw(struct device_node *np, struct mtk_eth *eth,
		    void __iomem *wdma, phys_addr_t wdma_phy,
		    int index)
{
	static const struct mtk_wed_ops wed_ops = {
		.attach = mtk_wed_attach,
		.tx_ring_setup = mtk_wed_tx_ring_setup,
		.txfree_ring_setup = mtk_wed_txfree_ring_setup,
		.start = mtk_wed_start,
		.stop = mtk_wed_stop,
		.reset_dma = mtk_wed_reset_dma,
		.reg_read = wed_r32,
		.reg_write = wed_w32,
		.irq_get = mtk_wed_irq_get,
		.irq_set_mask = mtk_wed_irq_set_mask,
		.detach = mtk_wed_detach,
	};
	struct device_node *eth_np = eth->dev->of_node;
	struct platform_device *pdev;
	struct mtk_wed_hw *hw;
	struct regmap *regs;
	int irq;

	if (!np)
		return;

	pdev = of_find_device_by_node(np);
	if (!pdev)
		goto err_of_node_put;

	get_device(&pdev->dev);
	irq = platform_get_irq(pdev, 0);
	if (irq < 0)
		goto err_put_device;

	regs = syscon_regmap_lookup_by_phandle(np, NULL);
	if (IS_ERR(regs))
		goto err_put_device;

	rcu_assign_pointer(mtk_soc_wed_ops, &wed_ops);

	mutex_lock(&hw_lock);

	if (WARN_ON(hw_list[index]))
		goto unlock;

	hw = kzalloc(sizeof(*hw), GFP_KERNEL);
	if (!hw)
		goto unlock;

	hw->node = np;
	hw->regs = regs;
	hw->eth = eth;
	hw->dev = &pdev->dev;
	hw->wdma_phy = wdma_phy;
	hw->wdma = wdma;
	hw->index = index;
	hw->irq = irq;
	hw->version = MTK_HAS_CAPS(eth->soc->caps, MTK_NETSYS_V2) ? 2 : 1;

	if (hw->version == 1) {
		hw->mirror = syscon_regmap_lookup_by_phandle(eth_np,
				"mediatek,pcie-mirror");
		hw->hifsys = syscon_regmap_lookup_by_phandle(eth_np,
				"mediatek,hifsys");
		if (IS_ERR(hw->mirror) || IS_ERR(hw->hifsys)) {
			kfree(hw);
			goto unlock;
		}

		if (!index) {
			regmap_write(hw->mirror, 0, 0);
			regmap_write(hw->mirror, 4, 0);
		}
	}

	mtk_wed_hw_add_debugfs(hw);

	hw_list[index] = hw;

	mutex_unlock(&hw_lock);

	return;

unlock:
	mutex_unlock(&hw_lock);
err_put_device:
	put_device(&pdev->dev);
err_of_node_put:
	of_node_put(np);
}

void mtk_wed_exit(void)
{
	int i;

	rcu_assign_pointer(mtk_soc_wed_ops, NULL);

	synchronize_rcu();

	for (i = 0; i < ARRAY_SIZE(hw_list); i++) {
		struct mtk_wed_hw *hw;

		hw = hw_list[i];
		if (!hw)
			continue;

		hw_list[i] = NULL;
		debugfs_remove(hw->debugfs_dir);
		put_device(hw->dev);
		of_node_put(hw->node);
		kfree(hw);
	}
}<|MERGE_RESOLUTION|>--- conflicted
+++ resolved
@@ -94,7 +94,6 @@
 
 		if (!hw->wed_dev)
 			goto out;
-<<<<<<< HEAD
 
 		if (hw->version == 1)
 			return NULL;
@@ -110,23 +109,6 @@
 
 	return NULL;
 
-=======
-
-		if (hw->version == 1)
-			return NULL;
-
-		/* MT7986 WED devices do not have any pcie slot restrictions */
-	}
-	/* MT7986 PCIE or AXI */
-	for (i = 0; i < ARRAY_SIZE(hw_list); i++) {
-		hw = hw_list[i];
-		if (hw && !hw->wed_dev)
-			goto out;
-	}
-
-	return NULL;
-
->>>>>>> ec4a04aa
 out:
 	hw->wed_dev = dev;
 	return hw;
@@ -833,7 +815,6 @@
 		u32 val = dev->wlan.wpdma_phys | MTK_PCIE_MIRROR_MAP_EN |
 			  FIELD_PREP(MTK_PCIE_MIRROR_MAP_WED_ID,
 				     dev->hw->index);
-<<<<<<< HEAD
 
 		val |= BIT(0) | (BIT(1) * !!dev->hw->index);
 		regmap_write(dev->hw->mirror, dev->hw->index * 4, val);
@@ -841,15 +822,6 @@
 		mtk_wed_set_512_support(dev, true);
 	}
 
-=======
-
-		val |= BIT(0) | (BIT(1) * !!dev->hw->index);
-		regmap_write(dev->hw->mirror, dev->hw->index * 4, val);
-	} else {
-		mtk_wed_set_512_support(dev, true);
-	}
-
->>>>>>> ec4a04aa
 	mtk_wed_dma_enable(dev);
 	dev->running = true;
 }
