/* SPDX-License-Identifier: GPL-2.0-or-later */
/*
 * IBM Power Virtual Ethernet Device Driver
 *
 * Copyright (C) IBM Corporation, 2003, 2010
 *
 * Authors: Dave Larson <larson1@us.ibm.com>
 *	    Santiago Leon <santil@linux.vnet.ibm.com>
 *	    Brian King <brking@linux.vnet.ibm.com>
 *	    Robert Jennings <rcj@linux.vnet.ibm.com>
 *	    Anton Blanchard <anton@au.ibm.com>
 */

#ifndef _IBMVETH_H
#define _IBMVETH_H

/* constants for H_MULTICAST_CTRL */
#define IbmVethMcastReceptionModifyBit     0x80000UL
#define IbmVethMcastReceptionEnableBit     0x20000UL
#define IbmVethMcastFilterModifyBit        0x40000UL
#define IbmVethMcastFilterEnableBit        0x10000UL

#define IbmVethMcastEnableRecv       (IbmVethMcastReceptionModifyBit | IbmVethMcastReceptionEnableBit)
#define IbmVethMcastDisableRecv      (IbmVethMcastReceptionModifyBit)
#define IbmVethMcastEnableFiltering  (IbmVethMcastFilterModifyBit | IbmVethMcastFilterEnableBit)
#define IbmVethMcastDisableFiltering (IbmVethMcastFilterModifyBit)
#define IbmVethMcastAddFilter        0x1UL
#define IbmVethMcastRemoveFilter     0x2UL
#define IbmVethMcastClearFilterTable 0x3UL

#define IBMVETH_ILLAN_LRG_SR_ENABLED	0x0000000000010000UL
#define IBMVETH_ILLAN_LRG_SND_SUPPORT	0x0000000000008000UL
#define IBMVETH_ILLAN_PADDED_PKT_CSUM	0x0000000000002000UL
#define IBMVETH_ILLAN_TRUNK_PRI_MASK	0x0000000000000F00UL
#define IBMVETH_ILLAN_IPV6_TCP_CSUM		0x0000000000000004UL
#define IBMVETH_ILLAN_IPV4_TCP_CSUM		0x0000000000000002UL
#define IBMVETH_ILLAN_ACTIVE_TRUNK		0x0000000000000001UL

/* hcall macros */
#define h_register_logical_lan(ua, buflst, rxq, fltlst, mac) \
  plpar_hcall_norets(H_REGISTER_LOGICAL_LAN, ua, buflst, rxq, fltlst, mac)

#define h_free_logical_lan(ua) \
  plpar_hcall_norets(H_FREE_LOGICAL_LAN, ua)

#define h_add_logical_lan_buffer(ua, buf) \
  plpar_hcall_norets(H_ADD_LOGICAL_LAN_BUFFER, ua, buf)

/* FW allows us to send 6 descriptors but we only use one so mark
 * the other 5 as unused (0)
 */
static inline long h_send_logical_lan(unsigned long unit_address,
		unsigned long desc, unsigned long corellator_in,
		unsigned long *corellator_out, unsigned long mss,
		unsigned long large_send_support)
{
	long rc;
	unsigned long retbuf[PLPAR_HCALL9_BUFSIZE];

	if (large_send_support)
		rc = plpar_hcall9(H_SEND_LOGICAL_LAN, retbuf, unit_address,
				  desc, 0, 0, 0, 0, 0, corellator_in, mss);
	else
		rc = plpar_hcall9(H_SEND_LOGICAL_LAN, retbuf, unit_address,
				  desc, 0, 0, 0, 0, 0, corellator_in);

	*corellator_out = retbuf[0];

	return rc;
}

static inline long h_illan_attributes(unsigned long unit_address,
				      unsigned long reset_mask, unsigned long set_mask,
				      unsigned long *ret_attributes)
{
	long rc;
	unsigned long retbuf[PLPAR_HCALL_BUFSIZE];

	rc = plpar_hcall(H_ILLAN_ATTRIBUTES, retbuf, unit_address,
			 reset_mask, set_mask);

	*ret_attributes = retbuf[0];

	return rc;
}

#define h_multicast_ctrl(ua, cmd, mac) \
  plpar_hcall_norets(H_MULTICAST_CTRL, ua, cmd, mac)

#define h_change_logical_lan_mac(ua, mac) \
  plpar_hcall_norets(H_CHANGE_LOGICAL_LAN_MAC, ua, mac)

#define IBMVETH_NUM_BUFF_POOLS 5
#define IBMVETH_IO_ENTITLEMENT_DEFAULT 4243456 /* MTU of 1500 needs 4.2Mb */
#define IBMVETH_BUFF_OH 22 /* Overhead: 14 ethernet header + 8 opaque handle */
#define IBMVETH_MIN_MTU 68
#define IBMVETH_MAX_POOL_COUNT 4096
#define IBMVETH_BUFF_LIST_SIZE 4096
#define IBMVETH_FILT_LIST_SIZE 4096
#define IBMVETH_MAX_BUF_SIZE (1024 * 128)
#define IBMVETH_MAX_TX_BUF_SIZE (1024 * 64)
#define IBMVETH_MAX_QUEUES 16U
<<<<<<< HEAD
=======
#define IBMVETH_DEFAULT_QUEUES 8U
>>>>>>> 0d1acee8

static int pool_size[] = { 512, 1024 * 2, 1024 * 16, 1024 * 32, 1024 * 64 };
static int pool_count[] = { 256, 512, 256, 256, 256 };
static int pool_count_cmo[] = { 256, 512, 256, 256, 64 };
static int pool_active[] = { 1, 1, 0, 0, 1};

#define IBM_VETH_INVALID_MAP ((u16)0xffff)

struct ibmveth_buff_pool {
    u32 size;
    u32 index;
    u32 buff_size;
    u32 threshold;
    atomic_t available;
    u32 consumer_index;
    u32 producer_index;
    u16 *free_map;
    dma_addr_t *dma_addr;
    struct sk_buff **skbuff;
    int active;
    struct kobject kobj;
};

struct ibmveth_rx_q {
    u64        index;
    u64        num_slots;
    u64        toggle;
    dma_addr_t queue_dma;
    u32        queue_len;
    struct ibmveth_rx_q_entry *queue_addr;
};

struct ibmveth_adapter {
    struct vio_dev *vdev;
    struct net_device *netdev;
    struct napi_struct napi;
    unsigned int mcastFilterSize;
    void * buffer_list_addr;
    void * filter_list_addr;
    void *tx_ltb_ptr[IBMVETH_MAX_QUEUES];
    unsigned int tx_ltb_size;
    dma_addr_t tx_ltb_dma[IBMVETH_MAX_QUEUES];
    dma_addr_t buffer_list_dma;
    dma_addr_t filter_list_dma;
    struct ibmveth_buff_pool rx_buff_pool[IBMVETH_NUM_BUFF_POOLS];
    struct ibmveth_rx_q rx_queue;
    int pool_config;
    int rx_csum;
    int large_send;
    bool is_active_trunk;

    u64 fw_ipv6_csum_support;
    u64 fw_ipv4_csum_support;
    u64 fw_large_send_support;
    /* adapter specific stats */
    u64 replenish_task_cycles;
    u64 replenish_no_mem;
    u64 replenish_add_buff_failure;
    u64 replenish_add_buff_success;
    u64 rx_invalid_buffer;
    u64 rx_no_buffer;
    u64 tx_map_failed;
    u64 tx_send_failed;
    u64 tx_large_packets;
    u64 rx_large_packets;
    /* Ethtool settings */
	u8 duplex;
	u32 speed;
};

/*
 * We pass struct ibmveth_buf_desc_fields to the hypervisor in registers,
 * so we don't need to byteswap the two elements. However since we use
 * a union (ibmveth_buf_desc) to convert from the struct to a u64 we
 * do end up with endian specific ordering of the elements and that
 * needs correcting.
 */
struct ibmveth_buf_desc_fields {
#ifdef __BIG_ENDIAN
	u32 flags_len;
	u32 address;
#else
	u32 address;
	u32 flags_len;
#endif
#define IBMVETH_BUF_VALID	0x80000000
#define IBMVETH_BUF_TOGGLE	0x40000000
#define IBMVETH_BUF_LRG_SND     0x04000000
#define IBMVETH_BUF_NO_CSUM	0x02000000
#define IBMVETH_BUF_CSUM_GOOD	0x01000000
#define IBMVETH_BUF_LEN_MASK	0x00FFFFFF
};

union ibmveth_buf_desc {
    u64 desc;
    struct ibmveth_buf_desc_fields fields;
};

struct ibmveth_rx_q_entry {
	__be32 flags_off;
#define IBMVETH_RXQ_TOGGLE		0x80000000
#define IBMVETH_RXQ_TOGGLE_SHIFT	31
#define IBMVETH_RXQ_VALID		0x40000000
#define IBMVETH_RXQ_LRG_PKT		0x04000000
#define IBMVETH_RXQ_NO_CSUM		0x02000000
#define IBMVETH_RXQ_CSUM_GOOD		0x01000000
#define IBMVETH_RXQ_OFF_MASK		0x0000FFFF

	__be32 length;
	/* correlator is only used by the OS, no need to byte swap */
	u64 correlator;
};

#endif /* _IBMVETH_H */<|MERGE_RESOLUTION|>--- conflicted
+++ resolved
@@ -100,10 +100,7 @@
 #define IBMVETH_MAX_BUF_SIZE (1024 * 128)
 #define IBMVETH_MAX_TX_BUF_SIZE (1024 * 64)
 #define IBMVETH_MAX_QUEUES 16U
-<<<<<<< HEAD
-=======
 #define IBMVETH_DEFAULT_QUEUES 8U
->>>>>>> 0d1acee8
 
 static int pool_size[] = { 512, 1024 * 2, 1024 * 16, 1024 * 32, 1024 * 64 };
 static int pool_count[] = { 256, 512, 256, 256, 256 };
