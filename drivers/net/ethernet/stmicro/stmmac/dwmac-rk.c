// SPDX-License-Identifier: GPL-2.0-or-later
/**
 * DOC: dwmac-rk.c - Rockchip RK3288 DWMAC specific glue layer
 *
 * Copyright (C) 2014 Chen-Zhi (Roger Chen)
 *
 * Chen-Zhi (Roger Chen)  <roger.chen@rock-chips.com>
 */

#include <linux/stmmac.h>
#include <linux/bitops.h>
#include <linux/clk.h>
#include <linux/phy.h>
#include <linux/of_net.h>
#include <linux/gpio.h>
#include <linux/module.h>
#include <linux/of_gpio.h>
#include <linux/of_device.h>
#include <linux/platform_device.h>
#include <linux/regulator/consumer.h>
#include <linux/delay.h>
#include <linux/mfd/syscon.h>
#include <linux/regmap.h>
#include <linux/pm_runtime.h>

#include "stmmac_platform.h"

struct rk_priv_data;
struct rk_gmac_ops {
	void (*set_to_rgmii)(struct rk_priv_data *bsp_priv,
			     int tx_delay, int rx_delay);
	void (*set_to_rmii)(struct rk_priv_data *bsp_priv);
	void (*set_rgmii_speed)(struct rk_priv_data *bsp_priv, int speed);
	void (*set_rmii_speed)(struct rk_priv_data *bsp_priv, int speed);
	void (*set_clock_selection)(struct rk_priv_data *bsp_priv, bool input,
				    bool enable);
	void (*integrated_phy_powerup)(struct rk_priv_data *bsp_priv);
	bool regs_valid;
	u32 regs[];
};

struct rk_priv_data {
	struct platform_device *pdev;
	phy_interface_t phy_iface;
	int id;
	struct regulator *regulator;
	bool suspended;
	const struct rk_gmac_ops *ops;

	bool clk_enabled;
	bool clock_input;
	bool integrated_phy;

	struct clk *clk_mac;
	struct clk *gmac_clkin;
	struct clk *mac_clk_rx;
	struct clk *mac_clk_tx;
	struct clk *clk_mac_ref;
	struct clk *clk_mac_refout;
	struct clk *clk_mac_speed;
	struct clk *aclk_mac;
	struct clk *pclk_mac;
	struct clk *clk_phy;

	struct reset_control *phy_reset;

	int tx_delay;
	int rx_delay;

	struct regmap *grf;
	struct regmap *php_grf;
};

#define HIWORD_UPDATE(val, mask, shift) \
		((val) << (shift) | (mask) << ((shift) + 16))

#define GRF_BIT(nr)	(BIT(nr) | BIT(nr+16))
#define GRF_CLR_BIT(nr)	(BIT(nr+16))

#define DELAY_ENABLE(soc, tx, rx) \
	(((tx) ? soc##_GMAC_TXCLK_DLY_ENABLE : soc##_GMAC_TXCLK_DLY_DISABLE) | \
	 ((rx) ? soc##_GMAC_RXCLK_DLY_ENABLE : soc##_GMAC_RXCLK_DLY_DISABLE))

#define PX30_GRF_GMAC_CON1		0x0904

/* PX30_GRF_GMAC_CON1 */
#define PX30_GMAC_PHY_INTF_SEL_RMII	(GRF_CLR_BIT(4) | GRF_CLR_BIT(5) | \
					 GRF_BIT(6))
#define PX30_GMAC_SPEED_10M		GRF_CLR_BIT(2)
#define PX30_GMAC_SPEED_100M		GRF_BIT(2)

static void px30_set_to_rmii(struct rk_priv_data *bsp_priv)
{
	struct device *dev = &bsp_priv->pdev->dev;

	if (IS_ERR(bsp_priv->grf)) {
		dev_err(dev, "%s: Missing rockchip,grf property\n", __func__);
		return;
	}

	regmap_write(bsp_priv->grf, PX30_GRF_GMAC_CON1,
		     PX30_GMAC_PHY_INTF_SEL_RMII);
}

static void px30_set_rmii_speed(struct rk_priv_data *bsp_priv, int speed)
{
	struct device *dev = &bsp_priv->pdev->dev;
	int ret;

	if (IS_ERR(bsp_priv->clk_mac_speed)) {
		dev_err(dev, "%s: Missing clk_mac_speed clock\n", __func__);
		return;
	}

	if (speed == 10) {
		regmap_write(bsp_priv->grf, PX30_GRF_GMAC_CON1,
			     PX30_GMAC_SPEED_10M);

		ret = clk_set_rate(bsp_priv->clk_mac_speed, 2500000);
		if (ret)
			dev_err(dev, "%s: set clk_mac_speed rate 2500000 failed: %d\n",
				__func__, ret);
	} else if (speed == 100) {
		regmap_write(bsp_priv->grf, PX30_GRF_GMAC_CON1,
			     PX30_GMAC_SPEED_100M);

		ret = clk_set_rate(bsp_priv->clk_mac_speed, 25000000);
		if (ret)
			dev_err(dev, "%s: set clk_mac_speed rate 25000000 failed: %d\n",
				__func__, ret);

	} else {
		dev_err(dev, "unknown speed value for RMII! speed=%d", speed);
	}
}

static const struct rk_gmac_ops px30_ops = {
	.set_to_rmii = px30_set_to_rmii,
	.set_rmii_speed = px30_set_rmii_speed,
};

#define RK3128_GRF_MAC_CON0	0x0168
#define RK3128_GRF_MAC_CON1	0x016c

/* RK3128_GRF_MAC_CON0 */
#define RK3128_GMAC_TXCLK_DLY_ENABLE   GRF_BIT(14)
#define RK3128_GMAC_TXCLK_DLY_DISABLE  GRF_CLR_BIT(14)
#define RK3128_GMAC_RXCLK_DLY_ENABLE   GRF_BIT(15)
#define RK3128_GMAC_RXCLK_DLY_DISABLE  GRF_CLR_BIT(15)
#define RK3128_GMAC_CLK_RX_DL_CFG(val) HIWORD_UPDATE(val, 0x7F, 7)
#define RK3128_GMAC_CLK_TX_DL_CFG(val) HIWORD_UPDATE(val, 0x7F, 0)

/* RK3128_GRF_MAC_CON1 */
#define RK3128_GMAC_PHY_INTF_SEL_RGMII	\
		(GRF_BIT(6) | GRF_CLR_BIT(7) | GRF_CLR_BIT(8))
#define RK3128_GMAC_PHY_INTF_SEL_RMII	\
		(GRF_CLR_BIT(6) | GRF_CLR_BIT(7) | GRF_BIT(8))
#define RK3128_GMAC_FLOW_CTRL          GRF_BIT(9)
#define RK3128_GMAC_FLOW_CTRL_CLR      GRF_CLR_BIT(9)
#define RK3128_GMAC_SPEED_10M          GRF_CLR_BIT(10)
#define RK3128_GMAC_SPEED_100M         GRF_BIT(10)
#define RK3128_GMAC_RMII_CLK_25M       GRF_BIT(11)
#define RK3128_GMAC_RMII_CLK_2_5M      GRF_CLR_BIT(11)
#define RK3128_GMAC_CLK_125M           (GRF_CLR_BIT(12) | GRF_CLR_BIT(13))
#define RK3128_GMAC_CLK_25M            (GRF_BIT(12) | GRF_BIT(13))
#define RK3128_GMAC_CLK_2_5M           (GRF_CLR_BIT(12) | GRF_BIT(13))
#define RK3128_GMAC_RMII_MODE          GRF_BIT(14)
#define RK3128_GMAC_RMII_MODE_CLR      GRF_CLR_BIT(14)

static void rk3128_set_to_rgmii(struct rk_priv_data *bsp_priv,
				int tx_delay, int rx_delay)
{
	struct device *dev = &bsp_priv->pdev->dev;

	if (IS_ERR(bsp_priv->grf)) {
		dev_err(dev, "Missing rockchip,grf property\n");
		return;
	}

	regmap_write(bsp_priv->grf, RK3128_GRF_MAC_CON1,
		     RK3128_GMAC_PHY_INTF_SEL_RGMII |
		     RK3128_GMAC_RMII_MODE_CLR);
	regmap_write(bsp_priv->grf, RK3128_GRF_MAC_CON0,
		     DELAY_ENABLE(RK3128, tx_delay, rx_delay) |
		     RK3128_GMAC_CLK_RX_DL_CFG(rx_delay) |
		     RK3128_GMAC_CLK_TX_DL_CFG(tx_delay));
}

static void rk3128_set_to_rmii(struct rk_priv_data *bsp_priv)
{
	struct device *dev = &bsp_priv->pdev->dev;

	if (IS_ERR(bsp_priv->grf)) {
		dev_err(dev, "Missing rockchip,grf property\n");
		return;
	}

	regmap_write(bsp_priv->grf, RK3128_GRF_MAC_CON1,
		     RK3128_GMAC_PHY_INTF_SEL_RMII | RK3128_GMAC_RMII_MODE);
}

static void rk3128_set_rgmii_speed(struct rk_priv_data *bsp_priv, int speed)
{
	struct device *dev = &bsp_priv->pdev->dev;

	if (IS_ERR(bsp_priv->grf)) {
		dev_err(dev, "Missing rockchip,grf property\n");
		return;
	}

	if (speed == 10)
		regmap_write(bsp_priv->grf, RK3128_GRF_MAC_CON1,
			     RK3128_GMAC_CLK_2_5M);
	else if (speed == 100)
		regmap_write(bsp_priv->grf, RK3128_GRF_MAC_CON1,
			     RK3128_GMAC_CLK_25M);
	else if (speed == 1000)
		regmap_write(bsp_priv->grf, RK3128_GRF_MAC_CON1,
			     RK3128_GMAC_CLK_125M);
	else
		dev_err(dev, "unknown speed value for RGMII! speed=%d", speed);
}

static void rk3128_set_rmii_speed(struct rk_priv_data *bsp_priv, int speed)
{
	struct device *dev = &bsp_priv->pdev->dev;

	if (IS_ERR(bsp_priv->grf)) {
		dev_err(dev, "Missing rockchip,grf property\n");
		return;
	}

	if (speed == 10) {
		regmap_write(bsp_priv->grf, RK3128_GRF_MAC_CON1,
			     RK3128_GMAC_RMII_CLK_2_5M |
			     RK3128_GMAC_SPEED_10M);
	} else if (speed == 100) {
		regmap_write(bsp_priv->grf, RK3128_GRF_MAC_CON1,
			     RK3128_GMAC_RMII_CLK_25M |
			     RK3128_GMAC_SPEED_100M);
	} else {
		dev_err(dev, "unknown speed value for RMII! speed=%d", speed);
	}
}

static const struct rk_gmac_ops rk3128_ops = {
	.set_to_rgmii = rk3128_set_to_rgmii,
	.set_to_rmii = rk3128_set_to_rmii,
	.set_rgmii_speed = rk3128_set_rgmii_speed,
	.set_rmii_speed = rk3128_set_rmii_speed,
};

#define RK3228_GRF_MAC_CON0	0x0900
#define RK3228_GRF_MAC_CON1	0x0904

#define RK3228_GRF_CON_MUX	0x50

/* RK3228_GRF_MAC_CON0 */
#define RK3228_GMAC_CLK_RX_DL_CFG(val)	HIWORD_UPDATE(val, 0x7F, 7)
#define RK3228_GMAC_CLK_TX_DL_CFG(val)	HIWORD_UPDATE(val, 0x7F, 0)

/* RK3228_GRF_MAC_CON1 */
#define RK3228_GMAC_PHY_INTF_SEL_RGMII	\
		(GRF_BIT(4) | GRF_CLR_BIT(5) | GRF_CLR_BIT(6))
#define RK3228_GMAC_PHY_INTF_SEL_RMII	\
		(GRF_CLR_BIT(4) | GRF_CLR_BIT(5) | GRF_BIT(6))
#define RK3228_GMAC_FLOW_CTRL		GRF_BIT(3)
#define RK3228_GMAC_FLOW_CTRL_CLR	GRF_CLR_BIT(3)
#define RK3228_GMAC_SPEED_10M		GRF_CLR_BIT(2)
#define RK3228_GMAC_SPEED_100M		GRF_BIT(2)
#define RK3228_GMAC_RMII_CLK_25M	GRF_BIT(7)
#define RK3228_GMAC_RMII_CLK_2_5M	GRF_CLR_BIT(7)
#define RK3228_GMAC_CLK_125M		(GRF_CLR_BIT(8) | GRF_CLR_BIT(9))
#define RK3228_GMAC_CLK_25M		(GRF_BIT(8) | GRF_BIT(9))
#define RK3228_GMAC_CLK_2_5M		(GRF_CLR_BIT(8) | GRF_BIT(9))
#define RK3228_GMAC_RMII_MODE		GRF_BIT(10)
#define RK3228_GMAC_RMII_MODE_CLR	GRF_CLR_BIT(10)
#define RK3228_GMAC_TXCLK_DLY_ENABLE	GRF_BIT(0)
#define RK3228_GMAC_TXCLK_DLY_DISABLE	GRF_CLR_BIT(0)
#define RK3228_GMAC_RXCLK_DLY_ENABLE	GRF_BIT(1)
#define RK3228_GMAC_RXCLK_DLY_DISABLE	GRF_CLR_BIT(1)

/* RK3228_GRF_COM_MUX */
#define RK3228_GRF_CON_MUX_GMAC_INTEGRATED_PHY	GRF_BIT(15)

static void rk3228_set_to_rgmii(struct rk_priv_data *bsp_priv,
				int tx_delay, int rx_delay)
{
	struct device *dev = &bsp_priv->pdev->dev;

	if (IS_ERR(bsp_priv->grf)) {
		dev_err(dev, "Missing rockchip,grf property\n");
		return;
	}

	regmap_write(bsp_priv->grf, RK3228_GRF_MAC_CON1,
		     RK3228_GMAC_PHY_INTF_SEL_RGMII |
		     RK3228_GMAC_RMII_MODE_CLR |
		     DELAY_ENABLE(RK3228, tx_delay, rx_delay));

	regmap_write(bsp_priv->grf, RK3228_GRF_MAC_CON0,
		     RK3228_GMAC_CLK_RX_DL_CFG(rx_delay) |
		     RK3228_GMAC_CLK_TX_DL_CFG(tx_delay));
}

static void rk3228_set_to_rmii(struct rk_priv_data *bsp_priv)
{
	struct device *dev = &bsp_priv->pdev->dev;

	if (IS_ERR(bsp_priv->grf)) {
		dev_err(dev, "Missing rockchip,grf property\n");
		return;
	}

	regmap_write(bsp_priv->grf, RK3228_GRF_MAC_CON1,
		     RK3228_GMAC_PHY_INTF_SEL_RMII |
		     RK3228_GMAC_RMII_MODE);

	/* set MAC to RMII mode */
	regmap_write(bsp_priv->grf, RK3228_GRF_MAC_CON1, GRF_BIT(11));
}

static void rk3228_set_rgmii_speed(struct rk_priv_data *bsp_priv, int speed)
{
	struct device *dev = &bsp_priv->pdev->dev;

	if (IS_ERR(bsp_priv->grf)) {
		dev_err(dev, "Missing rockchip,grf property\n");
		return;
	}

	if (speed == 10)
		regmap_write(bsp_priv->grf, RK3228_GRF_MAC_CON1,
			     RK3228_GMAC_CLK_2_5M);
	else if (speed == 100)
		regmap_write(bsp_priv->grf, RK3228_GRF_MAC_CON1,
			     RK3228_GMAC_CLK_25M);
	else if (speed == 1000)
		regmap_write(bsp_priv->grf, RK3228_GRF_MAC_CON1,
			     RK3228_GMAC_CLK_125M);
	else
		dev_err(dev, "unknown speed value for RGMII! speed=%d", speed);
}

static void rk3228_set_rmii_speed(struct rk_priv_data *bsp_priv, int speed)
{
	struct device *dev = &bsp_priv->pdev->dev;

	if (IS_ERR(bsp_priv->grf)) {
		dev_err(dev, "Missing rockchip,grf property\n");
		return;
	}

	if (speed == 10)
		regmap_write(bsp_priv->grf, RK3228_GRF_MAC_CON1,
			     RK3228_GMAC_RMII_CLK_2_5M |
			     RK3228_GMAC_SPEED_10M);
	else if (speed == 100)
		regmap_write(bsp_priv->grf, RK3228_GRF_MAC_CON1,
			     RK3228_GMAC_RMII_CLK_25M |
			     RK3228_GMAC_SPEED_100M);
	else
		dev_err(dev, "unknown speed value for RMII! speed=%d", speed);
}

static void rk3228_integrated_phy_powerup(struct rk_priv_data *priv)
{
	regmap_write(priv->grf, RK3228_GRF_CON_MUX,
		     RK3228_GRF_CON_MUX_GMAC_INTEGRATED_PHY);
}

static const struct rk_gmac_ops rk3228_ops = {
	.set_to_rgmii = rk3228_set_to_rgmii,
	.set_to_rmii = rk3228_set_to_rmii,
	.set_rgmii_speed = rk3228_set_rgmii_speed,
	.set_rmii_speed = rk3228_set_rmii_speed,
	.integrated_phy_powerup =  rk3228_integrated_phy_powerup,
};

#define RK3288_GRF_SOC_CON1	0x0248
#define RK3288_GRF_SOC_CON3	0x0250

/*RK3288_GRF_SOC_CON1*/
#define RK3288_GMAC_PHY_INTF_SEL_RGMII	(GRF_BIT(6) | GRF_CLR_BIT(7) | \
					 GRF_CLR_BIT(8))
#define RK3288_GMAC_PHY_INTF_SEL_RMII	(GRF_CLR_BIT(6) | GRF_CLR_BIT(7) | \
					 GRF_BIT(8))
#define RK3288_GMAC_FLOW_CTRL		GRF_BIT(9)
#define RK3288_GMAC_FLOW_CTRL_CLR	GRF_CLR_BIT(9)
#define RK3288_GMAC_SPEED_10M		GRF_CLR_BIT(10)
#define RK3288_GMAC_SPEED_100M		GRF_BIT(10)
#define RK3288_GMAC_RMII_CLK_25M	GRF_BIT(11)
#define RK3288_GMAC_RMII_CLK_2_5M	GRF_CLR_BIT(11)
#define RK3288_GMAC_CLK_125M		(GRF_CLR_BIT(12) | GRF_CLR_BIT(13))
#define RK3288_GMAC_CLK_25M		(GRF_BIT(12) | GRF_BIT(13))
#define RK3288_GMAC_CLK_2_5M		(GRF_CLR_BIT(12) | GRF_BIT(13))
#define RK3288_GMAC_RMII_MODE		GRF_BIT(14)
#define RK3288_GMAC_RMII_MODE_CLR	GRF_CLR_BIT(14)

/*RK3288_GRF_SOC_CON3*/
#define RK3288_GMAC_TXCLK_DLY_ENABLE	GRF_BIT(14)
#define RK3288_GMAC_TXCLK_DLY_DISABLE	GRF_CLR_BIT(14)
#define RK3288_GMAC_RXCLK_DLY_ENABLE	GRF_BIT(15)
#define RK3288_GMAC_RXCLK_DLY_DISABLE	GRF_CLR_BIT(15)
#define RK3288_GMAC_CLK_RX_DL_CFG(val)	HIWORD_UPDATE(val, 0x7F, 7)
#define RK3288_GMAC_CLK_TX_DL_CFG(val)	HIWORD_UPDATE(val, 0x7F, 0)

static void rk3288_set_to_rgmii(struct rk_priv_data *bsp_priv,
				int tx_delay, int rx_delay)
{
	struct device *dev = &bsp_priv->pdev->dev;

	if (IS_ERR(bsp_priv->grf)) {
		dev_err(dev, "Missing rockchip,grf property\n");
		return;
	}

	regmap_write(bsp_priv->grf, RK3288_GRF_SOC_CON1,
		     RK3288_GMAC_PHY_INTF_SEL_RGMII |
		     RK3288_GMAC_RMII_MODE_CLR);
	regmap_write(bsp_priv->grf, RK3288_GRF_SOC_CON3,
		     DELAY_ENABLE(RK3288, tx_delay, rx_delay) |
		     RK3288_GMAC_CLK_RX_DL_CFG(rx_delay) |
		     RK3288_GMAC_CLK_TX_DL_CFG(tx_delay));
}

static void rk3288_set_to_rmii(struct rk_priv_data *bsp_priv)
{
	struct device *dev = &bsp_priv->pdev->dev;

	if (IS_ERR(bsp_priv->grf)) {
		dev_err(dev, "Missing rockchip,grf property\n");
		return;
	}

	regmap_write(bsp_priv->grf, RK3288_GRF_SOC_CON1,
		     RK3288_GMAC_PHY_INTF_SEL_RMII | RK3288_GMAC_RMII_MODE);
}

static void rk3288_set_rgmii_speed(struct rk_priv_data *bsp_priv, int speed)
{
	struct device *dev = &bsp_priv->pdev->dev;

	if (IS_ERR(bsp_priv->grf)) {
		dev_err(dev, "Missing rockchip,grf property\n");
		return;
	}

	if (speed == 10)
		regmap_write(bsp_priv->grf, RK3288_GRF_SOC_CON1,
			     RK3288_GMAC_CLK_2_5M);
	else if (speed == 100)
		regmap_write(bsp_priv->grf, RK3288_GRF_SOC_CON1,
			     RK3288_GMAC_CLK_25M);
	else if (speed == 1000)
		regmap_write(bsp_priv->grf, RK3288_GRF_SOC_CON1,
			     RK3288_GMAC_CLK_125M);
	else
		dev_err(dev, "unknown speed value for RGMII! speed=%d", speed);
}

static void rk3288_set_rmii_speed(struct rk_priv_data *bsp_priv, int speed)
{
	struct device *dev = &bsp_priv->pdev->dev;

	if (IS_ERR(bsp_priv->grf)) {
		dev_err(dev, "Missing rockchip,grf property\n");
		return;
	}

	if (speed == 10) {
		regmap_write(bsp_priv->grf, RK3288_GRF_SOC_CON1,
			     RK3288_GMAC_RMII_CLK_2_5M |
			     RK3288_GMAC_SPEED_10M);
	} else if (speed == 100) {
		regmap_write(bsp_priv->grf, RK3288_GRF_SOC_CON1,
			     RK3288_GMAC_RMII_CLK_25M |
			     RK3288_GMAC_SPEED_100M);
	} else {
		dev_err(dev, "unknown speed value for RMII! speed=%d", speed);
	}
}

static const struct rk_gmac_ops rk3288_ops = {
	.set_to_rgmii = rk3288_set_to_rgmii,
	.set_to_rmii = rk3288_set_to_rmii,
	.set_rgmii_speed = rk3288_set_rgmii_speed,
	.set_rmii_speed = rk3288_set_rmii_speed,
};

#define RK3308_GRF_MAC_CON0		0x04a0

/* RK3308_GRF_MAC_CON0 */
#define RK3308_GMAC_PHY_INTF_SEL_RMII	(GRF_CLR_BIT(2) | GRF_CLR_BIT(3) | \
					GRF_BIT(4))
#define RK3308_GMAC_FLOW_CTRL		GRF_BIT(3)
#define RK3308_GMAC_FLOW_CTRL_CLR	GRF_CLR_BIT(3)
#define RK3308_GMAC_SPEED_10M		GRF_CLR_BIT(0)
#define RK3308_GMAC_SPEED_100M		GRF_BIT(0)

static void rk3308_set_to_rmii(struct rk_priv_data *bsp_priv)
{
	struct device *dev = &bsp_priv->pdev->dev;

	if (IS_ERR(bsp_priv->grf)) {
		dev_err(dev, "Missing rockchip,grf property\n");
		return;
	}

	regmap_write(bsp_priv->grf, RK3308_GRF_MAC_CON0,
		     RK3308_GMAC_PHY_INTF_SEL_RMII);
}

static void rk3308_set_rmii_speed(struct rk_priv_data *bsp_priv, int speed)
{
	struct device *dev = &bsp_priv->pdev->dev;

	if (IS_ERR(bsp_priv->grf)) {
		dev_err(dev, "Missing rockchip,grf property\n");
		return;
	}

	if (speed == 10) {
		regmap_write(bsp_priv->grf, RK3308_GRF_MAC_CON0,
			     RK3308_GMAC_SPEED_10M);
	} else if (speed == 100) {
		regmap_write(bsp_priv->grf, RK3308_GRF_MAC_CON0,
			     RK3308_GMAC_SPEED_100M);
	} else {
		dev_err(dev, "unknown speed value for RMII! speed=%d", speed);
	}
}

static const struct rk_gmac_ops rk3308_ops = {
	.set_to_rmii = rk3308_set_to_rmii,
	.set_rmii_speed = rk3308_set_rmii_speed,
};

#define RK3328_GRF_MAC_CON0	0x0900
#define RK3328_GRF_MAC_CON1	0x0904
#define RK3328_GRF_MAC_CON2	0x0908
#define RK3328_GRF_MACPHY_CON1	0xb04

/* RK3328_GRF_MAC_CON0 */
#define RK3328_GMAC_CLK_RX_DL_CFG(val)	HIWORD_UPDATE(val, 0x7F, 7)
#define RK3328_GMAC_CLK_TX_DL_CFG(val)	HIWORD_UPDATE(val, 0x7F, 0)

/* RK3328_GRF_MAC_CON1 */
#define RK3328_GMAC_PHY_INTF_SEL_RGMII	\
		(GRF_BIT(4) | GRF_CLR_BIT(5) | GRF_CLR_BIT(6))
#define RK3328_GMAC_PHY_INTF_SEL_RMII	\
		(GRF_CLR_BIT(4) | GRF_CLR_BIT(5) | GRF_BIT(6))
#define RK3328_GMAC_FLOW_CTRL		GRF_BIT(3)
#define RK3328_GMAC_FLOW_CTRL_CLR	GRF_CLR_BIT(3)
#define RK3328_GMAC_SPEED_10M		GRF_CLR_BIT(2)
#define RK3328_GMAC_SPEED_100M		GRF_BIT(2)
#define RK3328_GMAC_RMII_CLK_25M	GRF_BIT(7)
#define RK3328_GMAC_RMII_CLK_2_5M	GRF_CLR_BIT(7)
#define RK3328_GMAC_CLK_125M		(GRF_CLR_BIT(11) | GRF_CLR_BIT(12))
#define RK3328_GMAC_CLK_25M		(GRF_BIT(11) | GRF_BIT(12))
#define RK3328_GMAC_CLK_2_5M		(GRF_CLR_BIT(11) | GRF_BIT(12))
#define RK3328_GMAC_RMII_MODE		GRF_BIT(9)
#define RK3328_GMAC_RMII_MODE_CLR	GRF_CLR_BIT(9)
#define RK3328_GMAC_TXCLK_DLY_ENABLE	GRF_BIT(0)
#define RK3328_GMAC_TXCLK_DLY_DISABLE	GRF_CLR_BIT(0)
#define RK3328_GMAC_RXCLK_DLY_ENABLE	GRF_BIT(1)
#define RK3328_GMAC_RXCLK_DLY_DISABLE	GRF_CLR_BIT(0)

/* RK3328_GRF_MACPHY_CON1 */
#define RK3328_MACPHY_RMII_MODE		GRF_BIT(9)

static void rk3328_set_to_rgmii(struct rk_priv_data *bsp_priv,
				int tx_delay, int rx_delay)
{
	struct device *dev = &bsp_priv->pdev->dev;

	if (IS_ERR(bsp_priv->grf)) {
		dev_err(dev, "Missing rockchip,grf property\n");
		return;
	}

	regmap_write(bsp_priv->grf, RK3328_GRF_MAC_CON1,
		     RK3328_GMAC_PHY_INTF_SEL_RGMII |
		     RK3328_GMAC_RMII_MODE_CLR |
		     RK3328_GMAC_RXCLK_DLY_ENABLE |
		     RK3328_GMAC_TXCLK_DLY_ENABLE);

	regmap_write(bsp_priv->grf, RK3328_GRF_MAC_CON0,
		     RK3328_GMAC_CLK_RX_DL_CFG(rx_delay) |
		     RK3328_GMAC_CLK_TX_DL_CFG(tx_delay));
}

static void rk3328_set_to_rmii(struct rk_priv_data *bsp_priv)
{
	struct device *dev = &bsp_priv->pdev->dev;
	unsigned int reg;

	if (IS_ERR(bsp_priv->grf)) {
		dev_err(dev, "Missing rockchip,grf property\n");
		return;
	}

	reg = bsp_priv->integrated_phy ? RK3328_GRF_MAC_CON2 :
		  RK3328_GRF_MAC_CON1;

	regmap_write(bsp_priv->grf, reg,
		     RK3328_GMAC_PHY_INTF_SEL_RMII |
		     RK3328_GMAC_RMII_MODE);
}

static void rk3328_set_rgmii_speed(struct rk_priv_data *bsp_priv, int speed)
{
	struct device *dev = &bsp_priv->pdev->dev;

	if (IS_ERR(bsp_priv->grf)) {
		dev_err(dev, "Missing rockchip,grf property\n");
		return;
	}

	if (speed == 10)
		regmap_write(bsp_priv->grf, RK3328_GRF_MAC_CON1,
			     RK3328_GMAC_CLK_2_5M);
	else if (speed == 100)
		regmap_write(bsp_priv->grf, RK3328_GRF_MAC_CON1,
			     RK3328_GMAC_CLK_25M);
	else if (speed == 1000)
		regmap_write(bsp_priv->grf, RK3328_GRF_MAC_CON1,
			     RK3328_GMAC_CLK_125M);
	else
		dev_err(dev, "unknown speed value for RGMII! speed=%d", speed);
}

static void rk3328_set_rmii_speed(struct rk_priv_data *bsp_priv, int speed)
{
	struct device *dev = &bsp_priv->pdev->dev;
	unsigned int reg;

	if (IS_ERR(bsp_priv->grf)) {
		dev_err(dev, "Missing rockchip,grf property\n");
		return;
	}

	reg = bsp_priv->integrated_phy ? RK3328_GRF_MAC_CON2 :
		  RK3328_GRF_MAC_CON1;

	if (speed == 10)
		regmap_write(bsp_priv->grf, reg,
			     RK3328_GMAC_RMII_CLK_2_5M |
			     RK3328_GMAC_SPEED_10M);
	else if (speed == 100)
		regmap_write(bsp_priv->grf, reg,
			     RK3328_GMAC_RMII_CLK_25M |
			     RK3328_GMAC_SPEED_100M);
	else
		dev_err(dev, "unknown speed value for RMII! speed=%d", speed);
}

static void rk3328_integrated_phy_powerup(struct rk_priv_data *priv)
{
	regmap_write(priv->grf, RK3328_GRF_MACPHY_CON1,
		     RK3328_MACPHY_RMII_MODE);
}

static const struct rk_gmac_ops rk3328_ops = {
	.set_to_rgmii = rk3328_set_to_rgmii,
	.set_to_rmii = rk3328_set_to_rmii,
	.set_rgmii_speed = rk3328_set_rgmii_speed,
	.set_rmii_speed = rk3328_set_rmii_speed,
	.integrated_phy_powerup =  rk3328_integrated_phy_powerup,
};

#define RK3366_GRF_SOC_CON6	0x0418
#define RK3366_GRF_SOC_CON7	0x041c

/* RK3366_GRF_SOC_CON6 */
#define RK3366_GMAC_PHY_INTF_SEL_RGMII	(GRF_BIT(9) | GRF_CLR_BIT(10) | \
					 GRF_CLR_BIT(11))
#define RK3366_GMAC_PHY_INTF_SEL_RMII	(GRF_CLR_BIT(9) | GRF_CLR_BIT(10) | \
					 GRF_BIT(11))
#define RK3366_GMAC_FLOW_CTRL		GRF_BIT(8)
#define RK3366_GMAC_FLOW_CTRL_CLR	GRF_CLR_BIT(8)
#define RK3366_GMAC_SPEED_10M		GRF_CLR_BIT(7)
#define RK3366_GMAC_SPEED_100M		GRF_BIT(7)
#define RK3366_GMAC_RMII_CLK_25M	GRF_BIT(3)
#define RK3366_GMAC_RMII_CLK_2_5M	GRF_CLR_BIT(3)
#define RK3366_GMAC_CLK_125M		(GRF_CLR_BIT(4) | GRF_CLR_BIT(5))
#define RK3366_GMAC_CLK_25M		(GRF_BIT(4) | GRF_BIT(5))
#define RK3366_GMAC_CLK_2_5M		(GRF_CLR_BIT(4) | GRF_BIT(5))
#define RK3366_GMAC_RMII_MODE		GRF_BIT(6)
#define RK3366_GMAC_RMII_MODE_CLR	GRF_CLR_BIT(6)

/* RK3366_GRF_SOC_CON7 */
#define RK3366_GMAC_TXCLK_DLY_ENABLE	GRF_BIT(7)
#define RK3366_GMAC_TXCLK_DLY_DISABLE	GRF_CLR_BIT(7)
#define RK3366_GMAC_RXCLK_DLY_ENABLE	GRF_BIT(15)
#define RK3366_GMAC_RXCLK_DLY_DISABLE	GRF_CLR_BIT(15)
#define RK3366_GMAC_CLK_RX_DL_CFG(val)	HIWORD_UPDATE(val, 0x7F, 8)
#define RK3366_GMAC_CLK_TX_DL_CFG(val)	HIWORD_UPDATE(val, 0x7F, 0)

static void rk3366_set_to_rgmii(struct rk_priv_data *bsp_priv,
				int tx_delay, int rx_delay)
{
	struct device *dev = &bsp_priv->pdev->dev;

	if (IS_ERR(bsp_priv->grf)) {
		dev_err(dev, "%s: Missing rockchip,grf property\n", __func__);
		return;
	}

	regmap_write(bsp_priv->grf, RK3366_GRF_SOC_CON6,
		     RK3366_GMAC_PHY_INTF_SEL_RGMII |
		     RK3366_GMAC_RMII_MODE_CLR);
	regmap_write(bsp_priv->grf, RK3366_GRF_SOC_CON7,
		     DELAY_ENABLE(RK3366, tx_delay, rx_delay) |
		     RK3366_GMAC_CLK_RX_DL_CFG(rx_delay) |
		     RK3366_GMAC_CLK_TX_DL_CFG(tx_delay));
}

static void rk3366_set_to_rmii(struct rk_priv_data *bsp_priv)
{
	struct device *dev = &bsp_priv->pdev->dev;

	if (IS_ERR(bsp_priv->grf)) {
		dev_err(dev, "%s: Missing rockchip,grf property\n", __func__);
		return;
	}

	regmap_write(bsp_priv->grf, RK3366_GRF_SOC_CON6,
		     RK3366_GMAC_PHY_INTF_SEL_RMII | RK3366_GMAC_RMII_MODE);
}

static void rk3366_set_rgmii_speed(struct rk_priv_data *bsp_priv, int speed)
{
	struct device *dev = &bsp_priv->pdev->dev;

	if (IS_ERR(bsp_priv->grf)) {
		dev_err(dev, "%s: Missing rockchip,grf property\n", __func__);
		return;
	}

	if (speed == 10)
		regmap_write(bsp_priv->grf, RK3366_GRF_SOC_CON6,
			     RK3366_GMAC_CLK_2_5M);
	else if (speed == 100)
		regmap_write(bsp_priv->grf, RK3366_GRF_SOC_CON6,
			     RK3366_GMAC_CLK_25M);
	else if (speed == 1000)
		regmap_write(bsp_priv->grf, RK3366_GRF_SOC_CON6,
			     RK3366_GMAC_CLK_125M);
	else
		dev_err(dev, "unknown speed value for RGMII! speed=%d", speed);
}

static void rk3366_set_rmii_speed(struct rk_priv_data *bsp_priv, int speed)
{
	struct device *dev = &bsp_priv->pdev->dev;

	if (IS_ERR(bsp_priv->grf)) {
		dev_err(dev, "%s: Missing rockchip,grf property\n", __func__);
		return;
	}

	if (speed == 10) {
		regmap_write(bsp_priv->grf, RK3366_GRF_SOC_CON6,
			     RK3366_GMAC_RMII_CLK_2_5M |
			     RK3366_GMAC_SPEED_10M);
	} else if (speed == 100) {
		regmap_write(bsp_priv->grf, RK3366_GRF_SOC_CON6,
			     RK3366_GMAC_RMII_CLK_25M |
			     RK3366_GMAC_SPEED_100M);
	} else {
		dev_err(dev, "unknown speed value for RMII! speed=%d", speed);
	}
}

static const struct rk_gmac_ops rk3366_ops = {
	.set_to_rgmii = rk3366_set_to_rgmii,
	.set_to_rmii = rk3366_set_to_rmii,
	.set_rgmii_speed = rk3366_set_rgmii_speed,
	.set_rmii_speed = rk3366_set_rmii_speed,
};

#define RK3368_GRF_SOC_CON15	0x043c
#define RK3368_GRF_SOC_CON16	0x0440

/* RK3368_GRF_SOC_CON15 */
#define RK3368_GMAC_PHY_INTF_SEL_RGMII	(GRF_BIT(9) | GRF_CLR_BIT(10) | \
					 GRF_CLR_BIT(11))
#define RK3368_GMAC_PHY_INTF_SEL_RMII	(GRF_CLR_BIT(9) | GRF_CLR_BIT(10) | \
					 GRF_BIT(11))
#define RK3368_GMAC_FLOW_CTRL		GRF_BIT(8)
#define RK3368_GMAC_FLOW_CTRL_CLR	GRF_CLR_BIT(8)
#define RK3368_GMAC_SPEED_10M		GRF_CLR_BIT(7)
#define RK3368_GMAC_SPEED_100M		GRF_BIT(7)
#define RK3368_GMAC_RMII_CLK_25M	GRF_BIT(3)
#define RK3368_GMAC_RMII_CLK_2_5M	GRF_CLR_BIT(3)
#define RK3368_GMAC_CLK_125M		(GRF_CLR_BIT(4) | GRF_CLR_BIT(5))
#define RK3368_GMAC_CLK_25M		(GRF_BIT(4) | GRF_BIT(5))
#define RK3368_GMAC_CLK_2_5M		(GRF_CLR_BIT(4) | GRF_BIT(5))
#define RK3368_GMAC_RMII_MODE		GRF_BIT(6)
#define RK3368_GMAC_RMII_MODE_CLR	GRF_CLR_BIT(6)

/* RK3368_GRF_SOC_CON16 */
#define RK3368_GMAC_TXCLK_DLY_ENABLE	GRF_BIT(7)
#define RK3368_GMAC_TXCLK_DLY_DISABLE	GRF_CLR_BIT(7)
#define RK3368_GMAC_RXCLK_DLY_ENABLE	GRF_BIT(15)
#define RK3368_GMAC_RXCLK_DLY_DISABLE	GRF_CLR_BIT(15)
#define RK3368_GMAC_CLK_RX_DL_CFG(val)	HIWORD_UPDATE(val, 0x7F, 8)
#define RK3368_GMAC_CLK_TX_DL_CFG(val)	HIWORD_UPDATE(val, 0x7F, 0)

static void rk3368_set_to_rgmii(struct rk_priv_data *bsp_priv,
				int tx_delay, int rx_delay)
{
	struct device *dev = &bsp_priv->pdev->dev;

	if (IS_ERR(bsp_priv->grf)) {
		dev_err(dev, "%s: Missing rockchip,grf property\n", __func__);
		return;
	}

	regmap_write(bsp_priv->grf, RK3368_GRF_SOC_CON15,
		     RK3368_GMAC_PHY_INTF_SEL_RGMII |
		     RK3368_GMAC_RMII_MODE_CLR);
	regmap_write(bsp_priv->grf, RK3368_GRF_SOC_CON16,
		     DELAY_ENABLE(RK3368, tx_delay, rx_delay) |
		     RK3368_GMAC_CLK_RX_DL_CFG(rx_delay) |
		     RK3368_GMAC_CLK_TX_DL_CFG(tx_delay));
}

static void rk3368_set_to_rmii(struct rk_priv_data *bsp_priv)
{
	struct device *dev = &bsp_priv->pdev->dev;

	if (IS_ERR(bsp_priv->grf)) {
		dev_err(dev, "%s: Missing rockchip,grf property\n", __func__);
		return;
	}

	regmap_write(bsp_priv->grf, RK3368_GRF_SOC_CON15,
		     RK3368_GMAC_PHY_INTF_SEL_RMII | RK3368_GMAC_RMII_MODE);
}

static void rk3368_set_rgmii_speed(struct rk_priv_data *bsp_priv, int speed)
{
	struct device *dev = &bsp_priv->pdev->dev;

	if (IS_ERR(bsp_priv->grf)) {
		dev_err(dev, "%s: Missing rockchip,grf property\n", __func__);
		return;
	}

	if (speed == 10)
		regmap_write(bsp_priv->grf, RK3368_GRF_SOC_CON15,
			     RK3368_GMAC_CLK_2_5M);
	else if (speed == 100)
		regmap_write(bsp_priv->grf, RK3368_GRF_SOC_CON15,
			     RK3368_GMAC_CLK_25M);
	else if (speed == 1000)
		regmap_write(bsp_priv->grf, RK3368_GRF_SOC_CON15,
			     RK3368_GMAC_CLK_125M);
	else
		dev_err(dev, "unknown speed value for RGMII! speed=%d", speed);
}

static void rk3368_set_rmii_speed(struct rk_priv_data *bsp_priv, int speed)
{
	struct device *dev = &bsp_priv->pdev->dev;

	if (IS_ERR(bsp_priv->grf)) {
		dev_err(dev, "%s: Missing rockchip,grf property\n", __func__);
		return;
	}

	if (speed == 10) {
		regmap_write(bsp_priv->grf, RK3368_GRF_SOC_CON15,
			     RK3368_GMAC_RMII_CLK_2_5M |
			     RK3368_GMAC_SPEED_10M);
	} else if (speed == 100) {
		regmap_write(bsp_priv->grf, RK3368_GRF_SOC_CON15,
			     RK3368_GMAC_RMII_CLK_25M |
			     RK3368_GMAC_SPEED_100M);
	} else {
		dev_err(dev, "unknown speed value for RMII! speed=%d", speed);
	}
}

static const struct rk_gmac_ops rk3368_ops = {
	.set_to_rgmii = rk3368_set_to_rgmii,
	.set_to_rmii = rk3368_set_to_rmii,
	.set_rgmii_speed = rk3368_set_rgmii_speed,
	.set_rmii_speed = rk3368_set_rmii_speed,
};

#define RK3399_GRF_SOC_CON5	0xc214
#define RK3399_GRF_SOC_CON6	0xc218

/* RK3399_GRF_SOC_CON5 */
#define RK3399_GMAC_PHY_INTF_SEL_RGMII	(GRF_BIT(9) | GRF_CLR_BIT(10) | \
					 GRF_CLR_BIT(11))
#define RK3399_GMAC_PHY_INTF_SEL_RMII	(GRF_CLR_BIT(9) | GRF_CLR_BIT(10) | \
					 GRF_BIT(11))
#define RK3399_GMAC_FLOW_CTRL		GRF_BIT(8)
#define RK3399_GMAC_FLOW_CTRL_CLR	GRF_CLR_BIT(8)
#define RK3399_GMAC_SPEED_10M		GRF_CLR_BIT(7)
#define RK3399_GMAC_SPEED_100M		GRF_BIT(7)
#define RK3399_GMAC_RMII_CLK_25M	GRF_BIT(3)
#define RK3399_GMAC_RMII_CLK_2_5M	GRF_CLR_BIT(3)
#define RK3399_GMAC_CLK_125M		(GRF_CLR_BIT(4) | GRF_CLR_BIT(5))
#define RK3399_GMAC_CLK_25M		(GRF_BIT(4) | GRF_BIT(5))
#define RK3399_GMAC_CLK_2_5M		(GRF_CLR_BIT(4) | GRF_BIT(5))
#define RK3399_GMAC_RMII_MODE		GRF_BIT(6)
#define RK3399_GMAC_RMII_MODE_CLR	GRF_CLR_BIT(6)

/* RK3399_GRF_SOC_CON6 */
#define RK3399_GMAC_TXCLK_DLY_ENABLE	GRF_BIT(7)
#define RK3399_GMAC_TXCLK_DLY_DISABLE	GRF_CLR_BIT(7)
#define RK3399_GMAC_RXCLK_DLY_ENABLE	GRF_BIT(15)
#define RK3399_GMAC_RXCLK_DLY_DISABLE	GRF_CLR_BIT(15)
#define RK3399_GMAC_CLK_RX_DL_CFG(val)	HIWORD_UPDATE(val, 0x7F, 8)
#define RK3399_GMAC_CLK_TX_DL_CFG(val)	HIWORD_UPDATE(val, 0x7F, 0)

static void rk3399_set_to_rgmii(struct rk_priv_data *bsp_priv,
				int tx_delay, int rx_delay)
{
	struct device *dev = &bsp_priv->pdev->dev;

	if (IS_ERR(bsp_priv->grf)) {
		dev_err(dev, "%s: Missing rockchip,grf property\n", __func__);
		return;
	}

	regmap_write(bsp_priv->grf, RK3399_GRF_SOC_CON5,
		     RK3399_GMAC_PHY_INTF_SEL_RGMII |
		     RK3399_GMAC_RMII_MODE_CLR);
	regmap_write(bsp_priv->grf, RK3399_GRF_SOC_CON6,
		     DELAY_ENABLE(RK3399, tx_delay, rx_delay) |
		     RK3399_GMAC_CLK_RX_DL_CFG(rx_delay) |
		     RK3399_GMAC_CLK_TX_DL_CFG(tx_delay));
}

static void rk3399_set_to_rmii(struct rk_priv_data *bsp_priv)
{
	struct device *dev = &bsp_priv->pdev->dev;

	if (IS_ERR(bsp_priv->grf)) {
		dev_err(dev, "%s: Missing rockchip,grf property\n", __func__);
		return;
	}

	regmap_write(bsp_priv->grf, RK3399_GRF_SOC_CON5,
		     RK3399_GMAC_PHY_INTF_SEL_RMII | RK3399_GMAC_RMII_MODE);
}

static void rk3399_set_rgmii_speed(struct rk_priv_data *bsp_priv, int speed)
{
	struct device *dev = &bsp_priv->pdev->dev;

	if (IS_ERR(bsp_priv->grf)) {
		dev_err(dev, "%s: Missing rockchip,grf property\n", __func__);
		return;
	}

	if (speed == 10)
		regmap_write(bsp_priv->grf, RK3399_GRF_SOC_CON5,
			     RK3399_GMAC_CLK_2_5M);
	else if (speed == 100)
		regmap_write(bsp_priv->grf, RK3399_GRF_SOC_CON5,
			     RK3399_GMAC_CLK_25M);
	else if (speed == 1000)
		regmap_write(bsp_priv->grf, RK3399_GRF_SOC_CON5,
			     RK3399_GMAC_CLK_125M);
	else
		dev_err(dev, "unknown speed value for RGMII! speed=%d", speed);
}

static void rk3399_set_rmii_speed(struct rk_priv_data *bsp_priv, int speed)
{
	struct device *dev = &bsp_priv->pdev->dev;

	if (IS_ERR(bsp_priv->grf)) {
		dev_err(dev, "%s: Missing rockchip,grf property\n", __func__);
		return;
	}

	if (speed == 10) {
		regmap_write(bsp_priv->grf, RK3399_GRF_SOC_CON5,
			     RK3399_GMAC_RMII_CLK_2_5M |
			     RK3399_GMAC_SPEED_10M);
	} else if (speed == 100) {
		regmap_write(bsp_priv->grf, RK3399_GRF_SOC_CON5,
			     RK3399_GMAC_RMII_CLK_25M |
			     RK3399_GMAC_SPEED_100M);
	} else {
		dev_err(dev, "unknown speed value for RMII! speed=%d", speed);
	}
}

static const struct rk_gmac_ops rk3399_ops = {
	.set_to_rgmii = rk3399_set_to_rgmii,
	.set_to_rmii = rk3399_set_to_rmii,
	.set_rgmii_speed = rk3399_set_rgmii_speed,
	.set_rmii_speed = rk3399_set_rmii_speed,
};

#define RK3568_GRF_GMAC0_CON0		0x0380
#define RK3568_GRF_GMAC0_CON1		0x0384
#define RK3568_GRF_GMAC1_CON0		0x0388
#define RK3568_GRF_GMAC1_CON1		0x038c

/* RK3568_GRF_GMAC0_CON1 && RK3568_GRF_GMAC1_CON1 */
#define RK3568_GMAC_PHY_INTF_SEL_RGMII	\
		(GRF_BIT(4) | GRF_CLR_BIT(5) | GRF_CLR_BIT(6))
#define RK3568_GMAC_PHY_INTF_SEL_RMII	\
		(GRF_CLR_BIT(4) | GRF_CLR_BIT(5) | GRF_BIT(6))
#define RK3568_GMAC_FLOW_CTRL			GRF_BIT(3)
#define RK3568_GMAC_FLOW_CTRL_CLR		GRF_CLR_BIT(3)
#define RK3568_GMAC_RXCLK_DLY_ENABLE		GRF_BIT(1)
#define RK3568_GMAC_RXCLK_DLY_DISABLE		GRF_CLR_BIT(1)
#define RK3568_GMAC_TXCLK_DLY_ENABLE		GRF_BIT(0)
#define RK3568_GMAC_TXCLK_DLY_DISABLE		GRF_CLR_BIT(0)

/* RK3568_GRF_GMAC0_CON0 && RK3568_GRF_GMAC1_CON0 */
#define RK3568_GMAC_CLK_RX_DL_CFG(val)	HIWORD_UPDATE(val, 0x7F, 8)
#define RK3568_GMAC_CLK_TX_DL_CFG(val)	HIWORD_UPDATE(val, 0x7F, 0)

static void rk3568_set_to_rgmii(struct rk_priv_data *bsp_priv,
				int tx_delay, int rx_delay)
{
	struct device *dev = &bsp_priv->pdev->dev;
	u32 con0, con1;

	if (IS_ERR(bsp_priv->grf)) {
		dev_err(dev, "Missing rockchip,grf property\n");
		return;
	}

	con0 = (bsp_priv->id == 1) ? RK3568_GRF_GMAC1_CON0 :
				     RK3568_GRF_GMAC0_CON0;
	con1 = (bsp_priv->id == 1) ? RK3568_GRF_GMAC1_CON1 :
				     RK3568_GRF_GMAC0_CON1;

	regmap_write(bsp_priv->grf, con0,
		     RK3568_GMAC_CLK_RX_DL_CFG(rx_delay) |
		     RK3568_GMAC_CLK_TX_DL_CFG(tx_delay));

	regmap_write(bsp_priv->grf, con1,
		     RK3568_GMAC_PHY_INTF_SEL_RGMII |
		     RK3568_GMAC_RXCLK_DLY_ENABLE |
		     RK3568_GMAC_TXCLK_DLY_ENABLE);
}

static void rk3568_set_to_rmii(struct rk_priv_data *bsp_priv)
{
	struct device *dev = &bsp_priv->pdev->dev;
	u32 con1;

	if (IS_ERR(bsp_priv->grf)) {
		dev_err(dev, "%s: Missing rockchip,grf property\n", __func__);
		return;
	}

	con1 = (bsp_priv->id == 1) ? RK3568_GRF_GMAC1_CON1 :
				     RK3568_GRF_GMAC0_CON1;
	regmap_write(bsp_priv->grf, con1, RK3568_GMAC_PHY_INTF_SEL_RMII);
}

static void rk3568_set_gmac_speed(struct rk_priv_data *bsp_priv, int speed)
{
	struct device *dev = &bsp_priv->pdev->dev;
	unsigned long rate;
	int ret;

	switch (speed) {
	case 10:
		rate = 2500000;
		break;
	case 100:
		rate = 25000000;
		break;
	case 1000:
		rate = 125000000;
		break;
	default:
		dev_err(dev, "unknown speed value for GMAC speed=%d", speed);
		return;
	}

	ret = clk_set_rate(bsp_priv->clk_mac_speed, rate);
	if (ret)
		dev_err(dev, "%s: set clk_mac_speed rate %ld failed %d\n",
			__func__, rate, ret);
}

static const struct rk_gmac_ops rk3568_ops = {
	.set_to_rgmii = rk3568_set_to_rgmii,
	.set_to_rmii = rk3568_set_to_rmii,
	.set_rgmii_speed = rk3568_set_gmac_speed,
	.set_rmii_speed = rk3568_set_gmac_speed,
	.regs_valid = true,
	.regs = {
		0xfe2a0000, /* gmac0 */
		0xfe010000, /* gmac1 */
		0x0, /* sentinel */
	},
};

/* sys_grf */
#define RK3588_GRF_GMAC_CON7			0X031c
#define RK3588_GRF_GMAC_CON8			0X0320
#define RK3588_GRF_GMAC_CON9			0X0324

#define RK3588_GMAC_RXCLK_DLY_ENABLE(id)	GRF_BIT(2 * (id) + 3)
#define RK3588_GMAC_RXCLK_DLY_DISABLE(id)	GRF_CLR_BIT(2 * (id) + 3)
#define RK3588_GMAC_TXCLK_DLY_ENABLE(id)	GRF_BIT(2 * (id) + 2)
#define RK3588_GMAC_TXCLK_DLY_DISABLE(id)	GRF_CLR_BIT(2 * (id) + 2)

#define RK3588_GMAC_CLK_RX_DL_CFG(val)		HIWORD_UPDATE(val, 0xFF, 8)
#define RK3588_GMAC_CLK_TX_DL_CFG(val)		HIWORD_UPDATE(val, 0xFF, 0)

/* php_grf */
#define RK3588_GRF_GMAC_CON0			0X0008
#define RK3588_GRF_CLK_CON1			0X0070

#define RK3588_GMAC_PHY_INTF_SEL_RGMII(id)	\
	(GRF_BIT(3 + (id) * 6) | GRF_CLR_BIT(4 + (id) * 6) | GRF_CLR_BIT(5 + (id) * 6))
#define RK3588_GMAC_PHY_INTF_SEL_RMII(id)	\
	(GRF_CLR_BIT(3 + (id) * 6) | GRF_CLR_BIT(4 + (id) * 6) | GRF_BIT(5 + (id) * 6))

#define RK3588_GMAC_CLK_RMII_MODE(id)		GRF_BIT(5 * (id))
#define RK3588_GMAC_CLK_RGMII_MODE(id)		GRF_CLR_BIT(5 * (id))

#define RK3588_GMAC_CLK_SELET_CRU(id)		GRF_BIT(5 * (id) + 4)
#define RK3588_GMAC_CLK_SELET_IO(id)		GRF_CLR_BIT(5 * (id) + 4)

#define RK3588_GMA_CLK_RMII_DIV2(id)		GRF_BIT(5 * (id) + 2)
#define RK3588_GMA_CLK_RMII_DIV20(id)		GRF_CLR_BIT(5 * (id) + 2)

#define RK3588_GMAC_CLK_RGMII_DIV1(id)		\
			(GRF_CLR_BIT(5 * (id) + 2) | GRF_CLR_BIT(5 * (id) + 3))
#define RK3588_GMAC_CLK_RGMII_DIV5(id)		\
			(GRF_BIT(5 * (id) + 2) | GRF_BIT(5 * (id) + 3))
#define RK3588_GMAC_CLK_RGMII_DIV50(id)		\
			(GRF_CLR_BIT(5 * (id) + 2) | GRF_BIT(5 * (id) + 3))

#define RK3588_GMAC_CLK_RMII_GATE(id)		GRF_BIT(5 * (id) + 1)
#define RK3588_GMAC_CLK_RMII_NOGATE(id)		GRF_CLR_BIT(5 * (id) + 1)

static void rk3588_set_to_rgmii(struct rk_priv_data *bsp_priv,
				int tx_delay, int rx_delay)
{
	struct device *dev = &bsp_priv->pdev->dev;
	u32 offset_con, id = bsp_priv->id;

	if (IS_ERR(bsp_priv->grf) || IS_ERR(bsp_priv->php_grf)) {
		dev_err(dev, "Missing rockchip,grf or rockchip,php_grf property\n");
		return;
	}

	offset_con = bsp_priv->id == 1 ? RK3588_GRF_GMAC_CON9 :
					 RK3588_GRF_GMAC_CON8;

	regmap_write(bsp_priv->php_grf, RK3588_GRF_GMAC_CON0,
		     RK3588_GMAC_PHY_INTF_SEL_RGMII(id));

	regmap_write(bsp_priv->php_grf, RK3588_GRF_CLK_CON1,
		     RK3588_GMAC_CLK_RGMII_MODE(id));

	regmap_write(bsp_priv->grf, RK3588_GRF_GMAC_CON7,
		     RK3588_GMAC_RXCLK_DLY_ENABLE(id) |
		     RK3588_GMAC_TXCLK_DLY_ENABLE(id));

	regmap_write(bsp_priv->grf, offset_con,
		     RK3588_GMAC_CLK_RX_DL_CFG(rx_delay) |
		     RK3588_GMAC_CLK_TX_DL_CFG(tx_delay));
}

static void rk3588_set_to_rmii(struct rk_priv_data *bsp_priv)
{
	struct device *dev = &bsp_priv->pdev->dev;

	if (IS_ERR(bsp_priv->php_grf)) {
		dev_err(dev, "%s: Missing rockchip,php_grf property\n", __func__);
		return;
	}

	regmap_write(bsp_priv->php_grf, RK3588_GRF_GMAC_CON0,
		     RK3588_GMAC_PHY_INTF_SEL_RMII(bsp_priv->id));

	regmap_write(bsp_priv->php_grf, RK3588_GRF_CLK_CON1,
		     RK3588_GMAC_CLK_RMII_MODE(bsp_priv->id));
}

static void rk3588_set_gmac_speed(struct rk_priv_data *bsp_priv, int speed)
{
	struct device *dev = &bsp_priv->pdev->dev;
	unsigned int val = 0, id = bsp_priv->id;

	switch (speed) {
	case 10:
		if (bsp_priv->phy_iface == PHY_INTERFACE_MODE_RMII)
			val = RK3588_GMA_CLK_RMII_DIV20(id);
		else
			val = RK3588_GMAC_CLK_RGMII_DIV50(id);
		break;
	case 100:
		if (bsp_priv->phy_iface == PHY_INTERFACE_MODE_RMII)
			val = RK3588_GMA_CLK_RMII_DIV2(id);
		else
			val = RK3588_GMAC_CLK_RGMII_DIV5(id);
		break;
	case 1000:
		if (bsp_priv->phy_iface != PHY_INTERFACE_MODE_RMII)
			val = RK3588_GMAC_CLK_RGMII_DIV1(id);
		else
			goto err;
		break;
	default:
		goto err;
	}

	regmap_write(bsp_priv->php_grf, RK3588_GRF_CLK_CON1, val);

	return;
err:
	dev_err(dev, "unknown speed value for GMAC speed=%d", speed);
}

static void rk3588_set_clock_selection(struct rk_priv_data *bsp_priv, bool input,
				       bool enable)
{
	unsigned int val = input ? RK3588_GMAC_CLK_SELET_IO(bsp_priv->id) :
				   RK3588_GMAC_CLK_SELET_CRU(bsp_priv->id);

	val |= enable ? RK3588_GMAC_CLK_RMII_NOGATE(bsp_priv->id) :
			RK3588_GMAC_CLK_RMII_GATE(bsp_priv->id);

	regmap_write(bsp_priv->php_grf, RK3588_GRF_CLK_CON1, val);
}

static const struct rk_gmac_ops rk3588_ops = {
	.set_to_rgmii = rk3588_set_to_rgmii,
	.set_to_rmii = rk3588_set_to_rmii,
	.set_rgmii_speed = rk3588_set_gmac_speed,
	.set_rmii_speed = rk3588_set_gmac_speed,
	.set_clock_selection = rk3588_set_clock_selection,
<<<<<<< HEAD
=======
	.regs_valid = true,
	.regs = {
		0xfe1b0000, /* gmac0 */
		0xfe1c0000, /* gmac1 */
		0x0, /* sentinel */
	},
>>>>>>> ec4a04aa
};

#define RV1108_GRF_GMAC_CON0		0X0900

/* RV1108_GRF_GMAC_CON0 */
#define RV1108_GMAC_PHY_INTF_SEL_RMII	(GRF_CLR_BIT(4) | GRF_CLR_BIT(5) | \
					GRF_BIT(6))
#define RV1108_GMAC_FLOW_CTRL		GRF_BIT(3)
#define RV1108_GMAC_FLOW_CTRL_CLR	GRF_CLR_BIT(3)
#define RV1108_GMAC_SPEED_10M		GRF_CLR_BIT(2)
#define RV1108_GMAC_SPEED_100M		GRF_BIT(2)
#define RV1108_GMAC_RMII_CLK_25M	GRF_BIT(7)
#define RV1108_GMAC_RMII_CLK_2_5M	GRF_CLR_BIT(7)

static void rv1108_set_to_rmii(struct rk_priv_data *bsp_priv)
{
	struct device *dev = &bsp_priv->pdev->dev;

	if (IS_ERR(bsp_priv->grf)) {
		dev_err(dev, "%s: Missing rockchip,grf property\n", __func__);
		return;
	}

	regmap_write(bsp_priv->grf, RV1108_GRF_GMAC_CON0,
		     RV1108_GMAC_PHY_INTF_SEL_RMII);
}

static void rv1108_set_rmii_speed(struct rk_priv_data *bsp_priv, int speed)
{
	struct device *dev = &bsp_priv->pdev->dev;

	if (IS_ERR(bsp_priv->grf)) {
		dev_err(dev, "%s: Missing rockchip,grf property\n", __func__);
		return;
	}

	if (speed == 10) {
		regmap_write(bsp_priv->grf, RV1108_GRF_GMAC_CON0,
			     RV1108_GMAC_RMII_CLK_2_5M |
			     RV1108_GMAC_SPEED_10M);
	} else if (speed == 100) {
		regmap_write(bsp_priv->grf, RV1108_GRF_GMAC_CON0,
			     RV1108_GMAC_RMII_CLK_25M |
			     RV1108_GMAC_SPEED_100M);
	} else {
		dev_err(dev, "unknown speed value for RMII! speed=%d", speed);
	}
}

static const struct rk_gmac_ops rv1108_ops = {
	.set_to_rmii = rv1108_set_to_rmii,
	.set_rmii_speed = rv1108_set_rmii_speed,
};

#define RV1126_GRF_GMAC_CON0		0X0070
#define RV1126_GRF_GMAC_CON1		0X0074
#define RV1126_GRF_GMAC_CON2		0X0078

/* RV1126_GRF_GMAC_CON0 */
#define RV1126_GMAC_PHY_INTF_SEL_RGMII	\
		(GRF_BIT(4) | GRF_CLR_BIT(5) | GRF_CLR_BIT(6))
#define RV1126_GMAC_PHY_INTF_SEL_RMII	\
		(GRF_CLR_BIT(4) | GRF_CLR_BIT(5) | GRF_BIT(6))
#define RV1126_GMAC_FLOW_CTRL			GRF_BIT(7)
#define RV1126_GMAC_FLOW_CTRL_CLR		GRF_CLR_BIT(7)
#define RV1126_GMAC_M0_RXCLK_DLY_ENABLE		GRF_BIT(1)
#define RV1126_GMAC_M0_RXCLK_DLY_DISABLE	GRF_CLR_BIT(1)
#define RV1126_GMAC_M0_TXCLK_DLY_ENABLE		GRF_BIT(0)
#define RV1126_GMAC_M0_TXCLK_DLY_DISABLE	GRF_CLR_BIT(0)
#define RV1126_GMAC_M1_RXCLK_DLY_ENABLE		GRF_BIT(3)
#define RV1126_GMAC_M1_RXCLK_DLY_DISABLE	GRF_CLR_BIT(3)
#define RV1126_GMAC_M1_TXCLK_DLY_ENABLE		GRF_BIT(2)
#define RV1126_GMAC_M1_TXCLK_DLY_DISABLE	GRF_CLR_BIT(2)

/* RV1126_GRF_GMAC_CON1 */
#define RV1126_GMAC_M0_CLK_RX_DL_CFG(val)	HIWORD_UPDATE(val, 0x7F, 8)
#define RV1126_GMAC_M0_CLK_TX_DL_CFG(val)	HIWORD_UPDATE(val, 0x7F, 0)
/* RV1126_GRF_GMAC_CON2 */
#define RV1126_GMAC_M1_CLK_RX_DL_CFG(val)	HIWORD_UPDATE(val, 0x7F, 8)
#define RV1126_GMAC_M1_CLK_TX_DL_CFG(val)	HIWORD_UPDATE(val, 0x7F, 0)

static void rv1126_set_to_rgmii(struct rk_priv_data *bsp_priv,
				int tx_delay, int rx_delay)
{
	struct device *dev = &bsp_priv->pdev->dev;

	if (IS_ERR(bsp_priv->grf)) {
		dev_err(dev, "Missing rockchip,grf property\n");
		return;
	}

	regmap_write(bsp_priv->grf, RV1126_GRF_GMAC_CON0,
		     RV1126_GMAC_PHY_INTF_SEL_RGMII |
		     RV1126_GMAC_M0_RXCLK_DLY_ENABLE |
		     RV1126_GMAC_M0_TXCLK_DLY_ENABLE |
		     RV1126_GMAC_M1_RXCLK_DLY_ENABLE |
		     RV1126_GMAC_M1_TXCLK_DLY_ENABLE);

	regmap_write(bsp_priv->grf, RV1126_GRF_GMAC_CON1,
		     RV1126_GMAC_M0_CLK_RX_DL_CFG(rx_delay) |
		     RV1126_GMAC_M0_CLK_TX_DL_CFG(tx_delay));

	regmap_write(bsp_priv->grf, RV1126_GRF_GMAC_CON2,
		     RV1126_GMAC_M1_CLK_RX_DL_CFG(rx_delay) |
		     RV1126_GMAC_M1_CLK_TX_DL_CFG(tx_delay));
}

static void rv1126_set_to_rmii(struct rk_priv_data *bsp_priv)
{
	struct device *dev = &bsp_priv->pdev->dev;

	if (IS_ERR(bsp_priv->grf)) {
		dev_err(dev, "%s: Missing rockchip,grf property\n", __func__);
		return;
	}

	regmap_write(bsp_priv->grf, RV1126_GRF_GMAC_CON0,
		     RV1126_GMAC_PHY_INTF_SEL_RMII);
}

static void rv1126_set_rgmii_speed(struct rk_priv_data *bsp_priv, int speed)
{
	struct device *dev = &bsp_priv->pdev->dev;
	unsigned long rate;
	int ret;

	switch (speed) {
	case 10:
		rate = 2500000;
		break;
	case 100:
		rate = 25000000;
		break;
	case 1000:
		rate = 125000000;
		break;
	default:
		dev_err(dev, "unknown speed value for RGMII speed=%d", speed);
		return;
	}

	ret = clk_set_rate(bsp_priv->clk_mac_speed, rate);
	if (ret)
		dev_err(dev, "%s: set clk_mac_speed rate %ld failed %d\n",
			__func__, rate, ret);
}

static void rv1126_set_rmii_speed(struct rk_priv_data *bsp_priv, int speed)
{
	struct device *dev = &bsp_priv->pdev->dev;
	unsigned long rate;
	int ret;

	switch (speed) {
	case 10:
		rate = 2500000;
		break;
	case 100:
		rate = 25000000;
		break;
	default:
		dev_err(dev, "unknown speed value for RGMII speed=%d", speed);
		return;
	}

	ret = clk_set_rate(bsp_priv->clk_mac_speed, rate);
	if (ret)
		dev_err(dev, "%s: set clk_mac_speed rate %ld failed %d\n",
			__func__, rate, ret);
}

static const struct rk_gmac_ops rv1126_ops = {
	.set_to_rgmii = rv1126_set_to_rgmii,
	.set_to_rmii = rv1126_set_to_rmii,
	.set_rgmii_speed = rv1126_set_rgmii_speed,
	.set_rmii_speed = rv1126_set_rmii_speed,
};

#define RK_GRF_MACPHY_CON0		0xb00
#define RK_GRF_MACPHY_CON1		0xb04
#define RK_GRF_MACPHY_CON2		0xb08
#define RK_GRF_MACPHY_CON3		0xb0c

#define RK_MACPHY_ENABLE		GRF_BIT(0)
#define RK_MACPHY_DISABLE		GRF_CLR_BIT(0)
#define RK_MACPHY_CFG_CLK_50M		GRF_BIT(14)
#define RK_GMAC2PHY_RMII_MODE		(GRF_BIT(6) | GRF_CLR_BIT(7))
#define RK_GRF_CON2_MACPHY_ID		HIWORD_UPDATE(0x1234, 0xffff, 0)
#define RK_GRF_CON3_MACPHY_ID		HIWORD_UPDATE(0x35, 0x3f, 0)

static void rk_gmac_integrated_phy_powerup(struct rk_priv_data *priv)
{
	if (priv->ops->integrated_phy_powerup)
		priv->ops->integrated_phy_powerup(priv);

	regmap_write(priv->grf, RK_GRF_MACPHY_CON0, RK_MACPHY_CFG_CLK_50M);
	regmap_write(priv->grf, RK_GRF_MACPHY_CON0, RK_GMAC2PHY_RMII_MODE);

	regmap_write(priv->grf, RK_GRF_MACPHY_CON2, RK_GRF_CON2_MACPHY_ID);
	regmap_write(priv->grf, RK_GRF_MACPHY_CON3, RK_GRF_CON3_MACPHY_ID);

	if (priv->phy_reset) {
		/* PHY needs to be disabled before trying to reset it */
		regmap_write(priv->grf, RK_GRF_MACPHY_CON0, RK_MACPHY_DISABLE);
		if (priv->phy_reset)
			reset_control_assert(priv->phy_reset);
		usleep_range(10, 20);
		if (priv->phy_reset)
			reset_control_deassert(priv->phy_reset);
		usleep_range(10, 20);
		regmap_write(priv->grf, RK_GRF_MACPHY_CON0, RK_MACPHY_ENABLE);
		msleep(30);
	}
}

static void rk_gmac_integrated_phy_powerdown(struct rk_priv_data *priv)
{
	regmap_write(priv->grf, RK_GRF_MACPHY_CON0, RK_MACPHY_DISABLE);
	if (priv->phy_reset)
		reset_control_assert(priv->phy_reset);
}

static int rk_gmac_clk_init(struct plat_stmmacenet_data *plat)
{
	struct rk_priv_data *bsp_priv = plat->bsp_priv;
	struct device *dev = &bsp_priv->pdev->dev;
	int ret;

	bsp_priv->clk_enabled = false;

	bsp_priv->mac_clk_rx = devm_clk_get(dev, "mac_clk_rx");
	if (IS_ERR(bsp_priv->mac_clk_rx))
		dev_err(dev, "cannot get clock %s\n",
			"mac_clk_rx");

	bsp_priv->mac_clk_tx = devm_clk_get(dev, "mac_clk_tx");
	if (IS_ERR(bsp_priv->mac_clk_tx))
		dev_err(dev, "cannot get clock %s\n",
			"mac_clk_tx");

	bsp_priv->aclk_mac = devm_clk_get(dev, "aclk_mac");
	if (IS_ERR(bsp_priv->aclk_mac))
		dev_err(dev, "cannot get clock %s\n",
			"aclk_mac");

	bsp_priv->pclk_mac = devm_clk_get(dev, "pclk_mac");
	if (IS_ERR(bsp_priv->pclk_mac))
		dev_err(dev, "cannot get clock %s\n",
			"pclk_mac");

	bsp_priv->clk_mac = devm_clk_get(dev, "stmmaceth");
	if (IS_ERR(bsp_priv->clk_mac))
		dev_err(dev, "cannot get clock %s\n",
			"stmmaceth");

	if (bsp_priv->phy_iface == PHY_INTERFACE_MODE_RMII) {
		bsp_priv->clk_mac_ref = devm_clk_get(dev, "clk_mac_ref");
		if (IS_ERR(bsp_priv->clk_mac_ref))
			dev_err(dev, "cannot get clock %s\n",
				"clk_mac_ref");

		if (!bsp_priv->clock_input) {
			bsp_priv->clk_mac_refout =
				devm_clk_get(dev, "clk_mac_refout");
			if (IS_ERR(bsp_priv->clk_mac_refout))
				dev_err(dev, "cannot get clock %s\n",
					"clk_mac_refout");
		}
	}

	bsp_priv->clk_mac_speed = devm_clk_get(dev, "clk_mac_speed");
	if (IS_ERR(bsp_priv->clk_mac_speed))
		dev_err(dev, "cannot get clock %s\n", "clk_mac_speed");

	if (bsp_priv->clock_input) {
		dev_info(dev, "clock input from PHY\n");
	} else {
		if (bsp_priv->phy_iface == PHY_INTERFACE_MODE_RMII)
			clk_set_rate(bsp_priv->clk_mac, 50000000);
	}

	if (plat->phy_node && bsp_priv->integrated_phy) {
		bsp_priv->clk_phy = of_clk_get(plat->phy_node, 0);
		if (IS_ERR(bsp_priv->clk_phy)) {
			ret = PTR_ERR(bsp_priv->clk_phy);
			dev_err(dev, "Cannot get PHY clock: %d\n", ret);
			return -EINVAL;
		}
		clk_set_rate(bsp_priv->clk_phy, 50000000);
	}

	return 0;
}

static int gmac_clk_enable(struct rk_priv_data *bsp_priv, bool enable)
{
	int phy_iface = bsp_priv->phy_iface;

	if (enable) {
		if (!bsp_priv->clk_enabled) {
			if (phy_iface == PHY_INTERFACE_MODE_RMII) {
				if (!IS_ERR(bsp_priv->mac_clk_rx))
					clk_prepare_enable(
						bsp_priv->mac_clk_rx);

				if (!IS_ERR(bsp_priv->clk_mac_ref))
					clk_prepare_enable(
						bsp_priv->clk_mac_ref);

				if (!IS_ERR(bsp_priv->clk_mac_refout))
					clk_prepare_enable(
						bsp_priv->clk_mac_refout);
			}

			if (!IS_ERR(bsp_priv->clk_phy))
				clk_prepare_enable(bsp_priv->clk_phy);

			if (!IS_ERR(bsp_priv->aclk_mac))
				clk_prepare_enable(bsp_priv->aclk_mac);

			if (!IS_ERR(bsp_priv->pclk_mac))
				clk_prepare_enable(bsp_priv->pclk_mac);

			if (!IS_ERR(bsp_priv->mac_clk_tx))
				clk_prepare_enable(bsp_priv->mac_clk_tx);

			if (!IS_ERR(bsp_priv->clk_mac_speed))
				clk_prepare_enable(bsp_priv->clk_mac_speed);

			if (bsp_priv->ops && bsp_priv->ops->set_clock_selection)
				bsp_priv->ops->set_clock_selection(bsp_priv,
					       bsp_priv->clock_input, true);

			/**
			 * if (!IS_ERR(bsp_priv->clk_mac))
			 *	clk_prepare_enable(bsp_priv->clk_mac);
			 */
			mdelay(5);
			bsp_priv->clk_enabled = true;
		}
	} else {
		if (bsp_priv->clk_enabled) {
			if (phy_iface == PHY_INTERFACE_MODE_RMII) {
				clk_disable_unprepare(bsp_priv->mac_clk_rx);

				clk_disable_unprepare(bsp_priv->clk_mac_ref);

				clk_disable_unprepare(bsp_priv->clk_mac_refout);
			}

			clk_disable_unprepare(bsp_priv->clk_phy);

			clk_disable_unprepare(bsp_priv->aclk_mac);

			clk_disable_unprepare(bsp_priv->pclk_mac);

			clk_disable_unprepare(bsp_priv->mac_clk_tx);

			clk_disable_unprepare(bsp_priv->clk_mac_speed);

			if (bsp_priv->ops && bsp_priv->ops->set_clock_selection)
				bsp_priv->ops->set_clock_selection(bsp_priv,
					      bsp_priv->clock_input, false);
			/**
			 * if (!IS_ERR(bsp_priv->clk_mac))
			 *	clk_disable_unprepare(bsp_priv->clk_mac);
			 */
			bsp_priv->clk_enabled = false;
		}
	}

	return 0;
}

static int phy_power_on(struct rk_priv_data *bsp_priv, bool enable)
{
	struct regulator *ldo = bsp_priv->regulator;
	int ret;
	struct device *dev = &bsp_priv->pdev->dev;

	if (!ldo)
		return 0;

	if (enable) {
		ret = regulator_enable(ldo);
		if (ret)
			dev_err(dev, "fail to enable phy-supply\n");
	} else {
		ret = regulator_disable(ldo);
		if (ret)
			dev_err(dev, "fail to disable phy-supply\n");
	}

	return 0;
}

static struct rk_priv_data *rk_gmac_setup(struct platform_device *pdev,
					  struct plat_stmmacenet_data *plat,
					  const struct rk_gmac_ops *ops)
{
	struct rk_priv_data *bsp_priv;
	struct device *dev = &pdev->dev;
	struct resource *res;
	int ret;
	const char *strings = NULL;
	int value;

	bsp_priv = devm_kzalloc(dev, sizeof(*bsp_priv), GFP_KERNEL);
	if (!bsp_priv)
		return ERR_PTR(-ENOMEM);

	of_get_phy_mode(dev->of_node, &bsp_priv->phy_iface);
	bsp_priv->ops = ops;

	/* Some SoCs have multiple MAC controllers, which need
	 * to be distinguished.
	 */
	res = platform_get_resource(pdev, IORESOURCE_MEM, 0);
	if (res && ops->regs_valid) {
		int i = 0;

		while (ops->regs[i]) {
			if (ops->regs[i] == res->start) {
				bsp_priv->id = i;
				break;
			}
			i++;
		}
	}

	bsp_priv->regulator = devm_regulator_get_optional(dev, "phy");
	if (IS_ERR(bsp_priv->regulator)) {
		if (PTR_ERR(bsp_priv->regulator) == -EPROBE_DEFER) {
			dev_err(dev, "phy regulator is not available yet, deferred probing\n");
			return ERR_PTR(-EPROBE_DEFER);
		}
		dev_err(dev, "no regulator found\n");
		bsp_priv->regulator = NULL;
	}

	ret = of_property_read_string(dev->of_node, "clock_in_out", &strings);
	if (ret) {
		dev_err(dev, "Can not read property: clock_in_out.\n");
		bsp_priv->clock_input = true;
	} else {
		dev_info(dev, "clock input or output? (%s).\n",
			 strings);
		if (!strcmp(strings, "input"))
			bsp_priv->clock_input = true;
		else
			bsp_priv->clock_input = false;
	}

	ret = of_property_read_u32(dev->of_node, "tx_delay", &value);
	if (ret) {
		bsp_priv->tx_delay = 0x30;
		dev_err(dev, "Can not read property: tx_delay.");
		dev_err(dev, "set tx_delay to 0x%x\n",
			bsp_priv->tx_delay);
	} else {
		dev_info(dev, "TX delay(0x%x).\n", value);
		bsp_priv->tx_delay = value;
	}

	ret = of_property_read_u32(dev->of_node, "rx_delay", &value);
	if (ret) {
		bsp_priv->rx_delay = 0x10;
		dev_err(dev, "Can not read property: rx_delay.");
		dev_err(dev, "set rx_delay to 0x%x\n",
			bsp_priv->rx_delay);
	} else {
		dev_info(dev, "RX delay(0x%x).\n", value);
		bsp_priv->rx_delay = value;
	}

	bsp_priv->grf = syscon_regmap_lookup_by_phandle(dev->of_node,
							"rockchip,grf");
	bsp_priv->php_grf = syscon_regmap_lookup_by_phandle(dev->of_node,
							    "rockchip,php-grf");

	if (plat->phy_node) {
		bsp_priv->integrated_phy = of_property_read_bool(plat->phy_node,
								 "phy-is-integrated");
		if (bsp_priv->integrated_phy) {
			bsp_priv->phy_reset = of_reset_control_get(plat->phy_node, NULL);
			if (IS_ERR(bsp_priv->phy_reset)) {
				dev_err(&pdev->dev, "No PHY reset control found.\n");
				bsp_priv->phy_reset = NULL;
			}
		}
	}
	dev_info(dev, "integrated PHY? (%s).\n",
		 bsp_priv->integrated_phy ? "yes" : "no");

	bsp_priv->pdev = pdev;

	return bsp_priv;
}

static int rk_gmac_check_ops(struct rk_priv_data *bsp_priv)
{
	switch (bsp_priv->phy_iface) {
	case PHY_INTERFACE_MODE_RGMII:
	case PHY_INTERFACE_MODE_RGMII_ID:
	case PHY_INTERFACE_MODE_RGMII_RXID:
	case PHY_INTERFACE_MODE_RGMII_TXID:
		if (!bsp_priv->ops->set_to_rgmii)
			return -EINVAL;
		break;
	case PHY_INTERFACE_MODE_RMII:
		if (!bsp_priv->ops->set_to_rmii)
			return -EINVAL;
		break;
	default:
		dev_err(&bsp_priv->pdev->dev,
			"unsupported interface %d", bsp_priv->phy_iface);
	}
	return 0;
}

static int rk_gmac_powerup(struct rk_priv_data *bsp_priv)
{
	int ret;
	struct device *dev = &bsp_priv->pdev->dev;

	ret = rk_gmac_check_ops(bsp_priv);
	if (ret)
		return ret;

	ret = gmac_clk_enable(bsp_priv, true);
	if (ret)
		return ret;

	/*rmii or rgmii*/
	switch (bsp_priv->phy_iface) {
	case PHY_INTERFACE_MODE_RGMII:
		dev_info(dev, "init for RGMII\n");
		bsp_priv->ops->set_to_rgmii(bsp_priv, bsp_priv->tx_delay,
					    bsp_priv->rx_delay);
		break;
	case PHY_INTERFACE_MODE_RGMII_ID:
		dev_info(dev, "init for RGMII_ID\n");
		bsp_priv->ops->set_to_rgmii(bsp_priv, 0, 0);
		break;
	case PHY_INTERFACE_MODE_RGMII_RXID:
		dev_info(dev, "init for RGMII_RXID\n");
		bsp_priv->ops->set_to_rgmii(bsp_priv, bsp_priv->tx_delay, 0);
		break;
	case PHY_INTERFACE_MODE_RGMII_TXID:
		dev_info(dev, "init for RGMII_TXID\n");
		bsp_priv->ops->set_to_rgmii(bsp_priv, 0, bsp_priv->rx_delay);
		break;
	case PHY_INTERFACE_MODE_RMII:
		dev_info(dev, "init for RMII\n");
		bsp_priv->ops->set_to_rmii(bsp_priv);
		break;
	default:
		dev_err(dev, "NO interface defined!\n");
	}

	ret = phy_power_on(bsp_priv, true);
	if (ret) {
		gmac_clk_enable(bsp_priv, false);
		return ret;
	}

	pm_runtime_get_sync(dev);

	if (bsp_priv->integrated_phy)
		rk_gmac_integrated_phy_powerup(bsp_priv);

	return 0;
}

static void rk_gmac_powerdown(struct rk_priv_data *gmac)
{
	if (gmac->integrated_phy)
		rk_gmac_integrated_phy_powerdown(gmac);

	pm_runtime_put_sync(&gmac->pdev->dev);

	phy_power_on(gmac, false);
	gmac_clk_enable(gmac, false);
}

static void rk_fix_speed(void *priv, unsigned int speed)
{
	struct rk_priv_data *bsp_priv = priv;
	struct device *dev = &bsp_priv->pdev->dev;

	switch (bsp_priv->phy_iface) {
	case PHY_INTERFACE_MODE_RGMII:
	case PHY_INTERFACE_MODE_RGMII_ID:
	case PHY_INTERFACE_MODE_RGMII_RXID:
	case PHY_INTERFACE_MODE_RGMII_TXID:
		if (bsp_priv->ops->set_rgmii_speed)
			bsp_priv->ops->set_rgmii_speed(bsp_priv, speed);
		break;
	case PHY_INTERFACE_MODE_RMII:
		if (bsp_priv->ops->set_rmii_speed)
			bsp_priv->ops->set_rmii_speed(bsp_priv, speed);
		break;
	default:
		dev_err(dev, "unsupported interface %d", bsp_priv->phy_iface);
	}
}

static int rk_gmac_probe(struct platform_device *pdev)
{
	struct plat_stmmacenet_data *plat_dat;
	struct stmmac_resources stmmac_res;
	const struct rk_gmac_ops *data;
	int ret;

	data = of_device_get_match_data(&pdev->dev);
	if (!data) {
		dev_err(&pdev->dev, "no of match data provided\n");
		return -EINVAL;
	}

	ret = stmmac_get_platform_resources(pdev, &stmmac_res);
	if (ret)
		return ret;

	plat_dat = stmmac_probe_config_dt(pdev, stmmac_res.mac);
	if (IS_ERR(plat_dat))
		return PTR_ERR(plat_dat);

	/* If the stmmac is not already selected as gmac4,
	 * then make sure we fallback to gmac.
	 */
	if (!plat_dat->has_gmac4)
		plat_dat->has_gmac = true;
	plat_dat->fix_mac_speed = rk_fix_speed;

	plat_dat->bsp_priv = rk_gmac_setup(pdev, plat_dat, data);
	if (IS_ERR(plat_dat->bsp_priv)) {
		ret = PTR_ERR(plat_dat->bsp_priv);
		goto err_remove_config_dt;
	}

	ret = rk_gmac_clk_init(plat_dat);
	if (ret)
		goto err_remove_config_dt;

	ret = rk_gmac_powerup(plat_dat->bsp_priv);
	if (ret)
		goto err_remove_config_dt;

	ret = stmmac_dvr_probe(&pdev->dev, plat_dat, &stmmac_res);
	if (ret)
		goto err_gmac_powerdown;

	return 0;

err_gmac_powerdown:
	rk_gmac_powerdown(plat_dat->bsp_priv);
err_remove_config_dt:
	stmmac_remove_config_dt(pdev, plat_dat);

	return ret;
}

static int rk_gmac_remove(struct platform_device *pdev)
{
	struct rk_priv_data *bsp_priv = get_stmmac_bsp_priv(&pdev->dev);
	int ret = stmmac_dvr_remove(&pdev->dev);

	rk_gmac_powerdown(bsp_priv);

	return ret;
}

#ifdef CONFIG_PM_SLEEP
static int rk_gmac_suspend(struct device *dev)
{
	struct rk_priv_data *bsp_priv = get_stmmac_bsp_priv(dev);
	int ret = stmmac_suspend(dev);

	/* Keep the PHY up if we use Wake-on-Lan. */
	if (!device_may_wakeup(dev)) {
		rk_gmac_powerdown(bsp_priv);
		bsp_priv->suspended = true;
	}

	return ret;
}

static int rk_gmac_resume(struct device *dev)
{
	struct rk_priv_data *bsp_priv = get_stmmac_bsp_priv(dev);

	/* The PHY was up for Wake-on-Lan. */
	if (bsp_priv->suspended) {
		rk_gmac_powerup(bsp_priv);
		bsp_priv->suspended = false;
	}

	return stmmac_resume(dev);
}
#endif /* CONFIG_PM_SLEEP */

static SIMPLE_DEV_PM_OPS(rk_gmac_pm_ops, rk_gmac_suspend, rk_gmac_resume);

static const struct of_device_id rk_gmac_dwmac_match[] = {
	{ .compatible = "rockchip,px30-gmac",	.data = &px30_ops   },
	{ .compatible = "rockchip,rk3128-gmac", .data = &rk3128_ops },
	{ .compatible = "rockchip,rk3228-gmac", .data = &rk3228_ops },
	{ .compatible = "rockchip,rk3288-gmac", .data = &rk3288_ops },
	{ .compatible = "rockchip,rk3308-gmac", .data = &rk3308_ops },
	{ .compatible = "rockchip,rk3328-gmac", .data = &rk3328_ops },
	{ .compatible = "rockchip,rk3366-gmac", .data = &rk3366_ops },
	{ .compatible = "rockchip,rk3368-gmac", .data = &rk3368_ops },
	{ .compatible = "rockchip,rk3399-gmac", .data = &rk3399_ops },
	{ .compatible = "rockchip,rk3568-gmac", .data = &rk3568_ops },
	{ .compatible = "rockchip,rk3588-gmac", .data = &rk3588_ops },
	{ .compatible = "rockchip,rv1108-gmac", .data = &rv1108_ops },
	{ .compatible = "rockchip,rv1126-gmac", .data = &rv1126_ops },
	{ }
};
MODULE_DEVICE_TABLE(of, rk_gmac_dwmac_match);

static struct platform_driver rk_gmac_dwmac_driver = {
	.probe  = rk_gmac_probe,
	.remove = rk_gmac_remove,
	.driver = {
		.name           = "rk_gmac-dwmac",
		.pm		= &rk_gmac_pm_ops,
		.of_match_table = rk_gmac_dwmac_match,
	},
};
module_platform_driver(rk_gmac_dwmac_driver);

MODULE_AUTHOR("Chen-Zhi (Roger Chen) <roger.chen@rock-chips.com>");
MODULE_DESCRIPTION("Rockchip RK3288 DWMAC specific glue layer");
MODULE_LICENSE("GPL");<|MERGE_RESOLUTION|>--- conflicted
+++ resolved
@@ -1243,15 +1243,12 @@
 	.set_rgmii_speed = rk3588_set_gmac_speed,
 	.set_rmii_speed = rk3588_set_gmac_speed,
 	.set_clock_selection = rk3588_set_clock_selection,
-<<<<<<< HEAD
-=======
 	.regs_valid = true,
 	.regs = {
 		0xfe1b0000, /* gmac0 */
 		0xfe1c0000, /* gmac1 */
 		0x0, /* sentinel */
 	},
->>>>>>> ec4a04aa
 };
 
 #define RV1108_GRF_GMAC_CON0		0X0900
