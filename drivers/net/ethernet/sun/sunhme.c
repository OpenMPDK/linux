--- conflicted
+++ resolved
@@ -1328,11 +1328,7 @@
 	void __iomem *erxregs      = hp->erxregs;
 	void __iomem *bregs        = hp->bigmacregs;
 	void __iomem *tregs        = hp->tcvregs;
-<<<<<<< HEAD
-	const char *bursts;
-=======
 	const char *bursts = "64";
->>>>>>> ec4a04aa
 	u32 regtmp, rxcfg;
 
 	/* If auto-negotiation timer is running, kill it. */
