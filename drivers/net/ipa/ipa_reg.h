--- conflicted
+++ resolved
@@ -38,39 +38,6 @@
  * ipa_reg_offset() when the register's ipa_reg structure is supplied;
  * zero is returned for an undefined register (this should never happen).
  *
-<<<<<<< HEAD
- * The offset of a register dependent on endpoint ID is computed by a macro
- * that is supplied a parameter "ep", "txep", or "rxep".  A register with an
- * "ep" parameter is valid for any endpoint; a register with a "txep" or
- * "rxep" parameter is valid only for TX or RX endpoints, respectively.  The
- * "*ep" value is assumed to be less than the maximum valid endpoint ID
- * for the current hardware, and that will not exceed IPA_ENDPOINT_MAX.
- *
- * The offset of registers related to filter and route tables is computed
- * by a macro that is supplied a parameter "er".  The "er" represents an
- * endpoint ID for filters, or a route ID for routes.  For filters, the
- * endpoint ID must be less than IPA_ENDPOINT_MAX, but is further restricted
- * because not all endpoints support filtering.  For routes, the route ID
- * must be less than IPA_ROUTE_MAX.
- *
- * The offset of registers related to resource types is computed by a macro
- * that is supplied a parameter "rt".  The "rt" represents a resource type,
- * which is a member of the ipa_resource_type_src enumerated type for
- * source endpoint resources or the ipa_resource_type_dst enumerated type
- * for destination endpoint resources.
- *
- * Some registers encode multiple fields within them.  For these, each field
- * has a symbol below defining a field mask that encodes both the position
- * and width of the field within its register.
- *
- * In some cases, different versions of IPA hardware use different offset or
- * field mask values.  In such cases an inline_function(ipa) is used rather
- * than a MACRO to define the offset or field mask to use.
- *
- * Finally, some registers hold bitmasks representing endpoints.  In such
- * cases the @available field in the @ipa structure defines the "full" set
- * of valid bits for the register.
-=======
  * Some registers encode multiple fields within them.  Each field in
  * such a register has a unique identifier (from an enumerated type).
  * The position and width of the fields in a register are defined by
@@ -82,7 +49,6 @@
  * ipa_reg_decode().  In addition, for single-bit fields, ipa_reg_bit()
  * can be used to either encode the bit value, or to generate a mask
  * used to extract the bit value.
->>>>>>> 8950f345
  */
 
 /* enum ipa_reg_id - IPA register IDs */
