// SPDX-License-Identifier: GPL-2.0

/* Copyright (c) 2012-2018, The Linux Foundation. All rights reserved.
 * Copyright (C) 2018-2022 Linaro Ltd.
 */

#include <linux/types.h>
#include <linux/atomic.h>
#include <linux/bitfield.h>
#include <linux/device.h>
#include <linux/bug.h>
#include <linux/io.h>
#include <linux/firmware.h>
#include <linux/module.h>
#include <linux/of.h>
#include <linux/of_device.h>
#include <linux/of_address.h>
#include <linux/pm_runtime.h>
#include <linux/qcom_scm.h>
#include <linux/soc/qcom/mdt_loader.h>

#include "ipa.h"
#include "ipa_power.h"
#include "ipa_data.h"
#include "ipa_endpoint.h"
#include "ipa_resource.h"
#include "ipa_cmd.h"
#include "ipa_reg.h"
#include "ipa_mem.h"
#include "ipa_table.h"
#include "ipa_smp2p.h"
#include "ipa_modem.h"
#include "ipa_uc.h"
#include "ipa_interrupt.h"
#include "gsi_trans.h"
#include "ipa_sysfs.h"

/**
 * DOC: The IP Accelerator
 *
 * This driver supports the Qualcomm IP Accelerator (IPA), which is a
 * networking component found in many Qualcomm SoCs.  The IPA is connected
 * to the application processor (AP), but is also connected (and partially
 * controlled by) other "execution environments" (EEs), such as a modem.
 *
 * The IPA is the conduit between the AP and the modem that carries network
 * traffic.  This driver presents a network interface representing the
 * connection of the modem to external (e.g. LTE) networks.
 *
 * The IPA provides protocol checksum calculation, offloading this work
 * from the AP.  The IPA offers additional functionality, including routing,
 * filtering, and NAT support, but that more advanced functionality is not
 * currently supported.  Despite that, some resources--including routing
 * tables and filter tables--are defined in this driver because they must
 * be initialized even when the advanced hardware features are not used.
 *
 * There are two distinct layers that implement the IPA hardware, and this
 * is reflected in the organization of the driver.  The generic software
 * interface (GSI) is an integral component of the IPA, providing a
 * well-defined communication layer between the AP subsystem and the IPA
 * core.  The GSI implements a set of "channels" used for communication
 * between the AP and the IPA.
 *
 * The IPA layer uses GSI channels to implement its "endpoints".  And while
 * a GSI channel carries data between the AP and the IPA, a pair of IPA
 * endpoints is used to carry traffic between two EEs.  Specifically, the main
 * modem network interface is implemented by two pairs of endpoints:  a TX
 * endpoint on the AP coupled with an RX endpoint on the modem; and another
 * RX endpoint on the AP receiving data from a TX endpoint on the modem.
 */

/* The name of the GSI firmware file relative to /lib/firmware */
#define IPA_FW_PATH_DEFAULT	"ipa_fws.mdt"
#define IPA_PAS_ID		15

/* Shift of 19.2 MHz timestamp to achieve lower resolution timestamps */
#define DPL_TIMESTAMP_SHIFT	14	/* ~1.172 kHz, ~853 usec per tick */
#define TAG_TIMESTAMP_SHIFT	14
#define NAT_TIMESTAMP_SHIFT	24	/* ~1.144 Hz, ~874 msec per tick */

/* Divider for 19.2 MHz crystal oscillator clock to get common timer clock */
#define IPA_XO_CLOCK_DIVIDER	192	/* 1 is subtracted where used */

/**
 * ipa_setup() - Set up IPA hardware
 * @ipa:	IPA pointer
 *
 * Perform initialization that requires issuing immediate commands on
 * the command TX endpoint.  If the modem is doing GSI firmware load
 * and initialization, this function will be called when an SMP2P
 * interrupt has been signaled by the modem.  Otherwise it will be
 * called from ipa_probe() after GSI firmware has been successfully
 * loaded, authenticated, and started by Trust Zone.
 */
int ipa_setup(struct ipa *ipa)
{
	struct ipa_endpoint *exception_endpoint;
	struct ipa_endpoint *command_endpoint;
	struct device *dev = &ipa->pdev->dev;
	int ret;

	ret = gsi_setup(&ipa->gsi);
	if (ret)
		return ret;

	ret = ipa_power_setup(ipa);
	if (ret)
		goto err_gsi_teardown;

	ipa_endpoint_setup(ipa);

	/* We need to use the AP command TX endpoint to perform other
	 * initialization, so we enable first.
	 */
	command_endpoint = ipa->name_map[IPA_ENDPOINT_AP_COMMAND_TX];
	ret = ipa_endpoint_enable_one(command_endpoint);
	if (ret)
		goto err_endpoint_teardown;

	ret = ipa_mem_setup(ipa);	/* No matching teardown required */
	if (ret)
		goto err_command_disable;

	ret = ipa_table_setup(ipa);	/* No matching teardown required */
	if (ret)
		goto err_command_disable;

	/* Enable the exception handling endpoint, and tell the hardware
	 * to use it by default.
	 */
	exception_endpoint = ipa->name_map[IPA_ENDPOINT_AP_LAN_RX];
	ret = ipa_endpoint_enable_one(exception_endpoint);
	if (ret)
		goto err_command_disable;

	ipa_endpoint_default_route_set(ipa, exception_endpoint->endpoint_id);

	/* We're all set.  Now prepare for communication with the modem */
	ret = ipa_qmi_setup(ipa);
	if (ret)
		goto err_default_route_clear;

	ipa->setup_complete = true;

	dev_info(dev, "IPA driver setup completed successfully\n");

	return 0;

err_default_route_clear:
	ipa_endpoint_default_route_clear(ipa);
	ipa_endpoint_disable_one(exception_endpoint);
err_command_disable:
	ipa_endpoint_disable_one(command_endpoint);
err_endpoint_teardown:
	ipa_endpoint_teardown(ipa);
	ipa_power_teardown(ipa);
err_gsi_teardown:
	gsi_teardown(&ipa->gsi);

	return ret;
}

/**
 * ipa_teardown() - Inverse of ipa_setup()
 * @ipa:	IPA pointer
 */
static void ipa_teardown(struct ipa *ipa)
{
	struct ipa_endpoint *exception_endpoint;
	struct ipa_endpoint *command_endpoint;

	/* We're going to tear everything down, as if setup never completed */
	ipa->setup_complete = false;

	ipa_qmi_teardown(ipa);
	ipa_endpoint_default_route_clear(ipa);
	exception_endpoint = ipa->name_map[IPA_ENDPOINT_AP_LAN_RX];
	ipa_endpoint_disable_one(exception_endpoint);
	command_endpoint = ipa->name_map[IPA_ENDPOINT_AP_COMMAND_TX];
	ipa_endpoint_disable_one(command_endpoint);
	ipa_endpoint_teardown(ipa);
	ipa_power_teardown(ipa);
	gsi_teardown(&ipa->gsi);
}

static void
ipa_hardware_config_bcr(struct ipa *ipa, const struct ipa_data *data)
{
	const struct ipa_reg *reg;
	u32 val;

	/* IPA v4.5+ has no backward compatibility register */
	if (ipa->version >= IPA_VERSION_4_5)
		return;

	reg = ipa_reg(ipa, IPA_BCR);
	val = data->backward_compat;
	iowrite32(val, ipa->reg_virt + ipa_reg_offset(reg));
}

static void ipa_hardware_config_tx(struct ipa *ipa)
{
	enum ipa_version version = ipa->version;
	const struct ipa_reg *reg;
	u32 offset;
	u32 val;

	if (version <= IPA_VERSION_4_0 || version >= IPA_VERSION_4_5)
		return;

	/* Disable PA mask to allow HOLB drop */
	reg = ipa_reg(ipa, IPA_TX_CFG);
	offset = ipa_reg_offset(reg);

	val = ioread32(ipa->reg_virt + offset);

	val &= ~ipa_reg_bit(reg, PA_MASK_EN);

	iowrite32(val, ipa->reg_virt + offset);
}

static void ipa_hardware_config_clkon(struct ipa *ipa)
{
	enum ipa_version version = ipa->version;
	const struct ipa_reg *reg;
	u32 val;

	if (version >= IPA_VERSION_4_5)
		return;

	if (version < IPA_VERSION_4_0 && version != IPA_VERSION_3_1)
		return;

	/* Implement some hardware workarounds */
	reg = ipa_reg(ipa, CLKON_CFG);
	if (version == IPA_VERSION_3_1) {
		/* Disable MISC clock gating */
		val = ipa_reg_bit(reg, CLKON_MISC);
	} else {	/* IPA v4.0+ */
		/* Enable open global clocks in the CLKON configuration */
		val = ipa_reg_bit(reg, CLKON_GLOBAL);
		val |= ipa_reg_bit(reg, GLOBAL_2X_CLK);
	}

	iowrite32(val, ipa->reg_virt + ipa_reg_offset(reg));
}

/* Configure bus access behavior for IPA components */
static void ipa_hardware_config_comp(struct ipa *ipa)
{
	const struct ipa_reg *reg;
	u32 offset;
	u32 val;

	/* Nothing to configure prior to IPA v4.0 */
	if (ipa->version < IPA_VERSION_4_0)
		return;

	reg = ipa_reg(ipa, COMP_CFG);
	offset = ipa_reg_offset(reg);
	val = ioread32(ipa->reg_virt + offset);

	if (ipa->version == IPA_VERSION_4_0) {
		val &= ~ipa_reg_bit(reg, IPA_QMB_SELECT_CONS_EN);
		val &= ~ipa_reg_bit(reg, IPA_QMB_SELECT_PROD_EN);
		val &= ~ipa_reg_bit(reg, IPA_QMB_SELECT_GLOBAL_EN);
	} else if (ipa->version < IPA_VERSION_4_5) {
		val |= ipa_reg_bit(reg, GSI_MULTI_AXI_MASTERS_DIS);
	} else {
		/* For IPA v4.5 FULL_FLUSH_WAIT_RS_CLOSURE_EN is 0 */
	}

	val |= ipa_reg_bit(reg, GSI_MULTI_INORDER_RD_DIS);
	val |= ipa_reg_bit(reg, GSI_MULTI_INORDER_WR_DIS);

	iowrite32(val, ipa->reg_virt + offset);
}

/* Configure DDR and (possibly) PCIe max read/write QSB values */
static void
ipa_hardware_config_qsb(struct ipa *ipa, const struct ipa_data *data)
{
	const struct ipa_qsb_data *data0;
	const struct ipa_qsb_data *data1;
	const struct ipa_reg *reg;
	u32 val;

	/* QMB 0 represents DDR; QMB 1 (if present) represents PCIe */
	data0 = &data->qsb_data[IPA_QSB_MASTER_DDR];
	if (data->qsb_count > 1)
		data1 = &data->qsb_data[IPA_QSB_MASTER_PCIE];

	/* Max outstanding write accesses for QSB masters */
	reg = ipa_reg(ipa, QSB_MAX_WRITES);

	val = ipa_reg_encode(reg, GEN_QMB_0_MAX_WRITES, data0->max_writes);
	if (data->qsb_count > 1)
		val |= ipa_reg_encode(reg, GEN_QMB_1_MAX_WRITES,
				      data1->max_writes);

	iowrite32(val, ipa->reg_virt + ipa_reg_offset(reg));

	/* Max outstanding read accesses for QSB masters */
	reg = ipa_reg(ipa, QSB_MAX_READS);

	val = ipa_reg_encode(reg, GEN_QMB_0_MAX_READS, data0->max_reads);
	if (ipa->version >= IPA_VERSION_4_0)
		val |= ipa_reg_encode(reg, GEN_QMB_0_MAX_READS_BEATS,
				      data0->max_reads_beats);
	if (data->qsb_count > 1) {
		val = ipa_reg_encode(reg, GEN_QMB_1_MAX_READS,
				     data1->max_reads);
		if (ipa->version >= IPA_VERSION_4_0)
			val |= ipa_reg_encode(reg, GEN_QMB_1_MAX_READS_BEATS,
					      data1->max_reads_beats);
	}

	iowrite32(val, ipa->reg_virt + ipa_reg_offset(reg));
}

/* The internal inactivity timer clock is used for the aggregation timer */
#define TIMER_FREQUENCY	32000		/* 32 KHz inactivity timer clock */

/* Compute the value to use in the COUNTER_CFG register AGGR_GRANULARITY
 * field to represent the given number of microseconds.  The value is one
 * less than the number of timer ticks in the requested period.  0 is not
 * a valid granularity value (so for example @usec must be at least 16 for
 * a TIMER_FREQUENCY of 32000).
 */
static __always_inline u32 ipa_aggr_granularity_val(u32 usec)
{
	return DIV_ROUND_CLOSEST(usec * TIMER_FREQUENCY, USEC_PER_SEC) - 1;
}

/* IPA uses unified Qtime starting at IPA v4.5, implementing various
 * timestamps and timers independent of the IPA core clock rate.  The
 * Qtimer is based on a 56-bit timestamp incremented at each tick of
 * a 19.2 MHz SoC crystal oscillator (XO clock).
 *
 * For IPA timestamps (tag, NAT, data path logging) a lower resolution
 * timestamp is achieved by shifting the Qtimer timestamp value right
 * some number of bits to produce the low-order bits of the coarser
 * granularity timestamp.
 *
 * For timers, a common timer clock is derived from the XO clock using
 * a divider (we use 192, to produce a 100kHz timer clock).  From
 * this common clock, three "pulse generators" are used to produce
 * timer ticks at a configurable frequency.  IPA timers (such as
 * those used for aggregation or head-of-line block handling) now
 * define their period based on one of these pulse generators.
 */
static void ipa_qtime_config(struct ipa *ipa)
{
	const struct ipa_reg *reg;
	u32 offset;
	u32 val;

	/* Timer clock divider must be disabled when we change the rate */
	reg = ipa_reg(ipa, TIMERS_XO_CLK_DIV_CFG);
	iowrite32(0, ipa->reg_virt + ipa_reg_offset(reg));

	reg = ipa_reg(ipa, QTIME_TIMESTAMP_CFG);
	/* Set DPL time stamp resolution to use Qtime (instead of 1 msec) */
	val = ipa_reg_encode(reg, DPL_TIMESTAMP_LSB, DPL_TIMESTAMP_SHIFT);
	val |= ipa_reg_bit(reg, DPL_TIMESTAMP_SEL);
	/* Configure tag and NAT Qtime timestamp resolution as well */
	val = ipa_reg_encode(reg, TAG_TIMESTAMP_LSB, TAG_TIMESTAMP_SHIFT);
	val = ipa_reg_encode(reg, NAT_TIMESTAMP_LSB, NAT_TIMESTAMP_SHIFT);

	iowrite32(val, ipa->reg_virt + ipa_reg_offset(reg));

	/* Set granularity of pulse generators used for other timers */
	reg = ipa_reg(ipa, TIMERS_PULSE_GRAN_CFG);
	val = ipa_reg_encode(reg, PULSE_GRAN_0, IPA_GRAN_100_US);
	val |= ipa_reg_encode(reg, PULSE_GRAN_1, IPA_GRAN_1_MS);
	val |= ipa_reg_encode(reg, PULSE_GRAN_2, IPA_GRAN_1_MS);

	iowrite32(val, ipa->reg_virt + ipa_reg_offset(reg));

	/* Actual divider is 1 more than value supplied here */
	reg = ipa_reg(ipa, TIMERS_XO_CLK_DIV_CFG);
	offset = ipa_reg_offset(reg);
	val = ipa_reg_encode(reg, DIV_VALUE, IPA_XO_CLOCK_DIVIDER - 1);

	iowrite32(val, ipa->reg_virt + offset);

	/* Divider value is set; re-enable the common timer clock divider */
	val |= ipa_reg_bit(reg, DIV_ENABLE);

	iowrite32(val, ipa->reg_virt + offset);
}

/* Before IPA v4.5 timing is controlled by a counter register */
static void ipa_hardware_config_counter(struct ipa *ipa)
{
	u32 granularity = ipa_aggr_granularity_val(IPA_AGGR_GRANULARITY);
	const struct ipa_reg *reg;
	u32 val;

	reg = ipa_reg(ipa, COUNTER_CFG);
	/* If defined, EOT_COAL_GRANULARITY is 0 */
	val = ipa_reg_encode(reg, AGGR_GRANULARITY, granularity);
	iowrite32(val, ipa->reg_virt + ipa_reg_offset(reg));
}

static void ipa_hardware_config_timing(struct ipa *ipa)
{
	if (ipa->version < IPA_VERSION_4_5)
		ipa_hardware_config_counter(ipa);
	else
		ipa_qtime_config(ipa);
}

static void ipa_hardware_config_hashing(struct ipa *ipa)
{
	const struct ipa_reg *reg;

	if (ipa->version != IPA_VERSION_4_2)
		return;

	/* IPA v4.2 does not support hashed tables, so disable them */
	reg = ipa_reg(ipa, FILT_ROUT_HASH_EN);

	/* IPV6_ROUTER_HASH, IPV6_FILTER_HASH, IPV4_ROUTER_HASH,
	 * IPV4_FILTER_HASH are all zero.
	 */
	iowrite32(0, ipa->reg_virt + ipa_reg_offset(reg));
}

static void ipa_idle_indication_cfg(struct ipa *ipa,
				    u32 enter_idle_debounce_thresh,
				    bool const_non_idle_enable)
{
	const struct ipa_reg *reg;
	u32 val;

<<<<<<< HEAD
=======
	if (ipa->version < IPA_VERSION_3_5_1)
		return;

>>>>>>> ec4a04aa
	reg = ipa_reg(ipa, IDLE_INDICATION_CFG);
	val = ipa_reg_encode(reg, ENTER_IDLE_DEBOUNCE_THRESH,
			     enter_idle_debounce_thresh);
	if (const_non_idle_enable)
		val |= ipa_reg_bit(reg, CONST_NON_IDLE_ENABLE);

	iowrite32(val, ipa->reg_virt + ipa_reg_offset(reg));
}

/**
 * ipa_hardware_dcd_config() - Enable dynamic clock division on IPA
 * @ipa:	IPA pointer
 *
 * Configures when the IPA signals it is idle to the global clock
 * controller, which can respond by scaling down the clock to save
 * power.
 */
static void ipa_hardware_dcd_config(struct ipa *ipa)
{
	/* Recommended values for IPA 3.5 and later according to IPA HPG */
	ipa_idle_indication_cfg(ipa, 256, false);
}

static void ipa_hardware_dcd_deconfig(struct ipa *ipa)
{
	/* Power-on reset values */
	ipa_idle_indication_cfg(ipa, 0, true);
}

/**
 * ipa_hardware_config() - Primitive hardware initialization
 * @ipa:	IPA pointer
 * @data:	IPA configuration data
 */
static void ipa_hardware_config(struct ipa *ipa, const struct ipa_data *data)
{
	ipa_hardware_config_bcr(ipa, data);
	ipa_hardware_config_tx(ipa);
	ipa_hardware_config_clkon(ipa);
	ipa_hardware_config_comp(ipa);
	ipa_hardware_config_qsb(ipa, data);
	ipa_hardware_config_timing(ipa);
	ipa_hardware_config_hashing(ipa);
	ipa_hardware_dcd_config(ipa);
}

/**
 * ipa_hardware_deconfig() - Inverse of ipa_hardware_config()
 * @ipa:	IPA pointer
 *
 * This restores the power-on reset values (even if they aren't different)
 */
static void ipa_hardware_deconfig(struct ipa *ipa)
{
	/* Mostly we just leave things as we set them. */
	ipa_hardware_dcd_deconfig(ipa);
}

/**
 * ipa_config() - Configure IPA hardware
 * @ipa:	IPA pointer
 * @data:	IPA configuration data
 *
 * Perform initialization requiring IPA power to be enabled.
 */
static int ipa_config(struct ipa *ipa, const struct ipa_data *data)
{
	int ret;

	ipa_hardware_config(ipa, data);

	ret = ipa_mem_config(ipa);
	if (ret)
		goto err_hardware_deconfig;

	ipa->interrupt = ipa_interrupt_config(ipa);
	if (IS_ERR(ipa->interrupt)) {
		ret = PTR_ERR(ipa->interrupt);
		ipa->interrupt = NULL;
		goto err_mem_deconfig;
	}

	ipa_uc_config(ipa);

	ret = ipa_endpoint_config(ipa);
	if (ret)
		goto err_uc_deconfig;

	ipa_table_config(ipa);		/* No deconfig required */

	/* Assign resource limitation to each group; no deconfig required */
	ret = ipa_resource_config(ipa, data->resource_data);
	if (ret)
		goto err_endpoint_deconfig;

	ret = ipa_modem_config(ipa);
	if (ret)
		goto err_endpoint_deconfig;

	return 0;

err_endpoint_deconfig:
	ipa_endpoint_deconfig(ipa);
err_uc_deconfig:
	ipa_uc_deconfig(ipa);
	ipa_interrupt_deconfig(ipa->interrupt);
	ipa->interrupt = NULL;
err_mem_deconfig:
	ipa_mem_deconfig(ipa);
err_hardware_deconfig:
	ipa_hardware_deconfig(ipa);

	return ret;
}

/**
 * ipa_deconfig() - Inverse of ipa_config()
 * @ipa:	IPA pointer
 */
static void ipa_deconfig(struct ipa *ipa)
{
	ipa_modem_deconfig(ipa);
	ipa_endpoint_deconfig(ipa);
	ipa_uc_deconfig(ipa);
	ipa_interrupt_deconfig(ipa->interrupt);
	ipa->interrupt = NULL;
	ipa_mem_deconfig(ipa);
	ipa_hardware_deconfig(ipa);
}

static int ipa_firmware_load(struct device *dev)
{
	const struct firmware *fw;
	struct device_node *node;
	struct resource res;
	phys_addr_t phys;
	const char *path;
	ssize_t size;
	void *virt;
	int ret;

	node = of_parse_phandle(dev->of_node, "memory-region", 0);
	if (!node) {
		dev_err(dev, "DT error getting \"memory-region\" property\n");
		return -EINVAL;
	}

	ret = of_address_to_resource(node, 0, &res);
	of_node_put(node);
	if (ret) {
		dev_err(dev, "error %d getting \"memory-region\" resource\n",
			ret);
		return ret;
	}

	/* Use name from DTB if specified; use default for *any* error */
	ret = of_property_read_string(dev->of_node, "firmware-name", &path);
	if (ret) {
		dev_dbg(dev, "error %d getting \"firmware-name\" resource\n",
			ret);
		path = IPA_FW_PATH_DEFAULT;
	}

	ret = request_firmware(&fw, path, dev);
	if (ret) {
		dev_err(dev, "error %d requesting \"%s\"\n", ret, path);
		return ret;
	}

	phys = res.start;
	size = (size_t)resource_size(&res);
	virt = memremap(phys, size, MEMREMAP_WC);
	if (!virt) {
		dev_err(dev, "unable to remap firmware memory\n");
		ret = -ENOMEM;
		goto out_release_firmware;
	}

	ret = qcom_mdt_load(dev, fw, path, IPA_PAS_ID, virt, phys, size, NULL);
	if (ret)
		dev_err(dev, "error %d loading \"%s\"\n", ret, path);
	else if ((ret = qcom_scm_pas_auth_and_reset(IPA_PAS_ID)))
		dev_err(dev, "error %d authenticating \"%s\"\n", ret, path);

	memunmap(virt);
out_release_firmware:
	release_firmware(fw);

	return ret;
}

static const struct of_device_id ipa_match[] = {
	{
		.compatible	= "qcom,msm8998-ipa",
		.data		= &ipa_data_v3_1,
	},
	{
		.compatible	= "qcom,sdm845-ipa",
		.data		= &ipa_data_v3_5_1,
	},
	{
		.compatible	= "qcom,sc7180-ipa",
		.data		= &ipa_data_v4_2,
	},
	{
		.compatible	= "qcom,sdx55-ipa",
		.data		= &ipa_data_v4_5,
	},
	{
		.compatible	= "qcom,sm8350-ipa",
		.data		= &ipa_data_v4_9,
	},
	{
		.compatible	= "qcom,sc7280-ipa",
		.data		= &ipa_data_v4_11,
	},
	{ },
};
MODULE_DEVICE_TABLE(of, ipa_match);

/* Check things that can be validated at build time.  This just
 * groups these things BUILD_BUG_ON() calls don't clutter the rest
 * of the code.
 * */
static void ipa_validate_build(void)
{
	/* At one time we assumed a 64-bit build, allowing some do_div()
	 * calls to be replaced by simple division or modulo operations.
	 * We currently only perform divide and modulo operations on u32,
	 * u16, or size_t objects, and of those only size_t has any chance
	 * of being a 64-bit value.  (It should be guaranteed 32 bits wide
	 * on a 32-bit build, but there is no harm in verifying that.)
	 */
	BUILD_BUG_ON(!IS_ENABLED(CONFIG_64BIT) && sizeof(size_t) != 4);

	/* Code assumes the EE ID for the AP is 0 (zeroed structure field) */
	BUILD_BUG_ON(GSI_EE_AP != 0);

	/* There's no point if we have no channels or event rings */
	BUILD_BUG_ON(!GSI_CHANNEL_COUNT_MAX);
	BUILD_BUG_ON(!GSI_EVT_RING_COUNT_MAX);

	/* GSI hardware design limits */
	BUILD_BUG_ON(GSI_CHANNEL_COUNT_MAX > 32);
	BUILD_BUG_ON(GSI_EVT_RING_COUNT_MAX > 31);

	/* The number of TREs in a transaction is limited by the channel's
	 * TLV FIFO size.  A transaction structure uses 8-bit fields
	 * to represents the number of TREs it has allocated and used.
	 */
	BUILD_BUG_ON(GSI_TLV_MAX > U8_MAX);

	/* This is used as a divisor */
	BUILD_BUG_ON(!IPA_AGGR_GRANULARITY);

	/* Aggregation granularity value can't be 0, and must fit */
	BUILD_BUG_ON(!ipa_aggr_granularity_val(IPA_AGGR_GRANULARITY));
}

/**
 * ipa_probe() - IPA platform driver probe function
 * @pdev:	Platform device pointer
 *
 * Return:	0 if successful, or a negative error code (possibly
 *		EPROBE_DEFER)
 *
 * This is the main entry point for the IPA driver.  Initialization proceeds
 * in several stages:
 *   - The "init" stage involves activities that can be initialized without
 *     access to the IPA hardware.
 *   - The "config" stage requires IPA power to be active so IPA registers
 *     can be accessed, but does not require the use of IPA immediate commands.
 *   - The "setup" stage uses IPA immediate commands, and so requires the GSI
 *     layer to be initialized.
 *
 * A Boolean Device Tree "modem-init" property determines whether GSI
 * initialization will be performed by the AP (Trust Zone) or the modem.
 * If the AP does GSI initialization, the setup phase is entered after
 * this has completed successfully.  Otherwise the modem initializes
 * the GSI layer and signals it has finished by sending an SMP2P interrupt
 * to the AP; this triggers the start if IPA setup.
 */
static int ipa_probe(struct platform_device *pdev)
{
	struct device *dev = &pdev->dev;
	const struct ipa_data *data;
	struct ipa_power *power;
	bool modem_init;
	struct ipa *ipa;
	int ret;

	ipa_validate_build();

	/* Get configuration data early; needed for power initialization */
	data = of_device_get_match_data(dev);
	if (!data) {
		dev_err(dev, "matched hardware not supported\n");
		return -ENODEV;
	}

	if (!ipa_version_supported(data->version)) {
		dev_err(dev, "unsupported IPA version %u\n", data->version);
		return -EINVAL;
	}

	/* If we need Trust Zone, make sure it's available */
	modem_init = of_property_read_bool(dev->of_node, "modem-init");
	if (!modem_init)
		if (!qcom_scm_is_available())
			return -EPROBE_DEFER;

	/* The clock and interconnects might not be ready when we're
	 * probed, so might return -EPROBE_DEFER.
	 */
	power = ipa_power_init(dev, data->power_data);
	if (IS_ERR(power))
		return PTR_ERR(power);

	/* No more EPROBE_DEFER.  Allocate and initialize the IPA structure */
	ipa = kzalloc(sizeof(*ipa), GFP_KERNEL);
	if (!ipa) {
		ret = -ENOMEM;
		goto err_power_exit;
	}

	ipa->pdev = pdev;
	dev_set_drvdata(dev, ipa);
	ipa->power = power;
	ipa->version = data->version;
	init_completion(&ipa->completion);

	ret = ipa_reg_init(ipa);
	if (ret)
		goto err_kfree_ipa;

	ret = ipa_mem_init(ipa, data->mem_data);
	if (ret)
		goto err_reg_exit;

	ret = gsi_init(&ipa->gsi, pdev, ipa->version, data->endpoint_count,
		       data->endpoint_data);
	if (ret)
		goto err_mem_exit;

	/* Result is a non-zero mask of endpoints that support filtering */
	ipa->filter_map = ipa_endpoint_init(ipa, data->endpoint_count,
					    data->endpoint_data);
	if (!ipa->filter_map) {
		ret = -EINVAL;
		goto err_gsi_exit;
	}

	ret = ipa_table_init(ipa);
	if (ret)
		goto err_endpoint_exit;

	ret = ipa_smp2p_init(ipa, modem_init);
	if (ret)
		goto err_table_exit;

	/* Power needs to be active for config and setup */
	ret = pm_runtime_get_sync(dev);
	if (WARN_ON(ret < 0))
		goto err_power_put;

	ret = ipa_config(ipa, data);
	if (ret)
		goto err_power_put;

	dev_info(dev, "IPA driver initialized");

	/* If the modem is doing early initialization, it will trigger a
	 * call to ipa_setup() when it has finished.  In that case we're
	 * done here.
	 */
	if (modem_init)
		goto done;

	/* Otherwise we need to load the firmware and have Trust Zone validate
	 * and install it.  If that succeeds we can proceed with setup.
	 */
	ret = ipa_firmware_load(dev);
	if (ret)
		goto err_deconfig;

	ret = ipa_setup(ipa);
	if (ret)
		goto err_deconfig;
done:
	pm_runtime_mark_last_busy(dev);
	(void)pm_runtime_put_autosuspend(dev);

	return 0;

err_deconfig:
	ipa_deconfig(ipa);
err_power_put:
	pm_runtime_put_noidle(dev);
	ipa_smp2p_exit(ipa);
err_table_exit:
	ipa_table_exit(ipa);
err_endpoint_exit:
	ipa_endpoint_exit(ipa);
err_gsi_exit:
	gsi_exit(&ipa->gsi);
err_mem_exit:
	ipa_mem_exit(ipa);
err_reg_exit:
	ipa_reg_exit(ipa);
err_kfree_ipa:
	kfree(ipa);
err_power_exit:
	ipa_power_exit(power);

	return ret;
}

static int ipa_remove(struct platform_device *pdev)
{
	struct ipa *ipa = dev_get_drvdata(&pdev->dev);
	struct ipa_power *power = ipa->power;
	struct device *dev = &pdev->dev;
	int ret;

	/* Prevent the modem from triggering a call to ipa_setup().  This
	 * also ensures a modem-initiated setup that's underway completes.
	 */
	ipa_smp2p_irq_disable_setup(ipa);

	ret = pm_runtime_get_sync(dev);
	if (WARN_ON(ret < 0))
		goto out_power_put;

	if (ipa->setup_complete) {
		ret = ipa_modem_stop(ipa);
		/* If starting or stopping is in progress, try once more */
		if (ret == -EBUSY) {
			usleep_range(USEC_PER_MSEC, 2 * USEC_PER_MSEC);
			ret = ipa_modem_stop(ipa);
		}
		if (ret)
			return ret;

		ipa_teardown(ipa);
	}

	ipa_deconfig(ipa);
out_power_put:
	pm_runtime_put_noidle(dev);
	ipa_smp2p_exit(ipa);
	ipa_table_exit(ipa);
	ipa_endpoint_exit(ipa);
	gsi_exit(&ipa->gsi);
	ipa_mem_exit(ipa);
	ipa_reg_exit(ipa);
	kfree(ipa);
	ipa_power_exit(power);

	dev_info(dev, "IPA driver removed");

	return 0;
}

static void ipa_shutdown(struct platform_device *pdev)
{
	int ret;

	ret = ipa_remove(pdev);
	if (ret)
		dev_err(&pdev->dev, "shutdown: remove returned %d\n", ret);
}

static const struct attribute_group *ipa_attribute_groups[] = {
	&ipa_attribute_group,
	&ipa_feature_attribute_group,
	&ipa_endpoint_id_attribute_group,
	&ipa_modem_attribute_group,
	NULL,
};

static struct platform_driver ipa_driver = {
	.probe		= ipa_probe,
	.remove		= ipa_remove,
	.shutdown	= ipa_shutdown,
	.driver	= {
		.name		= "ipa",
		.pm		= &ipa_pm_ops,
		.of_match_table	= ipa_match,
		.dev_groups	= ipa_attribute_groups,
	},
};

module_platform_driver(ipa_driver);

MODULE_LICENSE("GPL v2");
MODULE_DESCRIPTION("Qualcomm IP Accelerator device driver");<|MERGE_RESOLUTION|>--- conflicted
+++ resolved
@@ -434,12 +434,9 @@
 	const struct ipa_reg *reg;
 	u32 val;
 
-<<<<<<< HEAD
-=======
 	if (ipa->version < IPA_VERSION_3_5_1)
 		return;
 
->>>>>>> ec4a04aa
 	reg = ipa_reg(ipa, IDLE_INDICATION_CFG);
 	val = ipa_reg_encode(reg, ENTER_IDLE_DEBOUNCE_THRESH,
 			     enter_idle_debounce_thresh);
