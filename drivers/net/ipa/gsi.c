// SPDX-License-Identifier: GPL-2.0

/* Copyright (c) 2015-2018, The Linux Foundation. All rights reserved.
 * Copyright (C) 2018-2022 Linaro Ltd.
 */

#include <linux/types.h>
#include <linux/bits.h>
#include <linux/bitfield.h>
#include <linux/mutex.h>
#include <linux/completion.h>
#include <linux/io.h>
#include <linux/bug.h>
#include <linux/interrupt.h>
#include <linux/platform_device.h>
#include <linux/netdevice.h>

#include "gsi.h"
#include "gsi_reg.h"
#include "gsi_private.h"
#include "gsi_trans.h"
#include "ipa_gsi.h"
#include "ipa_data.h"
#include "ipa_version.h"

/**
 * DOC: The IPA Generic Software Interface
 *
 * The generic software interface (GSI) is an integral component of the IPA,
 * providing a well-defined communication layer between the AP subsystem
 * and the IPA core.  The modem uses the GSI layer as well.
 *
 *	--------	     ---------
 *	|      |	     |	     |
 *	|  AP  +<---.	.----+ Modem |
 *	|      +--. |	| .->+	     |
 *	|      |  | |	| |  |	     |
 *	--------  | |	| |  ---------
 *		  v |	v |
 *		--+-+---+-+--
 *		|    GSI    |
 *		|-----------|
 *		|	    |
 *		|    IPA    |
 *		|	    |
 *		-------------
 *
 * In the above diagram, the AP and Modem represent "execution environments"
 * (EEs), which are independent operating environments that use the IPA for
 * data transfer.
 *
 * Each EE uses a set of unidirectional GSI "channels," which allow transfer
 * of data to or from the IPA.  A channel is implemented as a ring buffer,
 * with a DRAM-resident array of "transfer elements" (TREs) available to
 * describe transfers to or from other EEs through the IPA.  A transfer
 * element can also contain an immediate command, requesting the IPA perform
 * actions other than data transfer.
 *
 * Each TRE refers to a block of data--also located in DRAM.  After writing
 * one or more TREs to a channel, the writer (either the IPA or an EE) writes
 * a doorbell register to inform the receiving side how many elements have
 * been written.
 *
 * Each channel has a GSI "event ring" associated with it.  An event ring
 * is implemented very much like a channel ring, but is always directed from
 * the IPA to an EE.  The IPA notifies an EE (such as the AP) about channel
 * events by adding an entry to the event ring associated with the channel.
 * The GSI then writes its doorbell for the event ring, causing the target
 * EE to be interrupted.  Each entry in an event ring contains a pointer
 * to the channel TRE whose completion the event represents.
 *
 * Each TRE in a channel ring has a set of flags.  One flag indicates whether
 * the completion of the transfer operation generates an entry (and possibly
 * an interrupt) in the channel's event ring.  Other flags allow transfer
 * elements to be chained together, forming a single logical transaction.
 * TRE flags are used to control whether and when interrupts are generated
 * to signal completion of channel transfers.
 *
 * Elements in channel and event rings are completed (or consumed) strictly
 * in order.  Completion of one entry implies the completion of all preceding
 * entries.  A single completion interrupt can therefore communicate the
 * completion of many transfers.
 *
 * Note that all GSI registers are little-endian, which is the assumed
 * endianness of I/O space accesses.  The accessor functions perform byte
 * swapping if needed (i.e., for a big endian CPU).
 */

/* Delay period for interrupt moderation (in 32KHz IPA internal timer ticks) */
#define GSI_EVT_RING_INT_MODT		(32 * 1) /* 1ms under 32KHz clock */

#define GSI_CMD_TIMEOUT			50	/* milliseconds */

#define GSI_CHANNEL_STOP_RETRIES	10
#define GSI_CHANNEL_MODEM_HALT_RETRIES	10
#define GSI_CHANNEL_MODEM_FLOW_RETRIES	5	/* disable flow control only */

#define GSI_MHI_EVENT_ID_START		10	/* 1st reserved event id */
#define GSI_MHI_EVENT_ID_END		16	/* Last reserved event id */

#define GSI_ISR_MAX_ITER		50	/* Detect interrupt storms */

/* An entry in an event ring */
struct gsi_event {
	__le64 xfer_ptr;
	__le16 len;
	u8 reserved1;
	u8 code;
	__le16 reserved2;
	u8 type;
	u8 chid;
};

/** gsi_channel_scratch_gpi - GPI protocol scratch register
 * @max_outstanding_tre:
 *	Defines the maximum number of TREs allowed in a single transaction
 *	on a channel (in bytes).  This determines the amount of prefetch
 *	performed by the hardware.  We configure this to equal the size of
 *	the TLV FIFO for the channel.
 * @outstanding_threshold:
 *	Defines the threshold (in bytes) determining when the sequencer
 *	should update the channel doorbell.  We configure this to equal
 *	the size of two TREs.
 */
struct gsi_channel_scratch_gpi {
	u64 reserved1;
	u16 reserved2;
	u16 max_outstanding_tre;
	u16 reserved3;
	u16 outstanding_threshold;
};

/** gsi_channel_scratch - channel scratch configuration area
 *
 * The exact interpretation of this register is protocol-specific.
 * We only use GPI channels; see struct gsi_channel_scratch_gpi, above.
 */
union gsi_channel_scratch {
	struct gsi_channel_scratch_gpi gpi;
	struct {
		u32 word1;
		u32 word2;
		u32 word3;
		u32 word4;
	} data;
};

/* Check things that can be validated at build time. */
static void gsi_validate_build(void)
{
	/* This is used as a divisor */
	BUILD_BUG_ON(!GSI_RING_ELEMENT_SIZE);

	/* Code assumes the size of channel and event ring element are
	 * the same (and fixed).  Make sure the size of an event ring
	 * element is what's expected.
	 */
	BUILD_BUG_ON(sizeof(struct gsi_event) != GSI_RING_ELEMENT_SIZE);

	/* Hardware requires a 2^n ring size.  We ensure the number of
	 * elements in an event ring is a power of 2 elsewhere; this
	 * ensure the elements themselves meet the requirement.
	 */
	BUILD_BUG_ON(!is_power_of_2(GSI_RING_ELEMENT_SIZE));

	/* The channel element size must fit in this field */
	BUILD_BUG_ON(GSI_RING_ELEMENT_SIZE > field_max(ELEMENT_SIZE_FMASK));

	/* The event ring element size must fit in this field */
	BUILD_BUG_ON(GSI_RING_ELEMENT_SIZE > field_max(EV_ELEMENT_SIZE_FMASK));
}

/* Return the channel id associated with a given channel */
static u32 gsi_channel_id(struct gsi_channel *channel)
{
	return channel - &channel->gsi->channel[0];
}

/* An initialized channel has a non-null GSI pointer */
static bool gsi_channel_initialized(struct gsi_channel *channel)
{
	return !!channel->gsi;
}

/* Update the GSI IRQ type register with the cached value */
static void gsi_irq_type_update(struct gsi *gsi, u32 val)
{
	gsi->type_enabled_bitmap = val;
	iowrite32(val, gsi->virt + GSI_CNTXT_TYPE_IRQ_MSK_OFFSET);
}

static void gsi_irq_type_enable(struct gsi *gsi, enum gsi_irq_type_id type_id)
{
	gsi_irq_type_update(gsi, gsi->type_enabled_bitmap | BIT(type_id));
}

static void gsi_irq_type_disable(struct gsi *gsi, enum gsi_irq_type_id type_id)
{
	gsi_irq_type_update(gsi, gsi->type_enabled_bitmap & ~BIT(type_id));
}

/* Event ring commands are performed one at a time.  Their completion
 * is signaled by the event ring control GSI interrupt type, which is
 * only enabled when we issue an event ring command.  Only the event
 * ring being operated on has this interrupt enabled.
 */
static void gsi_irq_ev_ctrl_enable(struct gsi *gsi, u32 evt_ring_id)
{
	u32 val = BIT(evt_ring_id);

	/* There's a small chance that a previous command completed
	 * after the interrupt was disabled, so make sure we have no
	 * pending interrupts before we enable them.
	 */
	iowrite32(~0, gsi->virt + GSI_CNTXT_SRC_EV_CH_IRQ_CLR_OFFSET);

	iowrite32(val, gsi->virt + GSI_CNTXT_SRC_EV_CH_IRQ_MSK_OFFSET);
	gsi_irq_type_enable(gsi, GSI_EV_CTRL);
}

/* Disable event ring control interrupts */
static void gsi_irq_ev_ctrl_disable(struct gsi *gsi)
{
	gsi_irq_type_disable(gsi, GSI_EV_CTRL);
	iowrite32(0, gsi->virt + GSI_CNTXT_SRC_EV_CH_IRQ_MSK_OFFSET);
}

/* Channel commands are performed one at a time.  Their completion is
 * signaled by the channel control GSI interrupt type, which is only
 * enabled when we issue a channel command.  Only the channel being
 * operated on has this interrupt enabled.
 */
static void gsi_irq_ch_ctrl_enable(struct gsi *gsi, u32 channel_id)
{
	u32 val = BIT(channel_id);

	/* There's a small chance that a previous command completed
	 * after the interrupt was disabled, so make sure we have no
	 * pending interrupts before we enable them.
	 */
	iowrite32(~0, gsi->virt + GSI_CNTXT_SRC_CH_IRQ_CLR_OFFSET);

	iowrite32(val, gsi->virt + GSI_CNTXT_SRC_CH_IRQ_MSK_OFFSET);
	gsi_irq_type_enable(gsi, GSI_CH_CTRL);
}

/* Disable channel control interrupts */
static void gsi_irq_ch_ctrl_disable(struct gsi *gsi)
{
	gsi_irq_type_disable(gsi, GSI_CH_CTRL);
	iowrite32(0, gsi->virt + GSI_CNTXT_SRC_CH_IRQ_MSK_OFFSET);
}

static void gsi_irq_ieob_enable_one(struct gsi *gsi, u32 evt_ring_id)
{
	bool enable_ieob = !gsi->ieob_enabled_bitmap;
	u32 val;

	gsi->ieob_enabled_bitmap |= BIT(evt_ring_id);
	val = gsi->ieob_enabled_bitmap;
	iowrite32(val, gsi->virt + GSI_CNTXT_SRC_IEOB_IRQ_MSK_OFFSET);

	/* Enable the interrupt type if this is the first channel enabled */
	if (enable_ieob)
		gsi_irq_type_enable(gsi, GSI_IEOB);
}

static void gsi_irq_ieob_disable(struct gsi *gsi, u32 event_mask)
{
	u32 val;

	gsi->ieob_enabled_bitmap &= ~event_mask;

	/* Disable the interrupt type if this was the last enabled channel */
	if (!gsi->ieob_enabled_bitmap)
		gsi_irq_type_disable(gsi, GSI_IEOB);

	val = gsi->ieob_enabled_bitmap;
	iowrite32(val, gsi->virt + GSI_CNTXT_SRC_IEOB_IRQ_MSK_OFFSET);
}

static void gsi_irq_ieob_disable_one(struct gsi *gsi, u32 evt_ring_id)
{
	gsi_irq_ieob_disable(gsi, BIT(evt_ring_id));
}

/* Enable all GSI_interrupt types */
static void gsi_irq_enable(struct gsi *gsi)
{
	u32 val;

	/* Global interrupts include hardware error reports.  Enable
	 * that so we can at least report the error should it occur.
	 */
	iowrite32(BIT(ERROR_INT), gsi->virt + GSI_CNTXT_GLOB_IRQ_EN_OFFSET);
	gsi_irq_type_update(gsi, gsi->type_enabled_bitmap | BIT(GSI_GLOB_EE));

	/* General GSI interrupts are reported to all EEs; if they occur
	 * they are unrecoverable (without reset).  A breakpoint interrupt
	 * also exists, but we don't support that.  We want to be notified
	 * of errors so we can report them, even if they can't be handled.
	 */
	val = BIT(BUS_ERROR);
	val |= BIT(CMD_FIFO_OVRFLOW);
	val |= BIT(MCS_STACK_OVRFLOW);
	iowrite32(val, gsi->virt + GSI_CNTXT_GSI_IRQ_EN_OFFSET);
	gsi_irq_type_update(gsi, gsi->type_enabled_bitmap | BIT(GSI_GENERAL));
}

/* Disable all GSI interrupt types */
static void gsi_irq_disable(struct gsi *gsi)
{
	gsi_irq_type_update(gsi, 0);

	/* Clear the type-specific interrupt masks set by gsi_irq_enable() */
	iowrite32(0, gsi->virt + GSI_CNTXT_GSI_IRQ_EN_OFFSET);
	iowrite32(0, gsi->virt + GSI_CNTXT_GLOB_IRQ_EN_OFFSET);
}

/* Return the virtual address associated with a ring index */
void *gsi_ring_virt(struct gsi_ring *ring, u32 index)
{
	/* Note: index *must* be used modulo the ring count here */
	return ring->virt + (index % ring->count) * GSI_RING_ELEMENT_SIZE;
}

/* Return the 32-bit DMA address associated with a ring index */
static u32 gsi_ring_addr(struct gsi_ring *ring, u32 index)
{
	return lower_32_bits(ring->addr) + index * GSI_RING_ELEMENT_SIZE;
}

/* Return the ring index of a 32-bit ring offset */
static u32 gsi_ring_index(struct gsi_ring *ring, u32 offset)
{
	return (offset - gsi_ring_addr(ring, 0)) / GSI_RING_ELEMENT_SIZE;
}

/* Issue a GSI command by writing a value to a register, then wait for
 * completion to be signaled.  Returns true if the command completes
 * or false if it times out.
 */
static bool gsi_command(struct gsi *gsi, u32 reg, u32 val)
{
	unsigned long timeout = msecs_to_jiffies(GSI_CMD_TIMEOUT);
	struct completion *completion = &gsi->completion;

	reinit_completion(completion);

	iowrite32(val, gsi->virt + reg);

	return !!wait_for_completion_timeout(completion, timeout);
}

/* Return the hardware's notion of the current state of an event ring */
static enum gsi_evt_ring_state
gsi_evt_ring_state(struct gsi *gsi, u32 evt_ring_id)
{
	u32 val;

	val = ioread32(gsi->virt + GSI_EV_CH_E_CNTXT_0_OFFSET(evt_ring_id));

	return u32_get_bits(val, EV_CHSTATE_FMASK);
}

/* Issue an event ring command and wait for it to complete */
static void gsi_evt_ring_command(struct gsi *gsi, u32 evt_ring_id,
				 enum gsi_evt_cmd_opcode opcode)
{
	struct device *dev = gsi->dev;
	bool timeout;
	u32 val;

	/* Enable the completion interrupt for the command */
	gsi_irq_ev_ctrl_enable(gsi, evt_ring_id);

	val = u32_encode_bits(evt_ring_id, EV_CHID_FMASK);
	val |= u32_encode_bits(opcode, EV_OPCODE_FMASK);

	timeout = !gsi_command(gsi, GSI_EV_CH_CMD_OFFSET, val);

	gsi_irq_ev_ctrl_disable(gsi);

	if (!timeout)
		return;

	dev_err(dev, "GSI command %u for event ring %u timed out, state %u\n",
		opcode, evt_ring_id, gsi_evt_ring_state(gsi, evt_ring_id));
}

/* Allocate an event ring in NOT_ALLOCATED state */
static int gsi_evt_ring_alloc_command(struct gsi *gsi, u32 evt_ring_id)
{
	enum gsi_evt_ring_state state;

	/* Get initial event ring state */
	state = gsi_evt_ring_state(gsi, evt_ring_id);
	if (state != GSI_EVT_RING_STATE_NOT_ALLOCATED) {
		dev_err(gsi->dev, "event ring %u bad state %u before alloc\n",
			evt_ring_id, state);
		return -EINVAL;
	}

	gsi_evt_ring_command(gsi, evt_ring_id, GSI_EVT_ALLOCATE);

	/* If successful the event ring state will have changed */
	state = gsi_evt_ring_state(gsi, evt_ring_id);
	if (state == GSI_EVT_RING_STATE_ALLOCATED)
		return 0;

	dev_err(gsi->dev, "event ring %u bad state %u after alloc\n",
		evt_ring_id, state);

	return -EIO;
}

/* Reset a GSI event ring in ALLOCATED or ERROR state. */
static void gsi_evt_ring_reset_command(struct gsi *gsi, u32 evt_ring_id)
{
	enum gsi_evt_ring_state state;

	state = gsi_evt_ring_state(gsi, evt_ring_id);
	if (state != GSI_EVT_RING_STATE_ALLOCATED &&
	    state != GSI_EVT_RING_STATE_ERROR) {
		dev_err(gsi->dev, "event ring %u bad state %u before reset\n",
			evt_ring_id, state);
		return;
	}

	gsi_evt_ring_command(gsi, evt_ring_id, GSI_EVT_RESET);

	/* If successful the event ring state will have changed */
	state = gsi_evt_ring_state(gsi, evt_ring_id);
	if (state == GSI_EVT_RING_STATE_ALLOCATED)
		return;

	dev_err(gsi->dev, "event ring %u bad state %u after reset\n",
		evt_ring_id, state);
}

/* Issue a hardware de-allocation request for an allocated event ring */
static void gsi_evt_ring_de_alloc_command(struct gsi *gsi, u32 evt_ring_id)
{
	enum gsi_evt_ring_state state;

	state = gsi_evt_ring_state(gsi, evt_ring_id);
	if (state != GSI_EVT_RING_STATE_ALLOCATED) {
		dev_err(gsi->dev, "event ring %u state %u before dealloc\n",
			evt_ring_id, state);
		return;
	}

	gsi_evt_ring_command(gsi, evt_ring_id, GSI_EVT_DE_ALLOC);

	/* If successful the event ring state will have changed */
	state = gsi_evt_ring_state(gsi, evt_ring_id);
	if (state == GSI_EVT_RING_STATE_NOT_ALLOCATED)
		return;

	dev_err(gsi->dev, "event ring %u bad state %u after dealloc\n",
		evt_ring_id, state);
}

/* Fetch the current state of a channel from hardware */
static enum gsi_channel_state gsi_channel_state(struct gsi_channel *channel)
{
	u32 channel_id = gsi_channel_id(channel);
	void __iomem *virt = channel->gsi->virt;
	u32 val;

	val = ioread32(virt + GSI_CH_C_CNTXT_0_OFFSET(channel_id));

	return u32_get_bits(val, CHSTATE_FMASK);
}

/* Issue a channel command and wait for it to complete */
static void
gsi_channel_command(struct gsi_channel *channel, enum gsi_ch_cmd_opcode opcode)
{
	u32 channel_id = gsi_channel_id(channel);
	struct gsi *gsi = channel->gsi;
	struct device *dev = gsi->dev;
	bool timeout;
	u32 val;

	/* Enable the completion interrupt for the command */
	gsi_irq_ch_ctrl_enable(gsi, channel_id);

	val = u32_encode_bits(channel_id, CH_CHID_FMASK);
	val |= u32_encode_bits(opcode, CH_OPCODE_FMASK);
	timeout = !gsi_command(gsi, GSI_CH_CMD_OFFSET, val);

	gsi_irq_ch_ctrl_disable(gsi);

	if (!timeout)
		return;

	dev_err(dev, "GSI command %u for channel %u timed out, state %u\n",
		opcode, channel_id, gsi_channel_state(channel));
}

/* Allocate GSI channel in NOT_ALLOCATED state */
static int gsi_channel_alloc_command(struct gsi *gsi, u32 channel_id)
{
	struct gsi_channel *channel = &gsi->channel[channel_id];
	struct device *dev = gsi->dev;
	enum gsi_channel_state state;

	/* Get initial channel state */
	state = gsi_channel_state(channel);
	if (state != GSI_CHANNEL_STATE_NOT_ALLOCATED) {
		dev_err(dev, "channel %u bad state %u before alloc\n",
			channel_id, state);
		return -EINVAL;
	}

	gsi_channel_command(channel, GSI_CH_ALLOCATE);

	/* If successful the channel state will have changed */
	state = gsi_channel_state(channel);
	if (state == GSI_CHANNEL_STATE_ALLOCATED)
		return 0;

	dev_err(dev, "channel %u bad state %u after alloc\n",
		channel_id, state);

	return -EIO;
}

/* Start an ALLOCATED channel */
static int gsi_channel_start_command(struct gsi_channel *channel)
{
	struct device *dev = channel->gsi->dev;
	enum gsi_channel_state state;

	state = gsi_channel_state(channel);
	if (state != GSI_CHANNEL_STATE_ALLOCATED &&
	    state != GSI_CHANNEL_STATE_STOPPED) {
		dev_err(dev, "channel %u bad state %u before start\n",
			gsi_channel_id(channel), state);
		return -EINVAL;
	}

	gsi_channel_command(channel, GSI_CH_START);

	/* If successful the channel state will have changed */
	state = gsi_channel_state(channel);
	if (state == GSI_CHANNEL_STATE_STARTED)
		return 0;

	dev_err(dev, "channel %u bad state %u after start\n",
		gsi_channel_id(channel), state);

	return -EIO;
}

/* Stop a GSI channel in STARTED state */
static int gsi_channel_stop_command(struct gsi_channel *channel)
{
	struct device *dev = channel->gsi->dev;
	enum gsi_channel_state state;

	state = gsi_channel_state(channel);

	/* Channel could have entered STOPPED state since last call
	 * if it timed out.  If so, we're done.
	 */
	if (state == GSI_CHANNEL_STATE_STOPPED)
		return 0;

	if (state != GSI_CHANNEL_STATE_STARTED &&
	    state != GSI_CHANNEL_STATE_STOP_IN_PROC) {
		dev_err(dev, "channel %u bad state %u before stop\n",
			gsi_channel_id(channel), state);
		return -EINVAL;
	}

	gsi_channel_command(channel, GSI_CH_STOP);

	/* If successful the channel state will have changed */
	state = gsi_channel_state(channel);
	if (state == GSI_CHANNEL_STATE_STOPPED)
		return 0;

	/* We may have to try again if stop is in progress */
	if (state == GSI_CHANNEL_STATE_STOP_IN_PROC)
		return -EAGAIN;

	dev_err(dev, "channel %u bad state %u after stop\n",
		gsi_channel_id(channel), state);

	return -EIO;
}

/* Reset a GSI channel in ALLOCATED or ERROR state. */
static void gsi_channel_reset_command(struct gsi_channel *channel)
{
	struct device *dev = channel->gsi->dev;
	enum gsi_channel_state state;

	/* A short delay is required before a RESET command */
	usleep_range(USEC_PER_MSEC, 2 * USEC_PER_MSEC);

	state = gsi_channel_state(channel);
	if (state != GSI_CHANNEL_STATE_STOPPED &&
	    state != GSI_CHANNEL_STATE_ERROR) {
		/* No need to reset a channel already in ALLOCATED state */
		if (state != GSI_CHANNEL_STATE_ALLOCATED)
			dev_err(dev, "channel %u bad state %u before reset\n",
				gsi_channel_id(channel), state);
		return;
	}

	gsi_channel_command(channel, GSI_CH_RESET);

	/* If successful the channel state will have changed */
	state = gsi_channel_state(channel);
	if (state != GSI_CHANNEL_STATE_ALLOCATED)
		dev_err(dev, "channel %u bad state %u after reset\n",
			gsi_channel_id(channel), state);
}

/* Deallocate an ALLOCATED GSI channel */
static void gsi_channel_de_alloc_command(struct gsi *gsi, u32 channel_id)
{
	struct gsi_channel *channel = &gsi->channel[channel_id];
	struct device *dev = gsi->dev;
	enum gsi_channel_state state;

	state = gsi_channel_state(channel);
	if (state != GSI_CHANNEL_STATE_ALLOCATED) {
		dev_err(dev, "channel %u bad state %u before dealloc\n",
			channel_id, state);
		return;
	}

	gsi_channel_command(channel, GSI_CH_DE_ALLOC);

	/* If successful the channel state will have changed */
	state = gsi_channel_state(channel);

	if (state != GSI_CHANNEL_STATE_NOT_ALLOCATED)
		dev_err(dev, "channel %u bad state %u after dealloc\n",
			channel_id, state);
}

/* Ring an event ring doorbell, reporting the last entry processed by the AP.
 * The index argument (modulo the ring count) is the first unfilled entry, so
 * we supply one less than that with the doorbell.  Update the event ring
 * index field with the value provided.
 */
static void gsi_evt_ring_doorbell(struct gsi *gsi, u32 evt_ring_id, u32 index)
{
	struct gsi_ring *ring = &gsi->evt_ring[evt_ring_id].ring;
	u32 val;

	ring->index = index;	/* Next unused entry */

	/* Note: index *must* be used modulo the ring count here */
	val = gsi_ring_addr(ring, (index - 1) % ring->count);
	iowrite32(val, gsi->virt + GSI_EV_CH_E_DOORBELL_0_OFFSET(evt_ring_id));
}

/* Program an event ring for use */
static void gsi_evt_ring_program(struct gsi *gsi, u32 evt_ring_id)
{
	struct gsi_evt_ring *evt_ring = &gsi->evt_ring[evt_ring_id];
	struct gsi_ring *ring = &evt_ring->ring;
	size_t size;
	u32 val;

	/* We program all event rings as GPI type/protocol */
	val = u32_encode_bits(GSI_CHANNEL_TYPE_GPI, EV_CHTYPE_FMASK);
	val |= EV_INTYPE_FMASK;
	val |= u32_encode_bits(GSI_RING_ELEMENT_SIZE, EV_ELEMENT_SIZE_FMASK);
	iowrite32(val, gsi->virt + GSI_EV_CH_E_CNTXT_0_OFFSET(evt_ring_id));

	size = ring->count * GSI_RING_ELEMENT_SIZE;
	val = ev_r_length_encoded(gsi->version, size);
	iowrite32(val, gsi->virt + GSI_EV_CH_E_CNTXT_1_OFFSET(evt_ring_id));

	/* The context 2 and 3 registers store the low-order and
	 * high-order 32 bits of the address of the event ring,
	 * respectively.
	 */
	val = lower_32_bits(ring->addr);
	iowrite32(val, gsi->virt + GSI_EV_CH_E_CNTXT_2_OFFSET(evt_ring_id));
	val = upper_32_bits(ring->addr);
	iowrite32(val, gsi->virt + GSI_EV_CH_E_CNTXT_3_OFFSET(evt_ring_id));

	/* Enable interrupt moderation by setting the moderation delay */
	val = u32_encode_bits(GSI_EVT_RING_INT_MODT, MODT_FMASK);
	val |= u32_encode_bits(1, MODC_FMASK);	/* comes from channel */
	iowrite32(val, gsi->virt + GSI_EV_CH_E_CNTXT_8_OFFSET(evt_ring_id));

	/* No MSI write data, and MSI address high and low address is 0 */
	iowrite32(0, gsi->virt + GSI_EV_CH_E_CNTXT_9_OFFSET(evt_ring_id));
	iowrite32(0, gsi->virt + GSI_EV_CH_E_CNTXT_10_OFFSET(evt_ring_id));
	iowrite32(0, gsi->virt + GSI_EV_CH_E_CNTXT_11_OFFSET(evt_ring_id));

	/* We don't need to get event read pointer updates */
	iowrite32(0, gsi->virt + GSI_EV_CH_E_CNTXT_12_OFFSET(evt_ring_id));
	iowrite32(0, gsi->virt + GSI_EV_CH_E_CNTXT_13_OFFSET(evt_ring_id));

	/* Finally, tell the hardware our "last processed" event (arbitrary) */
	gsi_evt_ring_doorbell(gsi, evt_ring_id, ring->index);
}

/* Find the transaction whose completion indicates a channel is quiesced */
static struct gsi_trans *gsi_channel_trans_last(struct gsi_channel *channel)
{
	struct gsi_trans_info *trans_info = &channel->trans_info;
	u32 pending_id = trans_info->pending_id;
	struct gsi_trans *trans;
<<<<<<< HEAD

	spin_lock_bh(&trans_info->spinlock);

	/* There is a small chance a TX transaction got allocated just
	 * before we disabled transmits, so check for that.
	 */
	if (channel->toward_ipa) {
		list = &trans_info->alloc;
		if (!list_empty(list))
			goto done;
		list = &trans_info->committed;
		if (!list_empty(list))
			goto done;
		list = &trans_info->pending;
		if (!list_empty(list))
			goto done;
=======
	u16 trans_id;

	if (channel->toward_ipa && pending_id != trans_info->free_id) {
		/* There is a small chance a TX transaction got allocated
		 * just before we disabled transmits, so check for that.
		 * The last allocated, committed, or pending transaction
		 * precedes the first free transaction.
		 */
		trans_id = trans_info->free_id - 1;
	} else if (trans_info->polled_id != pending_id) {
		/* Otherwise (TX or RX) we want to wait for anything that
		 * has completed, or has been polled but not released yet.
		 *
		 * The last completed or polled transaction precedes the
		 * first pending transaction.
		 */
		trans_id = pending_id - 1;
	} else {
		return NULL;
>>>>>>> 7365df19
	}

	/* Caller will wait for this, so take a reference */
	trans = &trans_info->trans[trans_id % channel->tre_count];
	refcount_inc(&trans->refcount);

	return trans;
}

/* Wait for transaction activity on a channel to complete */
static void gsi_channel_trans_quiesce(struct gsi_channel *channel)
{
	struct gsi_trans *trans;

	/* Get the last transaction, and wait for it to complete */
	trans = gsi_channel_trans_last(channel);
	if (trans) {
		wait_for_completion(&trans->completion);
		gsi_trans_free(trans);
	}
}

/* Program a channel for use; there is no gsi_channel_deprogram() */
static void gsi_channel_program(struct gsi_channel *channel, bool doorbell)
{
	size_t size = channel->tre_ring.count * GSI_RING_ELEMENT_SIZE;
	u32 channel_id = gsi_channel_id(channel);
	union gsi_channel_scratch scr = { };
	struct gsi_channel_scratch_gpi *gpi;
	struct gsi *gsi = channel->gsi;
	u32 wrr_weight = 0;
	u32 val;

	/* We program all channels as GPI type/protocol */
	val = chtype_protocol_encoded(gsi->version, GSI_CHANNEL_TYPE_GPI);
	if (channel->toward_ipa)
		val |= CHTYPE_DIR_FMASK;
	val |= u32_encode_bits(channel->evt_ring_id, ERINDEX_FMASK);
	val |= u32_encode_bits(GSI_RING_ELEMENT_SIZE, ELEMENT_SIZE_FMASK);
	iowrite32(val, gsi->virt + GSI_CH_C_CNTXT_0_OFFSET(channel_id));

	val = r_length_encoded(gsi->version, size);
	iowrite32(val, gsi->virt + GSI_CH_C_CNTXT_1_OFFSET(channel_id));

	/* The context 2 and 3 registers store the low-order and
	 * high-order 32 bits of the address of the channel ring,
	 * respectively.
	 */
	val = lower_32_bits(channel->tre_ring.addr);
	iowrite32(val, gsi->virt + GSI_CH_C_CNTXT_2_OFFSET(channel_id));
	val = upper_32_bits(channel->tre_ring.addr);
	iowrite32(val, gsi->virt + GSI_CH_C_CNTXT_3_OFFSET(channel_id));

	/* Command channel gets low weighted round-robin priority */
	if (channel->command)
		wrr_weight = field_max(WRR_WEIGHT_FMASK);
	val = u32_encode_bits(wrr_weight, WRR_WEIGHT_FMASK);

	/* Max prefetch is 1 segment (do not set MAX_PREFETCH_FMASK) */

	/* No need to use the doorbell engine starting at IPA v4.0 */
	if (gsi->version < IPA_VERSION_4_0 && doorbell)
		val |= USE_DB_ENG_FMASK;

	/* v4.0 introduces an escape buffer for prefetch.  We use it
	 * on all but the AP command channel.
	 */
	if (gsi->version >= IPA_VERSION_4_0 && !channel->command) {
		/* If not otherwise set, prefetch buffers are used */
		if (gsi->version < IPA_VERSION_4_5)
			val |= USE_ESCAPE_BUF_ONLY_FMASK;
		else
			val |= u32_encode_bits(GSI_ESCAPE_BUF_ONLY,
					       PREFETCH_MODE_FMASK);
	}
	/* All channels set DB_IN_BYTES */
	if (gsi->version >= IPA_VERSION_4_9)
		val |= DB_IN_BYTES;

	iowrite32(val, gsi->virt + GSI_CH_C_QOS_OFFSET(channel_id));

	/* Now update the scratch registers for GPI protocol */
	gpi = &scr.gpi;
	gpi->max_outstanding_tre = channel->trans_tre_max *
					GSI_RING_ELEMENT_SIZE;
	gpi->outstanding_threshold = 2 * GSI_RING_ELEMENT_SIZE;

	val = scr.data.word1;
	iowrite32(val, gsi->virt + GSI_CH_C_SCRATCH_0_OFFSET(channel_id));

	val = scr.data.word2;
	iowrite32(val, gsi->virt + GSI_CH_C_SCRATCH_1_OFFSET(channel_id));

	val = scr.data.word3;
	iowrite32(val, gsi->virt + GSI_CH_C_SCRATCH_2_OFFSET(channel_id));

	/* We must preserve the upper 16 bits of the last scratch register.
	 * The next sequence assumes those bits remain unchanged between the
	 * read and the write.
	 */
	val = ioread32(gsi->virt + GSI_CH_C_SCRATCH_3_OFFSET(channel_id));
	val = (scr.data.word4 & GENMASK(31, 16)) | (val & GENMASK(15, 0));
	iowrite32(val, gsi->virt + GSI_CH_C_SCRATCH_3_OFFSET(channel_id));

	/* All done! */
}

static int __gsi_channel_start(struct gsi_channel *channel, bool resume)
{
	struct gsi *gsi = channel->gsi;
	int ret;

	/* Prior to IPA v4.0 suspend/resume is not implemented by GSI */
	if (resume && gsi->version < IPA_VERSION_4_0)
		return 0;

	mutex_lock(&gsi->mutex);

	ret = gsi_channel_start_command(channel);

	mutex_unlock(&gsi->mutex);

	return ret;
}

/* Start an allocated GSI channel */
int gsi_channel_start(struct gsi *gsi, u32 channel_id)
{
	struct gsi_channel *channel = &gsi->channel[channel_id];
	int ret;

	/* Enable NAPI and the completion interrupt */
	napi_enable(&channel->napi);
	gsi_irq_ieob_enable_one(gsi, channel->evt_ring_id);

	ret = __gsi_channel_start(channel, false);
	if (ret) {
		gsi_irq_ieob_disable_one(gsi, channel->evt_ring_id);
		napi_disable(&channel->napi);
	}

	return ret;
}

static int gsi_channel_stop_retry(struct gsi_channel *channel)
{
	u32 retries = GSI_CHANNEL_STOP_RETRIES;
	int ret;

	do {
		ret = gsi_channel_stop_command(channel);
		if (ret != -EAGAIN)
			break;
		usleep_range(3 * USEC_PER_MSEC, 5 * USEC_PER_MSEC);
	} while (retries--);

	return ret;
}

static int __gsi_channel_stop(struct gsi_channel *channel, bool suspend)
{
	struct gsi *gsi = channel->gsi;
	int ret;

	/* Wait for any underway transactions to complete before stopping. */
	gsi_channel_trans_quiesce(channel);

	/* Prior to IPA v4.0 suspend/resume is not implemented by GSI */
	if (suspend && gsi->version < IPA_VERSION_4_0)
		return 0;

	mutex_lock(&gsi->mutex);

	ret = gsi_channel_stop_retry(channel);

	mutex_unlock(&gsi->mutex);

	return ret;
}

/* Stop a started channel */
int gsi_channel_stop(struct gsi *gsi, u32 channel_id)
{
	struct gsi_channel *channel = &gsi->channel[channel_id];
	int ret;

	ret = __gsi_channel_stop(channel, false);
	if (ret)
		return ret;

	/* Disable the completion interrupt and NAPI if successful */
	gsi_irq_ieob_disable_one(gsi, channel->evt_ring_id);
	napi_disable(&channel->napi);

	return 0;
}

/* Reset and reconfigure a channel, (possibly) enabling the doorbell engine */
void gsi_channel_reset(struct gsi *gsi, u32 channel_id, bool doorbell)
{
	struct gsi_channel *channel = &gsi->channel[channel_id];

	mutex_lock(&gsi->mutex);

	gsi_channel_reset_command(channel);
	/* Due to a hardware quirk we may need to reset RX channels twice. */
	if (gsi->version < IPA_VERSION_4_0 && !channel->toward_ipa)
		gsi_channel_reset_command(channel);

	/* Hardware assumes this is 0 following reset */
	channel->tre_ring.index = 0;
	gsi_channel_program(channel, doorbell);
	gsi_channel_trans_cancel_pending(channel);

	mutex_unlock(&gsi->mutex);
}

/* Stop a started channel for suspend */
int gsi_channel_suspend(struct gsi *gsi, u32 channel_id)
{
	struct gsi_channel *channel = &gsi->channel[channel_id];
	int ret;

	ret = __gsi_channel_stop(channel, true);
	if (ret)
		return ret;

	/* Ensure NAPI polling has finished. */
	napi_synchronize(&channel->napi);

	return 0;
}

/* Resume a suspended channel (starting if stopped) */
int gsi_channel_resume(struct gsi *gsi, u32 channel_id)
{
	struct gsi_channel *channel = &gsi->channel[channel_id];

	return __gsi_channel_start(channel, true);
}

/* Prevent all GSI interrupts while suspended */
void gsi_suspend(struct gsi *gsi)
{
	disable_irq(gsi->irq);
}

/* Allow all GSI interrupts again when resuming */
void gsi_resume(struct gsi *gsi)
{
	enable_irq(gsi->irq);
}

void gsi_trans_tx_committed(struct gsi_trans *trans)
{
	struct gsi_channel *channel = &trans->gsi->channel[trans->channel_id];

	channel->trans_count++;
	channel->byte_count += trans->len;

	trans->trans_count = channel->trans_count;
	trans->byte_count = channel->byte_count;
}

void gsi_trans_tx_queued(struct gsi_trans *trans)
{
	u32 channel_id = trans->channel_id;
	struct gsi *gsi = trans->gsi;
	struct gsi_channel *channel;
	u32 trans_count;
	u32 byte_count;

	channel = &gsi->channel[channel_id];

	byte_count = channel->byte_count - channel->queued_byte_count;
	trans_count = channel->trans_count - channel->queued_trans_count;
	channel->queued_byte_count = channel->byte_count;
	channel->queued_trans_count = channel->trans_count;

	ipa_gsi_channel_tx_queued(gsi, channel_id, trans_count, byte_count);
}

/**
 * gsi_trans_tx_completed() - Report completed TX transactions
 * @trans:	TX channel transaction that has completed
<<<<<<< HEAD
 *
 * Report that a transaction on a TX channel has completed.  At the time a
 * transaction is committed, we record *in the transaction* its channel's
 * committed transaction and byte counts.  Transactions are completed in
 * order, and the difference between the channel's byte/transaction count
 * when the transaction was committed and when it completes tells us
 * exactly how much data has been transferred while the transaction was
 * pending.
 *
=======
 *
 * Report that a transaction on a TX channel has completed.  At the time a
 * transaction is committed, we record *in the transaction* its channel's
 * committed transaction and byte counts.  Transactions are completed in
 * order, and the difference between the channel's byte/transaction count
 * when the transaction was committed and when it completes tells us
 * exactly how much data has been transferred while the transaction was
 * pending.
 *
>>>>>>> 7365df19
 * We report this information to the network stack, which uses it to manage
 * the rate at which data is sent to hardware.
 */
static void gsi_trans_tx_completed(struct gsi_trans *trans)
{
	u32 channel_id = trans->channel_id;
	struct gsi *gsi = trans->gsi;
	struct gsi_channel *channel;
	u32 trans_count;
	u32 byte_count;

	channel = &gsi->channel[channel_id];
	trans_count = trans->trans_count - channel->compl_trans_count;
	byte_count = trans->byte_count - channel->compl_byte_count;

	channel->compl_trans_count += trans_count;
	channel->compl_byte_count += byte_count;

	ipa_gsi_channel_tx_completed(gsi, channel_id, trans_count, byte_count);
}

/* Channel control interrupt handler */
static void gsi_isr_chan_ctrl(struct gsi *gsi)
{
	u32 channel_mask;

	channel_mask = ioread32(gsi->virt + GSI_CNTXT_SRC_CH_IRQ_OFFSET);
	iowrite32(channel_mask, gsi->virt + GSI_CNTXT_SRC_CH_IRQ_CLR_OFFSET);

	while (channel_mask) {
		u32 channel_id = __ffs(channel_mask);

		channel_mask ^= BIT(channel_id);

		complete(&gsi->completion);
	}
}

/* Event ring control interrupt handler */
static void gsi_isr_evt_ctrl(struct gsi *gsi)
{
	u32 event_mask;

	event_mask = ioread32(gsi->virt + GSI_CNTXT_SRC_EV_CH_IRQ_OFFSET);
	iowrite32(event_mask, gsi->virt + GSI_CNTXT_SRC_EV_CH_IRQ_CLR_OFFSET);

	while (event_mask) {
		u32 evt_ring_id = __ffs(event_mask);

		event_mask ^= BIT(evt_ring_id);

		complete(&gsi->completion);
	}
}

/* Global channel error interrupt handler */
static void
gsi_isr_glob_chan_err(struct gsi *gsi, u32 err_ee, u32 channel_id, u32 code)
{
	if (code == GSI_OUT_OF_RESOURCES) {
		dev_err(gsi->dev, "channel %u out of resources\n", channel_id);
		complete(&gsi->completion);
		return;
	}

	/* Report, but otherwise ignore all other error codes */
	dev_err(gsi->dev, "channel %u global error ee 0x%08x code 0x%08x\n",
		channel_id, err_ee, code);
}

/* Global event error interrupt handler */
static void
gsi_isr_glob_evt_err(struct gsi *gsi, u32 err_ee, u32 evt_ring_id, u32 code)
{
	if (code == GSI_OUT_OF_RESOURCES) {
		struct gsi_evt_ring *evt_ring = &gsi->evt_ring[evt_ring_id];
		u32 channel_id = gsi_channel_id(evt_ring->channel);

		complete(&gsi->completion);
		dev_err(gsi->dev, "evt_ring for channel %u out of resources\n",
			channel_id);
		return;
	}

	/* Report, but otherwise ignore all other error codes */
	dev_err(gsi->dev, "event ring %u global error ee %u code 0x%08x\n",
		evt_ring_id, err_ee, code);
}

/* Global error interrupt handler */
static void gsi_isr_glob_err(struct gsi *gsi)
{
	enum gsi_err_type type;
	enum gsi_err_code code;
	u32 which;
	u32 val;
	u32 ee;

	/* Get the logged error, then reinitialize the log */
	val = ioread32(gsi->virt + GSI_ERROR_LOG_OFFSET);
	iowrite32(0, gsi->virt + GSI_ERROR_LOG_OFFSET);
	iowrite32(~0, gsi->virt + GSI_ERROR_LOG_CLR_OFFSET);

	ee = u32_get_bits(val, ERR_EE_FMASK);
	type = u32_get_bits(val, ERR_TYPE_FMASK);
	which = u32_get_bits(val, ERR_VIRT_IDX_FMASK);
	code = u32_get_bits(val, ERR_CODE_FMASK);

	if (type == GSI_ERR_TYPE_CHAN)
		gsi_isr_glob_chan_err(gsi, ee, which, code);
	else if (type == GSI_ERR_TYPE_EVT)
		gsi_isr_glob_evt_err(gsi, ee, which, code);
	else	/* type GSI_ERR_TYPE_GLOB should be fatal */
		dev_err(gsi->dev, "unexpected global error 0x%08x\n", type);
}

/* Generic EE interrupt handler */
static void gsi_isr_gp_int1(struct gsi *gsi)
{
	u32 result;
	u32 val;

	/* This interrupt is used to handle completions of GENERIC GSI
	 * commands.  We use these to allocate and halt channels on the
	 * modem's behalf due to a hardware quirk on IPA v4.2.  The modem
	 * "owns" channels even when the AP allocates them, and have no
	 * way of knowing whether a modem channel's state has been changed.
	 *
	 * We also use GENERIC commands to enable/disable channel flow
	 * control for IPA v4.2+.
	 *
	 * It is recommended that we halt the modem channels we allocated
	 * when shutting down, but it's possible the channel isn't running
	 * at the time we issue the HALT command.  We'll get an error in
	 * that case, but it's harmless (the channel is already halted).
	 * Similarly, we could get an error back when updating flow control
	 * on a channel because it's not in the proper state.
	 *
	 * In either case, we silently ignore a INCORRECT_CHANNEL_STATE
	 * error if we receive it.
	 */
	val = ioread32(gsi->virt + GSI_CNTXT_SCRATCH_0_OFFSET);
	result = u32_get_bits(val, GENERIC_EE_RESULT_FMASK);

	switch (result) {
	case GENERIC_EE_SUCCESS:
	case GENERIC_EE_INCORRECT_CHANNEL_STATE:
		gsi->result = 0;
		break;

	case GENERIC_EE_RETRY:
		gsi->result = -EAGAIN;
		break;

	default:
		dev_err(gsi->dev, "global INT1 generic result %u\n", result);
		gsi->result = -EIO;
		break;
	}

	complete(&gsi->completion);
}

/* Inter-EE interrupt handler */
static void gsi_isr_glob_ee(struct gsi *gsi)
{
	u32 val;

	val = ioread32(gsi->virt + GSI_CNTXT_GLOB_IRQ_STTS_OFFSET);

	if (val & BIT(ERROR_INT))
		gsi_isr_glob_err(gsi);

	iowrite32(val, gsi->virt + GSI_CNTXT_GLOB_IRQ_CLR_OFFSET);

	val &= ~BIT(ERROR_INT);

	if (val & BIT(GP_INT1)) {
		val ^= BIT(GP_INT1);
		gsi_isr_gp_int1(gsi);
	}

	if (val)
		dev_err(gsi->dev, "unexpected global interrupt 0x%08x\n", val);
}

/* I/O completion interrupt event */
static void gsi_isr_ieob(struct gsi *gsi)
{
	u32 event_mask;

	event_mask = ioread32(gsi->virt + GSI_CNTXT_SRC_IEOB_IRQ_OFFSET);
	gsi_irq_ieob_disable(gsi, event_mask);
	iowrite32(event_mask, gsi->virt + GSI_CNTXT_SRC_IEOB_IRQ_CLR_OFFSET);

	while (event_mask) {
		u32 evt_ring_id = __ffs(event_mask);

		event_mask ^= BIT(evt_ring_id);

		napi_schedule(&gsi->evt_ring[evt_ring_id].channel->napi);
	}
}

/* General event interrupts represent serious problems, so report them */
static void gsi_isr_general(struct gsi *gsi)
{
	struct device *dev = gsi->dev;
	u32 val;

	val = ioread32(gsi->virt + GSI_CNTXT_GSI_IRQ_STTS_OFFSET);
	iowrite32(val, gsi->virt + GSI_CNTXT_GSI_IRQ_CLR_OFFSET);

	dev_err(dev, "unexpected general interrupt 0x%08x\n", val);
}

/**
 * gsi_isr() - Top level GSI interrupt service routine
 * @irq:	Interrupt number (ignored)
 * @dev_id:	GSI pointer supplied to request_irq()
 *
 * This is the main handler function registered for the GSI IRQ. Each type
 * of interrupt has a separate handler function that is called from here.
 */
static irqreturn_t gsi_isr(int irq, void *dev_id)
{
	struct gsi *gsi = dev_id;
	u32 intr_mask;
	u32 cnt = 0;

	/* enum gsi_irq_type_id defines GSI interrupt types */
	while ((intr_mask = ioread32(gsi->virt + GSI_CNTXT_TYPE_IRQ_OFFSET))) {
		/* intr_mask contains bitmask of pending GSI interrupts */
		do {
			u32 gsi_intr = BIT(__ffs(intr_mask));

			intr_mask ^= gsi_intr;

			switch (gsi_intr) {
			case BIT(GSI_CH_CTRL):
				gsi_isr_chan_ctrl(gsi);
				break;
			case BIT(GSI_EV_CTRL):
				gsi_isr_evt_ctrl(gsi);
				break;
			case BIT(GSI_GLOB_EE):
				gsi_isr_glob_ee(gsi);
				break;
			case BIT(GSI_IEOB):
				gsi_isr_ieob(gsi);
				break;
			case BIT(GSI_GENERAL):
				gsi_isr_general(gsi);
				break;
			default:
				dev_err(gsi->dev,
					"unrecognized interrupt type 0x%08x\n",
					gsi_intr);
				break;
			}
		} while (intr_mask);

		if (++cnt > GSI_ISR_MAX_ITER) {
			dev_err(gsi->dev, "interrupt flood\n");
			break;
		}
	}

	return IRQ_HANDLED;
}

/* Init function for GSI IRQ lookup; there is no gsi_irq_exit() */
static int gsi_irq_init(struct gsi *gsi, struct platform_device *pdev)
{
	int ret;

	ret = platform_get_irq_byname(pdev, "gsi");
	if (ret <= 0)
		return ret ? : -EINVAL;

	gsi->irq = ret;

	return 0;
}

/* Return the transaction associated with a transfer completion event */
static struct gsi_trans *
gsi_event_trans(struct gsi *gsi, struct gsi_event *event)
{
	u32 channel_id = event->chid;
	struct gsi_channel *channel;
	struct gsi_trans *trans;
	u32 tre_offset;
	u32 tre_index;

	channel = &gsi->channel[channel_id];
	if (WARN(!channel->gsi, "event has bad channel %u\n", channel_id))
		return NULL;

	/* Event xfer_ptr records the TRE it's associated with */
	tre_offset = lower_32_bits(le64_to_cpu(event->xfer_ptr));
	tre_index = gsi_ring_index(&channel->tre_ring, tre_offset);

	trans = gsi_channel_trans_mapped(channel, tre_index);

	if (WARN(!trans, "channel %u event with no transaction\n", channel_id))
		return NULL;

	return trans;
}

/**
 * gsi_evt_ring_update() - Update transaction state from hardware
 * @gsi:		GSI pointer
 * @evt_ring_id:	Event ring ID
 * @index:		Event index in ring reported by hardware
 *
 * Events for RX channels contain the actual number of bytes received into
 * the buffer.  Every event has a transaction associated with it, and here
 * we update transactions to record their actual received lengths.
 *
 * When an event for a TX channel arrives we use information in the
<<<<<<< HEAD
 * transaction to report the number of requests and bytes have been
 * transferred.
=======
 * transaction to report the number of requests and bytes that have
 * been transferred.
>>>>>>> 7365df19
 *
 * This function is called whenever we learn that the GSI hardware has filled
 * new events since the last time we checked.  The ring's index field tells
 * the first entry in need of processing.  The index provided is the
 * first *unfilled* event in the ring (following the last filled one).
 *
 * Events are sequential within the event ring, and transactions are
 * sequential within the transaction array.
 *
 * Note that @index always refers to an element *within* the event ring.
 */
static void gsi_evt_ring_update(struct gsi *gsi, u32 evt_ring_id, u32 index)
{
	struct gsi_evt_ring *evt_ring = &gsi->evt_ring[evt_ring_id];
	struct gsi_ring *ring = &evt_ring->ring;
	struct gsi_event *event_done;
	struct gsi_event *event;
	u32 event_avail;
	u32 old_index;

	/* Starting with the oldest un-processed event, determine which
	 * transaction (and which channel) is associated with the event.
	 * For RX channels, update each completed transaction with the
	 * number of bytes that were actually received.  For TX channels
	 * associated with a network device, report to the network stack
	 * the number of transfers and bytes this completion represents.
	 */
	old_index = ring->index;
	event = gsi_ring_virt(ring, old_index);

	/* Compute the number of events to process before we wrap,
	 * and determine when we'll be done processing events.
	 */
	event_avail = ring->count - old_index % ring->count;
	event_done = gsi_ring_virt(ring, index);
	do {
		struct gsi_trans *trans;

		trans = gsi_event_trans(gsi, event);
		if (!trans)
			return;

		if (trans->direction == DMA_FROM_DEVICE)
			trans->len = __le16_to_cpu(event->len);
		else
			gsi_trans_tx_completed(trans);

		gsi_trans_move_complete(trans);

		/* Move on to the next event and transaction */
		if (--event_avail)
			event++;
		else
			event = gsi_ring_virt(ring, 0);
	} while (event != event_done);

	/* Tell the hardware we've handled these events */
	gsi_evt_ring_doorbell(gsi, evt_ring_id, index);
}

/* Initialize a ring, including allocating DMA memory for its entries */
static int gsi_ring_alloc(struct gsi *gsi, struct gsi_ring *ring, u32 count)
{
	u32 size = count * GSI_RING_ELEMENT_SIZE;
	struct device *dev = gsi->dev;
	dma_addr_t addr;

	/* Hardware requires a 2^n ring size, with alignment equal to size.
	 * The DMA address returned by dma_alloc_coherent() is guaranteed to
	 * be a power-of-2 number of pages, which satisfies the requirement.
	 */
	ring->virt = dma_alloc_coherent(dev, size, &addr, GFP_KERNEL);
	if (!ring->virt)
		return -ENOMEM;

	ring->addr = addr;
	ring->count = count;
	ring->index = 0;

	return 0;
}

/* Free a previously-allocated ring */
static void gsi_ring_free(struct gsi *gsi, struct gsi_ring *ring)
{
	size_t size = ring->count * GSI_RING_ELEMENT_SIZE;

	dma_free_coherent(gsi->dev, size, ring->virt, ring->addr);
}

/* Allocate an available event ring id */
static int gsi_evt_ring_id_alloc(struct gsi *gsi)
{
	u32 evt_ring_id;

	if (gsi->event_bitmap == ~0U) {
		dev_err(gsi->dev, "event rings exhausted\n");
		return -ENOSPC;
	}

	evt_ring_id = ffz(gsi->event_bitmap);
	gsi->event_bitmap |= BIT(evt_ring_id);

	return (int)evt_ring_id;
}

/* Free a previously-allocated event ring id */
static void gsi_evt_ring_id_free(struct gsi *gsi, u32 evt_ring_id)
{
	gsi->event_bitmap &= ~BIT(evt_ring_id);
}

/* Ring a channel doorbell, reporting the first un-filled entry */
void gsi_channel_doorbell(struct gsi_channel *channel)
{
	struct gsi_ring *tre_ring = &channel->tre_ring;
	u32 channel_id = gsi_channel_id(channel);
	struct gsi *gsi = channel->gsi;
	u32 val;

	/* Note: index *must* be used modulo the ring count here */
	val = gsi_ring_addr(tre_ring, tre_ring->index % tre_ring->count);
	iowrite32(val, gsi->virt + GSI_CH_C_DOORBELL_0_OFFSET(channel_id));
}

/* Consult hardware, move newly completed transactions to completed state */
void gsi_channel_update(struct gsi_channel *channel)
{
	u32 evt_ring_id = channel->evt_ring_id;
	struct gsi *gsi = channel->gsi;
	struct gsi_evt_ring *evt_ring;
	struct gsi_trans *trans;
	struct gsi_ring *ring;
	u32 offset;
	u32 index;

	evt_ring = &gsi->evt_ring[evt_ring_id];
	ring = &evt_ring->ring;

	/* See if there's anything new to process; if not, we're done.  Note
	 * that index always refers to an entry *within* the event ring.
	 */
	offset = GSI_EV_CH_E_CNTXT_4_OFFSET(evt_ring_id);
	index = gsi_ring_index(ring, ioread32(gsi->virt + offset));
	if (index == ring->index % ring->count)
		return;

	/* Get the transaction for the latest completed event. */
	trans = gsi_event_trans(gsi, gsi_ring_virt(ring, index - 1));
	if (!trans)
<<<<<<< HEAD
		return NULL;
=======
		return;
>>>>>>> 7365df19

	/* For RX channels, update each completed transaction with the number
	 * of bytes that were actually received.  For TX channels, report
	 * the number of transactions and bytes this completion represents
	 * up the network stack.
	 */
	gsi_evt_ring_update(gsi, evt_ring_id, index);
<<<<<<< HEAD

	return gsi_channel_trans_complete(channel);
=======
>>>>>>> 7365df19
}

/**
 * gsi_channel_poll_one() - Return a single completed transaction on a channel
 * @channel:	Channel to be polled
 *
 * Return:	Transaction pointer, or null if none are available
 *
 * This function returns the first of a channel's completed transactions.
 * If no transactions are in completed state, the hardware is consulted to
 * determine whether any new transactions have completed.  If so, they're
 * moved to completed state and the first such transaction is returned.
 * If there are no more completed transactions, a null pointer is returned.
 */
static struct gsi_trans *gsi_channel_poll_one(struct gsi_channel *channel)
{
	struct gsi_trans *trans;

	/* Get the first completed transaction */
	trans = gsi_channel_trans_complete(channel);
	if (trans)
		gsi_trans_move_polled(trans);

	return trans;
}

/**
 * gsi_channel_poll() - NAPI poll function for a channel
 * @napi:	NAPI structure for the channel
 * @budget:	Budget supplied by NAPI core
 *
 * Return:	Number of items polled (<= budget)
 *
 * Single transactions completed by hardware are polled until either
 * the budget is exhausted, or there are no more.  Each transaction
 * polled is passed to gsi_trans_complete(), to perform remaining
 * completion processing and retire/free the transaction.
 */
static int gsi_channel_poll(struct napi_struct *napi, int budget)
{
	struct gsi_channel *channel;
	int count;

	channel = container_of(napi, struct gsi_channel, napi);
	for (count = 0; count < budget; count++) {
		struct gsi_trans *trans;

		trans = gsi_channel_poll_one(channel);
		if (!trans)
			break;
		gsi_trans_complete(trans);
	}

	if (count < budget && napi_complete(napi))
		gsi_irq_ieob_enable_one(channel->gsi, channel->evt_ring_id);

	return count;
}

/* The event bitmap represents which event ids are available for allocation.
 * Set bits are not available, clear bits can be used.  This function
 * initializes the map so all events supported by the hardware are available,
 * then precludes any reserved events from being allocated.
 */
static u32 gsi_event_bitmap_init(u32 evt_ring_max)
{
	u32 event_bitmap = GENMASK(BITS_PER_LONG - 1, evt_ring_max);

	event_bitmap |= GENMASK(GSI_MHI_EVENT_ID_END, GSI_MHI_EVENT_ID_START);

	return event_bitmap;
}

/* Setup function for a single channel */
static int gsi_channel_setup_one(struct gsi *gsi, u32 channel_id)
{
	struct gsi_channel *channel = &gsi->channel[channel_id];
	u32 evt_ring_id = channel->evt_ring_id;
	int ret;

	if (!gsi_channel_initialized(channel))
		return 0;

	ret = gsi_evt_ring_alloc_command(gsi, evt_ring_id);
	if (ret)
		return ret;

	gsi_evt_ring_program(gsi, evt_ring_id);

	ret = gsi_channel_alloc_command(gsi, channel_id);
	if (ret)
		goto err_evt_ring_de_alloc;

	gsi_channel_program(channel, true);

	if (channel->toward_ipa)
		netif_napi_add_tx(&gsi->dummy_dev, &channel->napi,
				  gsi_channel_poll);
	else
		netif_napi_add(&gsi->dummy_dev, &channel->napi,
			       gsi_channel_poll);

	return 0;

err_evt_ring_de_alloc:
	/* We've done nothing with the event ring yet so don't reset */
	gsi_evt_ring_de_alloc_command(gsi, evt_ring_id);

	return ret;
}

/* Inverse of gsi_channel_setup_one() */
static void gsi_channel_teardown_one(struct gsi *gsi, u32 channel_id)
{
	struct gsi_channel *channel = &gsi->channel[channel_id];
	u32 evt_ring_id = channel->evt_ring_id;

	if (!gsi_channel_initialized(channel))
		return;

	netif_napi_del(&channel->napi);

	gsi_channel_de_alloc_command(gsi, channel_id);
	gsi_evt_ring_reset_command(gsi, evt_ring_id);
	gsi_evt_ring_de_alloc_command(gsi, evt_ring_id);
}

/* We use generic commands only to operate on modem channels.  We don't have
 * the ability to determine channel state for a modem channel, so we simply
 * issue the command and wait for it to complete.
 */
static int gsi_generic_command(struct gsi *gsi, u32 channel_id,
			       enum gsi_generic_cmd_opcode opcode,
			       u8 params)
{
	bool timeout;
	u32 val;

	/* The error global interrupt type is always enabled (until we tear
	 * down), so we will keep it enabled.
	 *
	 * A generic EE command completes with a GSI global interrupt of
	 * type GP_INT1.  We only perform one generic command at a time
	 * (to allocate, halt, or enable/disable flow control on a modem
	 * channel), and only from this function.  So we enable the GP_INT1
	 * IRQ type here, and disable it again after the command completes.
	 */
	val = BIT(ERROR_INT) | BIT(GP_INT1);
	iowrite32(val, gsi->virt + GSI_CNTXT_GLOB_IRQ_EN_OFFSET);

	/* First zero the result code field */
	val = ioread32(gsi->virt + GSI_CNTXT_SCRATCH_0_OFFSET);
	val &= ~GENERIC_EE_RESULT_FMASK;
	iowrite32(val, gsi->virt + GSI_CNTXT_SCRATCH_0_OFFSET);

	/* Now issue the command */
	val = u32_encode_bits(opcode, GENERIC_OPCODE_FMASK);
	val |= u32_encode_bits(channel_id, GENERIC_CHID_FMASK);
	val |= u32_encode_bits(GSI_EE_MODEM, GENERIC_EE_FMASK);
	val |= u32_encode_bits(params, GENERIC_PARAMS_FMASK);

	timeout = !gsi_command(gsi, GSI_GENERIC_CMD_OFFSET, val);

	/* Disable the GP_INT1 IRQ type again */
	iowrite32(BIT(ERROR_INT), gsi->virt + GSI_CNTXT_GLOB_IRQ_EN_OFFSET);

	if (!timeout)
		return gsi->result;

	dev_err(gsi->dev, "GSI generic command %u to channel %u timed out\n",
		opcode, channel_id);

	return -ETIMEDOUT;
}

static int gsi_modem_channel_alloc(struct gsi *gsi, u32 channel_id)
{
	return gsi_generic_command(gsi, channel_id,
				   GSI_GENERIC_ALLOCATE_CHANNEL, 0);
}

static void gsi_modem_channel_halt(struct gsi *gsi, u32 channel_id)
{
	u32 retries = GSI_CHANNEL_MODEM_HALT_RETRIES;
	int ret;

	do
		ret = gsi_generic_command(gsi, channel_id,
					  GSI_GENERIC_HALT_CHANNEL, 0);
	while (ret == -EAGAIN && retries--);

	if (ret)
		dev_err(gsi->dev, "error %d halting modem channel %u\n",
			ret, channel_id);
}

/* Enable or disable flow control for a modem GSI TX channel (IPA v4.2+) */
void
gsi_modem_channel_flow_control(struct gsi *gsi, u32 channel_id, bool enable)
{
	u32 retries = 0;
	u32 command;
	int ret;

	command = enable ? GSI_GENERIC_ENABLE_FLOW_CONTROL
			 : GSI_GENERIC_DISABLE_FLOW_CONTROL;
	/* Disabling flow control on IPA v4.11+ can return -EAGAIN if enable
	 * is underway.  In this case we need to retry the command.
	 */
	if (!enable && gsi->version >= IPA_VERSION_4_11)
		retries = GSI_CHANNEL_MODEM_FLOW_RETRIES;

	do
		ret = gsi_generic_command(gsi, channel_id, command, 0);
	while (ret == -EAGAIN && retries--);

	if (ret)
		dev_err(gsi->dev,
			"error %d %sabling mode channel %u flow control\n",
			ret, enable ? "en" : "dis", channel_id);
}

/* Setup function for channels */
static int gsi_channel_setup(struct gsi *gsi)
{
	u32 channel_id = 0;
	u32 mask;
	int ret;

	gsi_irq_enable(gsi);

	mutex_lock(&gsi->mutex);

	do {
		ret = gsi_channel_setup_one(gsi, channel_id);
		if (ret)
			goto err_unwind;
	} while (++channel_id < gsi->channel_count);

	/* Make sure no channels were defined that hardware does not support */
	while (channel_id < GSI_CHANNEL_COUNT_MAX) {
		struct gsi_channel *channel = &gsi->channel[channel_id++];

		if (!gsi_channel_initialized(channel))
			continue;

		ret = -EINVAL;
		dev_err(gsi->dev, "channel %u not supported by hardware\n",
			channel_id - 1);
		channel_id = gsi->channel_count;
		goto err_unwind;
	}

	/* Allocate modem channels if necessary */
	mask = gsi->modem_channel_bitmap;
	while (mask) {
		u32 modem_channel_id = __ffs(mask);

		ret = gsi_modem_channel_alloc(gsi, modem_channel_id);
		if (ret)
			goto err_unwind_modem;

		/* Clear bit from mask only after success (for unwind) */
		mask ^= BIT(modem_channel_id);
	}

	mutex_unlock(&gsi->mutex);

	return 0;

err_unwind_modem:
	/* Compute which modem channels need to be deallocated */
	mask ^= gsi->modem_channel_bitmap;
	while (mask) {
		channel_id = __fls(mask);

		mask ^= BIT(channel_id);

		gsi_modem_channel_halt(gsi, channel_id);
	}

err_unwind:
	while (channel_id--)
		gsi_channel_teardown_one(gsi, channel_id);

	mutex_unlock(&gsi->mutex);

	gsi_irq_disable(gsi);

	return ret;
}

/* Inverse of gsi_channel_setup() */
static void gsi_channel_teardown(struct gsi *gsi)
{
	u32 mask = gsi->modem_channel_bitmap;
	u32 channel_id;

	mutex_lock(&gsi->mutex);

	while (mask) {
		channel_id = __fls(mask);

		mask ^= BIT(channel_id);

		gsi_modem_channel_halt(gsi, channel_id);
	}

	channel_id = gsi->channel_count - 1;
	do
		gsi_channel_teardown_one(gsi, channel_id);
	while (channel_id--);

	mutex_unlock(&gsi->mutex);

	gsi_irq_disable(gsi);
}

/* Turn off all GSI interrupts initially */
static int gsi_irq_setup(struct gsi *gsi)
{
	int ret;

	/* Writing 1 indicates IRQ interrupts; 0 would be MSI */
	iowrite32(1, gsi->virt + GSI_CNTXT_INTSET_OFFSET);

	/* Disable all interrupt types */
	gsi_irq_type_update(gsi, 0);

	/* Clear all type-specific interrupt masks */
	iowrite32(0, gsi->virt + GSI_CNTXT_SRC_CH_IRQ_MSK_OFFSET);
	iowrite32(0, gsi->virt + GSI_CNTXT_SRC_EV_CH_IRQ_MSK_OFFSET);
	iowrite32(0, gsi->virt + GSI_CNTXT_GLOB_IRQ_EN_OFFSET);
	iowrite32(0, gsi->virt + GSI_CNTXT_SRC_IEOB_IRQ_MSK_OFFSET);

	/* The inter-EE interrupts are not supported for IPA v3.0-v3.1 */
	if (gsi->version > IPA_VERSION_3_1) {
		u32 offset;

		/* These registers are in the non-adjusted address range */
		offset = GSI_INTER_EE_SRC_CH_IRQ_MSK_OFFSET;
		iowrite32(0, gsi->virt_raw + offset);
		offset = GSI_INTER_EE_SRC_EV_CH_IRQ_MSK_OFFSET;
		iowrite32(0, gsi->virt_raw + offset);
	}

	iowrite32(0, gsi->virt + GSI_CNTXT_GSI_IRQ_EN_OFFSET);

	ret = request_irq(gsi->irq, gsi_isr, 0, "gsi", gsi);
	if (ret)
		dev_err(gsi->dev, "error %d requesting \"gsi\" IRQ\n", ret);

	return ret;
}

static void gsi_irq_teardown(struct gsi *gsi)
{
	free_irq(gsi->irq, gsi);
}

/* Get # supported channel and event rings; there is no gsi_ring_teardown() */
static int gsi_ring_setup(struct gsi *gsi)
{
	struct device *dev = gsi->dev;
	u32 count;
	u32 val;

	if (gsi->version < IPA_VERSION_3_5_1) {
		/* No HW_PARAM_2 register prior to IPA v3.5.1, assume the max */
		gsi->channel_count = GSI_CHANNEL_COUNT_MAX;
		gsi->evt_ring_count = GSI_EVT_RING_COUNT_MAX;

		return 0;
	}

	val = ioread32(gsi->virt + GSI_GSI_HW_PARAM_2_OFFSET);

	count = u32_get_bits(val, NUM_CH_PER_EE_FMASK);
	if (!count) {
		dev_err(dev, "GSI reports zero channels supported\n");
		return -EINVAL;
	}
	if (count > GSI_CHANNEL_COUNT_MAX) {
		dev_warn(dev, "limiting to %u channels; hardware supports %u\n",
			 GSI_CHANNEL_COUNT_MAX, count);
		count = GSI_CHANNEL_COUNT_MAX;
	}
	gsi->channel_count = count;

	count = u32_get_bits(val, NUM_EV_PER_EE_FMASK);
	if (!count) {
		dev_err(dev, "GSI reports zero event rings supported\n");
		return -EINVAL;
	}
	if (count > GSI_EVT_RING_COUNT_MAX) {
		dev_warn(dev,
			 "limiting to %u event rings; hardware supports %u\n",
			 GSI_EVT_RING_COUNT_MAX, count);
		count = GSI_EVT_RING_COUNT_MAX;
	}
	gsi->evt_ring_count = count;

	return 0;
}

/* Setup function for GSI.  GSI firmware must be loaded and initialized */
int gsi_setup(struct gsi *gsi)
{
	u32 val;
	int ret;

	/* Here is where we first touch the GSI hardware */
	val = ioread32(gsi->virt + GSI_GSI_STATUS_OFFSET);
	if (!(val & ENABLED_FMASK)) {
		dev_err(gsi->dev, "GSI has not been enabled\n");
		return -EIO;
	}

	ret = gsi_irq_setup(gsi);
	if (ret)
		return ret;

	ret = gsi_ring_setup(gsi);	/* No matching teardown required */
	if (ret)
		goto err_irq_teardown;

	/* Initialize the error log */
	iowrite32(0, gsi->virt + GSI_ERROR_LOG_OFFSET);

	ret = gsi_channel_setup(gsi);
	if (ret)
		goto err_irq_teardown;

	return 0;

err_irq_teardown:
	gsi_irq_teardown(gsi);

	return ret;
}

/* Inverse of gsi_setup() */
void gsi_teardown(struct gsi *gsi)
{
	gsi_channel_teardown(gsi);
	gsi_irq_teardown(gsi);
}

/* Initialize a channel's event ring */
static int gsi_channel_evt_ring_init(struct gsi_channel *channel)
{
	struct gsi *gsi = channel->gsi;
	struct gsi_evt_ring *evt_ring;
	int ret;

	ret = gsi_evt_ring_id_alloc(gsi);
	if (ret < 0)
		return ret;
	channel->evt_ring_id = ret;

	evt_ring = &gsi->evt_ring[channel->evt_ring_id];
	evt_ring->channel = channel;

	ret = gsi_ring_alloc(gsi, &evt_ring->ring, channel->event_count);
	if (!ret)
		return 0;	/* Success! */

	dev_err(gsi->dev, "error %d allocating channel %u event ring\n",
		ret, gsi_channel_id(channel));

	gsi_evt_ring_id_free(gsi, channel->evt_ring_id);

	return ret;
}

/* Inverse of gsi_channel_evt_ring_init() */
static void gsi_channel_evt_ring_exit(struct gsi_channel *channel)
{
	u32 evt_ring_id = channel->evt_ring_id;
	struct gsi *gsi = channel->gsi;
	struct gsi_evt_ring *evt_ring;

	evt_ring = &gsi->evt_ring[evt_ring_id];
	gsi_ring_free(gsi, &evt_ring->ring);
	gsi_evt_ring_id_free(gsi, evt_ring_id);
}

static bool gsi_channel_data_valid(struct gsi *gsi, bool command,
				   const struct ipa_gsi_endpoint_data *data)
{
	const struct gsi_channel_data *channel_data;
	u32 channel_id = data->channel_id;
	struct device *dev = gsi->dev;

	/* Make sure channel ids are in the range driver supports */
	if (channel_id >= GSI_CHANNEL_COUNT_MAX) {
		dev_err(dev, "bad channel id %u; must be less than %u\n",
			channel_id, GSI_CHANNEL_COUNT_MAX);
		return false;
	}

	if (data->ee_id != GSI_EE_AP && data->ee_id != GSI_EE_MODEM) {
		dev_err(dev, "bad EE id %u; not AP or modem\n", data->ee_id);
		return false;
	}

	if (command && !data->toward_ipa) {
		dev_err(dev, "command channel %u is not TX\n", channel_id);
		return false;
	}

	channel_data = &data->channel;

	if (!channel_data->tlv_count ||
	    channel_data->tlv_count > GSI_TLV_MAX) {
		dev_err(dev, "channel %u bad tlv_count %u; must be 1..%u\n",
			channel_id, channel_data->tlv_count, GSI_TLV_MAX);
		return false;
	}

	if (command && IPA_COMMAND_TRANS_TRE_MAX > channel_data->tlv_count) {
		dev_err(dev, "command TRE max too big for channel %u (%u > %u)\n",
			channel_id, IPA_COMMAND_TRANS_TRE_MAX,
			channel_data->tlv_count);
		return false;
	}

	/* We have to allow at least one maximally-sized transaction to
	 * be outstanding (which would use tlv_count TREs).  Given how
	 * gsi_channel_tre_max() is computed, tre_count has to be almost
	 * twice the TLV FIFO size to satisfy this requirement.
	 */
	if (channel_data->tre_count < 2 * channel_data->tlv_count - 1) {
		dev_err(dev, "channel %u TLV count %u exceeds TRE count %u\n",
			channel_id, channel_data->tlv_count,
			channel_data->tre_count);
		return false;
	}

	if (!is_power_of_2(channel_data->tre_count)) {
		dev_err(dev, "channel %u bad tre_count %u; not power of 2\n",
			channel_id, channel_data->tre_count);
		return false;
	}

	if (!is_power_of_2(channel_data->event_count)) {
		dev_err(dev, "channel %u bad event_count %u; not power of 2\n",
			channel_id, channel_data->event_count);
		return false;
	}

	return true;
}

/* Init function for a single channel */
static int gsi_channel_init_one(struct gsi *gsi,
				const struct ipa_gsi_endpoint_data *data,
				bool command)
{
	struct gsi_channel *channel;
	u32 tre_count;
	int ret;

	if (!gsi_channel_data_valid(gsi, command, data))
		return -EINVAL;

	/* Worst case we need an event for every outstanding TRE */
	if (data->channel.tre_count > data->channel.event_count) {
		tre_count = data->channel.event_count;
		dev_warn(gsi->dev, "channel %u limited to %u TREs\n",
			 data->channel_id, tre_count);
	} else {
		tre_count = data->channel.tre_count;
	}

	channel = &gsi->channel[data->channel_id];
	memset(channel, 0, sizeof(*channel));

	channel->gsi = gsi;
	channel->toward_ipa = data->toward_ipa;
	channel->command = command;
	channel->trans_tre_max = data->channel.tlv_count;
	channel->tre_count = tre_count;
	channel->event_count = data->channel.event_count;

	ret = gsi_channel_evt_ring_init(channel);
	if (ret)
		goto err_clear_gsi;

	ret = gsi_ring_alloc(gsi, &channel->tre_ring, data->channel.tre_count);
	if (ret) {
		dev_err(gsi->dev, "error %d allocating channel %u ring\n",
			ret, data->channel_id);
		goto err_channel_evt_ring_exit;
	}

	ret = gsi_channel_trans_init(gsi, data->channel_id);
	if (ret)
		goto err_ring_free;

	if (command) {
		u32 tre_max = gsi_channel_tre_max(gsi, data->channel_id);

		ret = ipa_cmd_pool_init(channel, tre_max);
	}
	if (!ret)
		return 0;	/* Success! */

	gsi_channel_trans_exit(channel);
err_ring_free:
	gsi_ring_free(gsi, &channel->tre_ring);
err_channel_evt_ring_exit:
	gsi_channel_evt_ring_exit(channel);
err_clear_gsi:
	channel->gsi = NULL;	/* Mark it not (fully) initialized */

	return ret;
}

/* Inverse of gsi_channel_init_one() */
static void gsi_channel_exit_one(struct gsi_channel *channel)
{
	if (!gsi_channel_initialized(channel))
		return;

	if (channel->command)
		ipa_cmd_pool_exit(channel);
	gsi_channel_trans_exit(channel);
	gsi_ring_free(channel->gsi, &channel->tre_ring);
	gsi_channel_evt_ring_exit(channel);
}

/* Init function for channels */
static int gsi_channel_init(struct gsi *gsi, u32 count,
			    const struct ipa_gsi_endpoint_data *data)
{
	bool modem_alloc;
	int ret = 0;
	u32 i;

	/* IPA v4.2 requires the AP to allocate channels for the modem */
	modem_alloc = gsi->version == IPA_VERSION_4_2;

	gsi->event_bitmap = gsi_event_bitmap_init(GSI_EVT_RING_COUNT_MAX);
	gsi->ieob_enabled_bitmap = 0;

	/* The endpoint data array is indexed by endpoint name */
	for (i = 0; i < count; i++) {
		bool command = i == IPA_ENDPOINT_AP_COMMAND_TX;

		if (ipa_gsi_endpoint_data_empty(&data[i]))
			continue;	/* Skip over empty slots */

		/* Mark modem channels to be allocated (hardware workaround) */
		if (data[i].ee_id == GSI_EE_MODEM) {
			if (modem_alloc)
				gsi->modem_channel_bitmap |=
						BIT(data[i].channel_id);
			continue;
		}

		ret = gsi_channel_init_one(gsi, &data[i], command);
		if (ret)
			goto err_unwind;
	}

	return ret;

err_unwind:
	while (i--) {
		if (ipa_gsi_endpoint_data_empty(&data[i]))
			continue;
		if (modem_alloc && data[i].ee_id == GSI_EE_MODEM) {
			gsi->modem_channel_bitmap &= ~BIT(data[i].channel_id);
			continue;
		}
		gsi_channel_exit_one(&gsi->channel[data->channel_id]);
	}

	return ret;
}

/* Inverse of gsi_channel_init() */
static void gsi_channel_exit(struct gsi *gsi)
{
	u32 channel_id = GSI_CHANNEL_COUNT_MAX - 1;

	do
		gsi_channel_exit_one(&gsi->channel[channel_id]);
	while (channel_id--);
	gsi->modem_channel_bitmap = 0;
}

/* Init function for GSI.  GSI hardware does not need to be "ready" */
int gsi_init(struct gsi *gsi, struct platform_device *pdev,
	     enum ipa_version version, u32 count,
	     const struct ipa_gsi_endpoint_data *data)
{
	struct device *dev = &pdev->dev;
	struct resource *res;
	resource_size_t size;
	u32 adjust;
	int ret;

	gsi_validate_build();

	gsi->dev = dev;
	gsi->version = version;

	/* GSI uses NAPI on all channels.  Create a dummy network device
	 * for the channel NAPI contexts to be associated with.
	 */
	init_dummy_netdev(&gsi->dummy_dev);

	/* Get GSI memory range and map it */
	res = platform_get_resource_byname(pdev, IORESOURCE_MEM, "gsi");
	if (!res) {
		dev_err(dev, "DT error getting \"gsi\" memory property\n");
		return -ENODEV;
	}

	size = resource_size(res);
	if (res->start > U32_MAX || size > U32_MAX - res->start) {
		dev_err(dev, "DT memory resource \"gsi\" out of range\n");
		return -EINVAL;
	}

	/* Make sure we can make our pointer adjustment if necessary */
	adjust = gsi->version < IPA_VERSION_4_5 ? 0 : GSI_EE_REG_ADJUST;
	if (res->start < adjust) {
		dev_err(dev, "DT memory resource \"gsi\" too low (< %u)\n",
			adjust);
		return -EINVAL;
	}

	gsi->virt_raw = ioremap(res->start, size);
	if (!gsi->virt_raw) {
		dev_err(dev, "unable to remap \"gsi\" memory\n");
		return -ENOMEM;
	}
	/* Most registers are accessed using an adjusted register range */
	gsi->virt = gsi->virt_raw - adjust;

	init_completion(&gsi->completion);

	ret = gsi_irq_init(gsi, pdev);	/* No matching exit required */
	if (ret)
		goto err_iounmap;

	ret = gsi_channel_init(gsi, count, data);
	if (ret)
		goto err_iounmap;

	mutex_init(&gsi->mutex);

	return 0;

err_iounmap:
	iounmap(gsi->virt_raw);

	return ret;
}

/* Inverse of gsi_init() */
void gsi_exit(struct gsi *gsi)
{
	mutex_destroy(&gsi->mutex);
	gsi_channel_exit(gsi);
	iounmap(gsi->virt_raw);
}

/* The maximum number of outstanding TREs on a channel.  This limits
 * a channel's maximum number of transactions outstanding (worst case
 * is one TRE per transaction).
 *
 * The absolute limit is the number of TREs in the channel's TRE ring,
 * and in theory we should be able use all of them.  But in practice,
 * doing that led to the hardware reporting exhaustion of event ring
 * slots for writing completion information.  So the hardware limit
 * would be (tre_count - 1).
 *
 * We reduce it a bit further though.  Transaction resource pools are
 * sized to be a little larger than this maximum, to allow resource
 * allocations to always be contiguous.  The number of entries in a
 * TRE ring buffer is a power of 2, and the extra resources in a pool
 * tends to nearly double the memory allocated for it.  Reducing the
 * maximum number of outstanding TREs allows the number of entries in
 * a pool to avoid crossing that power-of-2 boundary, and this can
 * substantially reduce pool memory requirements.  The number we
 * reduce it by matches the number added in gsi_trans_pool_init().
 */
u32 gsi_channel_tre_max(struct gsi *gsi, u32 channel_id)
{
	struct gsi_channel *channel = &gsi->channel[channel_id];

	/* Hardware limit is channel->tre_count - 1 */
	return channel->tre_count - (channel->trans_tre_max - 1);
}<|MERGE_RESOLUTION|>--- conflicted
+++ resolved
@@ -712,24 +712,6 @@
 	struct gsi_trans_info *trans_info = &channel->trans_info;
 	u32 pending_id = trans_info->pending_id;
 	struct gsi_trans *trans;
-<<<<<<< HEAD
-
-	spin_lock_bh(&trans_info->spinlock);
-
-	/* There is a small chance a TX transaction got allocated just
-	 * before we disabled transmits, so check for that.
-	 */
-	if (channel->toward_ipa) {
-		list = &trans_info->alloc;
-		if (!list_empty(list))
-			goto done;
-		list = &trans_info->committed;
-		if (!list_empty(list))
-			goto done;
-		list = &trans_info->pending;
-		if (!list_empty(list))
-			goto done;
-=======
 	u16 trans_id;
 
 	if (channel->toward_ipa && pending_id != trans_info->free_id) {
@@ -749,7 +731,6 @@
 		trans_id = pending_id - 1;
 	} else {
 		return NULL;
->>>>>>> 7365df19
 	}
 
 	/* Caller will wait for this, so take a reference */
@@ -1035,7 +1016,6 @@
 /**
  * gsi_trans_tx_completed() - Report completed TX transactions
  * @trans:	TX channel transaction that has completed
-<<<<<<< HEAD
  *
  * Report that a transaction on a TX channel has completed.  At the time a
  * transaction is committed, we record *in the transaction* its channel's
@@ -1045,17 +1025,6 @@
  * exactly how much data has been transferred while the transaction was
  * pending.
  *
-=======
- *
- * Report that a transaction on a TX channel has completed.  At the time a
- * transaction is committed, we record *in the transaction* its channel's
- * committed transaction and byte counts.  Transactions are completed in
- * order, and the difference between the channel's byte/transaction count
- * when the transaction was committed and when it completes tells us
- * exactly how much data has been transferred while the transaction was
- * pending.
- *
->>>>>>> 7365df19
  * We report this information to the network stack, which uses it to manage
  * the rate at which data is sent to hardware.
  */
@@ -1378,13 +1347,8 @@
  * we update transactions to record their actual received lengths.
  *
  * When an event for a TX channel arrives we use information in the
-<<<<<<< HEAD
- * transaction to report the number of requests and bytes have been
- * transferred.
-=======
  * transaction to report the number of requests and bytes that have
  * been transferred.
->>>>>>> 7365df19
  *
  * This function is called whenever we learn that the GSI hardware has filled
  * new events since the last time we checked.  The ring's index field tells
@@ -1535,11 +1499,7 @@
 	/* Get the transaction for the latest completed event. */
 	trans = gsi_event_trans(gsi, gsi_ring_virt(ring, index - 1));
 	if (!trans)
-<<<<<<< HEAD
-		return NULL;
-=======
 		return;
->>>>>>> 7365df19
 
 	/* For RX channels, update each completed transaction with the number
 	 * of bytes that were actually received.  For TX channels, report
@@ -1547,11 +1507,6 @@
 	 * up the network stack.
 	 */
 	gsi_evt_ring_update(gsi, evt_ring_id, index);
-<<<<<<< HEAD
-
-	return gsi_channel_trans_complete(channel);
-=======
->>>>>>> 7365df19
 }
 
 /**
