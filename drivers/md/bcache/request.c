--- conflicted
+++ resolved
@@ -401,11 +401,7 @@
 	}
 
 	if (bypass_torture_test(dc)) {
-<<<<<<< HEAD
-		if (prandom_u32_max(4) == 3)
-=======
 		if (get_random_u32_below(4) == 3)
->>>>>>> 0ee29814
 			goto skip;
 		else
 			goto rescale;
