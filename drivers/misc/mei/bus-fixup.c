// SPDX-License-Identifier: GPL-2.0
/*
 * Copyright (c) 2013-2022, Intel Corporation. All rights reserved.
 * Intel Management Engine Interface (Intel MEI) Linux driver
 */

#include <linux/kernel.h>
#include <linux/sched.h>
#include <linux/module.h>
#include <linux/device.h>
#include <linux/slab.h>
#include <linux/uuid.h>

#include <linux/mei_cl_bus.h>

#include "mei_dev.h"
#include "client.h"
#include "mkhi.h"

#define MEI_UUID_NFC_INFO UUID_LE(0xd2de1625, 0x382d, 0x417d, \
			0x48, 0xa4, 0xef, 0xab, 0xba, 0x8a, 0x12, 0x06)

static const uuid_le mei_nfc_info_guid = MEI_UUID_NFC_INFO;

#define MEI_UUID_NFC_HCI UUID_LE(0x0bb17a78, 0x2a8e, 0x4c50, \
			0x94, 0xd4, 0x50, 0x26, 0x67, 0x23, 0x77, 0x5c)

#define MEI_UUID_WD UUID_LE(0x05B79A6F, 0x4628, 0x4D7F, \
			    0x89, 0x9D, 0xA9, 0x15, 0x14, 0xCB, 0x32, 0xAB)

#define MEI_UUID_MKHIF_FIX UUID_LE(0x55213584, 0x9a29, 0x4916, \
			0xba, 0xdf, 0xf, 0xb7, 0xed, 0x68, 0x2a, 0xeb)

#define MEI_UUID_IGSC_MKHI UUID_LE(0xE2C2AFA2, 0x3817, 0x4D19, \
			0x9D, 0x95, 0x06, 0xB1, 0x6B, 0x58, 0x8A, 0x5D)

#define MEI_UUID_IGSC_MKHI_FIX UUID_LE(0x46E0C1FB, 0xA546, 0x414F, \
			0x91, 0x70, 0xB7, 0xF4, 0x6D, 0x57, 0xB4, 0xAD)

#define MEI_UUID_HDCP UUID_LE(0xB638AB7E, 0x94E2, 0x4EA2, \
			      0xA5, 0x52, 0xD1, 0xC5, 0x4B, 0x62, 0x7F, 0x04)

#define MEI_UUID_PAVP UUID_LE(0xfbf6fcf1, 0x96cf, 0x4e2e, 0xA6, \
			      0xa6, 0x1b, 0xab, 0x8c, 0xbe, 0x36, 0xb1)

#define MEI_UUID_ANY NULL_UUID_LE

/**
 * number_of_connections - determine whether an client be on the bus
 *    according number of connections
 *    We support only clients:
 *       1. with single connection
 *       2. and fixed clients (max_number_of_connections == 0)
 *
 * @cldev: me clients device
 */
static void number_of_connections(struct mei_cl_device *cldev)
{
	if (cldev->me_cl->props.max_number_of_connections > 1)
		cldev->do_match = 0;
}

/**
 * blacklist - blacklist a client from the bus
 *
 * @cldev: me clients device
 */
static void blacklist(struct mei_cl_device *cldev)
{
	cldev->do_match = 0;
}

/**
 * whitelist - forcefully whitelist client
 *
 * @cldev: me clients device
 */
static void whitelist(struct mei_cl_device *cldev)
{
	cldev->do_match = 1;
}

#define OSTYPE_LINUX    2
struct mei_os_ver {
	__le16 build;
	__le16 reserved1;
	u8  os_type;
	u8  major;
	u8  minor;
	u8  reserved2;
} __packed;

struct mkhi_fw_ver_block {
	u16 minor;
	u8 major;
	u8 platform;
	u16 buildno;
	u16 hotfix;
} __packed;

struct mkhi_fw_ver {
	struct mkhi_fw_ver_block ver[MEI_MAX_FW_VER_BLOCKS];
} __packed;

#define MKHI_OSVER_BUF_LEN (sizeof(struct mkhi_msg_hdr) + \
			    sizeof(struct mkhi_fwcaps) + \
			    sizeof(struct mei_os_ver))
static int mei_osver(struct mei_cl_device *cldev)
{
	const size_t size = MKHI_OSVER_BUF_LEN;
	char buf[MKHI_OSVER_BUF_LEN];
	struct mkhi_msg *req;
	struct mkhi_fwcaps *fwcaps;
	struct mei_os_ver *os_ver;
	unsigned int mode = MEI_CL_IO_TX_BLOCKING | MEI_CL_IO_TX_INTERNAL;

	memset(buf, 0, size);

	req = (struct mkhi_msg *)buf;
	req->hdr.group_id = MKHI_FWCAPS_GROUP_ID;
	req->hdr.command = MKHI_FWCAPS_SET_OS_VER_APP_RULE_CMD;

	fwcaps = (struct mkhi_fwcaps *)req->data;

	fwcaps->id.rule_type = 0x0;
	fwcaps->id.feature_id = MKHI_FEATURE_PTT;
	fwcaps->len = sizeof(*os_ver);
	os_ver = (struct mei_os_ver *)fwcaps->data;
	os_ver->os_type = OSTYPE_LINUX;

	return __mei_cl_send(cldev->cl, buf, size, 0, mode);
}

#define MKHI_FWVER_BUF_LEN (sizeof(struct mkhi_msg_hdr) + \
			    sizeof(struct mkhi_fw_ver))
#define MKHI_FWVER_LEN(__num) (sizeof(struct mkhi_msg_hdr) + \
			       sizeof(struct mkhi_fw_ver_block) * (__num))
static int mei_fwver(struct mei_cl_device *cldev)
{
	char buf[MKHI_FWVER_BUF_LEN];
	struct mkhi_msg req;
	struct mkhi_msg *rsp;
	struct mkhi_fw_ver *fwver;
	int bytes_recv, ret, i;

	memset(buf, 0, sizeof(buf));

	req.hdr.group_id = MKHI_GEN_GROUP_ID;
	req.hdr.command = MKHI_GEN_GET_FW_VERSION_CMD;

	ret = __mei_cl_send(cldev->cl, (u8 *)&req, sizeof(req), 0,
			    MEI_CL_IO_TX_BLOCKING);
	if (ret < 0) {
		dev_err(&cldev->dev, "Could not send ReqFWVersion cmd\n");
		return ret;
	}

	ret = 0;
	bytes_recv = __mei_cl_recv(cldev->cl, buf, sizeof(buf), NULL, 0,
				   cldev->bus->timeouts.mkhi_recv);
	if (bytes_recv < 0 || (size_t)bytes_recv < MKHI_FWVER_LEN(1)) {
		/*
		 * Should be at least one version block,
		 * error out if nothing found
		 */
		dev_err(&cldev->dev, "Could not read FW version\n");
		return -EIO;
	}

	rsp = (struct mkhi_msg *)buf;
	fwver = (struct mkhi_fw_ver *)rsp->data;
	memset(cldev->bus->fw_ver, 0, sizeof(cldev->bus->fw_ver));
	for (i = 0; i < MEI_MAX_FW_VER_BLOCKS; i++) {
		if ((size_t)bytes_recv < MKHI_FWVER_LEN(i + 1))
			break;
		dev_dbg(&cldev->dev, "FW version%d %d:%d.%d.%d.%d\n",
			i, fwver->ver[i].platform,
			fwver->ver[i].major, fwver->ver[i].minor,
			fwver->ver[i].hotfix, fwver->ver[i].buildno);

		cldev->bus->fw_ver[i].platform = fwver->ver[i].platform;
		cldev->bus->fw_ver[i].major = fwver->ver[i].major;
		cldev->bus->fw_ver[i].minor = fwver->ver[i].minor;
		cldev->bus->fw_ver[i].hotfix = fwver->ver[i].hotfix;
		cldev->bus->fw_ver[i].buildno = fwver->ver[i].buildno;
	}

	return ret;
}

static int mei_gfx_memory_ready(struct mei_cl_device *cldev)
{
	struct mkhi_gfx_mem_ready req = {0};
	unsigned int mode = MEI_CL_IO_TX_INTERNAL;

	req.hdr.group_id = MKHI_GROUP_ID_GFX;
	req.hdr.command = MKHI_GFX_MEMORY_READY_CMD_REQ;
	req.flags = MKHI_GFX_MEM_READY_PXP_ALLOWED;

	dev_dbg(&cldev->dev, "Sending memory ready command\n");
	return __mei_cl_send(cldev->cl, (u8 *)&req, sizeof(req), 0, mode);
}

static void mei_mkhi_fix(struct mei_cl_device *cldev)
{
	int ret;

	/* No need to enable the client if nothing is needed from it */
	if (!cldev->bus->fw_f_fw_ver_supported &&
	    !cldev->bus->hbm_f_os_supported)
		return;

	ret = mei_cldev_enable(cldev);
	if (ret)
		return;

	if (cldev->bus->fw_f_fw_ver_supported) {
		ret = mei_fwver(cldev);
		if (ret < 0)
			dev_err(&cldev->dev, "FW version command failed %d\n",
				ret);
	}

	if (cldev->bus->hbm_f_os_supported) {
		ret = mei_osver(cldev);
		if (ret < 0)
			dev_err(&cldev->dev, "OS version command failed %d\n",
				ret);
	}
	mei_cldev_disable(cldev);
}

static void mei_gsc_mkhi_ver(struct mei_cl_device *cldev)
{
	int ret;

	/* No need to enable the client if nothing is needed from it */
	if (!cldev->bus->fw_f_fw_ver_supported)
		return;

	ret = mei_cldev_enable(cldev);
	if (ret)
		return;

	ret = mei_fwver(cldev);
	if (ret < 0)
		dev_err(&cldev->dev, "FW version command failed %d\n", ret);
	mei_cldev_disable(cldev);
}
<<<<<<< HEAD
=======

static void mei_gsc_mkhi_fix_ver(struct mei_cl_device *cldev)
{
	int ret;

	/* No need to enable the client if nothing is needed from it */
	if (!cldev->bus->fw_f_fw_ver_supported &&
	    cldev->bus->pxp_mode != MEI_DEV_PXP_INIT)
		return;

	ret = mei_cldev_enable(cldev);
	if (ret)
		return;

	if (cldev->bus->pxp_mode == MEI_DEV_PXP_INIT) {
		ret = mei_gfx_memory_ready(cldev);
		if (ret < 0)
			dev_err(&cldev->dev, "memory ready command failed %d\n", ret);
		else
			dev_dbg(&cldev->dev, "memory ready command sent\n");
		/* we go to reset after that */
		cldev->bus->pxp_mode = MEI_DEV_PXP_SETUP;
		goto out;
	}

	ret = mei_fwver(cldev);
	if (ret < 0)
		dev_err(&cldev->dev, "FW version command failed %d\n",
			ret);
out:
	mei_cldev_disable(cldev);
}

>>>>>>> 7365df19
/**
 * mei_wd - wd client on the bus, change protocol version
 *   as the API has changed.
 *
 * @cldev: me clients device
 */
#if IS_ENABLED(CONFIG_INTEL_MEI_ME)
#include <linux/pci.h>
#include "hw-me-regs.h"
static void mei_wd(struct mei_cl_device *cldev)
{
	struct pci_dev *pdev = to_pci_dev(cldev->dev.parent);

	if (pdev->device == MEI_DEV_ID_WPT_LP ||
	    pdev->device == MEI_DEV_ID_SPT ||
	    pdev->device == MEI_DEV_ID_SPT_H)
		cldev->me_cl->props.protocol_version = 0x2;

	cldev->do_match = 1;
}
#else
static inline void mei_wd(struct mei_cl_device *cldev) {}
#endif /* CONFIG_INTEL_MEI_ME */

struct mei_nfc_cmd {
	u8 command;
	u8 status;
	u16 req_id;
	u32 reserved;
	u16 data_size;
	u8 sub_command;
	u8 data[];
} __packed;

struct mei_nfc_reply {
	u8 command;
	u8 status;
	u16 req_id;
	u32 reserved;
	u16 data_size;
	u8 sub_command;
	u8 reply_status;
	u8 data[];
} __packed;

struct mei_nfc_if_version {
	u8 radio_version_sw[3];
	u8 reserved[3];
	u8 radio_version_hw[3];
	u8 i2c_addr;
	u8 fw_ivn;
	u8 vendor_id;
	u8 radio_type;
} __packed;


#define MEI_NFC_CMD_MAINTENANCE 0x00
#define MEI_NFC_SUBCMD_IF_VERSION 0x01

/* Vendors */
#define MEI_NFC_VENDOR_INSIDE 0x00
#define MEI_NFC_VENDOR_NXP    0x01

/* Radio types */
#define MEI_NFC_VENDOR_INSIDE_UREAD 0x00
#define MEI_NFC_VENDOR_NXP_PN544    0x01

/**
 * mei_nfc_if_version - get NFC interface version
 *
 * @cl: host client (nfc info)
 * @ver: NFC interface version to be filled in
 *
 * Return: 0 on success; < 0 otherwise
 */
static int mei_nfc_if_version(struct mei_cl *cl,
			      struct mei_nfc_if_version *ver)
{
	struct mei_device *bus;
	struct mei_nfc_cmd cmd = {
		.command = MEI_NFC_CMD_MAINTENANCE,
		.data_size = 1,
		.sub_command = MEI_NFC_SUBCMD_IF_VERSION,
	};
	struct mei_nfc_reply *reply = NULL;
	size_t if_version_length;
	u8 vtag;
	int bytes_recv, ret;

	bus = cl->dev;

	WARN_ON(mutex_is_locked(&bus->device_lock));

	ret = __mei_cl_send(cl, (u8 *)&cmd, sizeof(cmd), 0,
			    MEI_CL_IO_TX_BLOCKING);
	if (ret < 0) {
		dev_err(bus->dev, "Could not send IF version cmd\n");
		return ret;
	}

	/* to be sure on the stack we alloc memory */
	if_version_length = sizeof(*reply) + sizeof(*ver);

	reply = kzalloc(if_version_length, GFP_KERNEL);
	if (!reply)
		return -ENOMEM;

	ret = 0;
	bytes_recv = __mei_cl_recv(cl, (u8 *)reply, if_version_length, &vtag,
				   0, 0);
	if (bytes_recv < 0 || (size_t)bytes_recv < if_version_length) {
		dev_err(bus->dev, "Could not read IF version\n");
		ret = -EIO;
		goto err;
	}

	memcpy(ver, reply->data, sizeof(*ver));

	dev_info(bus->dev, "NFC MEI VERSION: IVN 0x%x Vendor ID 0x%x Type 0x%x\n",
		ver->fw_ivn, ver->vendor_id, ver->radio_type);

err:
	kfree(reply);
	return ret;
}

/**
 * mei_nfc_radio_name - derive nfc radio name from the interface version
 *
 * @ver: NFC radio version
 *
 * Return: radio name string
 */
static const char *mei_nfc_radio_name(struct mei_nfc_if_version *ver)
{

	if (ver->vendor_id == MEI_NFC_VENDOR_INSIDE) {
		if (ver->radio_type == MEI_NFC_VENDOR_INSIDE_UREAD)
			return "microread";
	}

	if (ver->vendor_id == MEI_NFC_VENDOR_NXP) {
		if (ver->radio_type == MEI_NFC_VENDOR_NXP_PN544)
			return "pn544";
	}

	return NULL;
}

/**
 * mei_nfc - The nfc fixup function. The function retrieves nfc radio
 *    name and set is as device attribute so we can load
 *    the proper device driver for it
 *
 * @cldev: me client device (nfc)
 */
static void mei_nfc(struct mei_cl_device *cldev)
{
	struct mei_device *bus;
	struct mei_cl *cl;
	struct mei_me_client *me_cl = NULL;
	struct mei_nfc_if_version ver;
	const char *radio_name = NULL;
	int ret;

	bus = cldev->bus;

	mutex_lock(&bus->device_lock);
	/* we need to connect to INFO GUID */
	cl = mei_cl_alloc_linked(bus);
	if (IS_ERR(cl)) {
		ret = PTR_ERR(cl);
		cl = NULL;
		dev_err(bus->dev, "nfc hook alloc failed %d\n", ret);
		goto out;
	}

	me_cl = mei_me_cl_by_uuid(bus, &mei_nfc_info_guid);
	if (!me_cl) {
		ret = -ENOTTY;
		dev_err(bus->dev, "Cannot find nfc info %d\n", ret);
		goto out;
	}

	ret = mei_cl_connect(cl, me_cl, NULL);
	if (ret < 0) {
		dev_err(&cldev->dev, "Can't connect to the NFC INFO ME ret = %d\n",
			ret);
		goto out;
	}

	mutex_unlock(&bus->device_lock);

	ret = mei_nfc_if_version(cl, &ver);
	if (ret)
		goto disconnect;

	radio_name = mei_nfc_radio_name(&ver);

	if (!radio_name) {
		ret = -ENOENT;
		dev_err(&cldev->dev, "Can't get the NFC interface version ret = %d\n",
			ret);
		goto disconnect;
	}

	dev_dbg(bus->dev, "nfc radio %s\n", radio_name);
	strscpy(cldev->name, radio_name, sizeof(cldev->name));

disconnect:
	mutex_lock(&bus->device_lock);
	if (mei_cl_disconnect(cl) < 0)
		dev_err(bus->dev, "Can't disconnect the NFC INFO ME\n");

	mei_cl_flush_queues(cl, NULL);

out:
	mei_cl_unlink(cl);
	mutex_unlock(&bus->device_lock);
	mei_me_cl_put(me_cl);
	kfree(cl);

	if (ret)
		cldev->do_match = 0;

	dev_dbg(bus->dev, "end of fixup match = %d\n", cldev->do_match);
}

/**
 * vt_support - enable on bus clients with vtag support
 *
 * @cldev: me clients device
 */
static void vt_support(struct mei_cl_device *cldev)
{
	if (cldev->me_cl->props.vt_supported == 1)
		cldev->do_match = 1;
}

/**
 * pxp_is_ready - enable bus client if pxp is ready
 *
 * @cldev: me clients device
 */
static void pxp_is_ready(struct mei_cl_device *cldev)
{
	struct mei_device *bus = cldev->bus;

	switch (bus->pxp_mode) {
	case MEI_DEV_PXP_READY:
	case MEI_DEV_PXP_DEFAULT:
		cldev->do_match = 1;
	break;
	default:
		cldev->do_match = 0;
	break;
	}
}

#define MEI_FIXUP(_uuid, _hook) { _uuid, _hook }

static struct mei_fixup {

	const uuid_le uuid;
	void (*hook)(struct mei_cl_device *cldev);
} mei_fixups[] = {
	MEI_FIXUP(MEI_UUID_ANY, number_of_connections),
	MEI_FIXUP(MEI_UUID_NFC_INFO, blacklist),
	MEI_FIXUP(MEI_UUID_NFC_HCI, mei_nfc),
	MEI_FIXUP(MEI_UUID_WD, mei_wd),
	MEI_FIXUP(MEI_UUID_MKHIF_FIX, mei_mkhi_fix),
	MEI_FIXUP(MEI_UUID_IGSC_MKHI, mei_gsc_mkhi_ver),
<<<<<<< HEAD
	MEI_FIXUP(MEI_UUID_IGSC_MKHI_FIX, mei_gsc_mkhi_ver),
=======
	MEI_FIXUP(MEI_UUID_IGSC_MKHI_FIX, mei_gsc_mkhi_fix_ver),
>>>>>>> 7365df19
	MEI_FIXUP(MEI_UUID_HDCP, whitelist),
	MEI_FIXUP(MEI_UUID_ANY, vt_support),
	MEI_FIXUP(MEI_UUID_PAVP, pxp_is_ready),
};

/**
 * mei_cl_bus_dev_fixup - run fixup handlers
 *
 * @cldev: me client device
 */
void mei_cl_bus_dev_fixup(struct mei_cl_device *cldev)
{
	struct mei_fixup *f;
	const uuid_le *uuid = mei_me_cl_uuid(cldev->me_cl);
	size_t i;

	for (i = 0; i < ARRAY_SIZE(mei_fixups); i++) {

		f = &mei_fixups[i];
		if (uuid_le_cmp(f->uuid, MEI_UUID_ANY) == 0 ||
		    uuid_le_cmp(f->uuid, *uuid) == 0)
			f->hook(cldev);
	}
}
<|MERGE_RESOLUTION|>--- conflicted
+++ resolved
@@ -247,8 +247,6 @@
 		dev_err(&cldev->dev, "FW version command failed %d\n", ret);
 	mei_cldev_disable(cldev);
 }
-<<<<<<< HEAD
-=======
 
 static void mei_gsc_mkhi_fix_ver(struct mei_cl_device *cldev)
 {
@@ -282,7 +280,6 @@
 	mei_cldev_disable(cldev);
 }
 
->>>>>>> 7365df19
 /**
  * mei_wd - wd client on the bus, change protocol version
  *   as the API has changed.
@@ -555,11 +552,7 @@
 	MEI_FIXUP(MEI_UUID_WD, mei_wd),
 	MEI_FIXUP(MEI_UUID_MKHIF_FIX, mei_mkhi_fix),
 	MEI_FIXUP(MEI_UUID_IGSC_MKHI, mei_gsc_mkhi_ver),
-<<<<<<< HEAD
-	MEI_FIXUP(MEI_UUID_IGSC_MKHI_FIX, mei_gsc_mkhi_ver),
-=======
 	MEI_FIXUP(MEI_UUID_IGSC_MKHI_FIX, mei_gsc_mkhi_fix_ver),
->>>>>>> 7365df19
 	MEI_FIXUP(MEI_UUID_HDCP, whitelist),
 	MEI_FIXUP(MEI_UUID_ANY, vt_support),
 	MEI_FIXUP(MEI_UUID_PAVP, pxp_is_ready),
