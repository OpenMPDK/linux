--- conflicted
+++ resolved
@@ -1812,8 +1812,6 @@
 
 	platform_set_drvdata(pdev, dwc);
 	dwc3_cache_hwparams(dwc);
-<<<<<<< HEAD
-=======
 
 	if (!dwc->sysdev_is_parent &&
 	    DWC3_GHWPARAMS0_AWIDTH(dwc->hwparams.hwparams0) == 64) {
@@ -1821,7 +1819,6 @@
 		if (ret)
 			goto disable_clks;
 	}
->>>>>>> 8950f345
 
 	spin_lock_init(&dwc->lock);
 	mutex_init(&dwc->mutex);
