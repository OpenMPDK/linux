// SPDX-License-Identifier: GPL-2.0
/*
 * System Control and Management Interface (SCMI) Sensor Protocol
 *
 * Copyright (C) 2018-2022 ARM Ltd.
 */

#define pr_fmt(fmt) "SCMI Notifications SENSOR - " fmt

#include <linux/bitfield.h>
#include <linux/module.h>
#include <linux/scmi_protocol.h>

#include "protocols.h"
#include "notify.h"

#define SCMI_MAX_NUM_SENSOR_AXIS	63
#define	SCMIv2_SENSOR_PROTOCOL		0x10000

enum scmi_sensor_protocol_cmd {
	SENSOR_DESCRIPTION_GET = 0x3,
	SENSOR_TRIP_POINT_NOTIFY = 0x4,
	SENSOR_TRIP_POINT_CONFIG = 0x5,
	SENSOR_READING_GET = 0x6,
	SENSOR_AXIS_DESCRIPTION_GET = 0x7,
	SENSOR_LIST_UPDATE_INTERVALS = 0x8,
	SENSOR_CONFIG_GET = 0x9,
	SENSOR_CONFIG_SET = 0xA,
	SENSOR_CONTINUOUS_UPDATE_NOTIFY = 0xB,
	SENSOR_NAME_GET = 0xC,
	SENSOR_AXIS_NAME_GET = 0xD,
};

struct scmi_msg_resp_sensor_attributes {
	__le16 num_sensors;
	u8 max_requests;
	u8 reserved;
	__le32 reg_addr_low;
	__le32 reg_addr_high;
	__le32 reg_size;
};

/* v3 attributes_low macros */
#define SUPPORTS_UPDATE_NOTIFY(x)	FIELD_GET(BIT(30), (x))
#define SENSOR_TSTAMP_EXP(x)		FIELD_GET(GENMASK(14, 10), (x))
#define SUPPORTS_TIMESTAMP(x)		FIELD_GET(BIT(9), (x))
#define SUPPORTS_EXTEND_ATTRS(x)	FIELD_GET(BIT(8), (x))

/* v2 attributes_high macros */
#define SENSOR_UPDATE_BASE(x)		FIELD_GET(GENMASK(31, 27), (x))
#define SENSOR_UPDATE_SCALE(x)		FIELD_GET(GENMASK(26, 22), (x))

/* v3 attributes_high macros */
#define SENSOR_AXIS_NUMBER(x)		FIELD_GET(GENMASK(21, 16), (x))
#define SUPPORTS_AXIS(x)		FIELD_GET(BIT(8), (x))

/* v3 resolution macros */
#define SENSOR_RES(x)			FIELD_GET(GENMASK(26, 0), (x))
#define SENSOR_RES_EXP(x)		FIELD_GET(GENMASK(31, 27), (x))

struct scmi_msg_resp_attrs {
	__le32 min_range_low;
	__le32 min_range_high;
	__le32 max_range_low;
	__le32 max_range_high;
};

struct scmi_msg_sensor_description {
	__le32 desc_index;
};

struct scmi_msg_resp_sensor_description {
	__le16 num_returned;
	__le16 num_remaining;
	struct scmi_sensor_descriptor {
		__le32 id;
		__le32 attributes_low;
/* Common attributes_low macros */
#define SUPPORTS_ASYNC_READ(x)		FIELD_GET(BIT(31), (x))
#define SUPPORTS_EXTENDED_NAMES(x)	FIELD_GET(BIT(29), (x))
#define NUM_TRIP_POINTS(x)		FIELD_GET(GENMASK(7, 0), (x))
		__le32 attributes_high;
/* Common attributes_high macros */
#define SENSOR_SCALE(x)			FIELD_GET(GENMASK(15, 11), (x))
#define SENSOR_SCALE_SIGN		BIT(4)
#define SENSOR_SCALE_EXTEND		GENMASK(31, 5)
#define SENSOR_TYPE(x)			FIELD_GET(GENMASK(7, 0), (x))
		u8 name[SCMI_SHORT_NAME_MAX_SIZE];
		/* only for version > 2.0 */
		__le32 power;
		__le32 resolution;
		struct scmi_msg_resp_attrs scalar_attrs;
	} desc[];
};

/* Base scmi_sensor_descriptor size excluding extended attrs after name */
#define SCMI_MSG_RESP_SENS_DESCR_BASE_SZ	28

/* Sign extend to a full s32 */
#define	S32_EXT(v)							\
	({								\
		int __v = (v);						\
									\
		if (__v & SENSOR_SCALE_SIGN)				\
			__v |= SENSOR_SCALE_EXTEND;			\
		__v;							\
	})

struct scmi_msg_sensor_axis_description_get {
	__le32 id;
	__le32 axis_desc_index;
};

struct scmi_msg_resp_sensor_axis_description {
	__le32 num_axis_flags;
#define NUM_AXIS_RETURNED(x)		FIELD_GET(GENMASK(5, 0), (x))
#define NUM_AXIS_REMAINING(x)		FIELD_GET(GENMASK(31, 26), (x))
	struct scmi_axis_descriptor {
		__le32 id;
		__le32 attributes_low;
#define SUPPORTS_EXTENDED_AXIS_NAMES(x)	FIELD_GET(BIT(9), (x))
		__le32 attributes_high;
		u8 name[SCMI_SHORT_NAME_MAX_SIZE];
		__le32 resolution;
		struct scmi_msg_resp_attrs attrs;
	} desc[];
};

struct scmi_msg_resp_sensor_axis_names_description {
	__le32 num_axis_flags;
	struct scmi_sensor_axis_name_descriptor {
		__le32 axis_id;
		u8 name[SCMI_MAX_STR_SIZE];
	} desc[];
};

/* Base scmi_axis_descriptor size excluding extended attrs after name */
#define SCMI_MSG_RESP_AXIS_DESCR_BASE_SZ	28

struct scmi_msg_sensor_list_update_intervals {
	__le32 id;
	__le32 index;
};

struct scmi_msg_resp_sensor_list_update_intervals {
	__le32 num_intervals_flags;
#define NUM_INTERVALS_RETURNED(x)	FIELD_GET(GENMASK(11, 0), (x))
#define SEGMENTED_INTVL_FORMAT(x)	FIELD_GET(BIT(12), (x))
#define NUM_INTERVALS_REMAINING(x)	FIELD_GET(GENMASK(31, 16), (x))
	__le32 intervals[];
};

struct scmi_msg_sensor_request_notify {
	__le32 id;
	__le32 event_control;
#define SENSOR_NOTIFY_ALL	BIT(0)
};

struct scmi_msg_set_sensor_trip_point {
	__le32 id;
	__le32 event_control;
#define SENSOR_TP_EVENT_MASK	(0x3)
#define SENSOR_TP_DISABLED	0x0
#define SENSOR_TP_POSITIVE	0x1
#define SENSOR_TP_NEGATIVE	0x2
#define SENSOR_TP_BOTH		0x3
#define SENSOR_TP_ID(x)		(((x) & 0xff) << 4)
	__le32 value_low;
	__le32 value_high;
};

struct scmi_msg_sensor_config_set {
	__le32 id;
	__le32 sensor_config;
};

struct scmi_msg_sensor_reading_get {
	__le32 id;
	__le32 flags;
#define SENSOR_READ_ASYNC	BIT(0)
};

struct scmi_resp_sensor_reading_complete {
	__le32 id;
	__le32 readings_low;
	__le32 readings_high;
};

struct scmi_sensor_reading_resp {
	__le32 sensor_value_low;
	__le32 sensor_value_high;
	__le32 timestamp_low;
	__le32 timestamp_high;
};

struct scmi_resp_sensor_reading_complete_v3 {
	__le32 id;
	struct scmi_sensor_reading_resp readings[];
};

struct scmi_sensor_trip_notify_payld {
	__le32 agent_id;
	__le32 sensor_id;
	__le32 trip_point_desc;
};

struct scmi_sensor_update_notify_payld {
	__le32 agent_id;
	__le32 sensor_id;
	struct scmi_sensor_reading_resp readings[];
};

struct sensors_info {
	u32 version;
	int num_sensors;
	int max_requests;
	u64 reg_addr;
	u32 reg_size;
	struct scmi_sensor_info *sensors;
};

static int scmi_sensor_attributes_get(const struct scmi_protocol_handle *ph,
				      struct sensors_info *si)
{
	int ret;
	struct scmi_xfer *t;
	struct scmi_msg_resp_sensor_attributes *attr;

	ret = ph->xops->xfer_get_init(ph, PROTOCOL_ATTRIBUTES,
				      0, sizeof(*attr), &t);
	if (ret)
		return ret;

	attr = t->rx.buf;

	ret = ph->xops->do_xfer(ph, t);
	if (!ret) {
		si->num_sensors = le16_to_cpu(attr->num_sensors);
		si->max_requests = attr->max_requests;
		si->reg_addr = le32_to_cpu(attr->reg_addr_low) |
				(u64)le32_to_cpu(attr->reg_addr_high) << 32;
		si->reg_size = le32_to_cpu(attr->reg_size);
	}

	ph->xops->xfer_put(ph, t);
	return ret;
}

static inline void scmi_parse_range_attrs(struct scmi_range_attrs *out,
					  const struct scmi_msg_resp_attrs *in)
{
	out->min_range = get_unaligned_le64((void *)&in->min_range_low);
	out->max_range = get_unaligned_le64((void *)&in->max_range_low);
}

struct scmi_sens_ipriv {
	void *priv;
	struct device *dev;
};

static void iter_intervals_prepare_message(void *message,
					   unsigned int desc_index,
					   const void *p)
{
	struct scmi_msg_sensor_list_update_intervals *msg = message;
	const struct scmi_sensor_info *s;

	s = ((const struct scmi_sens_ipriv *)p)->priv;
	/* Set the number of sensors to be skipped/already read */
	msg->id = cpu_to_le32(s->id);
	msg->index = cpu_to_le32(desc_index);
}

static int iter_intervals_update_state(struct scmi_iterator_state *st,
				       const void *response, void *p)
{
	u32 flags;
	struct scmi_sensor_info *s = ((struct scmi_sens_ipriv *)p)->priv;
	struct device *dev = ((struct scmi_sens_ipriv *)p)->dev;
	const struct scmi_msg_resp_sensor_list_update_intervals *r = response;

	flags = le32_to_cpu(r->num_intervals_flags);
	st->num_returned = NUM_INTERVALS_RETURNED(flags);
	st->num_remaining = NUM_INTERVALS_REMAINING(flags);

	/*
	 * Max intervals is not declared previously anywhere so we
	 * assume it's returned+remaining on first call.
	 */
	if (!st->max_resources) {
		s->intervals.segmented = SEGMENTED_INTVL_FORMAT(flags);
		s->intervals.count = st->num_returned + st->num_remaining;
		/* segmented intervals are reported in one triplet */
		if (s->intervals.segmented &&
		    (st->num_remaining || st->num_returned != 3)) {
			dev_err(dev,
				"Sensor ID:%d advertises an invalid segmented interval (%d)\n",
				s->id, s->intervals.count);
			s->intervals.segmented = false;
			s->intervals.count = 0;
			return -EINVAL;
		}
		/* Direct allocation when exceeding pre-allocated */
		if (s->intervals.count >= SCMI_MAX_PREALLOC_POOL) {
			s->intervals.desc =
				devm_kcalloc(dev,
					     s->intervals.count,
					     sizeof(*s->intervals.desc),
					     GFP_KERNEL);
			if (!s->intervals.desc) {
				s->intervals.segmented = false;
				s->intervals.count = 0;
				return -ENOMEM;
			}
		}

		st->max_resources = s->intervals.count;
	}

	return 0;
}

static int
iter_intervals_process_response(const struct scmi_protocol_handle *ph,
				const void *response,
				struct scmi_iterator_state *st, void *p)
{
	const struct scmi_msg_resp_sensor_list_update_intervals *r = response;
	struct scmi_sensor_info *s = ((struct scmi_sens_ipriv *)p)->priv;

	s->intervals.desc[st->desc_index + st->loop_idx] =
		le32_to_cpu(r->intervals[st->loop_idx]);

	return 0;
}

static int scmi_sensor_update_intervals(const struct scmi_protocol_handle *ph,
					struct scmi_sensor_info *s)
{
	void *iter;
	struct scmi_iterator_ops ops = {
		.prepare_message = iter_intervals_prepare_message,
		.update_state = iter_intervals_update_state,
		.process_response = iter_intervals_process_response,
	};
	struct scmi_sens_ipriv upriv = {
		.priv = s,
		.dev = ph->dev,
	};

	iter = ph->hops->iter_response_init(ph, &ops, s->intervals.count,
					    SENSOR_LIST_UPDATE_INTERVALS,
					    sizeof(struct scmi_msg_sensor_list_update_intervals),
					    &upriv);
	if (IS_ERR(iter))
		return PTR_ERR(iter);

	return ph->hops->iter_response_run(iter);
}

struct scmi_apriv {
	bool any_axes_support_extended_names;
	struct scmi_sensor_info *s;
};

static void iter_axes_desc_prepare_message(void *message,
					   const unsigned int desc_index,
					   const void *priv)
{
	struct scmi_msg_sensor_axis_description_get *msg = message;
	const struct scmi_apriv *apriv = priv;

	/* Set the number of sensors to be skipped/already read */
	msg->id = cpu_to_le32(apriv->s->id);
	msg->axis_desc_index = cpu_to_le32(desc_index);
}

static int
iter_axes_desc_update_state(struct scmi_iterator_state *st,
			    const void *response, void *priv)
{
	u32 flags;
	const struct scmi_msg_resp_sensor_axis_description *r = response;

	flags = le32_to_cpu(r->num_axis_flags);
	st->num_returned = NUM_AXIS_RETURNED(flags);
	st->num_remaining = NUM_AXIS_REMAINING(flags);
	st->priv = (void *)&r->desc[0];

	return 0;
}

static int
iter_axes_desc_process_response(const struct scmi_protocol_handle *ph,
				const void *response,
				struct scmi_iterator_state *st, void *priv)
{
	u32 attrh, attrl;
	struct scmi_sensor_axis_info *a;
	size_t dsize = SCMI_MSG_RESP_AXIS_DESCR_BASE_SZ;
	struct scmi_apriv *apriv = priv;
	const struct scmi_axis_descriptor *adesc = st->priv;

	attrl = le32_to_cpu(adesc->attributes_low);
	if (SUPPORTS_EXTENDED_AXIS_NAMES(attrl))
		apriv->any_axes_support_extended_names = true;

	a = &apriv->s->axis[st->desc_index + st->loop_idx];
	a->id = le32_to_cpu(adesc->id);
	a->extended_attrs = SUPPORTS_EXTEND_ATTRS(attrl);

	attrh = le32_to_cpu(adesc->attributes_high);
	a->scale = S32_EXT(SENSOR_SCALE(attrh));
	a->type = SENSOR_TYPE(attrh);
	strscpy(a->name, adesc->name, SCMI_SHORT_NAME_MAX_SIZE);

	if (a->extended_attrs) {
		unsigned int ares = le32_to_cpu(adesc->resolution);

		a->resolution = SENSOR_RES(ares);
		a->exponent = S32_EXT(SENSOR_RES_EXP(ares));
		dsize += sizeof(adesc->resolution);

		scmi_parse_range_attrs(&a->attrs, &adesc->attrs);
		dsize += sizeof(adesc->attrs);
	}
	st->priv = ((u8 *)adesc + dsize);

	return 0;
}
<<<<<<< HEAD

static int
iter_axes_extended_name_update_state(struct scmi_iterator_state *st,
				     const void *response, void *priv)
{
	u32 flags;
	const struct scmi_msg_resp_sensor_axis_names_description *r = response;

	flags = le32_to_cpu(r->num_axis_flags);
	st->num_returned = NUM_AXIS_RETURNED(flags);
	st->num_remaining = NUM_AXIS_REMAINING(flags);
	st->priv = (void *)&r->desc[0];

	return 0;
}

static int
iter_axes_extended_name_process_response(const struct scmi_protocol_handle *ph,
					 const void *response,
					 struct scmi_iterator_state *st,
					 void *priv)
{
	struct scmi_sensor_axis_info *a;
	const struct scmi_apriv *apriv = priv;
	struct scmi_sensor_axis_name_descriptor *adesc = st->priv;
	u32 axis_id = le32_to_cpu(adesc->axis_id);

	if (axis_id >= st->max_resources)
		return -EPROTO;

	/*
	 * Pick the corresponding descriptor based on the axis_id embedded
	 * in the reply since the list of axes supporting extended names
	 * can be a subset of all the axes.
	 */
	a = &apriv->s->axis[axis_id];
	strscpy(a->name, adesc->name, SCMI_MAX_STR_SIZE);
	st->priv = ++adesc;

=======

static int
iter_axes_extended_name_update_state(struct scmi_iterator_state *st,
				     const void *response, void *priv)
{
	u32 flags;
	const struct scmi_msg_resp_sensor_axis_names_description *r = response;

	flags = le32_to_cpu(r->num_axis_flags);
	st->num_returned = NUM_AXIS_RETURNED(flags);
	st->num_remaining = NUM_AXIS_REMAINING(flags);
	st->priv = (void *)&r->desc[0];

>>>>>>> 7365df19
	return 0;
}

static int
<<<<<<< HEAD
scmi_sensor_axis_extended_names_get(const struct scmi_protocol_handle *ph,
				    struct scmi_sensor_info *s)
{
	int ret;
	void *iter;
	struct scmi_iterator_ops ops = {
		.prepare_message = iter_axes_desc_prepare_message,
		.update_state = iter_axes_extended_name_update_state,
		.process_response = iter_axes_extended_name_process_response,
	};
	struct scmi_apriv apriv = {
		.any_axes_support_extended_names = false,
		.s = s,
	};

	iter = ph->hops->iter_response_init(ph, &ops, s->num_axis,
					    SENSOR_AXIS_NAME_GET,
					    sizeof(struct scmi_msg_sensor_axis_description_get),
					    &apriv);
	if (IS_ERR(iter))
		return PTR_ERR(iter);

	/*
	 * Do not cause whole protocol initialization failure when failing to
	 * get extended names for axes.
	 */
	ret = ph->hops->iter_response_run(iter);
	if (ret)
		dev_warn(ph->dev,
			 "Failed to get axes extended names for %s (ret:%d).\n",
			 s->name, ret);

	return 0;
}

static int scmi_sensor_axis_description(const struct scmi_protocol_handle *ph,
					struct scmi_sensor_info *s,
					u32 version)
{
	int ret;
	void *iter;
	struct scmi_iterator_ops ops = {
		.prepare_message = iter_axes_desc_prepare_message,
		.update_state = iter_axes_desc_update_state,
		.process_response = iter_axes_desc_process_response,
	};
	struct scmi_apriv apriv = {
		.any_axes_support_extended_names = false,
		.s = s,
	};

	s->axis = devm_kcalloc(ph->dev, s->num_axis,
			       sizeof(*s->axis), GFP_KERNEL);
	if (!s->axis)
		return -ENOMEM;

	iter = ph->hops->iter_response_init(ph, &ops, s->num_axis,
					    SENSOR_AXIS_DESCRIPTION_GET,
					    sizeof(struct scmi_msg_sensor_axis_description_get),
					    &apriv);
	if (IS_ERR(iter))
		return PTR_ERR(iter);

	ret = ph->hops->iter_response_run(iter);
	if (ret)
		return ret;

=======
iter_axes_extended_name_process_response(const struct scmi_protocol_handle *ph,
					 const void *response,
					 struct scmi_iterator_state *st,
					 void *priv)
{
	struct scmi_sensor_axis_info *a;
	const struct scmi_apriv *apriv = priv;
	struct scmi_sensor_axis_name_descriptor *adesc = st->priv;
	u32 axis_id = le32_to_cpu(adesc->axis_id);

	if (axis_id >= st->max_resources)
		return -EPROTO;

	/*
	 * Pick the corresponding descriptor based on the axis_id embedded
	 * in the reply since the list of axes supporting extended names
	 * can be a subset of all the axes.
	 */
	a = &apriv->s->axis[axis_id];
	strscpy(a->name, adesc->name, SCMI_MAX_STR_SIZE);
	st->priv = ++adesc;

	return 0;
}

static int
scmi_sensor_axis_extended_names_get(const struct scmi_protocol_handle *ph,
				    struct scmi_sensor_info *s)
{
	int ret;
	void *iter;
	struct scmi_iterator_ops ops = {
		.prepare_message = iter_axes_desc_prepare_message,
		.update_state = iter_axes_extended_name_update_state,
		.process_response = iter_axes_extended_name_process_response,
	};
	struct scmi_apriv apriv = {
		.any_axes_support_extended_names = false,
		.s = s,
	};

	iter = ph->hops->iter_response_init(ph, &ops, s->num_axis,
					    SENSOR_AXIS_NAME_GET,
					    sizeof(struct scmi_msg_sensor_axis_description_get),
					    &apriv);
	if (IS_ERR(iter))
		return PTR_ERR(iter);

	/*
	 * Do not cause whole protocol initialization failure when failing to
	 * get extended names for axes.
	 */
	ret = ph->hops->iter_response_run(iter);
	if (ret)
		dev_warn(ph->dev,
			 "Failed to get axes extended names for %s (ret:%d).\n",
			 s->name, ret);

	return 0;
}

static int scmi_sensor_axis_description(const struct scmi_protocol_handle *ph,
					struct scmi_sensor_info *s,
					u32 version)
{
	int ret;
	void *iter;
	struct scmi_iterator_ops ops = {
		.prepare_message = iter_axes_desc_prepare_message,
		.update_state = iter_axes_desc_update_state,
		.process_response = iter_axes_desc_process_response,
	};
	struct scmi_apriv apriv = {
		.any_axes_support_extended_names = false,
		.s = s,
	};

	s->axis = devm_kcalloc(ph->dev, s->num_axis,
			       sizeof(*s->axis), GFP_KERNEL);
	if (!s->axis)
		return -ENOMEM;

	iter = ph->hops->iter_response_init(ph, &ops, s->num_axis,
					    SENSOR_AXIS_DESCRIPTION_GET,
					    sizeof(struct scmi_msg_sensor_axis_description_get),
					    &apriv);
	if (IS_ERR(iter))
		return PTR_ERR(iter);

	ret = ph->hops->iter_response_run(iter);
	if (ret)
		return ret;

>>>>>>> 7365df19
	if (PROTOCOL_REV_MAJOR(version) >= 0x3 &&
	    apriv.any_axes_support_extended_names)
		ret = scmi_sensor_axis_extended_names_get(ph, s);

	return ret;
}

static void iter_sens_descr_prepare_message(void *message,
					    unsigned int desc_index,
					    const void *priv)
{
	struct scmi_msg_sensor_description *msg = message;

	msg->desc_index = cpu_to_le32(desc_index);
}

static int iter_sens_descr_update_state(struct scmi_iterator_state *st,
					const void *response, void *priv)
{
	const struct scmi_msg_resp_sensor_description *r = response;

	st->num_returned = le16_to_cpu(r->num_returned);
	st->num_remaining = le16_to_cpu(r->num_remaining);
	st->priv = (void *)&r->desc[0];

	return 0;
}

static int
iter_sens_descr_process_response(const struct scmi_protocol_handle *ph,
				 const void *response,
				 struct scmi_iterator_state *st, void *priv)

{
	int ret = 0;
	u32 attrh, attrl;
	size_t dsize = SCMI_MSG_RESP_SENS_DESCR_BASE_SZ;
	struct scmi_sensor_info *s;
	struct sensors_info *si = priv;
	const struct scmi_sensor_descriptor *sdesc = st->priv;

	s = &si->sensors[st->desc_index + st->loop_idx];
	s->id = le32_to_cpu(sdesc->id);

	attrl = le32_to_cpu(sdesc->attributes_low);
	/* common bitfields parsing */
	s->async = SUPPORTS_ASYNC_READ(attrl);
	s->num_trip_points = NUM_TRIP_POINTS(attrl);
	/**
	 * only SCMIv3.0 specific bitfield below.
	 * Such bitfields are assumed to be zeroed on non
	 * relevant fw versions...assuming fw not buggy !
	 */
	s->update = SUPPORTS_UPDATE_NOTIFY(attrl);
	s->timestamped = SUPPORTS_TIMESTAMP(attrl);
	if (s->timestamped)
		s->tstamp_scale = S32_EXT(SENSOR_TSTAMP_EXP(attrl));
	s->extended_scalar_attrs = SUPPORTS_EXTEND_ATTRS(attrl);

	attrh = le32_to_cpu(sdesc->attributes_high);
	/* common bitfields parsing */
	s->scale = S32_EXT(SENSOR_SCALE(attrh));
	s->type = SENSOR_TYPE(attrh);
	/* Use pre-allocated pool wherever possible */
	s->intervals.desc = s->intervals.prealloc_pool;
	if (si->version == SCMIv2_SENSOR_PROTOCOL) {
		s->intervals.segmented = false;
		s->intervals.count = 1;
		/*
		 * Convert SCMIv2.0 update interval format to
		 * SCMIv3.0 to be used as the common exposed
		 * descriptor, accessible via common macros.
		 */
		s->intervals.desc[0] = (SENSOR_UPDATE_BASE(attrh) << 5) |
					SENSOR_UPDATE_SCALE(attrh);
	} else {
		/*
		 * From SCMIv3.0 update intervals are retrieved
		 * via a dedicated (optional) command.
		 * Since the command is optional, on error carry
		 * on without any update interval.
		 */
		if (scmi_sensor_update_intervals(ph, s))
			dev_dbg(ph->dev,
				"Update Intervals not available for sensor ID:%d\n",
				s->id);
	}
	/**
	 * only > SCMIv2.0 specific bitfield below.
	 * Such bitfields are assumed to be zeroed on non
	 * relevant fw versions...assuming fw not buggy !
	 */
	s->num_axis = min_t(unsigned int,
			    SUPPORTS_AXIS(attrh) ?
			    SENSOR_AXIS_NUMBER(attrh) : 0,
			    SCMI_MAX_NUM_SENSOR_AXIS);
	strscpy(s->name, sdesc->name, SCMI_SHORT_NAME_MAX_SIZE);

	/*
	 * If supported overwrite short name with the extended
	 * one; on error just carry on and use already provided
	 * short name.
	 */
	if (PROTOCOL_REV_MAJOR(si->version) >= 0x3 &&
	    SUPPORTS_EXTENDED_NAMES(attrl))
		ph->hops->extended_name_get(ph, SENSOR_NAME_GET, s->id,
					    s->name, SCMI_MAX_STR_SIZE);

	if (s->extended_scalar_attrs) {
		s->sensor_power = le32_to_cpu(sdesc->power);
		dsize += sizeof(sdesc->power);

		/* Only for sensors reporting scalar values */
		if (s->num_axis == 0) {
			unsigned int sres = le32_to_cpu(sdesc->resolution);

			s->resolution = SENSOR_RES(sres);
			s->exponent = S32_EXT(SENSOR_RES_EXP(sres));
			dsize += sizeof(sdesc->resolution);

			scmi_parse_range_attrs(&s->scalar_attrs,
					       &sdesc->scalar_attrs);
			dsize += sizeof(sdesc->scalar_attrs);
		}
	}

	if (s->num_axis > 0)
		ret = scmi_sensor_axis_description(ph, s, si->version);

	st->priv = ((u8 *)sdesc + dsize);

	return ret;
}

static int scmi_sensor_description_get(const struct scmi_protocol_handle *ph,
				       struct sensors_info *si)
{
	void *iter;
	struct scmi_iterator_ops ops = {
		.prepare_message = iter_sens_descr_prepare_message,
		.update_state = iter_sens_descr_update_state,
		.process_response = iter_sens_descr_process_response,
	};

	iter = ph->hops->iter_response_init(ph, &ops, si->num_sensors,
					    SENSOR_DESCRIPTION_GET,
					    sizeof(__le32), si);
	if (IS_ERR(iter))
		return PTR_ERR(iter);

	return ph->hops->iter_response_run(iter);
}

static inline int
scmi_sensor_request_notify(const struct scmi_protocol_handle *ph, u32 sensor_id,
			   u8 message_id, bool enable)
{
	int ret;
	u32 evt_cntl = enable ? SENSOR_NOTIFY_ALL : 0;
	struct scmi_xfer *t;
	struct scmi_msg_sensor_request_notify *cfg;

	ret = ph->xops->xfer_get_init(ph, message_id, sizeof(*cfg), 0, &t);
	if (ret)
		return ret;

	cfg = t->tx.buf;
	cfg->id = cpu_to_le32(sensor_id);
	cfg->event_control = cpu_to_le32(evt_cntl);

	ret = ph->xops->do_xfer(ph, t);

	ph->xops->xfer_put(ph, t);
	return ret;
}

static int scmi_sensor_trip_point_notify(const struct scmi_protocol_handle *ph,
					 u32 sensor_id, bool enable)
{
	return scmi_sensor_request_notify(ph, sensor_id,
					  SENSOR_TRIP_POINT_NOTIFY,
					  enable);
}

static int
scmi_sensor_continuous_update_notify(const struct scmi_protocol_handle *ph,
				     u32 sensor_id, bool enable)
{
	return scmi_sensor_request_notify(ph, sensor_id,
					  SENSOR_CONTINUOUS_UPDATE_NOTIFY,
					  enable);
}

static int
scmi_sensor_trip_point_config(const struct scmi_protocol_handle *ph,
			      u32 sensor_id, u8 trip_id, u64 trip_value)
{
	int ret;
	u32 evt_cntl = SENSOR_TP_BOTH;
	struct scmi_xfer *t;
	struct scmi_msg_set_sensor_trip_point *trip;

	ret = ph->xops->xfer_get_init(ph, SENSOR_TRIP_POINT_CONFIG,
				      sizeof(*trip), 0, &t);
	if (ret)
		return ret;

	trip = t->tx.buf;
	trip->id = cpu_to_le32(sensor_id);
	trip->event_control = cpu_to_le32(evt_cntl | SENSOR_TP_ID(trip_id));
	trip->value_low = cpu_to_le32(trip_value & 0xffffffff);
	trip->value_high = cpu_to_le32(trip_value >> 32);

	ret = ph->xops->do_xfer(ph, t);

	ph->xops->xfer_put(ph, t);
	return ret;
}

static int scmi_sensor_config_get(const struct scmi_protocol_handle *ph,
				  u32 sensor_id, u32 *sensor_config)
{
	int ret;
	struct scmi_xfer *t;
	struct sensors_info *si = ph->get_priv(ph);

	if (sensor_id >= si->num_sensors)
		return -EINVAL;

	ret = ph->xops->xfer_get_init(ph, SENSOR_CONFIG_GET,
				      sizeof(__le32), sizeof(__le32), &t);
	if (ret)
		return ret;

	put_unaligned_le32(sensor_id, t->tx.buf);
	ret = ph->xops->do_xfer(ph, t);
	if (!ret) {
		struct scmi_sensor_info *s = si->sensors + sensor_id;

		*sensor_config = get_unaligned_le64(t->rx.buf);
		s->sensor_config = *sensor_config;
	}

	ph->xops->xfer_put(ph, t);
	return ret;
}

static int scmi_sensor_config_set(const struct scmi_protocol_handle *ph,
				  u32 sensor_id, u32 sensor_config)
{
	int ret;
	struct scmi_xfer *t;
	struct scmi_msg_sensor_config_set *msg;
	struct sensors_info *si = ph->get_priv(ph);

	if (sensor_id >= si->num_sensors)
		return -EINVAL;

	ret = ph->xops->xfer_get_init(ph, SENSOR_CONFIG_SET,
				      sizeof(*msg), 0, &t);
	if (ret)
		return ret;

	msg = t->tx.buf;
	msg->id = cpu_to_le32(sensor_id);
	msg->sensor_config = cpu_to_le32(sensor_config);

	ret = ph->xops->do_xfer(ph, t);
	if (!ret) {
		struct scmi_sensor_info *s = si->sensors + sensor_id;

		s->sensor_config = sensor_config;
	}

	ph->xops->xfer_put(ph, t);
	return ret;
}

/**
 * scmi_sensor_reading_get  - Read scalar sensor value
 * @ph: Protocol handle
 * @sensor_id: Sensor ID
 * @value: The 64bit value sensor reading
 *
 * This function returns a single 64 bit reading value representing the sensor
 * value; if the platform SCMI Protocol implementation and the sensor support
 * multiple axis and timestamped-reads, this just returns the first axis while
 * dropping the timestamp value.
 * Use instead the @scmi_sensor_reading_get_timestamped to retrieve the array of
 * timestamped multi-axis values.
 *
 * Return: 0 on Success
 */
static int scmi_sensor_reading_get(const struct scmi_protocol_handle *ph,
				   u32 sensor_id, u64 *value)
{
	int ret;
	struct scmi_xfer *t;
	struct scmi_msg_sensor_reading_get *sensor;
	struct scmi_sensor_info *s;
	struct sensors_info *si = ph->get_priv(ph);

	if (sensor_id >= si->num_sensors)
		return -EINVAL;

	ret = ph->xops->xfer_get_init(ph, SENSOR_READING_GET,
				      sizeof(*sensor), 0, &t);
	if (ret)
		return ret;

	sensor = t->tx.buf;
	sensor->id = cpu_to_le32(sensor_id);
	s = si->sensors + sensor_id;
	if (s->async) {
		sensor->flags = cpu_to_le32(SENSOR_READ_ASYNC);
		ret = ph->xops->do_xfer_with_response(ph, t);
		if (!ret) {
			struct scmi_resp_sensor_reading_complete *resp;

			resp = t->rx.buf;
			if (le32_to_cpu(resp->id) == sensor_id)
				*value =
					get_unaligned_le64(&resp->readings_low);
			else
				ret = -EPROTO;
		}
	} else {
		sensor->flags = cpu_to_le32(0);
		ret = ph->xops->do_xfer(ph, t);
		if (!ret)
			*value = get_unaligned_le64(t->rx.buf);
	}

	ph->xops->xfer_put(ph, t);
	return ret;
}

static inline void
scmi_parse_sensor_readings(struct scmi_sensor_reading *out,
			   const struct scmi_sensor_reading_resp *in)
{
	out->value = get_unaligned_le64((void *)&in->sensor_value_low);
	out->timestamp = get_unaligned_le64((void *)&in->timestamp_low);
}

/**
 * scmi_sensor_reading_get_timestamped  - Read multiple-axis timestamped values
 * @ph: Protocol handle
 * @sensor_id: Sensor ID
 * @count: The length of the provided @readings array
 * @readings: An array of elements each representing a timestamped per-axis
 *	      reading of type @struct scmi_sensor_reading.
 *	      Returned readings are ordered as the @axis descriptors array
 *	      included in @struct scmi_sensor_info and the max number of
 *	      returned elements is min(@count, @num_axis); ideally the provided
 *	      array should be of length @count equal to @num_axis.
 *
 * Return: 0 on Success
 */
static int
scmi_sensor_reading_get_timestamped(const struct scmi_protocol_handle *ph,
				    u32 sensor_id, u8 count,
				    struct scmi_sensor_reading *readings)
{
	int ret;
	struct scmi_xfer *t;
	struct scmi_msg_sensor_reading_get *sensor;
	struct scmi_sensor_info *s;
	struct sensors_info *si = ph->get_priv(ph);

	if (sensor_id >= si->num_sensors)
		return -EINVAL;

	s = si->sensors + sensor_id;
	if (!count || !readings ||
	    (!s->num_axis && count > 1) || (s->num_axis && count > s->num_axis))
		return -EINVAL;

	ret = ph->xops->xfer_get_init(ph, SENSOR_READING_GET,
				      sizeof(*sensor), 0, &t);
	if (ret)
		return ret;

	sensor = t->tx.buf;
	sensor->id = cpu_to_le32(sensor_id);
	if (s->async) {
		sensor->flags = cpu_to_le32(SENSOR_READ_ASYNC);
		ret = ph->xops->do_xfer_with_response(ph, t);
		if (!ret) {
			int i;
			struct scmi_resp_sensor_reading_complete_v3 *resp;

			resp = t->rx.buf;
			/* Retrieve only the number of requested axis anyway */
			if (le32_to_cpu(resp->id) == sensor_id)
				for (i = 0; i < count; i++)
					scmi_parse_sensor_readings(&readings[i],
								   &resp->readings[i]);
			else
				ret = -EPROTO;
		}
	} else {
		sensor->flags = cpu_to_le32(0);
		ret = ph->xops->do_xfer(ph, t);
		if (!ret) {
			int i;
			struct scmi_sensor_reading_resp *resp_readings;

			resp_readings = t->rx.buf;
			for (i = 0; i < count; i++)
				scmi_parse_sensor_readings(&readings[i],
							   &resp_readings[i]);
		}
	}

	ph->xops->xfer_put(ph, t);
	return ret;
}

static const struct scmi_sensor_info *
scmi_sensor_info_get(const struct scmi_protocol_handle *ph, u32 sensor_id)
{
	struct sensors_info *si = ph->get_priv(ph);

	if (sensor_id >= si->num_sensors)
		return NULL;

	return si->sensors + sensor_id;
}

static int scmi_sensor_count_get(const struct scmi_protocol_handle *ph)
{
	struct sensors_info *si = ph->get_priv(ph);

	return si->num_sensors;
}

static const struct scmi_sensor_proto_ops sensor_proto_ops = {
	.count_get = scmi_sensor_count_get,
	.info_get = scmi_sensor_info_get,
	.trip_point_config = scmi_sensor_trip_point_config,
	.reading_get = scmi_sensor_reading_get,
	.reading_get_timestamped = scmi_sensor_reading_get_timestamped,
	.config_get = scmi_sensor_config_get,
	.config_set = scmi_sensor_config_set,
};

static int scmi_sensor_set_notify_enabled(const struct scmi_protocol_handle *ph,
					  u8 evt_id, u32 src_id, bool enable)
{
	int ret;

	switch (evt_id) {
	case SCMI_EVENT_SENSOR_TRIP_POINT_EVENT:
		ret = scmi_sensor_trip_point_notify(ph, src_id, enable);
		break;
	case SCMI_EVENT_SENSOR_UPDATE:
		ret = scmi_sensor_continuous_update_notify(ph, src_id, enable);
		break;
	default:
		ret = -EINVAL;
		break;
	}

	if (ret)
		pr_debug("FAIL_ENABLED - evt[%X] dom[%d] - ret:%d\n",
			 evt_id, src_id, ret);

	return ret;
}

static void *
scmi_sensor_fill_custom_report(const struct scmi_protocol_handle *ph,
			       u8 evt_id, ktime_t timestamp,
			       const void *payld, size_t payld_sz,
			       void *report, u32 *src_id)
{
	void *rep = NULL;

	switch (evt_id) {
	case SCMI_EVENT_SENSOR_TRIP_POINT_EVENT:
	{
		const struct scmi_sensor_trip_notify_payld *p = payld;
		struct scmi_sensor_trip_point_report *r = report;

		if (sizeof(*p) != payld_sz)
			break;

		r->timestamp = timestamp;
		r->agent_id = le32_to_cpu(p->agent_id);
		r->sensor_id = le32_to_cpu(p->sensor_id);
		r->trip_point_desc = le32_to_cpu(p->trip_point_desc);
		*src_id = r->sensor_id;
		rep = r;
		break;
	}
	case SCMI_EVENT_SENSOR_UPDATE:
	{
		int i;
		struct scmi_sensor_info *s;
		const struct scmi_sensor_update_notify_payld *p = payld;
		struct scmi_sensor_update_report *r = report;
		struct sensors_info *sinfo = ph->get_priv(ph);

		/* payld_sz is variable for this event */
		r->sensor_id = le32_to_cpu(p->sensor_id);
		if (r->sensor_id >= sinfo->num_sensors)
			break;
		r->timestamp = timestamp;
		r->agent_id = le32_to_cpu(p->agent_id);
		s = &sinfo->sensors[r->sensor_id];
		/*
		 * The generated report r (@struct scmi_sensor_update_report)
		 * was pre-allocated to contain up to SCMI_MAX_NUM_SENSOR_AXIS
		 * readings: here it is filled with the effective @num_axis
		 * readings defined for this sensor or 1 for scalar sensors.
		 */
		r->readings_count = s->num_axis ?: 1;
		for (i = 0; i < r->readings_count; i++)
			scmi_parse_sensor_readings(&r->readings[i],
						   &p->readings[i]);
		*src_id = r->sensor_id;
		rep = r;
		break;
	}
	default:
		break;
	}

	return rep;
}

static int scmi_sensor_get_num_sources(const struct scmi_protocol_handle *ph)
{
	struct sensors_info *si = ph->get_priv(ph);

	return si->num_sensors;
}

static const struct scmi_event sensor_events[] = {
	{
		.id = SCMI_EVENT_SENSOR_TRIP_POINT_EVENT,
		.max_payld_sz = sizeof(struct scmi_sensor_trip_notify_payld),
		.max_report_sz = sizeof(struct scmi_sensor_trip_point_report),
	},
	{
		.id = SCMI_EVENT_SENSOR_UPDATE,
		.max_payld_sz =
			sizeof(struct scmi_sensor_update_notify_payld) +
			 SCMI_MAX_NUM_SENSOR_AXIS *
			 sizeof(struct scmi_sensor_reading_resp),
		.max_report_sz = sizeof(struct scmi_sensor_update_report) +
				  SCMI_MAX_NUM_SENSOR_AXIS *
				  sizeof(struct scmi_sensor_reading),
	},
};

static const struct scmi_event_ops sensor_event_ops = {
	.get_num_sources = scmi_sensor_get_num_sources,
	.set_notify_enabled = scmi_sensor_set_notify_enabled,
	.fill_custom_report = scmi_sensor_fill_custom_report,
};

static const struct scmi_protocol_events sensor_protocol_events = {
	.queue_sz = SCMI_PROTO_QUEUE_SZ,
	.ops = &sensor_event_ops,
	.evts = sensor_events,
	.num_events = ARRAY_SIZE(sensor_events),
};

static int scmi_sensors_protocol_init(const struct scmi_protocol_handle *ph)
{
	u32 version;
	int ret;
	struct sensors_info *sinfo;

	ret = ph->xops->version_get(ph, &version);
	if (ret)
		return ret;

	dev_dbg(ph->dev, "Sensor Version %d.%d\n",
		PROTOCOL_REV_MAJOR(version), PROTOCOL_REV_MINOR(version));

	sinfo = devm_kzalloc(ph->dev, sizeof(*sinfo), GFP_KERNEL);
	if (!sinfo)
		return -ENOMEM;
	sinfo->version = version;

	ret = scmi_sensor_attributes_get(ph, sinfo);
	if (ret)
		return ret;
	sinfo->sensors = devm_kcalloc(ph->dev, sinfo->num_sensors,
				      sizeof(*sinfo->sensors), GFP_KERNEL);
	if (!sinfo->sensors)
		return -ENOMEM;

	ret = scmi_sensor_description_get(ph, sinfo);
	if (ret)
		return ret;

	return ph->set_priv(ph, sinfo);
}

static const struct scmi_protocol scmi_sensors = {
	.id = SCMI_PROTOCOL_SENSOR,
	.owner = THIS_MODULE,
	.instance_init = &scmi_sensors_protocol_init,
	.ops = &sensor_proto_ops,
	.events = &sensor_protocol_events,
};

DEFINE_SCMI_PROTOCOL_REGISTER_UNREGISTER(sensors, scmi_sensors)<|MERGE_RESOLUTION|>--- conflicted
+++ resolved
@@ -428,7 +428,6 @@
 
 	return 0;
 }
-<<<<<<< HEAD
 
 static int
 iter_axes_extended_name_update_state(struct scmi_iterator_state *st,
@@ -468,26 +467,10 @@
 	strscpy(a->name, adesc->name, SCMI_MAX_STR_SIZE);
 	st->priv = ++adesc;
 
-=======
+	return 0;
+}
 
 static int
-iter_axes_extended_name_update_state(struct scmi_iterator_state *st,
-				     const void *response, void *priv)
-{
-	u32 flags;
-	const struct scmi_msg_resp_sensor_axis_names_description *r = response;
-
-	flags = le32_to_cpu(r->num_axis_flags);
-	st->num_returned = NUM_AXIS_RETURNED(flags);
-	st->num_remaining = NUM_AXIS_REMAINING(flags);
-	st->priv = (void *)&r->desc[0];
-
->>>>>>> 7365df19
-	return 0;
-}
-
-static int
-<<<<<<< HEAD
 scmi_sensor_axis_extended_names_get(const struct scmi_protocol_handle *ph,
 				    struct scmi_sensor_info *s)
 {
@@ -555,101 +538,6 @@
 	if (ret)
 		return ret;
 
-=======
-iter_axes_extended_name_process_response(const struct scmi_protocol_handle *ph,
-					 const void *response,
-					 struct scmi_iterator_state *st,
-					 void *priv)
-{
-	struct scmi_sensor_axis_info *a;
-	const struct scmi_apriv *apriv = priv;
-	struct scmi_sensor_axis_name_descriptor *adesc = st->priv;
-	u32 axis_id = le32_to_cpu(adesc->axis_id);
-
-	if (axis_id >= st->max_resources)
-		return -EPROTO;
-
-	/*
-	 * Pick the corresponding descriptor based on the axis_id embedded
-	 * in the reply since the list of axes supporting extended names
-	 * can be a subset of all the axes.
-	 */
-	a = &apriv->s->axis[axis_id];
-	strscpy(a->name, adesc->name, SCMI_MAX_STR_SIZE);
-	st->priv = ++adesc;
-
-	return 0;
-}
-
-static int
-scmi_sensor_axis_extended_names_get(const struct scmi_protocol_handle *ph,
-				    struct scmi_sensor_info *s)
-{
-	int ret;
-	void *iter;
-	struct scmi_iterator_ops ops = {
-		.prepare_message = iter_axes_desc_prepare_message,
-		.update_state = iter_axes_extended_name_update_state,
-		.process_response = iter_axes_extended_name_process_response,
-	};
-	struct scmi_apriv apriv = {
-		.any_axes_support_extended_names = false,
-		.s = s,
-	};
-
-	iter = ph->hops->iter_response_init(ph, &ops, s->num_axis,
-					    SENSOR_AXIS_NAME_GET,
-					    sizeof(struct scmi_msg_sensor_axis_description_get),
-					    &apriv);
-	if (IS_ERR(iter))
-		return PTR_ERR(iter);
-
-	/*
-	 * Do not cause whole protocol initialization failure when failing to
-	 * get extended names for axes.
-	 */
-	ret = ph->hops->iter_response_run(iter);
-	if (ret)
-		dev_warn(ph->dev,
-			 "Failed to get axes extended names for %s (ret:%d).\n",
-			 s->name, ret);
-
-	return 0;
-}
-
-static int scmi_sensor_axis_description(const struct scmi_protocol_handle *ph,
-					struct scmi_sensor_info *s,
-					u32 version)
-{
-	int ret;
-	void *iter;
-	struct scmi_iterator_ops ops = {
-		.prepare_message = iter_axes_desc_prepare_message,
-		.update_state = iter_axes_desc_update_state,
-		.process_response = iter_axes_desc_process_response,
-	};
-	struct scmi_apriv apriv = {
-		.any_axes_support_extended_names = false,
-		.s = s,
-	};
-
-	s->axis = devm_kcalloc(ph->dev, s->num_axis,
-			       sizeof(*s->axis), GFP_KERNEL);
-	if (!s->axis)
-		return -ENOMEM;
-
-	iter = ph->hops->iter_response_init(ph, &ops, s->num_axis,
-					    SENSOR_AXIS_DESCRIPTION_GET,
-					    sizeof(struct scmi_msg_sensor_axis_description_get),
-					    &apriv);
-	if (IS_ERR(iter))
-		return PTR_ERR(iter);
-
-	ret = ph->hops->iter_response_run(iter);
-	if (ret)
-		return ret;
-
->>>>>>> 7365df19
 	if (PROTOCOL_REV_MAJOR(version) >= 0x3 &&
 	    apriv.any_axes_support_extended_names)
 		ret = scmi_sensor_axis_extended_names_get(ph, s);
