// SPDX-License-Identifier: GPL-2.0-or-later
<<<<<<< HEAD
/*
 * core.c  --  Voltage/Current Regulator framework.
 *
 * Copyright 2007, 2008 Wolfson Microelectronics PLC.
 * Copyright 2008 SlimLogic Ltd.
 *
 * Author: Liam Girdwood <lrg@slimlogic.co.uk>
 */
=======
//
// core.c  --  Voltage/Current Regulator framework.
//
// Copyright 2007, 2008 Wolfson Microelectronics PLC.
// Copyright 2008 SlimLogic Ltd.
//
// Author: Liam Girdwood <lrg@slimlogic.co.uk>
>>>>>>> 4ff96fb5

#include <linux/kernel.h>
#include <linux/init.h>
#include <linux/debugfs.h>
#include <linux/device.h>
#include <linux/slab.h>
#include <linux/async.h>
#include <linux/err.h>
#include <linux/mutex.h>
#include <linux/suspend.h>
#include <linux/delay.h>
#include <linux/gpio/consumer.h>
#include <linux/of.h>
#include <linux/regmap.h>
#include <linux/regulator/of_regulator.h>
#include <linux/regulator/consumer.h>
#include <linux/regulator/coupler.h>
#include <linux/regulator/driver.h>
#include <linux/regulator/machine.h>
#include <linux/module.h>

#define CREATE_TRACE_POINTS
#include <trace/events/regulator.h>

#include "dummy.h"
#include "internal.h"

#define rdev_crit(rdev, fmt, ...)					\
	pr_crit("%s: " fmt, rdev_get_name(rdev), ##__VA_ARGS__)
#define rdev_err(rdev, fmt, ...)					\
	pr_err("%s: " fmt, rdev_get_name(rdev), ##__VA_ARGS__)
#define rdev_warn(rdev, fmt, ...)					\
	pr_warn("%s: " fmt, rdev_get_name(rdev), ##__VA_ARGS__)
#define rdev_info(rdev, fmt, ...)					\
	pr_info("%s: " fmt, rdev_get_name(rdev), ##__VA_ARGS__)
#define rdev_dbg(rdev, fmt, ...)					\
	pr_debug("%s: " fmt, rdev_get_name(rdev), ##__VA_ARGS__)

static DEFINE_WW_CLASS(regulator_ww_class);
static DEFINE_MUTEX(regulator_nesting_mutex);
static DEFINE_MUTEX(regulator_list_mutex);
static LIST_HEAD(regulator_map_list);
static LIST_HEAD(regulator_ena_gpio_list);
static LIST_HEAD(regulator_supply_alias_list);
static LIST_HEAD(regulator_coupler_list);
static bool has_full_constraints;

static struct dentry *debugfs_root;

/*
 * struct regulator_map
 *
 * Used to provide symbolic supply names to devices.
 */
struct regulator_map {
	struct list_head list;
	const char *dev_name;   /* The dev_name() for the consumer */
	const char *supply;
	struct regulator_dev *regulator;
};

/*
 * struct regulator_enable_gpio
 *
 * Management for shared enable GPIO pin
 */
struct regulator_enable_gpio {
	struct list_head list;
	struct gpio_desc *gpiod;
	u32 enable_count;	/* a number of enabled shared GPIO */
	u32 request_count;	/* a number of requested shared GPIO */
};

/*
 * struct regulator_supply_alias
 *
 * Used to map lookups for a supply onto an alternative device.
 */
struct regulator_supply_alias {
	struct list_head list;
	struct device *src_dev;
	const char *src_supply;
	struct device *alias_dev;
	const char *alias_supply;
};

static int _regulator_is_enabled(struct regulator_dev *rdev);
static int _regulator_disable(struct regulator *regulator);
static int _regulator_get_current_limit(struct regulator_dev *rdev);
static unsigned int _regulator_get_mode(struct regulator_dev *rdev);
static int _notifier_call_chain(struct regulator_dev *rdev,
				  unsigned long event, void *data);
static int _regulator_do_set_voltage(struct regulator_dev *rdev,
				     int min_uV, int max_uV);
static int regulator_balance_voltage(struct regulator_dev *rdev,
				     suspend_state_t state);
static struct regulator *create_regulator(struct regulator_dev *rdev,
					  struct device *dev,
					  const char *supply_name);
static void _regulator_put(struct regulator *regulator);

const char *rdev_get_name(struct regulator_dev *rdev)
{
	if (rdev->constraints && rdev->constraints->name)
		return rdev->constraints->name;
	else if (rdev->desc->name)
		return rdev->desc->name;
	else
		return "";
}

static bool have_full_constraints(void)
{
	return has_full_constraints || of_have_populated_dt();
}

static bool regulator_ops_is_valid(struct regulator_dev *rdev, int ops)
{
	if (!rdev->constraints) {
		rdev_err(rdev, "no constraints\n");
		return false;
	}

	if (rdev->constraints->valid_ops_mask & ops)
		return true;

	return false;
}

/**
 * regulator_lock_nested - lock a single regulator
 * @rdev:		regulator source
 * @ww_ctx:		w/w mutex acquire context
 *
 * This function can be called many times by one task on
 * a single regulator and its mutex will be locked only
 * once. If a task, which is calling this function is other
 * than the one, which initially locked the mutex, it will
 * wait on mutex.
 */
static inline int regulator_lock_nested(struct regulator_dev *rdev,
					struct ww_acquire_ctx *ww_ctx)
{
	bool lock = false;
	int ret = 0;

	mutex_lock(&regulator_nesting_mutex);

	if (ww_ctx || !ww_mutex_trylock(&rdev->mutex)) {
		if (rdev->mutex_owner == current)
			rdev->ref_cnt++;
		else
			lock = true;

		if (lock) {
			mutex_unlock(&regulator_nesting_mutex);
			ret = ww_mutex_lock(&rdev->mutex, ww_ctx);
			mutex_lock(&regulator_nesting_mutex);
		}
	} else {
		lock = true;
	}

	if (lock && ret != -EDEADLK) {
		rdev->ref_cnt++;
		rdev->mutex_owner = current;
	}

	mutex_unlock(&regulator_nesting_mutex);

	return ret;
}

/**
 * regulator_lock - lock a single regulator
 * @rdev:		regulator source
 *
 * This function can be called many times by one task on
 * a single regulator and its mutex will be locked only
 * once. If a task, which is calling this function is other
 * than the one, which initially locked the mutex, it will
 * wait on mutex.
 */
void regulator_lock(struct regulator_dev *rdev)
{
	regulator_lock_nested(rdev, NULL);
}
EXPORT_SYMBOL_GPL(regulator_lock);

/**
 * regulator_unlock - unlock a single regulator
 * @rdev:		regulator_source
 *
 * This function unlocks the mutex when the
 * reference counter reaches 0.
 */
void regulator_unlock(struct regulator_dev *rdev)
{
	mutex_lock(&regulator_nesting_mutex);

	if (--rdev->ref_cnt == 0) {
		rdev->mutex_owner = NULL;
		ww_mutex_unlock(&rdev->mutex);
	}

	WARN_ON_ONCE(rdev->ref_cnt < 0);

	mutex_unlock(&regulator_nesting_mutex);
}
EXPORT_SYMBOL_GPL(regulator_unlock);

static bool regulator_supply_is_couple(struct regulator_dev *rdev)
{
	struct regulator_dev *c_rdev;
	int i;

	for (i = 1; i < rdev->coupling_desc.n_coupled; i++) {
		c_rdev = rdev->coupling_desc.coupled_rdevs[i];

		if (rdev->supply->rdev == c_rdev)
			return true;
	}

	return false;
}

static void regulator_unlock_recursive(struct regulator_dev *rdev,
				       unsigned int n_coupled)
{
	struct regulator_dev *c_rdev;
	int i;

	for (i = n_coupled; i > 0; i--) {
		c_rdev = rdev->coupling_desc.coupled_rdevs[i - 1];

		if (!c_rdev)
			continue;

		if (c_rdev->supply && !regulator_supply_is_couple(c_rdev))
			regulator_unlock_recursive(
					c_rdev->supply->rdev,
					c_rdev->coupling_desc.n_coupled);

		regulator_unlock(c_rdev);
	}
}

static int regulator_lock_recursive(struct regulator_dev *rdev,
				    struct regulator_dev **new_contended_rdev,
				    struct regulator_dev **old_contended_rdev,
				    struct ww_acquire_ctx *ww_ctx)
{
	struct regulator_dev *c_rdev;
	int i, err;

	for (i = 0; i < rdev->coupling_desc.n_coupled; i++) {
		c_rdev = rdev->coupling_desc.coupled_rdevs[i];

		if (!c_rdev)
			continue;

		if (c_rdev != *old_contended_rdev) {
			err = regulator_lock_nested(c_rdev, ww_ctx);
			if (err) {
				if (err == -EDEADLK) {
					*new_contended_rdev = c_rdev;
					goto err_unlock;
				}

				/* shouldn't happen */
				WARN_ON_ONCE(err != -EALREADY);
			}
		} else {
			*old_contended_rdev = NULL;
		}

		if (c_rdev->supply && !regulator_supply_is_couple(c_rdev)) {
			err = regulator_lock_recursive(c_rdev->supply->rdev,
						       new_contended_rdev,
						       old_contended_rdev,
						       ww_ctx);
			if (err) {
				regulator_unlock(c_rdev);
				goto err_unlock;
			}
		}
	}

	return 0;

err_unlock:
	regulator_unlock_recursive(rdev, i);

	return err;
}

/**
 * regulator_unlock_dependent - unlock regulator's suppliers and coupled
 *				regulators
 * @rdev:			regulator source
 * @ww_ctx:			w/w mutex acquire context
 *
 * Unlock all regulators related with rdev by coupling or supplying.
 */
static void regulator_unlock_dependent(struct regulator_dev *rdev,
				       struct ww_acquire_ctx *ww_ctx)
{
	regulator_unlock_recursive(rdev, rdev->coupling_desc.n_coupled);
	ww_acquire_fini(ww_ctx);
}

/**
 * regulator_lock_dependent - lock regulator's suppliers and coupled regulators
 * @rdev:			regulator source
 * @ww_ctx:			w/w mutex acquire context
 *
 * This function as a wrapper on regulator_lock_recursive(), which locks
 * all regulators related with rdev by coupling or supplying.
 */
static void regulator_lock_dependent(struct regulator_dev *rdev,
				     struct ww_acquire_ctx *ww_ctx)
{
	struct regulator_dev *new_contended_rdev = NULL;
	struct regulator_dev *old_contended_rdev = NULL;
	int err;

	mutex_lock(&regulator_list_mutex);

	ww_acquire_init(ww_ctx, &regulator_ww_class);

	do {
		if (new_contended_rdev) {
			ww_mutex_lock_slow(&new_contended_rdev->mutex, ww_ctx);
			old_contended_rdev = new_contended_rdev;
			old_contended_rdev->ref_cnt++;
		}

		err = regulator_lock_recursive(rdev,
					       &new_contended_rdev,
					       &old_contended_rdev,
					       ww_ctx);

		if (old_contended_rdev)
			regulator_unlock(old_contended_rdev);

	} while (err == -EDEADLK);

	ww_acquire_done(ww_ctx);

	mutex_unlock(&regulator_list_mutex);
}

/**
 * of_get_child_regulator - get a child regulator device node
 * based on supply name
 * @parent: Parent device node
 * @prop_name: Combination regulator supply name and "-supply"
 *
 * Traverse all child nodes.
 * Extract the child regulator device node corresponding to the supply name.
 * returns the device node corresponding to the regulator if found, else
 * returns NULL.
 */
static struct device_node *of_get_child_regulator(struct device_node *parent,
						  const char *prop_name)
{
	struct device_node *regnode = NULL;
	struct device_node *child = NULL;

	for_each_child_of_node(parent, child) {
		regnode = of_parse_phandle(child, prop_name, 0);

		if (!regnode) {
			regnode = of_get_child_regulator(child, prop_name);
			if (regnode)
				return regnode;
		} else {
			return regnode;
		}
	}
	return NULL;
}

/**
 * of_get_regulator - get a regulator device node based on supply name
 * @dev: Device pointer for the consumer (of regulator) device
 * @supply: regulator supply name
 *
 * Extract the regulator device node corresponding to the supply name.
 * returns the device node corresponding to the regulator if found, else
 * returns NULL.
 */
static struct device_node *of_get_regulator(struct device *dev, const char *supply)
{
	struct device_node *regnode = NULL;
	char prop_name[32]; /* 32 is max size of property name */

	dev_dbg(dev, "Looking up %s-supply from device tree\n", supply);

	snprintf(prop_name, 32, "%s-supply", supply);
	regnode = of_parse_phandle(dev->of_node, prop_name, 0);

	if (!regnode) {
		regnode = of_get_child_regulator(dev->of_node, prop_name);
		if (regnode)
			return regnode;

		dev_dbg(dev, "Looking up %s property in node %pOF failed\n",
				prop_name, dev->of_node);
		return NULL;
	}
	return regnode;
}

/* Platform voltage constraint check */
int regulator_check_voltage(struct regulator_dev *rdev,
			    int *min_uV, int *max_uV)
{
	BUG_ON(*min_uV > *max_uV);

	if (!regulator_ops_is_valid(rdev, REGULATOR_CHANGE_VOLTAGE)) {
		rdev_err(rdev, "voltage operation not allowed\n");
		return -EPERM;
	}

	if (*max_uV > rdev->constraints->max_uV)
		*max_uV = rdev->constraints->max_uV;
	if (*min_uV < rdev->constraints->min_uV)
		*min_uV = rdev->constraints->min_uV;

	if (*min_uV > *max_uV) {
		rdev_err(rdev, "unsupportable voltage range: %d-%duV\n",
			 *min_uV, *max_uV);
		return -EINVAL;
	}

	return 0;
}

/* return 0 if the state is valid */
static int regulator_check_states(suspend_state_t state)
{
	return (state > PM_SUSPEND_MAX || state == PM_SUSPEND_TO_IDLE);
}

/* Make sure we select a voltage that suits the needs of all
 * regulator consumers
 */
int regulator_check_consumers(struct regulator_dev *rdev,
			      int *min_uV, int *max_uV,
			      suspend_state_t state)
{
	struct regulator *regulator;
	struct regulator_voltage *voltage;

	list_for_each_entry(regulator, &rdev->consumer_list, list) {
		voltage = &regulator->voltage[state];
		/*
		 * Assume consumers that didn't say anything are OK
		 * with anything in the constraint range.
		 */
		if (!voltage->min_uV && !voltage->max_uV)
			continue;

		if (*max_uV > voltage->max_uV)
			*max_uV = voltage->max_uV;
		if (*min_uV < voltage->min_uV)
			*min_uV = voltage->min_uV;
	}

	if (*min_uV > *max_uV) {
		rdev_err(rdev, "Restricting voltage, %u-%uuV\n",
			*min_uV, *max_uV);
		return -EINVAL;
	}

	return 0;
}

/* current constraint check */
static int regulator_check_current_limit(struct regulator_dev *rdev,
					int *min_uA, int *max_uA)
{
	BUG_ON(*min_uA > *max_uA);

	if (!regulator_ops_is_valid(rdev, REGULATOR_CHANGE_CURRENT)) {
		rdev_err(rdev, "current operation not allowed\n");
		return -EPERM;
	}

	if (*max_uA > rdev->constraints->max_uA)
		*max_uA = rdev->constraints->max_uA;
	if (*min_uA < rdev->constraints->min_uA)
		*min_uA = rdev->constraints->min_uA;

	if (*min_uA > *max_uA) {
		rdev_err(rdev, "unsupportable current range: %d-%duA\n",
			 *min_uA, *max_uA);
		return -EINVAL;
	}

	return 0;
}

/* operating mode constraint check */
static int regulator_mode_constrain(struct regulator_dev *rdev,
				    unsigned int *mode)
{
	switch (*mode) {
	case REGULATOR_MODE_FAST:
	case REGULATOR_MODE_NORMAL:
	case REGULATOR_MODE_IDLE:
	case REGULATOR_MODE_STANDBY:
		break;
	default:
		rdev_err(rdev, "invalid mode %x specified\n", *mode);
		return -EINVAL;
	}

	if (!regulator_ops_is_valid(rdev, REGULATOR_CHANGE_MODE)) {
		rdev_err(rdev, "mode operation not allowed\n");
		return -EPERM;
	}

	/* The modes are bitmasks, the most power hungry modes having
	 * the lowest values. If the requested mode isn't supported
	 * try higher modes. */
	while (*mode) {
		if (rdev->constraints->valid_modes_mask & *mode)
			return 0;
		*mode /= 2;
	}

	return -EINVAL;
}

static inline struct regulator_state *
regulator_get_suspend_state(struct regulator_dev *rdev, suspend_state_t state)
{
	if (rdev->constraints == NULL)
		return NULL;

	switch (state) {
	case PM_SUSPEND_STANDBY:
		return &rdev->constraints->state_standby;
	case PM_SUSPEND_MEM:
		return &rdev->constraints->state_mem;
	case PM_SUSPEND_MAX:
		return &rdev->constraints->state_disk;
	default:
		return NULL;
	}
}

static ssize_t regulator_uV_show(struct device *dev,
				struct device_attribute *attr, char *buf)
{
	struct regulator_dev *rdev = dev_get_drvdata(dev);
	ssize_t ret;

	regulator_lock(rdev);
	ret = sprintf(buf, "%d\n", regulator_get_voltage_rdev(rdev));
	regulator_unlock(rdev);

	return ret;
}
static DEVICE_ATTR(microvolts, 0444, regulator_uV_show, NULL);

static ssize_t regulator_uA_show(struct device *dev,
				struct device_attribute *attr, char *buf)
{
	struct regulator_dev *rdev = dev_get_drvdata(dev);

	return sprintf(buf, "%d\n", _regulator_get_current_limit(rdev));
}
static DEVICE_ATTR(microamps, 0444, regulator_uA_show, NULL);

static ssize_t name_show(struct device *dev, struct device_attribute *attr,
			 char *buf)
{
	struct regulator_dev *rdev = dev_get_drvdata(dev);

	return sprintf(buf, "%s\n", rdev_get_name(rdev));
}
static DEVICE_ATTR_RO(name);

static const char *regulator_opmode_to_str(int mode)
{
	switch (mode) {
	case REGULATOR_MODE_FAST:
		return "fast";
	case REGULATOR_MODE_NORMAL:
		return "normal";
	case REGULATOR_MODE_IDLE:
		return "idle";
	case REGULATOR_MODE_STANDBY:
		return "standby";
	}
	return "unknown";
}

static ssize_t regulator_print_opmode(char *buf, int mode)
{
	return sprintf(buf, "%s\n", regulator_opmode_to_str(mode));
}

static ssize_t regulator_opmode_show(struct device *dev,
				    struct device_attribute *attr, char *buf)
{
	struct regulator_dev *rdev = dev_get_drvdata(dev);

	return regulator_print_opmode(buf, _regulator_get_mode(rdev));
}
static DEVICE_ATTR(opmode, 0444, regulator_opmode_show, NULL);

static ssize_t regulator_print_state(char *buf, int state)
{
	if (state > 0)
		return sprintf(buf, "enabled\n");
	else if (state == 0)
		return sprintf(buf, "disabled\n");
	else
		return sprintf(buf, "unknown\n");
}

static ssize_t regulator_state_show(struct device *dev,
				   struct device_attribute *attr, char *buf)
{
	struct regulator_dev *rdev = dev_get_drvdata(dev);
	ssize_t ret;

	regulator_lock(rdev);
	ret = regulator_print_state(buf, _regulator_is_enabled(rdev));
	regulator_unlock(rdev);

	return ret;
}
static DEVICE_ATTR(state, 0444, regulator_state_show, NULL);

static ssize_t regulator_status_show(struct device *dev,
				   struct device_attribute *attr, char *buf)
{
	struct regulator_dev *rdev = dev_get_drvdata(dev);
	int status;
	char *label;

	status = rdev->desc->ops->get_status(rdev);
	if (status < 0)
		return status;

	switch (status) {
	case REGULATOR_STATUS_OFF:
		label = "off";
		break;
	case REGULATOR_STATUS_ON:
		label = "on";
		break;
	case REGULATOR_STATUS_ERROR:
		label = "error";
		break;
	case REGULATOR_STATUS_FAST:
		label = "fast";
		break;
	case REGULATOR_STATUS_NORMAL:
		label = "normal";
		break;
	case REGULATOR_STATUS_IDLE:
		label = "idle";
		break;
	case REGULATOR_STATUS_STANDBY:
		label = "standby";
		break;
	case REGULATOR_STATUS_BYPASS:
		label = "bypass";
		break;
	case REGULATOR_STATUS_UNDEFINED:
		label = "undefined";
		break;
	default:
		return -ERANGE;
	}

	return sprintf(buf, "%s\n", label);
}
static DEVICE_ATTR(status, 0444, regulator_status_show, NULL);

static ssize_t regulator_min_uA_show(struct device *dev,
				    struct device_attribute *attr, char *buf)
{
	struct regulator_dev *rdev = dev_get_drvdata(dev);

	if (!rdev->constraints)
		return sprintf(buf, "constraint not defined\n");

	return sprintf(buf, "%d\n", rdev->constraints->min_uA);
}
static DEVICE_ATTR(min_microamps, 0444, regulator_min_uA_show, NULL);

static ssize_t regulator_max_uA_show(struct device *dev,
				    struct device_attribute *attr, char *buf)
{
	struct regulator_dev *rdev = dev_get_drvdata(dev);

	if (!rdev->constraints)
		return sprintf(buf, "constraint not defined\n");

	return sprintf(buf, "%d\n", rdev->constraints->max_uA);
}
static DEVICE_ATTR(max_microamps, 0444, regulator_max_uA_show, NULL);

static ssize_t regulator_min_uV_show(struct device *dev,
				    struct device_attribute *attr, char *buf)
{
	struct regulator_dev *rdev = dev_get_drvdata(dev);

	if (!rdev->constraints)
		return sprintf(buf, "constraint not defined\n");

	return sprintf(buf, "%d\n", rdev->constraints->min_uV);
}
static DEVICE_ATTR(min_microvolts, 0444, regulator_min_uV_show, NULL);

static ssize_t regulator_max_uV_show(struct device *dev,
				    struct device_attribute *attr, char *buf)
{
	struct regulator_dev *rdev = dev_get_drvdata(dev);

	if (!rdev->constraints)
		return sprintf(buf, "constraint not defined\n");

	return sprintf(buf, "%d\n", rdev->constraints->max_uV);
}
static DEVICE_ATTR(max_microvolts, 0444, regulator_max_uV_show, NULL);

static ssize_t regulator_total_uA_show(struct device *dev,
				      struct device_attribute *attr, char *buf)
{
	struct regulator_dev *rdev = dev_get_drvdata(dev);
	struct regulator *regulator;
	int uA = 0;

	regulator_lock(rdev);
	list_for_each_entry(regulator, &rdev->consumer_list, list) {
		if (regulator->enable_count)
			uA += regulator->uA_load;
	}
	regulator_unlock(rdev);
	return sprintf(buf, "%d\n", uA);
}
static DEVICE_ATTR(requested_microamps, 0444, regulator_total_uA_show, NULL);

static ssize_t num_users_show(struct device *dev, struct device_attribute *attr,
			      char *buf)
{
	struct regulator_dev *rdev = dev_get_drvdata(dev);
	return sprintf(buf, "%d\n", rdev->use_count);
}
static DEVICE_ATTR_RO(num_users);

static ssize_t type_show(struct device *dev, struct device_attribute *attr,
			 char *buf)
{
	struct regulator_dev *rdev = dev_get_drvdata(dev);

	switch (rdev->desc->type) {
	case REGULATOR_VOLTAGE:
		return sprintf(buf, "voltage\n");
	case REGULATOR_CURRENT:
		return sprintf(buf, "current\n");
	}
	return sprintf(buf, "unknown\n");
}
static DEVICE_ATTR_RO(type);

static ssize_t regulator_suspend_mem_uV_show(struct device *dev,
				struct device_attribute *attr, char *buf)
{
	struct regulator_dev *rdev = dev_get_drvdata(dev);

	return sprintf(buf, "%d\n", rdev->constraints->state_mem.uV);
}
static DEVICE_ATTR(suspend_mem_microvolts, 0444,
		regulator_suspend_mem_uV_show, NULL);

static ssize_t regulator_suspend_disk_uV_show(struct device *dev,
				struct device_attribute *attr, char *buf)
{
	struct regulator_dev *rdev = dev_get_drvdata(dev);

	return sprintf(buf, "%d\n", rdev->constraints->state_disk.uV);
}
static DEVICE_ATTR(suspend_disk_microvolts, 0444,
		regulator_suspend_disk_uV_show, NULL);

static ssize_t regulator_suspend_standby_uV_show(struct device *dev,
				struct device_attribute *attr, char *buf)
{
	struct regulator_dev *rdev = dev_get_drvdata(dev);

	return sprintf(buf, "%d\n", rdev->constraints->state_standby.uV);
}
static DEVICE_ATTR(suspend_standby_microvolts, 0444,
		regulator_suspend_standby_uV_show, NULL);

static ssize_t regulator_suspend_mem_mode_show(struct device *dev,
				struct device_attribute *attr, char *buf)
{
	struct regulator_dev *rdev = dev_get_drvdata(dev);

	return regulator_print_opmode(buf,
		rdev->constraints->state_mem.mode);
}
static DEVICE_ATTR(suspend_mem_mode, 0444,
		regulator_suspend_mem_mode_show, NULL);

static ssize_t regulator_suspend_disk_mode_show(struct device *dev,
				struct device_attribute *attr, char *buf)
{
	struct regulator_dev *rdev = dev_get_drvdata(dev);

	return regulator_print_opmode(buf,
		rdev->constraints->state_disk.mode);
}
static DEVICE_ATTR(suspend_disk_mode, 0444,
		regulator_suspend_disk_mode_show, NULL);

static ssize_t regulator_suspend_standby_mode_show(struct device *dev,
				struct device_attribute *attr, char *buf)
{
	struct regulator_dev *rdev = dev_get_drvdata(dev);

	return regulator_print_opmode(buf,
		rdev->constraints->state_standby.mode);
}
static DEVICE_ATTR(suspend_standby_mode, 0444,
		regulator_suspend_standby_mode_show, NULL);

static ssize_t regulator_suspend_mem_state_show(struct device *dev,
				   struct device_attribute *attr, char *buf)
{
	struct regulator_dev *rdev = dev_get_drvdata(dev);

	return regulator_print_state(buf,
			rdev->constraints->state_mem.enabled);
}
static DEVICE_ATTR(suspend_mem_state, 0444,
		regulator_suspend_mem_state_show, NULL);

static ssize_t regulator_suspend_disk_state_show(struct device *dev,
				   struct device_attribute *attr, char *buf)
{
	struct regulator_dev *rdev = dev_get_drvdata(dev);

	return regulator_print_state(buf,
			rdev->constraints->state_disk.enabled);
}
static DEVICE_ATTR(suspend_disk_state, 0444,
		regulator_suspend_disk_state_show, NULL);

static ssize_t regulator_suspend_standby_state_show(struct device *dev,
				   struct device_attribute *attr, char *buf)
{
	struct regulator_dev *rdev = dev_get_drvdata(dev);

	return regulator_print_state(buf,
			rdev->constraints->state_standby.enabled);
}
static DEVICE_ATTR(suspend_standby_state, 0444,
		regulator_suspend_standby_state_show, NULL);

static ssize_t regulator_bypass_show(struct device *dev,
				     struct device_attribute *attr, char *buf)
{
	struct regulator_dev *rdev = dev_get_drvdata(dev);
	const char *report;
	bool bypass;
	int ret;

	ret = rdev->desc->ops->get_bypass(rdev, &bypass);

	if (ret != 0)
		report = "unknown";
	else if (bypass)
		report = "enabled";
	else
		report = "disabled";

	return sprintf(buf, "%s\n", report);
}
static DEVICE_ATTR(bypass, 0444,
		   regulator_bypass_show, NULL);

/* Calculate the new optimum regulator operating mode based on the new total
 * consumer load. All locks held by caller */
static int drms_uA_update(struct regulator_dev *rdev)
{
	struct regulator *sibling;
	int current_uA = 0, output_uV, input_uV, err;
	unsigned int mode;

	/*
	 * first check to see if we can set modes at all, otherwise just
	 * tell the consumer everything is OK.
	 */
	if (!regulator_ops_is_valid(rdev, REGULATOR_CHANGE_DRMS)) {
		rdev_dbg(rdev, "DRMS operation not allowed\n");
		return 0;
	}

	if (!rdev->desc->ops->get_optimum_mode &&
	    !rdev->desc->ops->set_load)
		return 0;

	if (!rdev->desc->ops->set_mode &&
	    !rdev->desc->ops->set_load)
		return -EINVAL;

	/* calc total requested load */
	list_for_each_entry(sibling, &rdev->consumer_list, list) {
		if (sibling->enable_count)
			current_uA += sibling->uA_load;
	}

	current_uA += rdev->constraints->system_load;

	if (rdev->desc->ops->set_load) {
		/* set the optimum mode for our new total regulator load */
		err = rdev->desc->ops->set_load(rdev, current_uA);
		if (err < 0)
			rdev_err(rdev, "failed to set load %d\n", current_uA);
	} else {
		/* get output voltage */
		output_uV = regulator_get_voltage_rdev(rdev);
		if (output_uV <= 0) {
			rdev_err(rdev, "invalid output voltage found\n");
			return -EINVAL;
		}

		/* get input voltage */
		input_uV = 0;
		if (rdev->supply)
			input_uV = regulator_get_voltage(rdev->supply);
		if (input_uV <= 0)
			input_uV = rdev->constraints->input_uV;
		if (input_uV <= 0) {
			rdev_err(rdev, "invalid input voltage found\n");
			return -EINVAL;
		}

		/* now get the optimum mode for our new total regulator load */
		mode = rdev->desc->ops->get_optimum_mode(rdev, input_uV,
							 output_uV, current_uA);

		/* check the new mode is allowed */
		err = regulator_mode_constrain(rdev, &mode);
		if (err < 0) {
			rdev_err(rdev, "failed to get optimum mode @ %d uA %d -> %d uV\n",
				 current_uA, input_uV, output_uV);
			return err;
		}

		err = rdev->desc->ops->set_mode(rdev, mode);
		if (err < 0)
			rdev_err(rdev, "failed to set optimum mode %x\n", mode);
	}

	return err;
}

static int suspend_set_state(struct regulator_dev *rdev,
				    suspend_state_t state)
{
	int ret = 0;
	struct regulator_state *rstate;

	rstate = regulator_get_suspend_state(rdev, state);
	if (rstate == NULL)
		return 0;

	/* If we have no suspend mode configuration don't set anything;
	 * only warn if the driver implements set_suspend_voltage or
	 * set_suspend_mode callback.
	 */
	if (rstate->enabled != ENABLE_IN_SUSPEND &&
	    rstate->enabled != DISABLE_IN_SUSPEND) {
		if (rdev->desc->ops->set_suspend_voltage ||
		    rdev->desc->ops->set_suspend_mode)
			rdev_warn(rdev, "No configuration\n");
		return 0;
	}

	if (rstate->enabled == ENABLE_IN_SUSPEND &&
		rdev->desc->ops->set_suspend_enable)
		ret = rdev->desc->ops->set_suspend_enable(rdev);
	else if (rstate->enabled == DISABLE_IN_SUSPEND &&
		rdev->desc->ops->set_suspend_disable)
		ret = rdev->desc->ops->set_suspend_disable(rdev);
	else /* OK if set_suspend_enable or set_suspend_disable is NULL */
		ret = 0;

	if (ret < 0) {
		rdev_err(rdev, "failed to enabled/disable\n");
		return ret;
	}

	if (rdev->desc->ops->set_suspend_voltage && rstate->uV > 0) {
		ret = rdev->desc->ops->set_suspend_voltage(rdev, rstate->uV);
		if (ret < 0) {
			rdev_err(rdev, "failed to set voltage\n");
			return ret;
		}
	}

	if (rdev->desc->ops->set_suspend_mode && rstate->mode > 0) {
		ret = rdev->desc->ops->set_suspend_mode(rdev, rstate->mode);
		if (ret < 0) {
			rdev_err(rdev, "failed to set mode\n");
			return ret;
		}
	}

	return ret;
}

static void print_constraints(struct regulator_dev *rdev)
{
	struct regulation_constraints *constraints = rdev->constraints;
	char buf[160] = "";
	size_t len = sizeof(buf) - 1;
	int count = 0;
	int ret;

	if (constraints->min_uV && constraints->max_uV) {
		if (constraints->min_uV == constraints->max_uV)
			count += scnprintf(buf + count, len - count, "%d mV ",
					   constraints->min_uV / 1000);
		else
			count += scnprintf(buf + count, len - count,
					   "%d <--> %d mV ",
					   constraints->min_uV / 1000,
					   constraints->max_uV / 1000);
	}

	if (!constraints->min_uV ||
	    constraints->min_uV != constraints->max_uV) {
		ret = regulator_get_voltage_rdev(rdev);
		if (ret > 0)
			count += scnprintf(buf + count, len - count,
					   "at %d mV ", ret / 1000);
	}

	if (constraints->uV_offset)
		count += scnprintf(buf + count, len - count, "%dmV offset ",
				   constraints->uV_offset / 1000);

	if (constraints->min_uA && constraints->max_uA) {
		if (constraints->min_uA == constraints->max_uA)
			count += scnprintf(buf + count, len - count, "%d mA ",
					   constraints->min_uA / 1000);
		else
			count += scnprintf(buf + count, len - count,
					   "%d <--> %d mA ",
					   constraints->min_uA / 1000,
					   constraints->max_uA / 1000);
	}

	if (!constraints->min_uA ||
	    constraints->min_uA != constraints->max_uA) {
		ret = _regulator_get_current_limit(rdev);
		if (ret > 0)
			count += scnprintf(buf + count, len - count,
					   "at %d mA ", ret / 1000);
	}

	if (constraints->valid_modes_mask & REGULATOR_MODE_FAST)
		count += scnprintf(buf + count, len - count, "fast ");
	if (constraints->valid_modes_mask & REGULATOR_MODE_NORMAL)
		count += scnprintf(buf + count, len - count, "normal ");
	if (constraints->valid_modes_mask & REGULATOR_MODE_IDLE)
		count += scnprintf(buf + count, len - count, "idle ");
	if (constraints->valid_modes_mask & REGULATOR_MODE_STANDBY)
		count += scnprintf(buf + count, len - count, "standby");

	if (!count)
		scnprintf(buf, len, "no parameters");

	rdev_dbg(rdev, "%s\n", buf);

	if ((constraints->min_uV != constraints->max_uV) &&
	    !regulator_ops_is_valid(rdev, REGULATOR_CHANGE_VOLTAGE))
		rdev_warn(rdev,
			  "Voltage range but no REGULATOR_CHANGE_VOLTAGE\n");
}

static int machine_constraints_voltage(struct regulator_dev *rdev,
	struct regulation_constraints *constraints)
{
	const struct regulator_ops *ops = rdev->desc->ops;
	int ret;

	/* do we need to apply the constraint voltage */
	if (rdev->constraints->apply_uV &&
	    rdev->constraints->min_uV && rdev->constraints->max_uV) {
		int target_min, target_max;
		int current_uV = regulator_get_voltage_rdev(rdev);

		if (current_uV == -ENOTRECOVERABLE) {
			/* This regulator can't be read and must be initialized */
			rdev_info(rdev, "Setting %d-%duV\n",
				  rdev->constraints->min_uV,
				  rdev->constraints->max_uV);
			_regulator_do_set_voltage(rdev,
						  rdev->constraints->min_uV,
						  rdev->constraints->max_uV);
			current_uV = regulator_get_voltage_rdev(rdev);
		}

		if (current_uV < 0) {
			rdev_err(rdev,
				 "failed to get the current voltage(%d)\n",
				 current_uV);
			return current_uV;
		}

		/*
		 * If we're below the minimum voltage move up to the
		 * minimum voltage, if we're above the maximum voltage
		 * then move down to the maximum.
		 */
		target_min = current_uV;
		target_max = current_uV;

		if (current_uV < rdev->constraints->min_uV) {
			target_min = rdev->constraints->min_uV;
			target_max = rdev->constraints->min_uV;
		}

		if (current_uV > rdev->constraints->max_uV) {
			target_min = rdev->constraints->max_uV;
			target_max = rdev->constraints->max_uV;
		}

		if (target_min != current_uV || target_max != current_uV) {
			rdev_info(rdev, "Bringing %duV into %d-%duV\n",
				  current_uV, target_min, target_max);
			ret = _regulator_do_set_voltage(
				rdev, target_min, target_max);
			if (ret < 0) {
				rdev_err(rdev,
					"failed to apply %d-%duV constraint(%d)\n",
					target_min, target_max, ret);
				return ret;
			}
		}
	}

	/* constrain machine-level voltage specs to fit
	 * the actual range supported by this regulator.
	 */
	if (ops->list_voltage && rdev->desc->n_voltages) {
		int	count = rdev->desc->n_voltages;
		int	i;
		int	min_uV = INT_MAX;
		int	max_uV = INT_MIN;
		int	cmin = constraints->min_uV;
		int	cmax = constraints->max_uV;

		/* it's safe to autoconfigure fixed-voltage supplies
		   and the constraints are used by list_voltage. */
		if (count == 1 && !cmin) {
			cmin = 1;
			cmax = INT_MAX;
			constraints->min_uV = cmin;
			constraints->max_uV = cmax;
		}

		/* voltage constraints are optional */
		if ((cmin == 0) && (cmax == 0))
			return 0;

		/* else require explicit machine-level constraints */
		if (cmin <= 0 || cmax <= 0 || cmax < cmin) {
			rdev_err(rdev, "invalid voltage constraints\n");
			return -EINVAL;
		}

		/* initial: [cmin..cmax] valid, [min_uV..max_uV] not */
		for (i = 0; i < count; i++) {
			int	value;

			value = ops->list_voltage(rdev, i);
			if (value <= 0)
				continue;

			/* maybe adjust [min_uV..max_uV] */
			if (value >= cmin && value < min_uV)
				min_uV = value;
			if (value <= cmax && value > max_uV)
				max_uV = value;
		}

		/* final: [min_uV..max_uV] valid iff constraints valid */
		if (max_uV < min_uV) {
			rdev_err(rdev,
				 "unsupportable voltage constraints %u-%uuV\n",
				 min_uV, max_uV);
			return -EINVAL;
		}

		/* use regulator's subset of machine constraints */
		if (constraints->min_uV < min_uV) {
			rdev_dbg(rdev, "override min_uV, %d -> %d\n",
				 constraints->min_uV, min_uV);
			constraints->min_uV = min_uV;
		}
		if (constraints->max_uV > max_uV) {
			rdev_dbg(rdev, "override max_uV, %d -> %d\n",
				 constraints->max_uV, max_uV);
			constraints->max_uV = max_uV;
		}
	}

	return 0;
}

static int machine_constraints_current(struct regulator_dev *rdev,
	struct regulation_constraints *constraints)
{
	const struct regulator_ops *ops = rdev->desc->ops;
	int ret;

	if (!constraints->min_uA && !constraints->max_uA)
		return 0;

	if (constraints->min_uA > constraints->max_uA) {
		rdev_err(rdev, "Invalid current constraints\n");
		return -EINVAL;
	}

	if (!ops->set_current_limit || !ops->get_current_limit) {
		rdev_warn(rdev, "Operation of current configuration missing\n");
		return 0;
	}

	/* Set regulator current in constraints range */
	ret = ops->set_current_limit(rdev, constraints->min_uA,
			constraints->max_uA);
	if (ret < 0) {
		rdev_err(rdev, "Failed to set current constraint, %d\n", ret);
		return ret;
	}

	return 0;
}

static int _regulator_do_enable(struct regulator_dev *rdev);

/**
 * set_machine_constraints - sets regulator constraints
 * @rdev: regulator source
 * @constraints: constraints to apply
 *
 * Allows platform initialisation code to define and constrain
 * regulator circuits e.g. valid voltage/current ranges, etc.  NOTE:
 * Constraints *must* be set by platform code in order for some
 * regulator operations to proceed i.e. set_voltage, set_current_limit,
 * set_mode.
 */
static int set_machine_constraints(struct regulator_dev *rdev,
	const struct regulation_constraints *constraints)
{
	int ret = 0;
	const struct regulator_ops *ops = rdev->desc->ops;

	if (constraints)
		rdev->constraints = kmemdup(constraints, sizeof(*constraints),
					    GFP_KERNEL);
	else
		rdev->constraints = kzalloc(sizeof(*constraints),
					    GFP_KERNEL);
	if (!rdev->constraints)
		return -ENOMEM;

	ret = machine_constraints_voltage(rdev, rdev->constraints);
	if (ret != 0)
		return ret;

	ret = machine_constraints_current(rdev, rdev->constraints);
	if (ret != 0)
		return ret;

	if (rdev->constraints->ilim_uA && ops->set_input_current_limit) {
		ret = ops->set_input_current_limit(rdev,
						   rdev->constraints->ilim_uA);
		if (ret < 0) {
			rdev_err(rdev, "failed to set input limit\n");
			return ret;
		}
	}

	/* do we need to setup our suspend state */
	if (rdev->constraints->initial_state) {
		ret = suspend_set_state(rdev, rdev->constraints->initial_state);
		if (ret < 0) {
			rdev_err(rdev, "failed to set suspend state\n");
			return ret;
		}
	}

	if (rdev->constraints->initial_mode) {
		if (!ops->set_mode) {
			rdev_err(rdev, "no set_mode operation\n");
			return -EINVAL;
		}

		ret = ops->set_mode(rdev, rdev->constraints->initial_mode);
		if (ret < 0) {
			rdev_err(rdev, "failed to set initial mode: %d\n", ret);
			return ret;
		}
	} else if (rdev->constraints->system_load) {
		/*
		 * We'll only apply the initial system load if an
		 * initial mode wasn't specified.
		 */
		drms_uA_update(rdev);
	}

	if ((rdev->constraints->ramp_delay || rdev->constraints->ramp_disable)
		&& ops->set_ramp_delay) {
		ret = ops->set_ramp_delay(rdev, rdev->constraints->ramp_delay);
		if (ret < 0) {
			rdev_err(rdev, "failed to set ramp_delay\n");
			return ret;
		}
	}

	if (rdev->constraints->pull_down && ops->set_pull_down) {
		ret = ops->set_pull_down(rdev);
		if (ret < 0) {
			rdev_err(rdev, "failed to set pull down\n");
			return ret;
		}
	}

	if (rdev->constraints->soft_start && ops->set_soft_start) {
		ret = ops->set_soft_start(rdev);
		if (ret < 0) {
			rdev_err(rdev, "failed to set soft start\n");
			return ret;
		}
	}

	if (rdev->constraints->over_current_protection
		&& ops->set_over_current_protection) {
		ret = ops->set_over_current_protection(rdev);
		if (ret < 0) {
			rdev_err(rdev, "failed to set over current protection\n");
			return ret;
		}
	}

	if (rdev->constraints->active_discharge && ops->set_active_discharge) {
		bool ad_state = (rdev->constraints->active_discharge ==
			      REGULATOR_ACTIVE_DISCHARGE_ENABLE) ? true : false;

		ret = ops->set_active_discharge(rdev, ad_state);
		if (ret < 0) {
			rdev_err(rdev, "failed to set active discharge\n");
			return ret;
		}
	}

	/* If the constraints say the regulator should be on at this point
	 * and we have control then make sure it is enabled.
	 */
	if (rdev->constraints->always_on || rdev->constraints->boot_on) {
		if (rdev->supply) {
			ret = regulator_enable(rdev->supply);
			if (ret < 0) {
				_regulator_put(rdev->supply);
				rdev->supply = NULL;
				return ret;
			}
		}

		ret = _regulator_do_enable(rdev);
		if (ret < 0 && ret != -EINVAL) {
			rdev_err(rdev, "failed to enable\n");
			return ret;
		}
		rdev->use_count++;
	}

	print_constraints(rdev);
	return 0;
}

/**
 * set_supply - set regulator supply regulator
 * @rdev: regulator name
 * @supply_rdev: supply regulator name
 *
 * Called by platform initialisation code to set the supply regulator for this
 * regulator. This ensures that a regulators supply will also be enabled by the
 * core if it's child is enabled.
 */
static int set_supply(struct regulator_dev *rdev,
		      struct regulator_dev *supply_rdev)
{
	int err;

	rdev_info(rdev, "supplied by %s\n", rdev_get_name(supply_rdev));

	if (!try_module_get(supply_rdev->owner))
		return -ENODEV;

	rdev->supply = create_regulator(supply_rdev, &rdev->dev, "SUPPLY");
	if (rdev->supply == NULL) {
		err = -ENOMEM;
		return err;
	}
	supply_rdev->open_count++;

	return 0;
}

/**
 * set_consumer_device_supply - Bind a regulator to a symbolic supply
 * @rdev:         regulator source
 * @consumer_dev_name: dev_name() string for device supply applies to
 * @supply:       symbolic name for supply
 *
 * Allows platform initialisation code to map physical regulator
 * sources to symbolic names for supplies for use by devices.  Devices
 * should use these symbolic names to request regulators, avoiding the
 * need to provide board-specific regulator names as platform data.
 */
static int set_consumer_device_supply(struct regulator_dev *rdev,
				      const char *consumer_dev_name,
				      const char *supply)
{
	struct regulator_map *node;
	int has_dev;

	if (supply == NULL)
		return -EINVAL;

	if (consumer_dev_name != NULL)
		has_dev = 1;
	else
		has_dev = 0;

	list_for_each_entry(node, &regulator_map_list, list) {
		if (node->dev_name && consumer_dev_name) {
			if (strcmp(node->dev_name, consumer_dev_name) != 0)
				continue;
		} else if (node->dev_name || consumer_dev_name) {
			continue;
		}

		if (strcmp(node->supply, supply) != 0)
			continue;

		pr_debug("%s: %s/%s is '%s' supply; fail %s/%s\n",
			 consumer_dev_name,
			 dev_name(&node->regulator->dev),
			 node->regulator->desc->name,
			 supply,
			 dev_name(&rdev->dev), rdev_get_name(rdev));
		return -EBUSY;
	}

	node = kzalloc(sizeof(struct regulator_map), GFP_KERNEL);
	if (node == NULL)
		return -ENOMEM;

	node->regulator = rdev;
	node->supply = supply;

	if (has_dev) {
		node->dev_name = kstrdup(consumer_dev_name, GFP_KERNEL);
		if (node->dev_name == NULL) {
			kfree(node);
			return -ENOMEM;
		}
	}

	list_add(&node->list, &regulator_map_list);
	return 0;
}

static void unset_regulator_supplies(struct regulator_dev *rdev)
{
	struct regulator_map *node, *n;

	list_for_each_entry_safe(node, n, &regulator_map_list, list) {
		if (rdev == node->regulator) {
			list_del(&node->list);
			kfree(node->dev_name);
			kfree(node);
		}
	}
}

#ifdef CONFIG_DEBUG_FS
static ssize_t constraint_flags_read_file(struct file *file,
					  char __user *user_buf,
					  size_t count, loff_t *ppos)
{
	const struct regulator *regulator = file->private_data;
	const struct regulation_constraints *c = regulator->rdev->constraints;
	char *buf;
	ssize_t ret;

	if (!c)
		return 0;

	buf = kmalloc(PAGE_SIZE, GFP_KERNEL);
	if (!buf)
		return -ENOMEM;

	ret = snprintf(buf, PAGE_SIZE,
			"always_on: %u\n"
			"boot_on: %u\n"
			"apply_uV: %u\n"
			"ramp_disable: %u\n"
			"soft_start: %u\n"
			"pull_down: %u\n"
			"over_current_protection: %u\n",
			c->always_on,
			c->boot_on,
			c->apply_uV,
			c->ramp_disable,
			c->soft_start,
			c->pull_down,
			c->over_current_protection);

	ret = simple_read_from_buffer(user_buf, count, ppos, buf, ret);
	kfree(buf);

	return ret;
}

#endif

static const struct file_operations constraint_flags_fops = {
#ifdef CONFIG_DEBUG_FS
	.open = simple_open,
	.read = constraint_flags_read_file,
	.llseek = default_llseek,
#endif
};

#define REG_STR_SIZE	64

static struct regulator *create_regulator(struct regulator_dev *rdev,
					  struct device *dev,
					  const char *supply_name)
{
	struct regulator *regulator;
	char buf[REG_STR_SIZE];
	int err, size;

	regulator = kzalloc(sizeof(*regulator), GFP_KERNEL);
	if (regulator == NULL)
		return NULL;

	regulator_lock(rdev);
	regulator->rdev = rdev;
	list_add(&regulator->list, &rdev->consumer_list);

	if (dev) {
		regulator->dev = dev;

		/* Add a link to the device sysfs entry */
		size = snprintf(buf, REG_STR_SIZE, "%s-%s",
				dev->kobj.name, supply_name);
		if (size >= REG_STR_SIZE)
			goto overflow_err;

		regulator->supply_name = kstrdup(buf, GFP_KERNEL);
		if (regulator->supply_name == NULL)
			goto overflow_err;

		err = sysfs_create_link_nowarn(&rdev->dev.kobj, &dev->kobj,
					buf);
		if (err) {
			rdev_dbg(rdev, "could not add device link %s err %d\n",
				  dev->kobj.name, err);
			/* non-fatal */
		}
	} else {
		regulator->supply_name = kstrdup_const(supply_name, GFP_KERNEL);
		if (regulator->supply_name == NULL)
			goto overflow_err;
	}

	regulator->debugfs = debugfs_create_dir(regulator->supply_name,
						rdev->debugfs);
	if (!regulator->debugfs) {
		rdev_dbg(rdev, "Failed to create debugfs directory\n");
	} else {
		debugfs_create_u32("uA_load", 0444, regulator->debugfs,
				   &regulator->uA_load);
		debugfs_create_u32("min_uV", 0444, regulator->debugfs,
				   &regulator->voltage[PM_SUSPEND_ON].min_uV);
		debugfs_create_u32("max_uV", 0444, regulator->debugfs,
				   &regulator->voltage[PM_SUSPEND_ON].max_uV);
		debugfs_create_file("constraint_flags", 0444,
				    regulator->debugfs, regulator,
				    &constraint_flags_fops);
	}

	/*
	 * Check now if the regulator is an always on regulator - if
	 * it is then we don't need to do nearly so much work for
	 * enable/disable calls.
	 */
	if (!regulator_ops_is_valid(rdev, REGULATOR_CHANGE_STATUS) &&
	    _regulator_is_enabled(rdev))
		regulator->always_on = true;

	regulator_unlock(rdev);
	return regulator;
overflow_err:
	list_del(&regulator->list);
	kfree(regulator);
	regulator_unlock(rdev);
	return NULL;
}

static int _regulator_get_enable_time(struct regulator_dev *rdev)
{
	if (rdev->constraints && rdev->constraints->enable_time)
		return rdev->constraints->enable_time;
	if (rdev->desc->ops->enable_time)
		return rdev->desc->ops->enable_time(rdev);
	return rdev->desc->enable_time;
}

static struct regulator_supply_alias *regulator_find_supply_alias(
		struct device *dev, const char *supply)
{
	struct regulator_supply_alias *map;

	list_for_each_entry(map, &regulator_supply_alias_list, list)
		if (map->src_dev == dev && strcmp(map->src_supply, supply) == 0)
			return map;

	return NULL;
}

static void regulator_supply_alias(struct device **dev, const char **supply)
{
	struct regulator_supply_alias *map;

	map = regulator_find_supply_alias(*dev, *supply);
	if (map) {
		dev_dbg(*dev, "Mapping supply %s to %s,%s\n",
				*supply, map->alias_supply,
				dev_name(map->alias_dev));
		*dev = map->alias_dev;
		*supply = map->alias_supply;
	}
}

static int regulator_match(struct device *dev, const void *data)
{
	struct regulator_dev *r = dev_to_rdev(dev);

	return strcmp(rdev_get_name(r), data) == 0;
}

static struct regulator_dev *regulator_lookup_by_name(const char *name)
{
	struct device *dev;

	dev = class_find_device(&regulator_class, NULL, name, regulator_match);

	return dev ? dev_to_rdev(dev) : NULL;
}

/**
 * regulator_dev_lookup - lookup a regulator device.
 * @dev: device for regulator "consumer".
 * @supply: Supply name or regulator ID.
 *
 * If successful, returns a struct regulator_dev that corresponds to the name
 * @supply and with the embedded struct device refcount incremented by one.
 * The refcount must be dropped by calling put_device().
 * On failure one of the following ERR-PTR-encoded values is returned:
 * -ENODEV if lookup fails permanently, -EPROBE_DEFER if lookup could succeed
 * in the future.
 */
static struct regulator_dev *regulator_dev_lookup(struct device *dev,
						  const char *supply)
{
	struct regulator_dev *r = NULL;
	struct device_node *node;
	struct regulator_map *map;
	const char *devname = NULL;

	regulator_supply_alias(&dev, &supply);

	/* first do a dt based lookup */
	if (dev && dev->of_node) {
		node = of_get_regulator(dev, supply);
		if (node) {
			r = of_find_regulator_by_node(node);
			if (r)
				return r;

			/*
			 * We have a node, but there is no device.
			 * assume it has not registered yet.
			 */
			return ERR_PTR(-EPROBE_DEFER);
		}
	}

	/* if not found, try doing it non-dt way */
	if (dev)
		devname = dev_name(dev);

	mutex_lock(&regulator_list_mutex);
	list_for_each_entry(map, &regulator_map_list, list) {
		/* If the mapping has a device set up it must match */
		if (map->dev_name &&
		    (!devname || strcmp(map->dev_name, devname)))
			continue;

		if (strcmp(map->supply, supply) == 0 &&
		    get_device(&map->regulator->dev)) {
			r = map->regulator;
			break;
		}
	}
	mutex_unlock(&regulator_list_mutex);

	if (r)
		return r;

	r = regulator_lookup_by_name(supply);
	if (r)
		return r;

	return ERR_PTR(-ENODEV);
}

static int regulator_resolve_supply(struct regulator_dev *rdev)
{
	struct regulator_dev *r;
	struct device *dev = rdev->dev.parent;
	int ret;

	/* No supply to resolve? */
	if (!rdev->supply_name)
		return 0;

	/* Supply already resolved? */
	if (rdev->supply)
		return 0;

	r = regulator_dev_lookup(dev, rdev->supply_name);
	if (IS_ERR(r)) {
		ret = PTR_ERR(r);

		/* Did the lookup explicitly defer for us? */
		if (ret == -EPROBE_DEFER)
			return ret;

		if (have_full_constraints()) {
			r = dummy_regulator_rdev;
			get_device(&r->dev);
		} else {
			dev_err(dev, "Failed to resolve %s-supply for %s\n",
				rdev->supply_name, rdev->desc->name);
			return -EPROBE_DEFER;
		}
	}

	/*
	 * If the supply's parent device is not the same as the
	 * regulator's parent device, then ensure the parent device
	 * is bound before we resolve the supply, in case the parent
	 * device get probe deferred and unregisters the supply.
	 */
	if (r->dev.parent && r->dev.parent != rdev->dev.parent) {
		if (!device_is_bound(r->dev.parent)) {
			put_device(&r->dev);
			return -EPROBE_DEFER;
		}
	}

	/* Recursively resolve the supply of the supply */
	ret = regulator_resolve_supply(r);
	if (ret < 0) {
		put_device(&r->dev);
		return ret;
	}

	ret = set_supply(rdev, r);
	if (ret < 0) {
		put_device(&r->dev);
		return ret;
	}

	/*
	 * In set_machine_constraints() we may have turned this regulator on
	 * but we couldn't propagate to the supply if it hadn't been resolved
	 * yet.  Do it now.
	 */
	if (rdev->use_count) {
		ret = regulator_enable(rdev->supply);
		if (ret < 0) {
			_regulator_put(rdev->supply);
			rdev->supply = NULL;
			return ret;
		}
	}

	return 0;
}

/* Internal regulator request function */
struct regulator *_regulator_get(struct device *dev, const char *id,
				 enum regulator_get_type get_type)
{
	struct regulator_dev *rdev;
	struct regulator *regulator;
	const char *devname = dev ? dev_name(dev) : "deviceless";
	int ret;

	if (get_type >= MAX_GET_TYPE) {
		dev_err(dev, "invalid type %d in %s\n", get_type, __func__);
		return ERR_PTR(-EINVAL);
	}

	if (id == NULL) {
		pr_err("get() with no identifier\n");
		return ERR_PTR(-EINVAL);
	}

	rdev = regulator_dev_lookup(dev, id);
	if (IS_ERR(rdev)) {
		ret = PTR_ERR(rdev);

		/*
		 * If regulator_dev_lookup() fails with error other
		 * than -ENODEV our job here is done, we simply return it.
		 */
		if (ret != -ENODEV)
			return ERR_PTR(ret);

		if (!have_full_constraints()) {
			dev_warn(dev,
				 "incomplete constraints, dummy supplies not allowed\n");
			return ERR_PTR(-ENODEV);
		}

		switch (get_type) {
		case NORMAL_GET:
			/*
			 * Assume that a regulator is physically present and
			 * enabled, even if it isn't hooked up, and just
			 * provide a dummy.
			 */
			dev_warn(dev,
				 "%s supply %s not found, using dummy regulator\n",
				 devname, id);
			rdev = dummy_regulator_rdev;
			get_device(&rdev->dev);
			break;

		case EXCLUSIVE_GET:
			dev_warn(dev,
				 "dummy supplies not allowed for exclusive requests\n");
			/* fall through */

		default:
			return ERR_PTR(-ENODEV);
		}
	}

	if (rdev->exclusive) {
		regulator = ERR_PTR(-EPERM);
		put_device(&rdev->dev);
		return regulator;
	}

	if (get_type == EXCLUSIVE_GET && rdev->open_count) {
		regulator = ERR_PTR(-EBUSY);
		put_device(&rdev->dev);
		return regulator;
	}

	mutex_lock(&regulator_list_mutex);
	ret = (rdev->coupling_desc.n_resolved != rdev->coupling_desc.n_coupled);
	mutex_unlock(&regulator_list_mutex);

	if (ret != 0) {
		regulator = ERR_PTR(-EPROBE_DEFER);
		put_device(&rdev->dev);
		return regulator;
	}

	ret = regulator_resolve_supply(rdev);
	if (ret < 0) {
		regulator = ERR_PTR(ret);
		put_device(&rdev->dev);
		return regulator;
	}

	if (!try_module_get(rdev->owner)) {
		regulator = ERR_PTR(-EPROBE_DEFER);
		put_device(&rdev->dev);
		return regulator;
	}

	regulator = create_regulator(rdev, dev, id);
	if (regulator == NULL) {
		regulator = ERR_PTR(-ENOMEM);
		put_device(&rdev->dev);
		module_put(rdev->owner);
		return regulator;
	}

	rdev->open_count++;
	if (get_type == EXCLUSIVE_GET) {
		rdev->exclusive = 1;

		ret = _regulator_is_enabled(rdev);
		if (ret > 0)
			rdev->use_count = 1;
		else
			rdev->use_count = 0;
	}

	device_link_add(dev, &rdev->dev, DL_FLAG_STATELESS);

	return regulator;
}

/**
 * regulator_get - lookup and obtain a reference to a regulator.
 * @dev: device for regulator "consumer"
 * @id: Supply name or regulator ID.
 *
 * Returns a struct regulator corresponding to the regulator producer,
 * or IS_ERR() condition containing errno.
 *
 * Use of supply names configured via regulator_set_device_supply() is
 * strongly encouraged.  It is recommended that the supply name used
 * should match the name used for the supply and/or the relevant
 * device pins in the datasheet.
 */
struct regulator *regulator_get(struct device *dev, const char *id)
{
	return _regulator_get(dev, id, NORMAL_GET);
}
EXPORT_SYMBOL_GPL(regulator_get);

/**
 * regulator_get_exclusive - obtain exclusive access to a regulator.
 * @dev: device for regulator "consumer"
 * @id: Supply name or regulator ID.
 *
 * Returns a struct regulator corresponding to the regulator producer,
 * or IS_ERR() condition containing errno.  Other consumers will be
 * unable to obtain this regulator while this reference is held and the
 * use count for the regulator will be initialised to reflect the current
 * state of the regulator.
 *
 * This is intended for use by consumers which cannot tolerate shared
 * use of the regulator such as those which need to force the
 * regulator off for correct operation of the hardware they are
 * controlling.
 *
 * Use of supply names configured via regulator_set_device_supply() is
 * strongly encouraged.  It is recommended that the supply name used
 * should match the name used for the supply and/or the relevant
 * device pins in the datasheet.
 */
struct regulator *regulator_get_exclusive(struct device *dev, const char *id)
{
	return _regulator_get(dev, id, EXCLUSIVE_GET);
}
EXPORT_SYMBOL_GPL(regulator_get_exclusive);

/**
 * regulator_get_optional - obtain optional access to a regulator.
 * @dev: device for regulator "consumer"
 * @id: Supply name or regulator ID.
 *
 * Returns a struct regulator corresponding to the regulator producer,
 * or IS_ERR() condition containing errno.
 *
 * This is intended for use by consumers for devices which can have
 * some supplies unconnected in normal use, such as some MMC devices.
 * It can allow the regulator core to provide stub supplies for other
 * supplies requested using normal regulator_get() calls without
 * disrupting the operation of drivers that can handle absent
 * supplies.
 *
 * Use of supply names configured via regulator_set_device_supply() is
 * strongly encouraged.  It is recommended that the supply name used
 * should match the name used for the supply and/or the relevant
 * device pins in the datasheet.
 */
struct regulator *regulator_get_optional(struct device *dev, const char *id)
{
	return _regulator_get(dev, id, OPTIONAL_GET);
}
EXPORT_SYMBOL_GPL(regulator_get_optional);

/* regulator_list_mutex lock held by regulator_put() */
static void _regulator_put(struct regulator *regulator)
{
	struct regulator_dev *rdev;

	if (IS_ERR_OR_NULL(regulator))
		return;

	lockdep_assert_held_once(&regulator_list_mutex);

	/* Docs say you must disable before calling regulator_put() */
	WARN_ON(regulator->enable_count);

	rdev = regulator->rdev;

	debugfs_remove_recursive(regulator->debugfs);

	if (regulator->dev) {
		device_link_remove(regulator->dev, &rdev->dev);

		/* remove any sysfs entries */
		sysfs_remove_link(&rdev->dev.kobj, regulator->supply_name);
	}

	regulator_lock(rdev);
	list_del(&regulator->list);

	rdev->open_count--;
	rdev->exclusive = 0;
	put_device(&rdev->dev);
	regulator_unlock(rdev);

	kfree_const(regulator->supply_name);
	kfree(regulator);

	module_put(rdev->owner);
}

/**
 * regulator_put - "free" the regulator source
 * @regulator: regulator source
 *
 * Note: drivers must ensure that all regulator_enable calls made on this
 * regulator source are balanced by regulator_disable calls prior to calling
 * this function.
 */
void regulator_put(struct regulator *regulator)
{
	mutex_lock(&regulator_list_mutex);
	_regulator_put(regulator);
	mutex_unlock(&regulator_list_mutex);
}
EXPORT_SYMBOL_GPL(regulator_put);

/**
 * regulator_register_supply_alias - Provide device alias for supply lookup
 *
 * @dev: device that will be given as the regulator "consumer"
 * @id: Supply name or regulator ID
 * @alias_dev: device that should be used to lookup the supply
 * @alias_id: Supply name or regulator ID that should be used to lookup the
 * supply
 *
 * All lookups for id on dev will instead be conducted for alias_id on
 * alias_dev.
 */
int regulator_register_supply_alias(struct device *dev, const char *id,
				    struct device *alias_dev,
				    const char *alias_id)
{
	struct regulator_supply_alias *map;

	map = regulator_find_supply_alias(dev, id);
	if (map)
		return -EEXIST;

	map = kzalloc(sizeof(struct regulator_supply_alias), GFP_KERNEL);
	if (!map)
		return -ENOMEM;

	map->src_dev = dev;
	map->src_supply = id;
	map->alias_dev = alias_dev;
	map->alias_supply = alias_id;

	list_add(&map->list, &regulator_supply_alias_list);

	pr_info("Adding alias for supply %s,%s -> %s,%s\n",
		id, dev_name(dev), alias_id, dev_name(alias_dev));

	return 0;
}
EXPORT_SYMBOL_GPL(regulator_register_supply_alias);

/**
 * regulator_unregister_supply_alias - Remove device alias
 *
 * @dev: device that will be given as the regulator "consumer"
 * @id: Supply name or regulator ID
 *
 * Remove a lookup alias if one exists for id on dev.
 */
void regulator_unregister_supply_alias(struct device *dev, const char *id)
{
	struct regulator_supply_alias *map;

	map = regulator_find_supply_alias(dev, id);
	if (map) {
		list_del(&map->list);
		kfree(map);
	}
}
EXPORT_SYMBOL_GPL(regulator_unregister_supply_alias);

/**
 * regulator_bulk_register_supply_alias - register multiple aliases
 *
 * @dev: device that will be given as the regulator "consumer"
 * @id: List of supply names or regulator IDs
 * @alias_dev: device that should be used to lookup the supply
 * @alias_id: List of supply names or regulator IDs that should be used to
 * lookup the supply
 * @num_id: Number of aliases to register
 *
 * @return 0 on success, an errno on failure.
 *
 * This helper function allows drivers to register several supply
 * aliases in one operation.  If any of the aliases cannot be
 * registered any aliases that were registered will be removed
 * before returning to the caller.
 */
int regulator_bulk_register_supply_alias(struct device *dev,
					 const char *const *id,
					 struct device *alias_dev,
					 const char *const *alias_id,
					 int num_id)
{
	int i;
	int ret;

	for (i = 0; i < num_id; ++i) {
		ret = regulator_register_supply_alias(dev, id[i], alias_dev,
						      alias_id[i]);
		if (ret < 0)
			goto err;
	}

	return 0;

err:
	dev_err(dev,
		"Failed to create supply alias %s,%s -> %s,%s\n",
		id[i], dev_name(dev), alias_id[i], dev_name(alias_dev));

	while (--i >= 0)
		regulator_unregister_supply_alias(dev, id[i]);

	return ret;
}
EXPORT_SYMBOL_GPL(regulator_bulk_register_supply_alias);

/**
 * regulator_bulk_unregister_supply_alias - unregister multiple aliases
 *
 * @dev: device that will be given as the regulator "consumer"
 * @id: List of supply names or regulator IDs
 * @num_id: Number of aliases to unregister
 *
 * This helper function allows drivers to unregister several supply
 * aliases in one operation.
 */
void regulator_bulk_unregister_supply_alias(struct device *dev,
					    const char *const *id,
					    int num_id)
{
	int i;

	for (i = 0; i < num_id; ++i)
		regulator_unregister_supply_alias(dev, id[i]);
}
EXPORT_SYMBOL_GPL(regulator_bulk_unregister_supply_alias);


/* Manage enable GPIO list. Same GPIO pin can be shared among regulators */
static int regulator_ena_gpio_request(struct regulator_dev *rdev,
				const struct regulator_config *config)
{
	struct regulator_enable_gpio *pin;
	struct gpio_desc *gpiod;

	gpiod = config->ena_gpiod;

	list_for_each_entry(pin, &regulator_ena_gpio_list, list) {
		if (pin->gpiod == gpiod) {
			rdev_dbg(rdev, "GPIO is already used\n");
			goto update_ena_gpio_to_rdev;
		}
	}

	pin = kzalloc(sizeof(struct regulator_enable_gpio), GFP_KERNEL);
	if (pin == NULL)
		return -ENOMEM;

	pin->gpiod = gpiod;
	list_add(&pin->list, &regulator_ena_gpio_list);

update_ena_gpio_to_rdev:
	pin->request_count++;
	rdev->ena_pin = pin;
	return 0;
}

static void regulator_ena_gpio_free(struct regulator_dev *rdev)
{
	struct regulator_enable_gpio *pin, *n;

	if (!rdev->ena_pin)
		return;

	/* Free the GPIO only in case of no use */
	list_for_each_entry_safe(pin, n, &regulator_ena_gpio_list, list) {
		if (pin->gpiod == rdev->ena_pin->gpiod) {
			if (pin->request_count <= 1) {
				pin->request_count = 0;
				gpiod_put(pin->gpiod);
				list_del(&pin->list);
				kfree(pin);
				rdev->ena_pin = NULL;
				return;
			} else {
				pin->request_count--;
			}
		}
	}
}

/**
 * regulator_ena_gpio_ctrl - balance enable_count of each GPIO and actual GPIO pin control
 * @rdev: regulator_dev structure
 * @enable: enable GPIO at initial use?
 *
 * GPIO is enabled in case of initial use. (enable_count is 0)
 * GPIO is disabled when it is not shared any more. (enable_count <= 1)
 */
static int regulator_ena_gpio_ctrl(struct regulator_dev *rdev, bool enable)
{
	struct regulator_enable_gpio *pin = rdev->ena_pin;

	if (!pin)
		return -EINVAL;

	if (enable) {
		/* Enable GPIO at initial use */
		if (pin->enable_count == 0)
			gpiod_set_value_cansleep(pin->gpiod, 1);

		pin->enable_count++;
	} else {
		if (pin->enable_count > 1) {
			pin->enable_count--;
			return 0;
		}

		/* Disable GPIO if not used */
		if (pin->enable_count <= 1) {
			gpiod_set_value_cansleep(pin->gpiod, 0);
			pin->enable_count = 0;
		}
	}

	return 0;
}

/**
 * _regulator_enable_delay - a delay helper function
 * @delay: time to delay in microseconds
 *
 * Delay for the requested amount of time as per the guidelines in:
 *
 *     Documentation/timers/timers-howto.rst
 *
 * The assumption here is that regulators will never be enabled in
 * atomic context and therefore sleeping functions can be used.
 */
static void _regulator_enable_delay(unsigned int delay)
{
	unsigned int ms = delay / 1000;
	unsigned int us = delay % 1000;

	if (ms > 0) {
		/*
		 * For small enough values, handle super-millisecond
		 * delays in the usleep_range() call below.
		 */
		if (ms < 20)
			us += ms * 1000;
		else
			msleep(ms);
	}

	/*
	 * Give the scheduler some room to coalesce with any other
	 * wakeup sources. For delays shorter than 10 us, don't even
	 * bother setting up high-resolution timers and just busy-
	 * loop.
	 */
	if (us >= 10)
		usleep_range(us, us + 100);
	else
		udelay(us);
}

static int _regulator_do_enable(struct regulator_dev *rdev)
{
	int ret, delay;

	/* Query before enabling in case configuration dependent.  */
	ret = _regulator_get_enable_time(rdev);
	if (ret >= 0) {
		delay = ret;
	} else {
		rdev_warn(rdev, "enable_time() failed: %d\n", ret);
		delay = 0;
	}

	trace_regulator_enable(rdev_get_name(rdev));

	if (rdev->desc->off_on_delay) {
		/* if needed, keep a distance of off_on_delay from last time
		 * this regulator was disabled.
		 */
		unsigned long start_jiffy = jiffies;
		unsigned long intended, max_delay, remaining;

		max_delay = usecs_to_jiffies(rdev->desc->off_on_delay);
		intended = rdev->last_off_jiffy + max_delay;

		if (time_before(start_jiffy, intended)) {
			/* calc remaining jiffies to deal with one-time
			 * timer wrapping.
			 * in case of multiple timer wrapping, either it can be
			 * detected by out-of-range remaining, or it cannot be
			 * detected and we get a penalty of
			 * _regulator_enable_delay().
			 */
			remaining = intended - start_jiffy;
			if (remaining <= max_delay)
				_regulator_enable_delay(
						jiffies_to_usecs(remaining));
		}
	}

	if (rdev->ena_pin) {
		if (!rdev->ena_gpio_state) {
			ret = regulator_ena_gpio_ctrl(rdev, true);
			if (ret < 0)
				return ret;
			rdev->ena_gpio_state = 1;
		}
	} else if (rdev->desc->ops->enable) {
		ret = rdev->desc->ops->enable(rdev);
		if (ret < 0)
			return ret;
	} else {
		return -EINVAL;
	}

	/* Allow the regulator to ramp; it would be useful to extend
	 * this for bulk operations so that the regulators can ramp
	 * together.  */
	trace_regulator_enable_delay(rdev_get_name(rdev));

	_regulator_enable_delay(delay);

	trace_regulator_enable_complete(rdev_get_name(rdev));

	return 0;
}

/**
 * _regulator_handle_consumer_enable - handle that a consumer enabled
 * @regulator: regulator source
 *
 * Some things on a regulator consumer (like the contribution towards total
 * load on the regulator) only have an effect when the consumer wants the
 * regulator enabled.  Explained in example with two consumers of the same
 * regulator:
 *   consumer A: set_load(100);       => total load = 0
 *   consumer A: regulator_enable();  => total load = 100
 *   consumer B: set_load(1000);      => total load = 100
 *   consumer B: regulator_enable();  => total load = 1100
 *   consumer A: regulator_disable(); => total_load = 1000
 *
 * This function (together with _regulator_handle_consumer_disable) is
 * responsible for keeping track of the refcount for a given regulator consumer
 * and applying / unapplying these things.
 *
 * Returns 0 upon no error; -error upon error.
 */
static int _regulator_handle_consumer_enable(struct regulator *regulator)
{
	struct regulator_dev *rdev = regulator->rdev;

	lockdep_assert_held_once(&rdev->mutex.base);

	regulator->enable_count++;
	if (regulator->uA_load && regulator->enable_count == 1)
		return drms_uA_update(rdev);

	return 0;
}

/**
 * _regulator_handle_consumer_disable - handle that a consumer disabled
 * @regulator: regulator source
 *
 * The opposite of _regulator_handle_consumer_enable().
 *
 * Returns 0 upon no error; -error upon error.
 */
static int _regulator_handle_consumer_disable(struct regulator *regulator)
{
	struct regulator_dev *rdev = regulator->rdev;

	lockdep_assert_held_once(&rdev->mutex.base);

	if (!regulator->enable_count) {
		rdev_err(rdev, "Underflow of regulator enable count\n");
		return -EINVAL;
	}

	regulator->enable_count--;
	if (regulator->uA_load && regulator->enable_count == 0)
		return drms_uA_update(rdev);

	return 0;
}

/* locks held by regulator_enable() */
static int _regulator_enable(struct regulator *regulator)
{
	struct regulator_dev *rdev = regulator->rdev;
	int ret;

	lockdep_assert_held_once(&rdev->mutex.base);

	if (rdev->use_count == 0 && rdev->supply) {
		ret = _regulator_enable(rdev->supply);
		if (ret < 0)
			return ret;
	}

	/* balance only if there are regulators coupled */
	if (rdev->coupling_desc.n_coupled > 1) {
		ret = regulator_balance_voltage(rdev, PM_SUSPEND_ON);
		if (ret < 0)
			goto err_disable_supply;
	}

	ret = _regulator_handle_consumer_enable(regulator);
	if (ret < 0)
		goto err_disable_supply;

	if (rdev->use_count == 0) {
		/* The regulator may on if it's not switchable or left on */
		ret = _regulator_is_enabled(rdev);
		if (ret == -EINVAL || ret == 0) {
			if (!regulator_ops_is_valid(rdev,
					REGULATOR_CHANGE_STATUS)) {
				ret = -EPERM;
				goto err_consumer_disable;
			}

			ret = _regulator_do_enable(rdev);
			if (ret < 0)
				goto err_consumer_disable;

			_notifier_call_chain(rdev, REGULATOR_EVENT_ENABLE,
					     NULL);
		} else if (ret < 0) {
			rdev_err(rdev, "is_enabled() failed: %d\n", ret);
			goto err_consumer_disable;
		}
		/* Fallthrough on positive return values - already enabled */
	}

	rdev->use_count++;

	return 0;

err_consumer_disable:
	_regulator_handle_consumer_disable(regulator);

err_disable_supply:
	if (rdev->use_count == 0 && rdev->supply)
		_regulator_disable(rdev->supply);

	return ret;
}

/**
 * regulator_enable - enable regulator output
 * @regulator: regulator source
 *
 * Request that the regulator be enabled with the regulator output at
 * the predefined voltage or current value.  Calls to regulator_enable()
 * must be balanced with calls to regulator_disable().
 *
 * NOTE: the output value can be set by other drivers, boot loader or may be
 * hardwired in the regulator.
 */
int regulator_enable(struct regulator *regulator)
{
	struct regulator_dev *rdev = regulator->rdev;
	struct ww_acquire_ctx ww_ctx;
	int ret;

	regulator_lock_dependent(rdev, &ww_ctx);
	ret = _regulator_enable(regulator);
	regulator_unlock_dependent(rdev, &ww_ctx);

	return ret;
}
EXPORT_SYMBOL_GPL(regulator_enable);

static int _regulator_do_disable(struct regulator_dev *rdev)
{
	int ret;

	trace_regulator_disable(rdev_get_name(rdev));

	if (rdev->ena_pin) {
		if (rdev->ena_gpio_state) {
			ret = regulator_ena_gpio_ctrl(rdev, false);
			if (ret < 0)
				return ret;
			rdev->ena_gpio_state = 0;
		}

	} else if (rdev->desc->ops->disable) {
		ret = rdev->desc->ops->disable(rdev);
		if (ret != 0)
			return ret;
	}

	/* cares about last_off_jiffy only if off_on_delay is required by
	 * device.
	 */
	if (rdev->desc->off_on_delay)
		rdev->last_off_jiffy = jiffies;

	trace_regulator_disable_complete(rdev_get_name(rdev));

	return 0;
}

/* locks held by regulator_disable() */
static int _regulator_disable(struct regulator *regulator)
{
	struct regulator_dev *rdev = regulator->rdev;
	int ret = 0;

	lockdep_assert_held_once(&rdev->mutex.base);

	if (WARN(rdev->use_count <= 0,
		 "unbalanced disables for %s\n", rdev_get_name(rdev)))
		return -EIO;

	/* are we the last user and permitted to disable ? */
	if (rdev->use_count == 1 &&
	    (rdev->constraints && !rdev->constraints->always_on)) {

		/* we are last user */
		if (regulator_ops_is_valid(rdev, REGULATOR_CHANGE_STATUS)) {
			ret = _notifier_call_chain(rdev,
						   REGULATOR_EVENT_PRE_DISABLE,
						   NULL);
			if (ret & NOTIFY_STOP_MASK)
				return -EINVAL;

			ret = _regulator_do_disable(rdev);
			if (ret < 0) {
				rdev_err(rdev, "failed to disable\n");
				_notifier_call_chain(rdev,
						REGULATOR_EVENT_ABORT_DISABLE,
						NULL);
				return ret;
			}
			_notifier_call_chain(rdev, REGULATOR_EVENT_DISABLE,
					NULL);
		}

		rdev->use_count = 0;
	} else if (rdev->use_count > 1) {
		rdev->use_count--;
	}

	if (ret == 0)
		ret = _regulator_handle_consumer_disable(regulator);

	if (ret == 0 && rdev->coupling_desc.n_coupled > 1)
		ret = regulator_balance_voltage(rdev, PM_SUSPEND_ON);

	if (ret == 0 && rdev->use_count == 0 && rdev->supply)
		ret = _regulator_disable(rdev->supply);

	return ret;
}

/**
 * regulator_disable - disable regulator output
 * @regulator: regulator source
 *
 * Disable the regulator output voltage or current.  Calls to
 * regulator_enable() must be balanced with calls to
 * regulator_disable().
 *
 * NOTE: this will only disable the regulator output if no other consumer
 * devices have it enabled, the regulator device supports disabling and
 * machine constraints permit this operation.
 */
int regulator_disable(struct regulator *regulator)
{
	struct regulator_dev *rdev = regulator->rdev;
	struct ww_acquire_ctx ww_ctx;
	int ret;

	regulator_lock_dependent(rdev, &ww_ctx);
	ret = _regulator_disable(regulator);
	regulator_unlock_dependent(rdev, &ww_ctx);

	return ret;
}
EXPORT_SYMBOL_GPL(regulator_disable);

/* locks held by regulator_force_disable() */
static int _regulator_force_disable(struct regulator_dev *rdev)
{
	int ret = 0;

	lockdep_assert_held_once(&rdev->mutex.base);

	ret = _notifier_call_chain(rdev, REGULATOR_EVENT_FORCE_DISABLE |
			REGULATOR_EVENT_PRE_DISABLE, NULL);
	if (ret & NOTIFY_STOP_MASK)
		return -EINVAL;

	ret = _regulator_do_disable(rdev);
	if (ret < 0) {
		rdev_err(rdev, "failed to force disable\n");
		_notifier_call_chain(rdev, REGULATOR_EVENT_FORCE_DISABLE |
				REGULATOR_EVENT_ABORT_DISABLE, NULL);
		return ret;
	}

	_notifier_call_chain(rdev, REGULATOR_EVENT_FORCE_DISABLE |
			REGULATOR_EVENT_DISABLE, NULL);

	return 0;
}

/**
 * regulator_force_disable - force disable regulator output
 * @regulator: regulator source
 *
 * Forcibly disable the regulator output voltage or current.
 * NOTE: this *will* disable the regulator output even if other consumer
 * devices have it enabled. This should be used for situations when device
 * damage will likely occur if the regulator is not disabled (e.g. over temp).
 */
int regulator_force_disable(struct regulator *regulator)
{
	struct regulator_dev *rdev = regulator->rdev;
	struct ww_acquire_ctx ww_ctx;
	int ret;

	regulator_lock_dependent(rdev, &ww_ctx);

	ret = _regulator_force_disable(regulator->rdev);

	if (rdev->coupling_desc.n_coupled > 1)
		regulator_balance_voltage(rdev, PM_SUSPEND_ON);

	if (regulator->uA_load) {
		regulator->uA_load = 0;
		ret = drms_uA_update(rdev);
	}

	if (rdev->use_count != 0 && rdev->supply)
		_regulator_disable(rdev->supply);

	regulator_unlock_dependent(rdev, &ww_ctx);

	return ret;
}
EXPORT_SYMBOL_GPL(regulator_force_disable);

static void regulator_disable_work(struct work_struct *work)
{
	struct regulator_dev *rdev = container_of(work, struct regulator_dev,
						  disable_work.work);
	struct ww_acquire_ctx ww_ctx;
	int count, i, ret;
	struct regulator *regulator;
	int total_count = 0;

	regulator_lock_dependent(rdev, &ww_ctx);

	/*
	 * Workqueue functions queue the new work instance while the previous
	 * work instance is being processed. Cancel the queued work instance
	 * as the work instance under processing does the job of the queued
	 * work instance.
	 */
	cancel_delayed_work(&rdev->disable_work);

	list_for_each_entry(regulator, &rdev->consumer_list, list) {
		count = regulator->deferred_disables;

		if (!count)
			continue;

		total_count += count;
		regulator->deferred_disables = 0;

		for (i = 0; i < count; i++) {
			ret = _regulator_disable(regulator);
			if (ret != 0)
				rdev_err(rdev, "Deferred disable failed: %d\n", ret);
		}
	}
	WARN_ON(!total_count);

	if (rdev->coupling_desc.n_coupled > 1)
		regulator_balance_voltage(rdev, PM_SUSPEND_ON);

	regulator_unlock_dependent(rdev, &ww_ctx);
}

/**
 * regulator_disable_deferred - disable regulator output with delay
 * @regulator: regulator source
 * @ms: milliseconds until the regulator is disabled
 *
 * Execute regulator_disable() on the regulator after a delay.  This
 * is intended for use with devices that require some time to quiesce.
 *
 * NOTE: this will only disable the regulator output if no other consumer
 * devices have it enabled, the regulator device supports disabling and
 * machine constraints permit this operation.
 */
int regulator_disable_deferred(struct regulator *regulator, int ms)
{
	struct regulator_dev *rdev = regulator->rdev;

	if (!ms)
		return regulator_disable(regulator);

	regulator_lock(rdev);
	regulator->deferred_disables++;
	mod_delayed_work(system_power_efficient_wq, &rdev->disable_work,
			 msecs_to_jiffies(ms));
	regulator_unlock(rdev);

	return 0;
}
EXPORT_SYMBOL_GPL(regulator_disable_deferred);

static int _regulator_is_enabled(struct regulator_dev *rdev)
{
	/* A GPIO control always takes precedence */
	if (rdev->ena_pin)
		return rdev->ena_gpio_state;

	/* If we don't know then assume that the regulator is always on */
	if (!rdev->desc->ops->is_enabled)
		return 1;

	return rdev->desc->ops->is_enabled(rdev);
}

static int _regulator_list_voltage(struct regulator_dev *rdev,
				   unsigned selector, int lock)
{
	const struct regulator_ops *ops = rdev->desc->ops;
	int ret;

	if (rdev->desc->fixed_uV && rdev->desc->n_voltages == 1 && !selector)
		return rdev->desc->fixed_uV;

	if (ops->list_voltage) {
		if (selector >= rdev->desc->n_voltages)
			return -EINVAL;
		if (lock)
			regulator_lock(rdev);
		ret = ops->list_voltage(rdev, selector);
		if (lock)
			regulator_unlock(rdev);
	} else if (rdev->is_switch && rdev->supply) {
		ret = _regulator_list_voltage(rdev->supply->rdev,
					      selector, lock);
	} else {
		return -EINVAL;
	}

	if (ret > 0) {
		if (ret < rdev->constraints->min_uV)
			ret = 0;
		else if (ret > rdev->constraints->max_uV)
			ret = 0;
	}

	return ret;
}

/**
 * regulator_is_enabled - is the regulator output enabled
 * @regulator: regulator source
 *
 * Returns positive if the regulator driver backing the source/client
 * has requested that the device be enabled, zero if it hasn't, else a
 * negative errno code.
 *
 * Note that the device backing this regulator handle can have multiple
 * users, so it might be enabled even if regulator_enable() was never
 * called for this particular source.
 */
int regulator_is_enabled(struct regulator *regulator)
{
	int ret;

	if (regulator->always_on)
		return 1;

	regulator_lock(regulator->rdev);
	ret = _regulator_is_enabled(regulator->rdev);
	regulator_unlock(regulator->rdev);

	return ret;
}
EXPORT_SYMBOL_GPL(regulator_is_enabled);

/**
 * regulator_count_voltages - count regulator_list_voltage() selectors
 * @regulator: regulator source
 *
 * Returns number of selectors, or negative errno.  Selectors are
 * numbered starting at zero, and typically correspond to bitfields
 * in hardware registers.
 */
int regulator_count_voltages(struct regulator *regulator)
{
	struct regulator_dev	*rdev = regulator->rdev;

	if (rdev->desc->n_voltages)
		return rdev->desc->n_voltages;

	if (!rdev->is_switch || !rdev->supply)
		return -EINVAL;

	return regulator_count_voltages(rdev->supply);
}
EXPORT_SYMBOL_GPL(regulator_count_voltages);

/**
 * regulator_list_voltage - enumerate supported voltages
 * @regulator: regulator source
 * @selector: identify voltage to list
 * Context: can sleep
 *
 * Returns a voltage that can be passed to @regulator_set_voltage(),
 * zero if this selector code can't be used on this system, or a
 * negative errno.
 */
int regulator_list_voltage(struct regulator *regulator, unsigned selector)
{
	return _regulator_list_voltage(regulator->rdev, selector, 1);
}
EXPORT_SYMBOL_GPL(regulator_list_voltage);

/**
 * regulator_get_regmap - get the regulator's register map
 * @regulator: regulator source
 *
 * Returns the register map for the given regulator, or an ERR_PTR value
 * if the regulator doesn't use regmap.
 */
struct regmap *regulator_get_regmap(struct regulator *regulator)
{
	struct regmap *map = regulator->rdev->regmap;

	return map ? map : ERR_PTR(-EOPNOTSUPP);
}

/**
 * regulator_get_hardware_vsel_register - get the HW voltage selector register
 * @regulator: regulator source
 * @vsel_reg: voltage selector register, output parameter
 * @vsel_mask: mask for voltage selector bitfield, output parameter
 *
 * Returns the hardware register offset and bitmask used for setting the
 * regulator voltage. This might be useful when configuring voltage-scaling
 * hardware or firmware that can make I2C requests behind the kernel's back,
 * for example.
 *
 * On success, the output parameters @vsel_reg and @vsel_mask are filled in
 * and 0 is returned, otherwise a negative errno is returned.
 */
int regulator_get_hardware_vsel_register(struct regulator *regulator,
					 unsigned *vsel_reg,
					 unsigned *vsel_mask)
{
	struct regulator_dev *rdev = regulator->rdev;
	const struct regulator_ops *ops = rdev->desc->ops;

	if (ops->set_voltage_sel != regulator_set_voltage_sel_regmap)
		return -EOPNOTSUPP;

	*vsel_reg = rdev->desc->vsel_reg;
	*vsel_mask = rdev->desc->vsel_mask;

	 return 0;
}
EXPORT_SYMBOL_GPL(regulator_get_hardware_vsel_register);

/**
 * regulator_list_hardware_vsel - get the HW-specific register value for a selector
 * @regulator: regulator source
 * @selector: identify voltage to list
 *
 * Converts the selector to a hardware-specific voltage selector that can be
 * directly written to the regulator registers. The address of the voltage
 * register can be determined by calling @regulator_get_hardware_vsel_register.
 *
 * On error a negative errno is returned.
 */
int regulator_list_hardware_vsel(struct regulator *regulator,
				 unsigned selector)
{
	struct regulator_dev *rdev = regulator->rdev;
	const struct regulator_ops *ops = rdev->desc->ops;

	if (selector >= rdev->desc->n_voltages)
		return -EINVAL;
	if (ops->set_voltage_sel != regulator_set_voltage_sel_regmap)
		return -EOPNOTSUPP;

	return selector;
}
EXPORT_SYMBOL_GPL(regulator_list_hardware_vsel);

/**
 * regulator_get_linear_step - return the voltage step size between VSEL values
 * @regulator: regulator source
 *
 * Returns the voltage step size between VSEL values for linear
 * regulators, or return 0 if the regulator isn't a linear regulator.
 */
unsigned int regulator_get_linear_step(struct regulator *regulator)
{
	struct regulator_dev *rdev = regulator->rdev;

	return rdev->desc->uV_step;
}
EXPORT_SYMBOL_GPL(regulator_get_linear_step);

/**
 * regulator_is_supported_voltage - check if a voltage range can be supported
 *
 * @regulator: Regulator to check.
 * @min_uV: Minimum required voltage in uV.
 * @max_uV: Maximum required voltage in uV.
 *
 * Returns a boolean.
 */
int regulator_is_supported_voltage(struct regulator *regulator,
				   int min_uV, int max_uV)
{
	struct regulator_dev *rdev = regulator->rdev;
	int i, voltages, ret;

	/* If we can't change voltage check the current voltage */
	if (!regulator_ops_is_valid(rdev, REGULATOR_CHANGE_VOLTAGE)) {
		ret = regulator_get_voltage(regulator);
		if (ret >= 0)
			return min_uV <= ret && ret <= max_uV;
		else
			return ret;
	}

	/* Any voltage within constrains range is fine? */
	if (rdev->desc->continuous_voltage_range)
		return min_uV >= rdev->constraints->min_uV &&
				max_uV <= rdev->constraints->max_uV;

	ret = regulator_count_voltages(regulator);
	if (ret < 0)
		return 0;
	voltages = ret;

	for (i = 0; i < voltages; i++) {
		ret = regulator_list_voltage(regulator, i);

		if (ret >= min_uV && ret <= max_uV)
			return 1;
	}

	return 0;
}
EXPORT_SYMBOL_GPL(regulator_is_supported_voltage);

static int regulator_map_voltage(struct regulator_dev *rdev, int min_uV,
				 int max_uV)
{
	const struct regulator_desc *desc = rdev->desc;

	if (desc->ops->map_voltage)
		return desc->ops->map_voltage(rdev, min_uV, max_uV);

	if (desc->ops->list_voltage == regulator_list_voltage_linear)
		return regulator_map_voltage_linear(rdev, min_uV, max_uV);

	if (desc->ops->list_voltage == regulator_list_voltage_linear_range)
		return regulator_map_voltage_linear_range(rdev, min_uV, max_uV);

	if (desc->ops->list_voltage ==
		regulator_list_voltage_pickable_linear_range)
		return regulator_map_voltage_pickable_linear_range(rdev,
							min_uV, max_uV);

	return regulator_map_voltage_iterate(rdev, min_uV, max_uV);
}

static int _regulator_call_set_voltage(struct regulator_dev *rdev,
				       int min_uV, int max_uV,
				       unsigned *selector)
{
	struct pre_voltage_change_data data;
	int ret;

	data.old_uV = regulator_get_voltage_rdev(rdev);
	data.min_uV = min_uV;
	data.max_uV = max_uV;
	ret = _notifier_call_chain(rdev, REGULATOR_EVENT_PRE_VOLTAGE_CHANGE,
				   &data);
	if (ret & NOTIFY_STOP_MASK)
		return -EINVAL;

	ret = rdev->desc->ops->set_voltage(rdev, min_uV, max_uV, selector);
	if (ret >= 0)
		return ret;

	_notifier_call_chain(rdev, REGULATOR_EVENT_ABORT_VOLTAGE_CHANGE,
			     (void *)data.old_uV);

	return ret;
}

static int _regulator_call_set_voltage_sel(struct regulator_dev *rdev,
					   int uV, unsigned selector)
{
	struct pre_voltage_change_data data;
	int ret;

	data.old_uV = regulator_get_voltage_rdev(rdev);
	data.min_uV = uV;
	data.max_uV = uV;
	ret = _notifier_call_chain(rdev, REGULATOR_EVENT_PRE_VOLTAGE_CHANGE,
				   &data);
	if (ret & NOTIFY_STOP_MASK)
		return -EINVAL;

	ret = rdev->desc->ops->set_voltage_sel(rdev, selector);
	if (ret >= 0)
		return ret;

	_notifier_call_chain(rdev, REGULATOR_EVENT_ABORT_VOLTAGE_CHANGE,
			     (void *)data.old_uV);

	return ret;
}

static int _regulator_set_voltage_sel_step(struct regulator_dev *rdev,
					   int uV, int new_selector)
{
	const struct regulator_ops *ops = rdev->desc->ops;
	int diff, old_sel, curr_sel, ret;

	/* Stepping is only needed if the regulator is enabled. */
	if (!_regulator_is_enabled(rdev))
		goto final_set;

	if (!ops->get_voltage_sel)
		return -EINVAL;

	old_sel = ops->get_voltage_sel(rdev);
	if (old_sel < 0)
		return old_sel;

	diff = new_selector - old_sel;
	if (diff == 0)
		return 0; /* No change needed. */

	if (diff > 0) {
		/* Stepping up. */
		for (curr_sel = old_sel + rdev->desc->vsel_step;
		     curr_sel < new_selector;
		     curr_sel += rdev->desc->vsel_step) {
			/*
			 * Call the callback directly instead of using
			 * _regulator_call_set_voltage_sel() as we don't
			 * want to notify anyone yet. Same in the branch
			 * below.
			 */
			ret = ops->set_voltage_sel(rdev, curr_sel);
			if (ret)
				goto try_revert;
		}
	} else {
		/* Stepping down. */
		for (curr_sel = old_sel - rdev->desc->vsel_step;
		     curr_sel > new_selector;
		     curr_sel -= rdev->desc->vsel_step) {
			ret = ops->set_voltage_sel(rdev, curr_sel);
			if (ret)
				goto try_revert;
		}
	}

final_set:
	/* The final selector will trigger the notifiers. */
	return _regulator_call_set_voltage_sel(rdev, uV, new_selector);

try_revert:
	/*
	 * At least try to return to the previous voltage if setting a new
	 * one failed.
	 */
	(void)ops->set_voltage_sel(rdev, old_sel);
	return ret;
}

static int _regulator_set_voltage_time(struct regulator_dev *rdev,
				       int old_uV, int new_uV)
{
	unsigned int ramp_delay = 0;

	if (rdev->constraints->ramp_delay)
		ramp_delay = rdev->constraints->ramp_delay;
	else if (rdev->desc->ramp_delay)
		ramp_delay = rdev->desc->ramp_delay;
	else if (rdev->constraints->settling_time)
		return rdev->constraints->settling_time;
	else if (rdev->constraints->settling_time_up &&
		 (new_uV > old_uV))
		return rdev->constraints->settling_time_up;
	else if (rdev->constraints->settling_time_down &&
		 (new_uV < old_uV))
		return rdev->constraints->settling_time_down;

	if (ramp_delay == 0) {
		rdev_dbg(rdev, "ramp_delay not set\n");
		return 0;
	}

	return DIV_ROUND_UP(abs(new_uV - old_uV), ramp_delay);
}

static int _regulator_do_set_voltage(struct regulator_dev *rdev,
				     int min_uV, int max_uV)
{
	int ret;
	int delay = 0;
	int best_val = 0;
	unsigned int selector;
	int old_selector = -1;
	const struct regulator_ops *ops = rdev->desc->ops;
	int old_uV = regulator_get_voltage_rdev(rdev);

	trace_regulator_set_voltage(rdev_get_name(rdev), min_uV, max_uV);

	min_uV += rdev->constraints->uV_offset;
	max_uV += rdev->constraints->uV_offset;

	/*
	 * If we can't obtain the old selector there is not enough
	 * info to call set_voltage_time_sel().
	 */
	if (_regulator_is_enabled(rdev) &&
	    ops->set_voltage_time_sel && ops->get_voltage_sel) {
		old_selector = ops->get_voltage_sel(rdev);
		if (old_selector < 0)
			return old_selector;
	}

	if (ops->set_voltage) {
		ret = _regulator_call_set_voltage(rdev, min_uV, max_uV,
						  &selector);

		if (ret >= 0) {
			if (ops->list_voltage)
				best_val = ops->list_voltage(rdev,
							     selector);
			else
				best_val = regulator_get_voltage_rdev(rdev);
		}

	} else if (ops->set_voltage_sel) {
		ret = regulator_map_voltage(rdev, min_uV, max_uV);
		if (ret >= 0) {
			best_val = ops->list_voltage(rdev, ret);
			if (min_uV <= best_val && max_uV >= best_val) {
				selector = ret;
				if (old_selector == selector)
					ret = 0;
				else if (rdev->desc->vsel_step)
					ret = _regulator_set_voltage_sel_step(
						rdev, best_val, selector);
				else
					ret = _regulator_call_set_voltage_sel(
						rdev, best_val, selector);
			} else {
				ret = -EINVAL;
			}
		}
	} else {
		ret = -EINVAL;
	}

	if (ret)
		goto out;

	if (ops->set_voltage_time_sel) {
		/*
		 * Call set_voltage_time_sel if successfully obtained
		 * old_selector
		 */
		if (old_selector >= 0 && old_selector != selector)
			delay = ops->set_voltage_time_sel(rdev, old_selector,
							  selector);
	} else {
		if (old_uV != best_val) {
			if (ops->set_voltage_time)
				delay = ops->set_voltage_time(rdev, old_uV,
							      best_val);
			else
				delay = _regulator_set_voltage_time(rdev,
								    old_uV,
								    best_val);
		}
	}

	if (delay < 0) {
		rdev_warn(rdev, "failed to get delay: %d\n", delay);
		delay = 0;
	}

	/* Insert any necessary delays */
	if (delay >= 1000) {
		mdelay(delay / 1000);
		udelay(delay % 1000);
	} else if (delay) {
		udelay(delay);
	}

	if (best_val >= 0) {
		unsigned long data = best_val;

		_notifier_call_chain(rdev, REGULATOR_EVENT_VOLTAGE_CHANGE,
				     (void *)data);
	}

out:
	trace_regulator_set_voltage_complete(rdev_get_name(rdev), best_val);

	return ret;
}

static int _regulator_do_set_suspend_voltage(struct regulator_dev *rdev,
				  int min_uV, int max_uV, suspend_state_t state)
{
	struct regulator_state *rstate;
	int uV, sel;

	rstate = regulator_get_suspend_state(rdev, state);
	if (rstate == NULL)
		return -EINVAL;

	if (min_uV < rstate->min_uV)
		min_uV = rstate->min_uV;
	if (max_uV > rstate->max_uV)
		max_uV = rstate->max_uV;

	sel = regulator_map_voltage(rdev, min_uV, max_uV);
	if (sel < 0)
		return sel;

	uV = rdev->desc->ops->list_voltage(rdev, sel);
	if (uV >= min_uV && uV <= max_uV)
		rstate->uV = uV;

	return 0;
}

static int regulator_set_voltage_unlocked(struct regulator *regulator,
					  int min_uV, int max_uV,
					  suspend_state_t state)
{
	struct regulator_dev *rdev = regulator->rdev;
	struct regulator_voltage *voltage = &regulator->voltage[state];
	int ret = 0;
	int old_min_uV, old_max_uV;
	int current_uV;

	/* If we're setting the same range as last time the change
	 * should be a noop (some cpufreq implementations use the same
	 * voltage for multiple frequencies, for example).
	 */
	if (voltage->min_uV == min_uV && voltage->max_uV == max_uV)
		goto out;

	/* If we're trying to set a range that overlaps the current voltage,
	 * return successfully even though the regulator does not support
	 * changing the voltage.
	 */
	if (!regulator_ops_is_valid(rdev, REGULATOR_CHANGE_VOLTAGE)) {
		current_uV = regulator_get_voltage_rdev(rdev);
		if (min_uV <= current_uV && current_uV <= max_uV) {
			voltage->min_uV = min_uV;
			voltage->max_uV = max_uV;
			goto out;
		}
	}

	/* sanity check */
	if (!rdev->desc->ops->set_voltage &&
	    !rdev->desc->ops->set_voltage_sel) {
		ret = -EINVAL;
		goto out;
	}

	/* constraints check */
	ret = regulator_check_voltage(rdev, &min_uV, &max_uV);
	if (ret < 0)
		goto out;

	/* restore original values in case of error */
	old_min_uV = voltage->min_uV;
	old_max_uV = voltage->max_uV;
	voltage->min_uV = min_uV;
	voltage->max_uV = max_uV;

	/* for not coupled regulators this will just set the voltage */
	ret = regulator_balance_voltage(rdev, state);
	if (ret < 0) {
		voltage->min_uV = old_min_uV;
		voltage->max_uV = old_max_uV;
	}

out:
	return ret;
}

int regulator_set_voltage_rdev(struct regulator_dev *rdev, int min_uV,
			       int max_uV, suspend_state_t state)
{
	int best_supply_uV = 0;
	int supply_change_uV = 0;
	int ret;

	if (rdev->supply &&
	    regulator_ops_is_valid(rdev->supply->rdev,
				   REGULATOR_CHANGE_VOLTAGE) &&
	    (rdev->desc->min_dropout_uV || !(rdev->desc->ops->get_voltage ||
					   rdev->desc->ops->get_voltage_sel))) {
		int current_supply_uV;
		int selector;

		selector = regulator_map_voltage(rdev, min_uV, max_uV);
		if (selector < 0) {
			ret = selector;
			goto out;
		}

		best_supply_uV = _regulator_list_voltage(rdev, selector, 0);
		if (best_supply_uV < 0) {
			ret = best_supply_uV;
			goto out;
		}

		best_supply_uV += rdev->desc->min_dropout_uV;

		current_supply_uV = regulator_get_voltage_rdev(rdev->supply->rdev);
		if (current_supply_uV < 0) {
			ret = current_supply_uV;
			goto out;
		}

		supply_change_uV = best_supply_uV - current_supply_uV;
	}

	if (supply_change_uV > 0) {
		ret = regulator_set_voltage_unlocked(rdev->supply,
				best_supply_uV, INT_MAX, state);
		if (ret) {
			dev_err(&rdev->dev, "Failed to increase supply voltage: %d\n",
					ret);
			goto out;
		}
	}

	if (state == PM_SUSPEND_ON)
		ret = _regulator_do_set_voltage(rdev, min_uV, max_uV);
	else
		ret = _regulator_do_set_suspend_voltage(rdev, min_uV,
							max_uV, state);
	if (ret < 0)
		goto out;

	if (supply_change_uV < 0) {
		ret = regulator_set_voltage_unlocked(rdev->supply,
				best_supply_uV, INT_MAX, state);
		if (ret)
			dev_warn(&rdev->dev, "Failed to decrease supply voltage: %d\n",
					ret);
		/* No need to fail here */
		ret = 0;
	}

out:
	return ret;
}

static int regulator_limit_voltage_step(struct regulator_dev *rdev,
					int *current_uV, int *min_uV)
{
	struct regulation_constraints *constraints = rdev->constraints;

	/* Limit voltage change only if necessary */
	if (!constraints->max_uV_step || !_regulator_is_enabled(rdev))
		return 1;

	if (*current_uV < 0) {
		*current_uV = regulator_get_voltage_rdev(rdev);

		if (*current_uV < 0)
			return *current_uV;
	}

	if (abs(*current_uV - *min_uV) <= constraints->max_uV_step)
		return 1;

	/* Clamp target voltage within the given step */
	if (*current_uV < *min_uV)
		*min_uV = min(*current_uV + constraints->max_uV_step,
			      *min_uV);
	else
		*min_uV = max(*current_uV - constraints->max_uV_step,
			      *min_uV);

	return 0;
}

static int regulator_get_optimal_voltage(struct regulator_dev *rdev,
					 int *current_uV,
					 int *min_uV, int *max_uV,
					 suspend_state_t state,
					 int n_coupled)
{
	struct coupling_desc *c_desc = &rdev->coupling_desc;
	struct regulator_dev **c_rdevs = c_desc->coupled_rdevs;
	struct regulation_constraints *constraints = rdev->constraints;
	int desired_min_uV = 0, desired_max_uV = INT_MAX;
	int max_current_uV = 0, min_current_uV = INT_MAX;
	int highest_min_uV = 0, target_uV, possible_uV;
	int i, ret, max_spread;
	bool done;

	*current_uV = -1;

	/*
	 * If there are no coupled regulators, simply set the voltage
	 * demanded by consumers.
	 */
	if (n_coupled == 1) {
		/*
		 * If consumers don't provide any demands, set voltage
		 * to min_uV
		 */
		desired_min_uV = constraints->min_uV;
		desired_max_uV = constraints->max_uV;

		ret = regulator_check_consumers(rdev,
						&desired_min_uV,
						&desired_max_uV, state);
		if (ret < 0)
			return ret;

		possible_uV = desired_min_uV;
		done = true;

		goto finish;
	}

	/* Find highest min desired voltage */
	for (i = 0; i < n_coupled; i++) {
		int tmp_min = 0;
		int tmp_max = INT_MAX;

		lockdep_assert_held_once(&c_rdevs[i]->mutex.base);

		ret = regulator_check_consumers(c_rdevs[i],
						&tmp_min,
						&tmp_max, state);
		if (ret < 0)
			return ret;

		ret = regulator_check_voltage(c_rdevs[i], &tmp_min, &tmp_max);
		if (ret < 0)
			return ret;

		highest_min_uV = max(highest_min_uV, tmp_min);

		if (i == 0) {
			desired_min_uV = tmp_min;
			desired_max_uV = tmp_max;
		}
	}

	max_spread = constraints->max_spread[0];

	/*
	 * Let target_uV be equal to the desired one if possible.
	 * If not, set it to minimum voltage, allowed by other coupled
	 * regulators.
	 */
	target_uV = max(desired_min_uV, highest_min_uV - max_spread);

	/*
	 * Find min and max voltages, which currently aren't violating
	 * max_spread.
	 */
	for (i = 1; i < n_coupled; i++) {
		int tmp_act;

		if (!_regulator_is_enabled(c_rdevs[i]))
			continue;

		tmp_act = regulator_get_voltage_rdev(c_rdevs[i]);
		if (tmp_act < 0)
			return tmp_act;

		min_current_uV = min(tmp_act, min_current_uV);
		max_current_uV = max(tmp_act, max_current_uV);
	}

	/* There aren't any other regulators enabled */
	if (max_current_uV == 0) {
		possible_uV = target_uV;
	} else {
		/*
		 * Correct target voltage, so as it currently isn't
		 * violating max_spread
		 */
		possible_uV = max(target_uV, max_current_uV - max_spread);
		possible_uV = min(possible_uV, min_current_uV + max_spread);
	}

	if (possible_uV > desired_max_uV)
		return -EINVAL;

	done = (possible_uV == target_uV);
	desired_min_uV = possible_uV;

finish:
	/* Apply max_uV_step constraint if necessary */
	if (state == PM_SUSPEND_ON) {
		ret = regulator_limit_voltage_step(rdev, current_uV,
						   &desired_min_uV);
		if (ret < 0)
			return ret;

		if (ret == 0)
			done = false;
	}

	/* Set current_uV if wasn't done earlier in the code and if necessary */
	if (n_coupled > 1 && *current_uV == -1) {

		if (_regulator_is_enabled(rdev)) {
			ret = regulator_get_voltage_rdev(rdev);
			if (ret < 0)
				return ret;

			*current_uV = ret;
		} else {
			*current_uV = desired_min_uV;
		}
	}

	*min_uV = desired_min_uV;
	*max_uV = desired_max_uV;

	return done;
}

static int regulator_balance_voltage(struct regulator_dev *rdev,
				     suspend_state_t state)
{
	struct regulator_dev **c_rdevs;
	struct regulator_dev *best_rdev;
	struct coupling_desc *c_desc = &rdev->coupling_desc;
	struct regulator_coupler *coupler = c_desc->coupler;
	int i, ret, n_coupled, best_min_uV, best_max_uV, best_c_rdev;
	unsigned int delta, best_delta;
	unsigned long c_rdev_done = 0;
	bool best_c_rdev_done;

	c_rdevs = c_desc->coupled_rdevs;
	n_coupled = c_desc->n_coupled;

	/*
	 * If system is in a state other than PM_SUSPEND_ON, don't check
	 * other coupled regulators.
	 */
	if (state != PM_SUSPEND_ON)
		n_coupled = 1;

	if (c_desc->n_resolved < n_coupled) {
		rdev_err(rdev, "Not all coupled regulators registered\n");
		return -EPERM;
	}

	/* Invoke custom balancer for customized couplers */
	if (coupler && coupler->balance_voltage)
		return coupler->balance_voltage(coupler, rdev, state);

	/*
	 * Find the best possible voltage change on each loop. Leave the loop
	 * if there isn't any possible change.
	 */
	do {
		best_c_rdev_done = false;
		best_delta = 0;
		best_min_uV = 0;
		best_max_uV = 0;
		best_c_rdev = 0;
		best_rdev = NULL;

		/*
		 * Find highest difference between optimal voltage
		 * and current voltage.
		 */
		for (i = 0; i < n_coupled; i++) {
			/*
			 * optimal_uV is the best voltage that can be set for
			 * i-th regulator at the moment without violating
			 * max_spread constraint in order to balance
			 * the coupled voltages.
			 */
			int optimal_uV = 0, optimal_max_uV = 0, current_uV = 0;

			if (test_bit(i, &c_rdev_done))
				continue;

			ret = regulator_get_optimal_voltage(c_rdevs[i],
							    &current_uV,
							    &optimal_uV,
							    &optimal_max_uV,
							    state, n_coupled);
			if (ret < 0)
				goto out;

			delta = abs(optimal_uV - current_uV);

			if (delta && best_delta <= delta) {
				best_c_rdev_done = ret;
				best_delta = delta;
				best_rdev = c_rdevs[i];
				best_min_uV = optimal_uV;
				best_max_uV = optimal_max_uV;
				best_c_rdev = i;
			}
		}

		/* Nothing to change, return successfully */
		if (!best_rdev) {
			ret = 0;
			goto out;
		}

		ret = regulator_set_voltage_rdev(best_rdev, best_min_uV,
						 best_max_uV, state);

		if (ret < 0)
			goto out;

		if (best_c_rdev_done)
			set_bit(best_c_rdev, &c_rdev_done);

	} while (n_coupled > 1);

out:
	return ret;
}

/**
 * regulator_set_voltage - set regulator output voltage
 * @regulator: regulator source
 * @min_uV: Minimum required voltage in uV
 * @max_uV: Maximum acceptable voltage in uV
 *
 * Sets a voltage regulator to the desired output voltage. This can be set
 * during any regulator state. IOW, regulator can be disabled or enabled.
 *
 * If the regulator is enabled then the voltage will change to the new value
 * immediately otherwise if the regulator is disabled the regulator will
 * output at the new voltage when enabled.
 *
 * NOTE: If the regulator is shared between several devices then the lowest
 * request voltage that meets the system constraints will be used.
 * Regulator system constraints must be set for this regulator before
 * calling this function otherwise this call will fail.
 */
int regulator_set_voltage(struct regulator *regulator, int min_uV, int max_uV)
{
	struct ww_acquire_ctx ww_ctx;
	int ret;

	regulator_lock_dependent(regulator->rdev, &ww_ctx);

	ret = regulator_set_voltage_unlocked(regulator, min_uV, max_uV,
					     PM_SUSPEND_ON);

	regulator_unlock_dependent(regulator->rdev, &ww_ctx);

	return ret;
}
EXPORT_SYMBOL_GPL(regulator_set_voltage);

static inline int regulator_suspend_toggle(struct regulator_dev *rdev,
					   suspend_state_t state, bool en)
{
	struct regulator_state *rstate;

	rstate = regulator_get_suspend_state(rdev, state);
	if (rstate == NULL)
		return -EINVAL;

	if (!rstate->changeable)
		return -EPERM;

	rstate->enabled = (en) ? ENABLE_IN_SUSPEND : DISABLE_IN_SUSPEND;

	return 0;
}

int regulator_suspend_enable(struct regulator_dev *rdev,
				    suspend_state_t state)
{
	return regulator_suspend_toggle(rdev, state, true);
}
EXPORT_SYMBOL_GPL(regulator_suspend_enable);

int regulator_suspend_disable(struct regulator_dev *rdev,
				     suspend_state_t state)
{
	struct regulator *regulator;
	struct regulator_voltage *voltage;

	/*
	 * if any consumer wants this regulator device keeping on in
	 * suspend states, don't set it as disabled.
	 */
	list_for_each_entry(regulator, &rdev->consumer_list, list) {
		voltage = &regulator->voltage[state];
		if (voltage->min_uV || voltage->max_uV)
			return 0;
	}

	return regulator_suspend_toggle(rdev, state, false);
}
EXPORT_SYMBOL_GPL(regulator_suspend_disable);

static int _regulator_set_suspend_voltage(struct regulator *regulator,
					  int min_uV, int max_uV,
					  suspend_state_t state)
{
	struct regulator_dev *rdev = regulator->rdev;
	struct regulator_state *rstate;

	rstate = regulator_get_suspend_state(rdev, state);
	if (rstate == NULL)
		return -EINVAL;

	if (rstate->min_uV == rstate->max_uV) {
		rdev_err(rdev, "The suspend voltage can't be changed!\n");
		return -EPERM;
	}

	return regulator_set_voltage_unlocked(regulator, min_uV, max_uV, state);
}

int regulator_set_suspend_voltage(struct regulator *regulator, int min_uV,
				  int max_uV, suspend_state_t state)
{
	struct ww_acquire_ctx ww_ctx;
	int ret;

	/* PM_SUSPEND_ON is handled by regulator_set_voltage() */
	if (regulator_check_states(state) || state == PM_SUSPEND_ON)
		return -EINVAL;

	regulator_lock_dependent(regulator->rdev, &ww_ctx);

	ret = _regulator_set_suspend_voltage(regulator, min_uV,
					     max_uV, state);

	regulator_unlock_dependent(regulator->rdev, &ww_ctx);

	return ret;
}
EXPORT_SYMBOL_GPL(regulator_set_suspend_voltage);

/**
 * regulator_set_voltage_time - get raise/fall time
 * @regulator: regulator source
 * @old_uV: starting voltage in microvolts
 * @new_uV: target voltage in microvolts
 *
 * Provided with the starting and ending voltage, this function attempts to
 * calculate the time in microseconds required to rise or fall to this new
 * voltage.
 */
int regulator_set_voltage_time(struct regulator *regulator,
			       int old_uV, int new_uV)
{
	struct regulator_dev *rdev = regulator->rdev;
	const struct regulator_ops *ops = rdev->desc->ops;
	int old_sel = -1;
	int new_sel = -1;
	int voltage;
	int i;

	if (ops->set_voltage_time)
		return ops->set_voltage_time(rdev, old_uV, new_uV);
	else if (!ops->set_voltage_time_sel)
		return _regulator_set_voltage_time(rdev, old_uV, new_uV);

	/* Currently requires operations to do this */
	if (!ops->list_voltage || !rdev->desc->n_voltages)
		return -EINVAL;

	for (i = 0; i < rdev->desc->n_voltages; i++) {
		/* We only look for exact voltage matches here */
		voltage = regulator_list_voltage(regulator, i);
		if (voltage < 0)
			return -EINVAL;
		if (voltage == 0)
			continue;
		if (voltage == old_uV)
			old_sel = i;
		if (voltage == new_uV)
			new_sel = i;
	}

	if (old_sel < 0 || new_sel < 0)
		return -EINVAL;

	return ops->set_voltage_time_sel(rdev, old_sel, new_sel);
}
EXPORT_SYMBOL_GPL(regulator_set_voltage_time);

/**
 * regulator_set_voltage_time_sel - get raise/fall time
 * @rdev: regulator source device
 * @old_selector: selector for starting voltage
 * @new_selector: selector for target voltage
 *
 * Provided with the starting and target voltage selectors, this function
 * returns time in microseconds required to rise or fall to this new voltage
 *
 * Drivers providing ramp_delay in regulation_constraints can use this as their
 * set_voltage_time_sel() operation.
 */
int regulator_set_voltage_time_sel(struct regulator_dev *rdev,
				   unsigned int old_selector,
				   unsigned int new_selector)
{
	int old_volt, new_volt;

	/* sanity check */
	if (!rdev->desc->ops->list_voltage)
		return -EINVAL;

	old_volt = rdev->desc->ops->list_voltage(rdev, old_selector);
	new_volt = rdev->desc->ops->list_voltage(rdev, new_selector);

	if (rdev->desc->ops->set_voltage_time)
		return rdev->desc->ops->set_voltage_time(rdev, old_volt,
							 new_volt);
	else
		return _regulator_set_voltage_time(rdev, old_volt, new_volt);
}
EXPORT_SYMBOL_GPL(regulator_set_voltage_time_sel);

/**
 * regulator_sync_voltage - re-apply last regulator output voltage
 * @regulator: regulator source
 *
 * Re-apply the last configured voltage.  This is intended to be used
 * where some external control source the consumer is cooperating with
 * has caused the configured voltage to change.
 */
int regulator_sync_voltage(struct regulator *regulator)
{
	struct regulator_dev *rdev = regulator->rdev;
	struct regulator_voltage *voltage = &regulator->voltage[PM_SUSPEND_ON];
	int ret, min_uV, max_uV;

	regulator_lock(rdev);

	if (!rdev->desc->ops->set_voltage &&
	    !rdev->desc->ops->set_voltage_sel) {
		ret = -EINVAL;
		goto out;
	}

	/* This is only going to work if we've had a voltage configured. */
	if (!voltage->min_uV && !voltage->max_uV) {
		ret = -EINVAL;
		goto out;
	}

	min_uV = voltage->min_uV;
	max_uV = voltage->max_uV;

	/* This should be a paranoia check... */
	ret = regulator_check_voltage(rdev, &min_uV, &max_uV);
	if (ret < 0)
		goto out;

	ret = regulator_check_consumers(rdev, &min_uV, &max_uV, 0);
	if (ret < 0)
		goto out;

	ret = _regulator_do_set_voltage(rdev, min_uV, max_uV);

out:
	regulator_unlock(rdev);
	return ret;
}
EXPORT_SYMBOL_GPL(regulator_sync_voltage);

int regulator_get_voltage_rdev(struct regulator_dev *rdev)
{
	int sel, ret;
	bool bypassed;

	if (rdev->desc->ops->get_bypass) {
		ret = rdev->desc->ops->get_bypass(rdev, &bypassed);
		if (ret < 0)
			return ret;
		if (bypassed) {
			/* if bypassed the regulator must have a supply */
			if (!rdev->supply) {
				rdev_err(rdev,
					 "bypassed regulator has no supply!\n");
				return -EPROBE_DEFER;
			}

			return regulator_get_voltage_rdev(rdev->supply->rdev);
		}
	}

	if (rdev->desc->ops->get_voltage_sel) {
		sel = rdev->desc->ops->get_voltage_sel(rdev);
		if (sel < 0)
			return sel;
		ret = rdev->desc->ops->list_voltage(rdev, sel);
	} else if (rdev->desc->ops->get_voltage) {
		ret = rdev->desc->ops->get_voltage(rdev);
	} else if (rdev->desc->ops->list_voltage) {
		ret = rdev->desc->ops->list_voltage(rdev, 0);
	} else if (rdev->desc->fixed_uV && (rdev->desc->n_voltages == 1)) {
		ret = rdev->desc->fixed_uV;
	} else if (rdev->supply) {
		ret = regulator_get_voltage_rdev(rdev->supply->rdev);
	} else {
		return -EINVAL;
	}

	if (ret < 0)
		return ret;
	return ret - rdev->constraints->uV_offset;
}

/**
 * regulator_get_voltage - get regulator output voltage
 * @regulator: regulator source
 *
 * This returns the current regulator voltage in uV.
 *
 * NOTE: If the regulator is disabled it will return the voltage value. This
 * function should not be used to determine regulator state.
 */
int regulator_get_voltage(struct regulator *regulator)
{
	struct ww_acquire_ctx ww_ctx;
	int ret;

	regulator_lock_dependent(regulator->rdev, &ww_ctx);
	ret = regulator_get_voltage_rdev(regulator->rdev);
	regulator_unlock_dependent(regulator->rdev, &ww_ctx);

	return ret;
}
EXPORT_SYMBOL_GPL(regulator_get_voltage);

/**
 * regulator_set_current_limit - set regulator output current limit
 * @regulator: regulator source
 * @min_uA: Minimum supported current in uA
 * @max_uA: Maximum supported current in uA
 *
 * Sets current sink to the desired output current. This can be set during
 * any regulator state. IOW, regulator can be disabled or enabled.
 *
 * If the regulator is enabled then the current will change to the new value
 * immediately otherwise if the regulator is disabled the regulator will
 * output at the new current when enabled.
 *
 * NOTE: Regulator system constraints must be set for this regulator before
 * calling this function otherwise this call will fail.
 */
int regulator_set_current_limit(struct regulator *regulator,
			       int min_uA, int max_uA)
{
	struct regulator_dev *rdev = regulator->rdev;
	int ret;

	regulator_lock(rdev);

	/* sanity check */
	if (!rdev->desc->ops->set_current_limit) {
		ret = -EINVAL;
		goto out;
	}

	/* constraints check */
	ret = regulator_check_current_limit(rdev, &min_uA, &max_uA);
	if (ret < 0)
		goto out;

	ret = rdev->desc->ops->set_current_limit(rdev, min_uA, max_uA);
out:
	regulator_unlock(rdev);
	return ret;
}
EXPORT_SYMBOL_GPL(regulator_set_current_limit);

static int _regulator_get_current_limit_unlocked(struct regulator_dev *rdev)
{
	/* sanity check */
	if (!rdev->desc->ops->get_current_limit)
		return -EINVAL;

	return rdev->desc->ops->get_current_limit(rdev);
}

static int _regulator_get_current_limit(struct regulator_dev *rdev)
{
	int ret;

	regulator_lock(rdev);
	ret = _regulator_get_current_limit_unlocked(rdev);
	regulator_unlock(rdev);

	return ret;
}

/**
 * regulator_get_current_limit - get regulator output current
 * @regulator: regulator source
 *
 * This returns the current supplied by the specified current sink in uA.
 *
 * NOTE: If the regulator is disabled it will return the current value. This
 * function should not be used to determine regulator state.
 */
int regulator_get_current_limit(struct regulator *regulator)
{
	return _regulator_get_current_limit(regulator->rdev);
}
EXPORT_SYMBOL_GPL(regulator_get_current_limit);

/**
 * regulator_set_mode - set regulator operating mode
 * @regulator: regulator source
 * @mode: operating mode - one of the REGULATOR_MODE constants
 *
 * Set regulator operating mode to increase regulator efficiency or improve
 * regulation performance.
 *
 * NOTE: Regulator system constraints must be set for this regulator before
 * calling this function otherwise this call will fail.
 */
int regulator_set_mode(struct regulator *regulator, unsigned int mode)
{
	struct regulator_dev *rdev = regulator->rdev;
	int ret;
	int regulator_curr_mode;

	regulator_lock(rdev);

	/* sanity check */
	if (!rdev->desc->ops->set_mode) {
		ret = -EINVAL;
		goto out;
	}

	/* return if the same mode is requested */
	if (rdev->desc->ops->get_mode) {
		regulator_curr_mode = rdev->desc->ops->get_mode(rdev);
		if (regulator_curr_mode == mode) {
			ret = 0;
			goto out;
		}
	}

	/* constraints check */
	ret = regulator_mode_constrain(rdev, &mode);
	if (ret < 0)
		goto out;

	ret = rdev->desc->ops->set_mode(rdev, mode);
out:
	regulator_unlock(rdev);
	return ret;
}
EXPORT_SYMBOL_GPL(regulator_set_mode);

static unsigned int _regulator_get_mode_unlocked(struct regulator_dev *rdev)
{
	/* sanity check */
	if (!rdev->desc->ops->get_mode)
		return -EINVAL;

	return rdev->desc->ops->get_mode(rdev);
}

static unsigned int _regulator_get_mode(struct regulator_dev *rdev)
{
	int ret;

	regulator_lock(rdev);
	ret = _regulator_get_mode_unlocked(rdev);
	regulator_unlock(rdev);

	return ret;
}

/**
 * regulator_get_mode - get regulator operating mode
 * @regulator: regulator source
 *
 * Get the current regulator operating mode.
 */
unsigned int regulator_get_mode(struct regulator *regulator)
{
	return _regulator_get_mode(regulator->rdev);
}
EXPORT_SYMBOL_GPL(regulator_get_mode);

static int _regulator_get_error_flags(struct regulator_dev *rdev,
					unsigned int *flags)
{
	int ret;

	regulator_lock(rdev);

	/* sanity check */
	if (!rdev->desc->ops->get_error_flags) {
		ret = -EINVAL;
		goto out;
	}

	ret = rdev->desc->ops->get_error_flags(rdev, flags);
out:
	regulator_unlock(rdev);
	return ret;
}

/**
 * regulator_get_error_flags - get regulator error information
 * @regulator: regulator source
 * @flags: pointer to store error flags
 *
 * Get the current regulator error information.
 */
int regulator_get_error_flags(struct regulator *regulator,
				unsigned int *flags)
{
	return _regulator_get_error_flags(regulator->rdev, flags);
}
EXPORT_SYMBOL_GPL(regulator_get_error_flags);

/**
 * regulator_set_load - set regulator load
 * @regulator: regulator source
 * @uA_load: load current
 *
 * Notifies the regulator core of a new device load. This is then used by
 * DRMS (if enabled by constraints) to set the most efficient regulator
 * operating mode for the new regulator loading.
 *
 * Consumer devices notify their supply regulator of the maximum power
 * they will require (can be taken from device datasheet in the power
 * consumption tables) when they change operational status and hence power
 * state. Examples of operational state changes that can affect power
 * consumption are :-
 *
 *    o Device is opened / closed.
 *    o Device I/O is about to begin or has just finished.
 *    o Device is idling in between work.
 *
 * This information is also exported via sysfs to userspace.
 *
 * DRMS will sum the total requested load on the regulator and change
 * to the most efficient operating mode if platform constraints allow.
 *
 * NOTE: when a regulator consumer requests to have a regulator
 * disabled then any load that consumer requested no longer counts
 * toward the total requested load.  If the regulator is re-enabled
 * then the previously requested load will start counting again.
 *
 * If a regulator is an always-on regulator then an individual consumer's
 * load will still be removed if that consumer is fully disabled.
 *
 * On error a negative errno is returned.
 */
int regulator_set_load(struct regulator *regulator, int uA_load)
{
	struct regulator_dev *rdev = regulator->rdev;
	int old_uA_load;
	int ret = 0;

	regulator_lock(rdev);
	old_uA_load = regulator->uA_load;
	regulator->uA_load = uA_load;
	if (regulator->enable_count && old_uA_load != uA_load) {
		ret = drms_uA_update(rdev);
		if (ret < 0)
			regulator->uA_load = old_uA_load;
	}
	regulator_unlock(rdev);

	return ret;
}
EXPORT_SYMBOL_GPL(regulator_set_load);

/**
 * regulator_allow_bypass - allow the regulator to go into bypass mode
 *
 * @regulator: Regulator to configure
 * @enable: enable or disable bypass mode
 *
 * Allow the regulator to go into bypass mode if all other consumers
 * for the regulator also enable bypass mode and the machine
 * constraints allow this.  Bypass mode means that the regulator is
 * simply passing the input directly to the output with no regulation.
 */
int regulator_allow_bypass(struct regulator *regulator, bool enable)
{
	struct regulator_dev *rdev = regulator->rdev;
	int ret = 0;

	if (!rdev->desc->ops->set_bypass)
		return 0;

	if (!regulator_ops_is_valid(rdev, REGULATOR_CHANGE_BYPASS))
		return 0;

	regulator_lock(rdev);

	if (enable && !regulator->bypass) {
		rdev->bypass_count++;

		if (rdev->bypass_count == rdev->open_count) {
			ret = rdev->desc->ops->set_bypass(rdev, enable);
			if (ret != 0)
				rdev->bypass_count--;
		}

	} else if (!enable && regulator->bypass) {
		rdev->bypass_count--;

		if (rdev->bypass_count != rdev->open_count) {
			ret = rdev->desc->ops->set_bypass(rdev, enable);
			if (ret != 0)
				rdev->bypass_count++;
		}
	}

	if (ret == 0)
		regulator->bypass = enable;

	regulator_unlock(rdev);

	return ret;
}
EXPORT_SYMBOL_GPL(regulator_allow_bypass);

/**
 * regulator_register_notifier - register regulator event notifier
 * @regulator: regulator source
 * @nb: notifier block
 *
 * Register notifier block to receive regulator events.
 */
int regulator_register_notifier(struct regulator *regulator,
			      struct notifier_block *nb)
{
	return blocking_notifier_chain_register(&regulator->rdev->notifier,
						nb);
}
EXPORT_SYMBOL_GPL(regulator_register_notifier);

/**
 * regulator_unregister_notifier - unregister regulator event notifier
 * @regulator: regulator source
 * @nb: notifier block
 *
 * Unregister regulator event notifier block.
 */
int regulator_unregister_notifier(struct regulator *regulator,
				struct notifier_block *nb)
{
	return blocking_notifier_chain_unregister(&regulator->rdev->notifier,
						  nb);
}
EXPORT_SYMBOL_GPL(regulator_unregister_notifier);

/* notify regulator consumers and downstream regulator consumers.
 * Note mutex must be held by caller.
 */
static int _notifier_call_chain(struct regulator_dev *rdev,
				  unsigned long event, void *data)
{
	/* call rdev chain first */
	return blocking_notifier_call_chain(&rdev->notifier, event, data);
}

/**
 * regulator_bulk_get - get multiple regulator consumers
 *
 * @dev:           Device to supply
 * @num_consumers: Number of consumers to register
 * @consumers:     Configuration of consumers; clients are stored here.
 *
 * @return 0 on success, an errno on failure.
 *
 * This helper function allows drivers to get several regulator
 * consumers in one operation.  If any of the regulators cannot be
 * acquired then any regulators that were allocated will be freed
 * before returning to the caller.
 */
int regulator_bulk_get(struct device *dev, int num_consumers,
		       struct regulator_bulk_data *consumers)
{
	int i;
	int ret;

	for (i = 0; i < num_consumers; i++)
		consumers[i].consumer = NULL;

	for (i = 0; i < num_consumers; i++) {
		consumers[i].consumer = regulator_get(dev,
						      consumers[i].supply);
		if (IS_ERR(consumers[i].consumer)) {
			ret = PTR_ERR(consumers[i].consumer);
			consumers[i].consumer = NULL;
			goto err;
		}
	}

	return 0;

err:
	if (ret != -EPROBE_DEFER)
		dev_err(dev, "Failed to get supply '%s': %d\n",
			consumers[i].supply, ret);
	else
		dev_dbg(dev, "Failed to get supply '%s', deferring\n",
			consumers[i].supply);

	while (--i >= 0)
		regulator_put(consumers[i].consumer);

	return ret;
}
EXPORT_SYMBOL_GPL(regulator_bulk_get);

static void regulator_bulk_enable_async(void *data, async_cookie_t cookie)
{
	struct regulator_bulk_data *bulk = data;

	bulk->ret = regulator_enable(bulk->consumer);
}

/**
 * regulator_bulk_enable - enable multiple regulator consumers
 *
 * @num_consumers: Number of consumers
 * @consumers:     Consumer data; clients are stored here.
 * @return         0 on success, an errno on failure
 *
 * This convenience API allows consumers to enable multiple regulator
 * clients in a single API call.  If any consumers cannot be enabled
 * then any others that were enabled will be disabled again prior to
 * return.
 */
int regulator_bulk_enable(int num_consumers,
			  struct regulator_bulk_data *consumers)
{
	ASYNC_DOMAIN_EXCLUSIVE(async_domain);
	int i;
	int ret = 0;

	for (i = 0; i < num_consumers; i++) {
		async_schedule_domain(regulator_bulk_enable_async,
				      &consumers[i], &async_domain);
	}

	async_synchronize_full_domain(&async_domain);

	/* If any consumer failed we need to unwind any that succeeded */
	for (i = 0; i < num_consumers; i++) {
		if (consumers[i].ret != 0) {
			ret = consumers[i].ret;
			goto err;
		}
	}

	return 0;

err:
	for (i = 0; i < num_consumers; i++) {
		if (consumers[i].ret < 0)
			pr_err("Failed to enable %s: %d\n", consumers[i].supply,
			       consumers[i].ret);
		else
			regulator_disable(consumers[i].consumer);
	}

	return ret;
}
EXPORT_SYMBOL_GPL(regulator_bulk_enable);

/**
 * regulator_bulk_disable - disable multiple regulator consumers
 *
 * @num_consumers: Number of consumers
 * @consumers:     Consumer data; clients are stored here.
 * @return         0 on success, an errno on failure
 *
 * This convenience API allows consumers to disable multiple regulator
 * clients in a single API call.  If any consumers cannot be disabled
 * then any others that were disabled will be enabled again prior to
 * return.
 */
int regulator_bulk_disable(int num_consumers,
			   struct regulator_bulk_data *consumers)
{
	int i;
	int ret, r;

	for (i = num_consumers - 1; i >= 0; --i) {
		ret = regulator_disable(consumers[i].consumer);
		if (ret != 0)
			goto err;
	}

	return 0;

err:
	pr_err("Failed to disable %s: %d\n", consumers[i].supply, ret);
	for (++i; i < num_consumers; ++i) {
		r = regulator_enable(consumers[i].consumer);
		if (r != 0)
			pr_err("Failed to re-enable %s: %d\n",
			       consumers[i].supply, r);
	}

	return ret;
}
EXPORT_SYMBOL_GPL(regulator_bulk_disable);

/**
 * regulator_bulk_force_disable - force disable multiple regulator consumers
 *
 * @num_consumers: Number of consumers
 * @consumers:     Consumer data; clients are stored here.
 * @return         0 on success, an errno on failure
 *
 * This convenience API allows consumers to forcibly disable multiple regulator
 * clients in a single API call.
 * NOTE: This should be used for situations when device damage will
 * likely occur if the regulators are not disabled (e.g. over temp).
 * Although regulator_force_disable function call for some consumers can
 * return error numbers, the function is called for all consumers.
 */
int regulator_bulk_force_disable(int num_consumers,
			   struct regulator_bulk_data *consumers)
{
	int i;
	int ret = 0;

	for (i = 0; i < num_consumers; i++) {
		consumers[i].ret =
			    regulator_force_disable(consumers[i].consumer);

		/* Store first error for reporting */
		if (consumers[i].ret && !ret)
			ret = consumers[i].ret;
	}

	return ret;
}
EXPORT_SYMBOL_GPL(regulator_bulk_force_disable);

/**
 * regulator_bulk_free - free multiple regulator consumers
 *
 * @num_consumers: Number of consumers
 * @consumers:     Consumer data; clients are stored here.
 *
 * This convenience API allows consumers to free multiple regulator
 * clients in a single API call.
 */
void regulator_bulk_free(int num_consumers,
			 struct regulator_bulk_data *consumers)
{
	int i;

	for (i = 0; i < num_consumers; i++) {
		regulator_put(consumers[i].consumer);
		consumers[i].consumer = NULL;
	}
}
EXPORT_SYMBOL_GPL(regulator_bulk_free);

/**
 * regulator_notifier_call_chain - call regulator event notifier
 * @rdev: regulator source
 * @event: notifier block
 * @data: callback-specific data.
 *
 * Called by regulator drivers to notify clients a regulator event has
 * occurred. We also notify regulator clients downstream.
 * Note lock must be held by caller.
 */
int regulator_notifier_call_chain(struct regulator_dev *rdev,
				  unsigned long event, void *data)
{
	lockdep_assert_held_once(&rdev->mutex.base);

	_notifier_call_chain(rdev, event, data);
	return NOTIFY_DONE;

}
EXPORT_SYMBOL_GPL(regulator_notifier_call_chain);

/**
 * regulator_mode_to_status - convert a regulator mode into a status
 *
 * @mode: Mode to convert
 *
 * Convert a regulator mode into a status.
 */
int regulator_mode_to_status(unsigned int mode)
{
	switch (mode) {
	case REGULATOR_MODE_FAST:
		return REGULATOR_STATUS_FAST;
	case REGULATOR_MODE_NORMAL:
		return REGULATOR_STATUS_NORMAL;
	case REGULATOR_MODE_IDLE:
		return REGULATOR_STATUS_IDLE;
	case REGULATOR_MODE_STANDBY:
		return REGULATOR_STATUS_STANDBY;
	default:
		return REGULATOR_STATUS_UNDEFINED;
	}
}
EXPORT_SYMBOL_GPL(regulator_mode_to_status);

static struct attribute *regulator_dev_attrs[] = {
	&dev_attr_name.attr,
	&dev_attr_num_users.attr,
	&dev_attr_type.attr,
	&dev_attr_microvolts.attr,
	&dev_attr_microamps.attr,
	&dev_attr_opmode.attr,
	&dev_attr_state.attr,
	&dev_attr_status.attr,
	&dev_attr_bypass.attr,
	&dev_attr_requested_microamps.attr,
	&dev_attr_min_microvolts.attr,
	&dev_attr_max_microvolts.attr,
	&dev_attr_min_microamps.attr,
	&dev_attr_max_microamps.attr,
	&dev_attr_suspend_standby_state.attr,
	&dev_attr_suspend_mem_state.attr,
	&dev_attr_suspend_disk_state.attr,
	&dev_attr_suspend_standby_microvolts.attr,
	&dev_attr_suspend_mem_microvolts.attr,
	&dev_attr_suspend_disk_microvolts.attr,
	&dev_attr_suspend_standby_mode.attr,
	&dev_attr_suspend_mem_mode.attr,
	&dev_attr_suspend_disk_mode.attr,
	NULL
};

/*
 * To avoid cluttering sysfs (and memory) with useless state, only
 * create attributes that can be meaningfully displayed.
 */
static umode_t regulator_attr_is_visible(struct kobject *kobj,
					 struct attribute *attr, int idx)
{
	struct device *dev = kobj_to_dev(kobj);
	struct regulator_dev *rdev = dev_to_rdev(dev);
	const struct regulator_ops *ops = rdev->desc->ops;
	umode_t mode = attr->mode;

	/* these three are always present */
	if (attr == &dev_attr_name.attr ||
	    attr == &dev_attr_num_users.attr ||
	    attr == &dev_attr_type.attr)
		return mode;

	/* some attributes need specific methods to be displayed */
	if (attr == &dev_attr_microvolts.attr) {
		if ((ops->get_voltage && ops->get_voltage(rdev) >= 0) ||
		    (ops->get_voltage_sel && ops->get_voltage_sel(rdev) >= 0) ||
		    (ops->list_voltage && ops->list_voltage(rdev, 0) >= 0) ||
		    (rdev->desc->fixed_uV && rdev->desc->n_voltages == 1))
			return mode;
		return 0;
	}

	if (attr == &dev_attr_microamps.attr)
		return ops->get_current_limit ? mode : 0;

	if (attr == &dev_attr_opmode.attr)
		return ops->get_mode ? mode : 0;

	if (attr == &dev_attr_state.attr)
		return (rdev->ena_pin || ops->is_enabled) ? mode : 0;

	if (attr == &dev_attr_status.attr)
		return ops->get_status ? mode : 0;

	if (attr == &dev_attr_bypass.attr)
		return ops->get_bypass ? mode : 0;

	/* constraints need specific supporting methods */
	if (attr == &dev_attr_min_microvolts.attr ||
	    attr == &dev_attr_max_microvolts.attr)
		return (ops->set_voltage || ops->set_voltage_sel) ? mode : 0;

	if (attr == &dev_attr_min_microamps.attr ||
	    attr == &dev_attr_max_microamps.attr)
		return ops->set_current_limit ? mode : 0;

	if (attr == &dev_attr_suspend_standby_state.attr ||
	    attr == &dev_attr_suspend_mem_state.attr ||
	    attr == &dev_attr_suspend_disk_state.attr)
		return mode;

	if (attr == &dev_attr_suspend_standby_microvolts.attr ||
	    attr == &dev_attr_suspend_mem_microvolts.attr ||
	    attr == &dev_attr_suspend_disk_microvolts.attr)
		return ops->set_suspend_voltage ? mode : 0;

	if (attr == &dev_attr_suspend_standby_mode.attr ||
	    attr == &dev_attr_suspend_mem_mode.attr ||
	    attr == &dev_attr_suspend_disk_mode.attr)
		return ops->set_suspend_mode ? mode : 0;

	return mode;
}

static const struct attribute_group regulator_dev_group = {
	.attrs = regulator_dev_attrs,
	.is_visible = regulator_attr_is_visible,
};

static const struct attribute_group *regulator_dev_groups[] = {
	&regulator_dev_group,
	NULL
};

static void regulator_dev_release(struct device *dev)
{
	struct regulator_dev *rdev = dev_get_drvdata(dev);

	kfree(rdev->constraints);
	of_node_put(rdev->dev.of_node);
	kfree(rdev);
}

static void rdev_init_debugfs(struct regulator_dev *rdev)
{
	struct device *parent = rdev->dev.parent;
	const char *rname = rdev_get_name(rdev);
	char name[NAME_MAX];

	/* Avoid duplicate debugfs directory names */
	if (parent && rname == rdev->desc->name) {
		snprintf(name, sizeof(name), "%s-%s", dev_name(parent),
			 rname);
		rname = name;
	}

	rdev->debugfs = debugfs_create_dir(rname, debugfs_root);
	if (!rdev->debugfs) {
		rdev_warn(rdev, "Failed to create debugfs directory\n");
		return;
	}

	debugfs_create_u32("use_count", 0444, rdev->debugfs,
			   &rdev->use_count);
	debugfs_create_u32("open_count", 0444, rdev->debugfs,
			   &rdev->open_count);
	debugfs_create_u32("bypass_count", 0444, rdev->debugfs,
			   &rdev->bypass_count);
}

static int regulator_register_resolve_supply(struct device *dev, void *data)
{
	struct regulator_dev *rdev = dev_to_rdev(dev);

	if (regulator_resolve_supply(rdev))
		rdev_dbg(rdev, "unable to resolve supply\n");

	return 0;
}

int regulator_coupler_register(struct regulator_coupler *coupler)
{
	mutex_lock(&regulator_list_mutex);
	list_add_tail(&coupler->list, &regulator_coupler_list);
	mutex_unlock(&regulator_list_mutex);

	return 0;
}

static struct regulator_coupler *
regulator_find_coupler(struct regulator_dev *rdev)
{
	struct regulator_coupler *coupler;
	int err;

	/*
	 * Note that regulators are appended to the list and the generic
	 * coupler is registered first, hence it will be attached at last
	 * if nobody cared.
	 */
	list_for_each_entry_reverse(coupler, &regulator_coupler_list, list) {
		err = coupler->attach_regulator(coupler, rdev);
		if (!err) {
			if (!coupler->balance_voltage &&
			    rdev->coupling_desc.n_coupled > 2)
				goto err_unsupported;

			return coupler;
		}

		if (err < 0)
			return ERR_PTR(err);

		if (err == 1)
			continue;

		break;
	}

	return ERR_PTR(-EINVAL);

err_unsupported:
	if (coupler->detach_regulator)
		coupler->detach_regulator(coupler, rdev);

	rdev_err(rdev,
		"Voltage balancing for multiple regulator couples is unimplemented\n");

	return ERR_PTR(-EPERM);
}

static void regulator_resolve_coupling(struct regulator_dev *rdev)
{
	struct regulator_coupler *coupler = rdev->coupling_desc.coupler;
	struct coupling_desc *c_desc = &rdev->coupling_desc;
	int n_coupled = c_desc->n_coupled;
	struct regulator_dev *c_rdev;
	int i;

	for (i = 1; i < n_coupled; i++) {
		/* already resolved */
		if (c_desc->coupled_rdevs[i])
			continue;

		c_rdev = of_parse_coupled_regulator(rdev, i - 1);

		if (!c_rdev)
			continue;

		if (c_rdev->coupling_desc.coupler != coupler) {
			rdev_err(rdev, "coupler mismatch with %s\n",
				 rdev_get_name(c_rdev));
			return;
		}

		regulator_lock(c_rdev);

		c_desc->coupled_rdevs[i] = c_rdev;
		c_desc->n_resolved++;

		regulator_unlock(c_rdev);

		regulator_resolve_coupling(c_rdev);
	}
}

static void regulator_remove_coupling(struct regulator_dev *rdev)
{
	struct regulator_coupler *coupler = rdev->coupling_desc.coupler;
	struct coupling_desc *__c_desc, *c_desc = &rdev->coupling_desc;
	struct regulator_dev *__c_rdev, *c_rdev;
	unsigned int __n_coupled, n_coupled;
	int i, k;
	int err;

	n_coupled = c_desc->n_coupled;

	for (i = 1; i < n_coupled; i++) {
		c_rdev = c_desc->coupled_rdevs[i];

		if (!c_rdev)
			continue;

		regulator_lock(c_rdev);

		__c_desc = &c_rdev->coupling_desc;
		__n_coupled = __c_desc->n_coupled;

		for (k = 1; k < __n_coupled; k++) {
			__c_rdev = __c_desc->coupled_rdevs[k];

			if (__c_rdev == rdev) {
				__c_desc->coupled_rdevs[k] = NULL;
				__c_desc->n_resolved--;
				break;
			}
		}

		regulator_unlock(c_rdev);

		c_desc->coupled_rdevs[i] = NULL;
		c_desc->n_resolved--;
	}

	if (coupler && coupler->detach_regulator) {
		err = coupler->detach_regulator(coupler, rdev);
		if (err)
			rdev_err(rdev, "failed to detach from coupler: %d\n",
				 err);
	}

	kfree(rdev->coupling_desc.coupled_rdevs);
	rdev->coupling_desc.coupled_rdevs = NULL;
}

static int regulator_init_coupling(struct regulator_dev *rdev)
{
	int err, n_phandles;
	size_t alloc_size;

	if (!IS_ENABLED(CONFIG_OF))
		n_phandles = 0;
	else
		n_phandles = of_get_n_coupled(rdev);

	alloc_size = sizeof(*rdev) * (n_phandles + 1);

	rdev->coupling_desc.coupled_rdevs = kzalloc(alloc_size, GFP_KERNEL);
	if (!rdev->coupling_desc.coupled_rdevs)
		return -ENOMEM;

	/*
	 * Every regulator should always have coupling descriptor filled with
	 * at least pointer to itself.
	 */
	rdev->coupling_desc.coupled_rdevs[0] = rdev;
	rdev->coupling_desc.n_coupled = n_phandles + 1;
	rdev->coupling_desc.n_resolved++;

	/* regulator isn't coupled */
	if (n_phandles == 0)
		return 0;

	if (!of_check_coupling_data(rdev))
		return -EPERM;

	rdev->coupling_desc.coupler = regulator_find_coupler(rdev);
	if (IS_ERR(rdev->coupling_desc.coupler)) {
		err = PTR_ERR(rdev->coupling_desc.coupler);
		rdev_err(rdev, "failed to get coupler: %d\n", err);
		return err;
	}

	return 0;
}

static int generic_coupler_attach(struct regulator_coupler *coupler,
				  struct regulator_dev *rdev)
{
	if (rdev->coupling_desc.n_coupled > 2) {
		rdev_err(rdev,
			 "Voltage balancing for multiple regulator couples is unimplemented\n");
		return -EPERM;
	}

	return 0;
}

static struct regulator_coupler generic_regulator_coupler = {
	.attach_regulator = generic_coupler_attach,
};

/**
 * regulator_register - register regulator
 * @regulator_desc: regulator to register
 * @cfg: runtime configuration for regulator
 *
 * Called by regulator drivers to register a regulator.
 * Returns a valid pointer to struct regulator_dev on success
 * or an ERR_PTR() on error.
 */
struct regulator_dev *
regulator_register(const struct regulator_desc *regulator_desc,
		   const struct regulator_config *cfg)
{
	const struct regulation_constraints *constraints = NULL;
	const struct regulator_init_data *init_data;
	struct regulator_config *config = NULL;
	static atomic_t regulator_no = ATOMIC_INIT(-1);
	struct regulator_dev *rdev;
	bool dangling_cfg_gpiod = false;
	bool dangling_of_gpiod = false;
	struct device *dev;
	int ret, i;

	if (cfg == NULL)
		return ERR_PTR(-EINVAL);
	if (cfg->ena_gpiod)
		dangling_cfg_gpiod = true;
	if (regulator_desc == NULL) {
		ret = -EINVAL;
		goto rinse;
	}

	dev = cfg->dev;
	WARN_ON(!dev);

	if (regulator_desc->name == NULL || regulator_desc->ops == NULL) {
		ret = -EINVAL;
		goto rinse;
	}

	if (regulator_desc->type != REGULATOR_VOLTAGE &&
	    regulator_desc->type != REGULATOR_CURRENT) {
		ret = -EINVAL;
		goto rinse;
	}

	/* Only one of each should be implemented */
	WARN_ON(regulator_desc->ops->get_voltage &&
		regulator_desc->ops->get_voltage_sel);
	WARN_ON(regulator_desc->ops->set_voltage &&
		regulator_desc->ops->set_voltage_sel);

	/* If we're using selectors we must implement list_voltage. */
	if (regulator_desc->ops->get_voltage_sel &&
	    !regulator_desc->ops->list_voltage) {
		ret = -EINVAL;
		goto rinse;
	}
	if (regulator_desc->ops->set_voltage_sel &&
	    !regulator_desc->ops->list_voltage) {
		ret = -EINVAL;
		goto rinse;
	}

	rdev = kzalloc(sizeof(struct regulator_dev), GFP_KERNEL);
	if (rdev == NULL) {
		ret = -ENOMEM;
		goto rinse;
	}

	/*
	 * Duplicate the config so the driver could override it after
	 * parsing init data.
	 */
	config = kmemdup(cfg, sizeof(*cfg), GFP_KERNEL);
	if (config == NULL) {
		kfree(rdev);
		ret = -ENOMEM;
		goto rinse;
	}

	init_data = regulator_of_get_init_data(dev, regulator_desc, config,
					       &rdev->dev.of_node);
	/*
	 * We need to keep track of any GPIO descriptor coming from the
	 * device tree until we have handled it over to the core. If the
	 * config that was passed in to this function DOES NOT contain
	 * a descriptor, and the config after this call DOES contain
	 * a descriptor, we definitely got one from parsing the device
	 * tree.
	 */
	if (!cfg->ena_gpiod && config->ena_gpiod)
		dangling_of_gpiod = true;
	if (!init_data) {
		init_data = config->init_data;
		rdev->dev.of_node = of_node_get(config->of_node);
	}

	ww_mutex_init(&rdev->mutex, &regulator_ww_class);
	rdev->reg_data = config->driver_data;
	rdev->owner = regulator_desc->owner;
	rdev->desc = regulator_desc;
	if (config->regmap)
		rdev->regmap = config->regmap;
	else if (dev_get_regmap(dev, NULL))
		rdev->regmap = dev_get_regmap(dev, NULL);
	else if (dev->parent)
		rdev->regmap = dev_get_regmap(dev->parent, NULL);
	INIT_LIST_HEAD(&rdev->consumer_list);
	INIT_LIST_HEAD(&rdev->list);
	BLOCKING_INIT_NOTIFIER_HEAD(&rdev->notifier);
	INIT_DELAYED_WORK(&rdev->disable_work, regulator_disable_work);

	/* preform any regulator specific init */
	if (init_data && init_data->regulator_init) {
		ret = init_data->regulator_init(rdev->reg_data);
		if (ret < 0)
			goto clean;
	}

	if (config->ena_gpiod) {
		mutex_lock(&regulator_list_mutex);
		ret = regulator_ena_gpio_request(rdev, config);
		mutex_unlock(&regulator_list_mutex);
		if (ret != 0) {
			rdev_err(rdev, "Failed to request enable GPIO: %d\n",
				 ret);
			goto clean;
		}
		/* The regulator core took over the GPIO descriptor */
		dangling_cfg_gpiod = false;
		dangling_of_gpiod = false;
	}

	/* register with sysfs */
	rdev->dev.class = &regulator_class;
	rdev->dev.parent = dev;
	dev_set_name(&rdev->dev, "regulator.%lu",
		    (unsigned long) atomic_inc_return(&regulator_no));

	/* set regulator constraints */
	if (init_data)
		constraints = &init_data->constraints;

	if (init_data && init_data->supply_regulator)
		rdev->supply_name = init_data->supply_regulator;
	else if (regulator_desc->supply_name)
		rdev->supply_name = regulator_desc->supply_name;

	/*
	 * Attempt to resolve the regulator supply, if specified,
	 * but don't return an error if we fail because we will try
	 * to resolve it again later as more regulators are added.
	 */
	if (regulator_resolve_supply(rdev))
		rdev_dbg(rdev, "unable to resolve supply\n");

	ret = set_machine_constraints(rdev, constraints);
	if (ret < 0)
		goto wash;

	mutex_lock(&regulator_list_mutex);
	ret = regulator_init_coupling(rdev);
	mutex_unlock(&regulator_list_mutex);
	if (ret < 0)
		goto wash;

	/* add consumers devices */
	if (init_data) {
		mutex_lock(&regulator_list_mutex);
		for (i = 0; i < init_data->num_consumer_supplies; i++) {
			ret = set_consumer_device_supply(rdev,
				init_data->consumer_supplies[i].dev_name,
				init_data->consumer_supplies[i].supply);
			if (ret < 0) {
				mutex_unlock(&regulator_list_mutex);
				dev_err(dev, "Failed to set supply %s\n",
					init_data->consumer_supplies[i].supply);
				goto unset_supplies;
			}
		}
		mutex_unlock(&regulator_list_mutex);
	}

	if (!rdev->desc->ops->get_voltage &&
	    !rdev->desc->ops->list_voltage &&
	    !rdev->desc->fixed_uV)
		rdev->is_switch = true;

	dev_set_drvdata(&rdev->dev, rdev);
	ret = device_register(&rdev->dev);
	if (ret != 0) {
		put_device(&rdev->dev);
		goto unset_supplies;
	}

	rdev_init_debugfs(rdev);

	/* try to resolve regulators coupling since a new one was registered */
	mutex_lock(&regulator_list_mutex);
	regulator_resolve_coupling(rdev);
	mutex_unlock(&regulator_list_mutex);

	/* try to resolve regulators supply since a new one was registered */
	class_for_each_device(&regulator_class, NULL, NULL,
			      regulator_register_resolve_supply);
	kfree(config);
	return rdev;

unset_supplies:
	mutex_lock(&regulator_list_mutex);
	unset_regulator_supplies(rdev);
	regulator_remove_coupling(rdev);
	mutex_unlock(&regulator_list_mutex);
wash:
	kfree(rdev->constraints);
	mutex_lock(&regulator_list_mutex);
	regulator_ena_gpio_free(rdev);
	mutex_unlock(&regulator_list_mutex);
clean:
	if (dangling_of_gpiod)
		gpiod_put(config->ena_gpiod);
	kfree(rdev);
	kfree(config);
rinse:
	if (dangling_cfg_gpiod)
		gpiod_put(cfg->ena_gpiod);
	return ERR_PTR(ret);
}
EXPORT_SYMBOL_GPL(regulator_register);

/**
 * regulator_unregister - unregister regulator
 * @rdev: regulator to unregister
 *
 * Called by regulator drivers to unregister a regulator.
 */
void regulator_unregister(struct regulator_dev *rdev)
{
	if (rdev == NULL)
		return;

	if (rdev->supply) {
		while (rdev->use_count--)
			regulator_disable(rdev->supply);
		regulator_put(rdev->supply);
	}

	flush_work(&rdev->disable_work.work);

	mutex_lock(&regulator_list_mutex);

	debugfs_remove_recursive(rdev->debugfs);
	WARN_ON(rdev->open_count);
	regulator_remove_coupling(rdev);
	unset_regulator_supplies(rdev);
	list_del(&rdev->list);
	regulator_ena_gpio_free(rdev);
	device_unregister(&rdev->dev);

	mutex_unlock(&regulator_list_mutex);
}
EXPORT_SYMBOL_GPL(regulator_unregister);

#ifdef CONFIG_SUSPEND
/**
 * regulator_suspend - prepare regulators for system wide suspend
 * @dev: ``&struct device`` pointer that is passed to _regulator_suspend()
 *
 * Configure each regulator with it's suspend operating parameters for state.
 */
static int regulator_suspend(struct device *dev)
{
	struct regulator_dev *rdev = dev_to_rdev(dev);
	suspend_state_t state = pm_suspend_target_state;
	int ret;

	regulator_lock(rdev);
	ret = suspend_set_state(rdev, state);
	regulator_unlock(rdev);

	return ret;
}

static int regulator_resume(struct device *dev)
{
	suspend_state_t state = pm_suspend_target_state;
	struct regulator_dev *rdev = dev_to_rdev(dev);
	struct regulator_state *rstate;
	int ret = 0;

	rstate = regulator_get_suspend_state(rdev, state);
	if (rstate == NULL)
		return 0;

	regulator_lock(rdev);

	if (rdev->desc->ops->resume &&
	    (rstate->enabled == ENABLE_IN_SUSPEND ||
	     rstate->enabled == DISABLE_IN_SUSPEND))
		ret = rdev->desc->ops->resume(rdev);

	regulator_unlock(rdev);

	return ret;
}
#else /* !CONFIG_SUSPEND */

#define regulator_suspend	NULL
#define regulator_resume	NULL

#endif /* !CONFIG_SUSPEND */

#ifdef CONFIG_PM
static const struct dev_pm_ops __maybe_unused regulator_pm_ops = {
	.suspend	= regulator_suspend,
	.resume		= regulator_resume,
};
#endif

struct class regulator_class = {
	.name = "regulator",
	.dev_release = regulator_dev_release,
	.dev_groups = regulator_dev_groups,
#ifdef CONFIG_PM
	.pm = &regulator_pm_ops,
#endif
};
/**
 * regulator_has_full_constraints - the system has fully specified constraints
 *
 * Calling this function will cause the regulator API to disable all
 * regulators which have a zero use count and don't have an always_on
 * constraint in a late_initcall.
 *
 * The intention is that this will become the default behaviour in a
 * future kernel release so users are encouraged to use this facility
 * now.
 */
void regulator_has_full_constraints(void)
{
	has_full_constraints = 1;
}
EXPORT_SYMBOL_GPL(regulator_has_full_constraints);

/**
 * rdev_get_drvdata - get rdev regulator driver data
 * @rdev: regulator
 *
 * Get rdev regulator driver private data. This call can be used in the
 * regulator driver context.
 */
void *rdev_get_drvdata(struct regulator_dev *rdev)
{
	return rdev->reg_data;
}
EXPORT_SYMBOL_GPL(rdev_get_drvdata);

/**
 * regulator_get_drvdata - get regulator driver data
 * @regulator: regulator
 *
 * Get regulator driver private data. This call can be used in the consumer
 * driver context when non API regulator specific functions need to be called.
 */
void *regulator_get_drvdata(struct regulator *regulator)
{
	return regulator->rdev->reg_data;
}
EXPORT_SYMBOL_GPL(regulator_get_drvdata);

/**
 * regulator_set_drvdata - set regulator driver data
 * @regulator: regulator
 * @data: data
 */
void regulator_set_drvdata(struct regulator *regulator, void *data)
{
	regulator->rdev->reg_data = data;
}
EXPORT_SYMBOL_GPL(regulator_set_drvdata);

/**
 * regulator_get_id - get regulator ID
 * @rdev: regulator
 */
int rdev_get_id(struct regulator_dev *rdev)
{
	return rdev->desc->id;
}
EXPORT_SYMBOL_GPL(rdev_get_id);

struct device *rdev_get_dev(struct regulator_dev *rdev)
{
	return &rdev->dev;
}
EXPORT_SYMBOL_GPL(rdev_get_dev);

struct regmap *rdev_get_regmap(struct regulator_dev *rdev)
{
	return rdev->regmap;
}
EXPORT_SYMBOL_GPL(rdev_get_regmap);

void *regulator_get_init_drvdata(struct regulator_init_data *reg_init_data)
{
	return reg_init_data->driver_data;
}
EXPORT_SYMBOL_GPL(regulator_get_init_drvdata);

#ifdef CONFIG_DEBUG_FS
static int supply_map_show(struct seq_file *sf, void *data)
{
	struct regulator_map *map;

	list_for_each_entry(map, &regulator_map_list, list) {
		seq_printf(sf, "%s -> %s.%s\n",
				rdev_get_name(map->regulator), map->dev_name,
				map->supply);
	}

	return 0;
}
DEFINE_SHOW_ATTRIBUTE(supply_map);

struct summary_data {
	struct seq_file *s;
	struct regulator_dev *parent;
	int level;
};

static void regulator_summary_show_subtree(struct seq_file *s,
					   struct regulator_dev *rdev,
					   int level);

static int regulator_summary_show_children(struct device *dev, void *data)
{
	struct regulator_dev *rdev = dev_to_rdev(dev);
	struct summary_data *summary_data = data;

	if (rdev->supply && rdev->supply->rdev == summary_data->parent)
		regulator_summary_show_subtree(summary_data->s, rdev,
					       summary_data->level + 1);

	return 0;
}

static void regulator_summary_show_subtree(struct seq_file *s,
					   struct regulator_dev *rdev,
					   int level)
{
	struct regulation_constraints *c;
	struct regulator *consumer;
	struct summary_data summary_data;
	unsigned int opmode;

	if (!rdev)
		return;

	opmode = _regulator_get_mode_unlocked(rdev);
	seq_printf(s, "%*s%-*s %3d %4d %6d %7s ",
		   level * 3 + 1, "",
		   30 - level * 3, rdev_get_name(rdev),
		   rdev->use_count, rdev->open_count, rdev->bypass_count,
		   regulator_opmode_to_str(opmode));

	seq_printf(s, "%5dmV ", regulator_get_voltage_rdev(rdev) / 1000);
	seq_printf(s, "%5dmA ",
		   _regulator_get_current_limit_unlocked(rdev) / 1000);

	c = rdev->constraints;
	if (c) {
		switch (rdev->desc->type) {
		case REGULATOR_VOLTAGE:
			seq_printf(s, "%5dmV %5dmV ",
				   c->min_uV / 1000, c->max_uV / 1000);
			break;
		case REGULATOR_CURRENT:
			seq_printf(s, "%5dmA %5dmA ",
				   c->min_uA / 1000, c->max_uA / 1000);
			break;
		}
	}

	seq_puts(s, "\n");

	list_for_each_entry(consumer, &rdev->consumer_list, list) {
		if (consumer->dev && consumer->dev->class == &regulator_class)
			continue;

		seq_printf(s, "%*s%-*s ",
			   (level + 1) * 3 + 1, "",
			   30 - (level + 1) * 3,
			   consumer->dev ? dev_name(consumer->dev) : "deviceless");

		switch (rdev->desc->type) {
		case REGULATOR_VOLTAGE:
			seq_printf(s, "%3d %33dmA%c%5dmV %5dmV",
				   consumer->enable_count,
				   consumer->uA_load / 1000,
				   consumer->uA_load && !consumer->enable_count ?
				   '*' : ' ',
				   consumer->voltage[PM_SUSPEND_ON].min_uV / 1000,
				   consumer->voltage[PM_SUSPEND_ON].max_uV / 1000);
			break;
		case REGULATOR_CURRENT:
			break;
		}

		seq_puts(s, "\n");
	}

	summary_data.s = s;
	summary_data.level = level;
	summary_data.parent = rdev;

	class_for_each_device(&regulator_class, NULL, &summary_data,
			      regulator_summary_show_children);
}

struct summary_lock_data {
	struct ww_acquire_ctx *ww_ctx;
	struct regulator_dev **new_contended_rdev;
	struct regulator_dev **old_contended_rdev;
};

static int regulator_summary_lock_one(struct device *dev, void *data)
{
	struct regulator_dev *rdev = dev_to_rdev(dev);
	struct summary_lock_data *lock_data = data;
	int ret = 0;

	if (rdev != *lock_data->old_contended_rdev) {
		ret = regulator_lock_nested(rdev, lock_data->ww_ctx);

		if (ret == -EDEADLK)
			*lock_data->new_contended_rdev = rdev;
		else
			WARN_ON_ONCE(ret);
	} else {
		*lock_data->old_contended_rdev = NULL;
	}

	return ret;
}

static int regulator_summary_unlock_one(struct device *dev, void *data)
{
	struct regulator_dev *rdev = dev_to_rdev(dev);
	struct summary_lock_data *lock_data = data;

	if (lock_data) {
		if (rdev == *lock_data->new_contended_rdev)
			return -EDEADLK;
	}

	regulator_unlock(rdev);

	return 0;
}

static int regulator_summary_lock_all(struct ww_acquire_ctx *ww_ctx,
				      struct regulator_dev **new_contended_rdev,
				      struct regulator_dev **old_contended_rdev)
{
	struct summary_lock_data lock_data;
	int ret;

	lock_data.ww_ctx = ww_ctx;
	lock_data.new_contended_rdev = new_contended_rdev;
	lock_data.old_contended_rdev = old_contended_rdev;

	ret = class_for_each_device(&regulator_class, NULL, &lock_data,
				    regulator_summary_lock_one);
	if (ret)
		class_for_each_device(&regulator_class, NULL, &lock_data,
				      regulator_summary_unlock_one);

	return ret;
}

static void regulator_summary_lock(struct ww_acquire_ctx *ww_ctx)
{
	struct regulator_dev *new_contended_rdev = NULL;
	struct regulator_dev *old_contended_rdev = NULL;
	int err;

	mutex_lock(&regulator_list_mutex);

	ww_acquire_init(ww_ctx, &regulator_ww_class);

	do {
		if (new_contended_rdev) {
			ww_mutex_lock_slow(&new_contended_rdev->mutex, ww_ctx);
			old_contended_rdev = new_contended_rdev;
			old_contended_rdev->ref_cnt++;
		}

		err = regulator_summary_lock_all(ww_ctx,
						 &new_contended_rdev,
						 &old_contended_rdev);

		if (old_contended_rdev)
			regulator_unlock(old_contended_rdev);

	} while (err == -EDEADLK);

	ww_acquire_done(ww_ctx);
}

static void regulator_summary_unlock(struct ww_acquire_ctx *ww_ctx)
{
	class_for_each_device(&regulator_class, NULL, NULL,
			      regulator_summary_unlock_one);
	ww_acquire_fini(ww_ctx);

	mutex_unlock(&regulator_list_mutex);
}

static int regulator_summary_show_roots(struct device *dev, void *data)
{
	struct regulator_dev *rdev = dev_to_rdev(dev);
	struct seq_file *s = data;

	if (!rdev->supply)
		regulator_summary_show_subtree(s, rdev, 0);

	return 0;
}

static int regulator_summary_show(struct seq_file *s, void *data)
{
	struct ww_acquire_ctx ww_ctx;

	seq_puts(s, " regulator                      use open bypass  opmode voltage current     min     max\n");
	seq_puts(s, "---------------------------------------------------------------------------------------\n");

	regulator_summary_lock(&ww_ctx);

	class_for_each_device(&regulator_class, NULL, s,
			      regulator_summary_show_roots);

	regulator_summary_unlock(&ww_ctx);

	return 0;
}
DEFINE_SHOW_ATTRIBUTE(regulator_summary);
#endif /* CONFIG_DEBUG_FS */

static int __init regulator_init(void)
{
	int ret;

	ret = class_register(&regulator_class);

	debugfs_root = debugfs_create_dir("regulator", NULL);
	if (!debugfs_root)
		pr_warn("regulator: Failed to create debugfs directory\n");

#ifdef CONFIG_DEBUG_FS
	debugfs_create_file("supply_map", 0444, debugfs_root, NULL,
			    &supply_map_fops);

	debugfs_create_file("regulator_summary", 0444, debugfs_root,
			    NULL, &regulator_summary_fops);
#endif
	regulator_dummy_init();

	regulator_coupler_register(&generic_regulator_coupler);

	return ret;
}

/* init early to allow our consumers to complete system booting */
core_initcall(regulator_init);

static int __init regulator_late_cleanup(struct device *dev, void *data)
{
	struct regulator_dev *rdev = dev_to_rdev(dev);
	const struct regulator_ops *ops = rdev->desc->ops;
	struct regulation_constraints *c = rdev->constraints;
	int enabled, ret;

	if (c && c->always_on)
		return 0;

	if (!regulator_ops_is_valid(rdev, REGULATOR_CHANGE_STATUS))
		return 0;

	regulator_lock(rdev);

	if (rdev->use_count)
		goto unlock;

	/* If we can't read the status assume it's on. */
	if (ops->is_enabled)
		enabled = ops->is_enabled(rdev);
	else
		enabled = 1;

	if (!enabled)
		goto unlock;

	if (have_full_constraints()) {
		/* We log since this may kill the system if it goes
		 * wrong. */
		rdev_info(rdev, "disabling\n");
		ret = _regulator_do_disable(rdev);
		if (ret != 0)
			rdev_err(rdev, "couldn't disable: %d\n", ret);
	} else {
		/* The intention is that in future we will
		 * assume that full constraints are provided
		 * so warn even if we aren't going to do
		 * anything here.
		 */
		rdev_warn(rdev, "incomplete constraints, leaving on\n");
	}

unlock:
	regulator_unlock(rdev);

	return 0;
}

static int __init regulator_init_complete(void)
{
	/*
	 * Since DT doesn't provide an idiomatic mechanism for
	 * enabling full constraints and since it's much more natural
	 * with DT to provide them just assume that a DT enabled
	 * system has full constraints.
	 */
	if (of_have_populated_dt())
		has_full_constraints = true;

	/*
	 * Regulators may had failed to resolve their input supplies
	 * when were registered, either because the input supply was
	 * not registered yet or because its parent device was not
	 * bound yet. So attempt to resolve the input supplies for
	 * pending regulators before trying to disable unused ones.
	 */
	class_for_each_device(&regulator_class, NULL, NULL,
			      regulator_register_resolve_supply);

	/* If we have a full configuration then disable any regulators
	 * we have permission to change the status for and which are
	 * not in use or always_on.  This is effectively the default
	 * for DT and ACPI as they have full constraints.
	 */
	class_for_each_device(&regulator_class, NULL, NULL,
			      regulator_late_cleanup);

	return 0;
}
late_initcall_sync(regulator_init_complete);<|MERGE_RESOLUTION|>--- conflicted
+++ resolved
@@ -1,14 +1,4 @@
 // SPDX-License-Identifier: GPL-2.0-or-later
-<<<<<<< HEAD
-/*
- * core.c  --  Voltage/Current Regulator framework.
- *
- * Copyright 2007, 2008 Wolfson Microelectronics PLC.
- * Copyright 2008 SlimLogic Ltd.
- *
- * Author: Liam Girdwood <lrg@slimlogic.co.uk>
- */
-=======
 //
 // core.c  --  Voltage/Current Regulator framework.
 //
@@ -16,7 +6,6 @@
 // Copyright 2008 SlimLogic Ltd.
 //
 // Author: Liam Girdwood <lrg@slimlogic.co.uk>
->>>>>>> 4ff96fb5
 
 #include <linux/kernel.h>
 #include <linux/init.h>
