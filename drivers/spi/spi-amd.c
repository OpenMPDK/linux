// SPDX-License-Identifier: GPL-2.0 OR BSD-3-Clause
//
// AMD SPI controller driver
//
// Copyright (c) 2020, Advanced Micro Devices, Inc.
//
// Author: Sanjay R Mehta <sanju.mehta@amd.com>

#include <linux/acpi.h>
#include <linux/init.h>
#include <linux/module.h>
#include <linux/platform_device.h>
#include <linux/delay.h>
#include <linux/spi/spi.h>
#include <linux/iopoll.h>

#define AMD_SPI_CTRL0_REG	0x00
#define AMD_SPI_EXEC_CMD	BIT(16)
#define AMD_SPI_FIFO_CLEAR	BIT(20)
#define AMD_SPI_BUSY		BIT(31)

#define AMD_SPI_OPCODE_REG	0x45
#define AMD_SPI_CMD_TRIGGER_REG	0x47
#define AMD_SPI_TRIGGER_CMD	BIT(7)

#define AMD_SPI_OPCODE_MASK	0xFF

#define AMD_SPI_ALT_CS_REG	0x1D
#define AMD_SPI_ALT_CS_MASK	0x3

#define AMD_SPI_FIFO_BASE	0x80
#define AMD_SPI_TX_COUNT_REG	0x48
#define AMD_SPI_RX_COUNT_REG	0x4B
#define AMD_SPI_STATUS_REG	0x4C

#define AMD_SPI_FIFO_SIZE	70
#define AMD_SPI_MEM_SIZE	200

#define AMD_SPI_ENA_REG		0x20
#define AMD_SPI_ALT_SPD_SHIFT	20
#define AMD_SPI_ALT_SPD_MASK	GENMASK(23, AMD_SPI_ALT_SPD_SHIFT)
#define AMD_SPI_SPI100_SHIFT	0
#define AMD_SPI_SPI100_MASK	GENMASK(AMD_SPI_SPI100_SHIFT, AMD_SPI_SPI100_SHIFT)
#define AMD_SPI_SPEED_REG	0x6C
#define AMD_SPI_SPD7_SHIFT	8
#define AMD_SPI_SPD7_MASK	GENMASK(13, AMD_SPI_SPD7_SHIFT)

#define AMD_SPI_MAX_HZ		100000000
#define AMD_SPI_MIN_HZ		800000

/**
 * enum amd_spi_versions - SPI controller versions
 * @AMD_SPI_V1:		AMDI0061 hardware version
 * @AMD_SPI_V2:		AMDI0062 hardware version
 */
enum amd_spi_versions {
	AMD_SPI_V1 = 1,
	AMD_SPI_V2,
};

enum amd_spi_speed {
	F_66_66MHz,
	F_33_33MHz,
	F_22_22MHz,
	F_16_66MHz,
	F_100MHz,
	F_800KHz,
<<<<<<< HEAD
	SPI_SPD7,
=======
	SPI_SPD7 = 0x7,
>>>>>>> 0d1acee8
	F_50MHz = 0x4,
	F_4MHz = 0x32,
	F_3_17MHz = 0x3F
};

/**
 * struct amd_spi_freq - Matches device speed with values to write in regs
 * @speed_hz: Device frequency
 * @enable_val: Value to be written to "enable register"
 * @spd7_val: Some frequencies requires to have a value written at SPISPEED register
 */
struct amd_spi_freq {
	u32 speed_hz;
	u32 enable_val;
	u32 spd7_val;
};

/**
 * struct amd_spi - SPI driver instance
 * @io_remap_addr:	Start address of the SPI controller registers
 * @version:		SPI controller hardware version
 * @speed_hz:		Device frequency
 */
struct amd_spi {
	void __iomem *io_remap_addr;
	enum amd_spi_versions version;
	unsigned int speed_hz;
};

static inline u8 amd_spi_readreg8(struct amd_spi *amd_spi, int idx)
{
	return ioread8((u8 __iomem *)amd_spi->io_remap_addr + idx);
}

static inline void amd_spi_writereg8(struct amd_spi *amd_spi, int idx, u8 val)
{
	iowrite8(val, ((u8 __iomem *)amd_spi->io_remap_addr + idx));
}

static void amd_spi_setclear_reg8(struct amd_spi *amd_spi, int idx, u8 set, u8 clear)
{
	u8 tmp = amd_spi_readreg8(amd_spi, idx);

	tmp = (tmp & ~clear) | set;
	amd_spi_writereg8(amd_spi, idx, tmp);
}

static inline u32 amd_spi_readreg32(struct amd_spi *amd_spi, int idx)
{
	return ioread32((u8 __iomem *)amd_spi->io_remap_addr + idx);
}

static inline void amd_spi_writereg32(struct amd_spi *amd_spi, int idx, u32 val)
{
	iowrite32(val, ((u8 __iomem *)amd_spi->io_remap_addr + idx));
}

static inline void amd_spi_setclear_reg32(struct amd_spi *amd_spi, int idx, u32 set, u32 clear)
{
	u32 tmp = amd_spi_readreg32(amd_spi, idx);

	tmp = (tmp & ~clear) | set;
	amd_spi_writereg32(amd_spi, idx, tmp);
}

static void amd_spi_select_chip(struct amd_spi *amd_spi, u8 cs)
{
	amd_spi_setclear_reg8(amd_spi, AMD_SPI_ALT_CS_REG, cs, AMD_SPI_ALT_CS_MASK);
}

static inline void amd_spi_clear_chip(struct amd_spi *amd_spi, u8 chip_select)
{
	amd_spi_writereg8(amd_spi, AMD_SPI_ALT_CS_REG, chip_select & ~AMD_SPI_ALT_CS_MASK);
}

static void amd_spi_clear_fifo_ptr(struct amd_spi *amd_spi)
{
	amd_spi_setclear_reg32(amd_spi, AMD_SPI_CTRL0_REG, AMD_SPI_FIFO_CLEAR, AMD_SPI_FIFO_CLEAR);
}

static int amd_spi_set_opcode(struct amd_spi *amd_spi, u8 cmd_opcode)
{
	switch (amd_spi->version) {
	case AMD_SPI_V1:
		amd_spi_setclear_reg32(amd_spi, AMD_SPI_CTRL0_REG, cmd_opcode,
				       AMD_SPI_OPCODE_MASK);
		return 0;
	case AMD_SPI_V2:
		amd_spi_writereg8(amd_spi, AMD_SPI_OPCODE_REG, cmd_opcode);
		return 0;
	default:
		return -ENODEV;
	}
}

static inline void amd_spi_set_rx_count(struct amd_spi *amd_spi, u8 rx_count)
{
	amd_spi_setclear_reg8(amd_spi, AMD_SPI_RX_COUNT_REG, rx_count, 0xff);
}

static inline void amd_spi_set_tx_count(struct amd_spi *amd_spi, u8 tx_count)
{
	amd_spi_setclear_reg8(amd_spi, AMD_SPI_TX_COUNT_REG, tx_count, 0xff);
}

static int amd_spi_busy_wait(struct amd_spi *amd_spi)
{
	u32 val;
	int reg;

	switch (amd_spi->version) {
	case AMD_SPI_V1:
		reg = AMD_SPI_CTRL0_REG;
		break;
	case AMD_SPI_V2:
		reg = AMD_SPI_STATUS_REG;
		break;
	default:
		return -ENODEV;
	}

	return readl_poll_timeout(amd_spi->io_remap_addr + reg, val,
				  !(val & AMD_SPI_BUSY), 20, 2000000);
}

static int amd_spi_execute_opcode(struct amd_spi *amd_spi)
{
	int ret;

	ret = amd_spi_busy_wait(amd_spi);
	if (ret)
		return ret;

	switch (amd_spi->version) {
	case AMD_SPI_V1:
		/* Set ExecuteOpCode bit in the CTRL0 register */
		amd_spi_setclear_reg32(amd_spi, AMD_SPI_CTRL0_REG, AMD_SPI_EXEC_CMD,
				       AMD_SPI_EXEC_CMD);
		return 0;
	case AMD_SPI_V2:
		/* Trigger the command execution */
		amd_spi_setclear_reg8(amd_spi, AMD_SPI_CMD_TRIGGER_REG,
				      AMD_SPI_TRIGGER_CMD, AMD_SPI_TRIGGER_CMD);
		return 0;
	default:
		return -ENODEV;
	}
}

static int amd_spi_master_setup(struct spi_device *spi)
{
	struct amd_spi *amd_spi = spi_master_get_devdata(spi->master);

	amd_spi_clear_fifo_ptr(amd_spi);

	return 0;
}

static const struct amd_spi_freq amd_spi_freq[] = {
	{ AMD_SPI_MAX_HZ,   F_100MHz,         0},
	{       66660000, F_66_66MHz,         0},
	{       50000000,   SPI_SPD7,   F_50MHz},
	{       33330000, F_33_33MHz,         0},
	{       22220000, F_22_22MHz,         0},
	{       16660000, F_16_66MHz,         0},
	{        4000000,   SPI_SPD7,    F_4MHz},
	{        3170000,   SPI_SPD7, F_3_17MHz},
	{ AMD_SPI_MIN_HZ,   F_800KHz,         0},
};

static int amd_set_spi_freq(struct amd_spi *amd_spi, u32 speed_hz)
{
	unsigned int i, spd7_val, alt_spd;

	if (speed_hz < AMD_SPI_MIN_HZ)
		return -EINVAL;

	for (i = 0; i < ARRAY_SIZE(amd_spi_freq); i++)
		if (speed_hz >= amd_spi_freq[i].speed_hz)
			break;

	if (amd_spi->speed_hz == amd_spi_freq[i].speed_hz)
		return 0;

	amd_spi->speed_hz = amd_spi_freq[i].speed_hz;

	alt_spd = (amd_spi_freq[i].enable_val << AMD_SPI_ALT_SPD_SHIFT)
		   & AMD_SPI_ALT_SPD_MASK;
	amd_spi_setclear_reg32(amd_spi, AMD_SPI_ENA_REG, alt_spd,
			       AMD_SPI_ALT_SPD_MASK);

	if (amd_spi->speed_hz == AMD_SPI_MAX_HZ)
		amd_spi_setclear_reg32(amd_spi, AMD_SPI_ENA_REG, 1,
				       AMD_SPI_SPI100_MASK);

	if (amd_spi_freq[i].spd7_val) {
		spd7_val = (amd_spi_freq[i].spd7_val << AMD_SPI_SPD7_SHIFT)
			    & AMD_SPI_SPD7_MASK;
		amd_spi_setclear_reg32(amd_spi, AMD_SPI_SPEED_REG, spd7_val,
				       AMD_SPI_SPD7_MASK);
	}

	return 0;
}

static inline int amd_spi_fifo_xfer(struct amd_spi *amd_spi,
				    struct spi_master *master,
				    struct spi_message *message)
{
	struct spi_transfer *xfer = NULL;
	struct spi_device *spi = message->spi;
	u8 cmd_opcode = 0, fifo_pos = AMD_SPI_FIFO_BASE;
	u8 *buf = NULL;
	u32 i = 0;
	u32 tx_len = 0, rx_len = 0;

	list_for_each_entry(xfer, &message->transfers,
			    transfer_list) {
		if (xfer->speed_hz)
			amd_set_spi_freq(amd_spi, xfer->speed_hz);
		else
			amd_set_spi_freq(amd_spi, spi->max_speed_hz);

		if (xfer->tx_buf) {
			buf = (u8 *)xfer->tx_buf;
			if (!tx_len) {
				cmd_opcode = *(u8 *)xfer->tx_buf;
				buf++;
				xfer->len--;
			}
			tx_len += xfer->len;

			/* Write data into the FIFO. */
			for (i = 0; i < xfer->len; i++)
				amd_spi_writereg8(amd_spi, fifo_pos + i, buf[i]);

			fifo_pos += xfer->len;
		}

		/* Store no. of bytes to be received from FIFO */
		if (xfer->rx_buf)
			rx_len += xfer->len;
	}

	if (!buf) {
		message->status = -EINVAL;
		goto fin_msg;
	}

	amd_spi_set_opcode(amd_spi, cmd_opcode);
	amd_spi_set_tx_count(amd_spi, tx_len);
	amd_spi_set_rx_count(amd_spi, rx_len);

	/* Execute command */
	message->status = amd_spi_execute_opcode(amd_spi);
	if (message->status)
		goto fin_msg;

	if (rx_len) {
		message->status = amd_spi_busy_wait(amd_spi);
		if (message->status)
			goto fin_msg;

		list_for_each_entry(xfer, &message->transfers, transfer_list)
			if (xfer->rx_buf) {
				buf = (u8 *)xfer->rx_buf;
				/* Read data from FIFO to receive buffer */
				for (i = 0; i < xfer->len; i++)
					buf[i] = amd_spi_readreg8(amd_spi, fifo_pos + i);
				fifo_pos += xfer->len;
			}
	}

	/* Update statistics */
	message->actual_length = tx_len + rx_len + 1;

fin_msg:
	switch (amd_spi->version) {
	case AMD_SPI_V1:
		break;
	case AMD_SPI_V2:
		amd_spi_clear_chip(amd_spi, message->spi->chip_select);
		break;
	default:
		return -ENODEV;
	}

	spi_finalize_current_message(master);

	return message->status;
}

static int amd_spi_master_transfer(struct spi_master *master,
				   struct spi_message *msg)
{
	struct amd_spi *amd_spi = spi_master_get_devdata(master);
	struct spi_device *spi = msg->spi;

	amd_spi_select_chip(amd_spi, spi->chip_select);

	/*
	 * Extract spi_transfers from the spi message and
	 * program the controller.
	 */
	return amd_spi_fifo_xfer(amd_spi, master, msg);
}

static size_t amd_spi_max_transfer_size(struct spi_device *spi)
{
	return AMD_SPI_FIFO_SIZE;
}

static int amd_spi_probe(struct platform_device *pdev)
{
	struct device *dev = &pdev->dev;
	struct spi_master *master;
	struct amd_spi *amd_spi;
	int err;

	/* Allocate storage for spi_master and driver private data */
	master = devm_spi_alloc_master(dev, sizeof(struct amd_spi));
	if (!master)
		return dev_err_probe(dev, -ENOMEM, "Error allocating SPI master\n");

	amd_spi = spi_master_get_devdata(master);
	amd_spi->io_remap_addr = devm_platform_ioremap_resource(pdev, 0);
	if (IS_ERR(amd_spi->io_remap_addr))
		return dev_err_probe(dev, PTR_ERR(amd_spi->io_remap_addr),
				     "ioremap of SPI registers failed\n");

	dev_dbg(dev, "io_remap_address: %p\n", amd_spi->io_remap_addr);

	amd_spi->version = (enum amd_spi_versions) device_get_match_data(dev);

	/* Initialize the spi_master fields */
	master->bus_num = 0;
	master->num_chipselect = 4;
	master->mode_bits = 0;
	master->flags = SPI_MASTER_HALF_DUPLEX;
	master->max_speed_hz = AMD_SPI_MAX_HZ;
	master->min_speed_hz = AMD_SPI_MIN_HZ;
	master->setup = amd_spi_master_setup;
	master->transfer_one_message = amd_spi_master_transfer;
	master->max_transfer_size = amd_spi_max_transfer_size;
	master->max_message_size = amd_spi_max_transfer_size;

	/* Register the controller with SPI framework */
	err = devm_spi_register_master(dev, master);
	if (err)
		return dev_err_probe(dev, err, "error registering SPI controller\n");

	return 0;
}

#ifdef CONFIG_ACPI
static const struct acpi_device_id spi_acpi_match[] = {
	{ "AMDI0061", AMD_SPI_V1 },
	{ "AMDI0062", AMD_SPI_V2 },
	{},
};
MODULE_DEVICE_TABLE(acpi, spi_acpi_match);
#endif

static struct platform_driver amd_spi_driver = {
	.driver = {
		.name = "amd_spi",
		.acpi_match_table = ACPI_PTR(spi_acpi_match),
	},
	.probe = amd_spi_probe,
};

module_platform_driver(amd_spi_driver);

MODULE_LICENSE("Dual BSD/GPL");
MODULE_AUTHOR("Sanjay Mehta <sanju.mehta@amd.com>");
MODULE_DESCRIPTION("AMD SPI Master Controller Driver");<|MERGE_RESOLUTION|>--- conflicted
+++ resolved
@@ -65,11 +65,7 @@
 	F_16_66MHz,
 	F_100MHz,
 	F_800KHz,
-<<<<<<< HEAD
-	SPI_SPD7,
-=======
 	SPI_SPD7 = 0x7,
->>>>>>> 0d1acee8
 	F_50MHz = 0x4,
 	F_4MHz = 0x32,
 	F_3_17MHz = 0x3F
