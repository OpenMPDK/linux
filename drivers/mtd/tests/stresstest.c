// SPDX-License-Identifier: GPL-2.0-only
/*
 * Copyright (C) 2006-2008 Nokia Corporation
 *
 * Test random reads, writes and erases on MTD device.
 *
 * Author: Adrian Hunter <ext-adrian.hunter@nokia.com>
 */

#define pr_fmt(fmt) KBUILD_MODNAME ": " fmt

#include <linux/init.h>
#include <linux/module.h>
#include <linux/moduleparam.h>
#include <linux/err.h>
#include <linux/mtd/mtd.h>
#include <linux/slab.h>
#include <linux/sched.h>
#include <linux/vmalloc.h>
#include <linux/random.h>

#include "mtd_test.h"

static int dev = -EINVAL;
module_param(dev, int, S_IRUGO);
MODULE_PARM_DESC(dev, "MTD device number to use");

static int count = 10000;
module_param(count, int, S_IRUGO);
MODULE_PARM_DESC(count, "Number of operations to do (default is 10000)");

static struct mtd_info *mtd;
static unsigned char *writebuf;
static unsigned char *readbuf;
static unsigned char *bbt;
static int *offsets;

static int pgsize;
static int bufsize;
static int ebcnt;
static int pgcnt;

static int rand_eb(void)
{
	unsigned int eb;

again:
	/* Read or write up 2 eraseblocks at a time - hence 'ebcnt - 1' */
<<<<<<< HEAD
	eb = prandom_u32_max(ebcnt - 1);
=======
	eb = get_random_u32_below(ebcnt - 1);
>>>>>>> 0ee29814
	if (bbt[eb])
		goto again;
	return eb;
}

static int rand_offs(void)
{
<<<<<<< HEAD
	return prandom_u32_max(bufsize);
=======
	return get_random_u32_below(bufsize);
>>>>>>> 0ee29814
}

static int rand_len(int offs)
{
<<<<<<< HEAD
	return prandom_u32_max(bufsize - offs);
=======
	return get_random_u32_below(bufsize - offs);
>>>>>>> 0ee29814
}

static int do_read(void)
{
	int eb = rand_eb();
	int offs = rand_offs();
	int len = rand_len(offs);
	loff_t addr;

	if (bbt[eb + 1]) {
		if (offs >= mtd->erasesize)
			offs -= mtd->erasesize;
		if (offs + len > mtd->erasesize)
			len = mtd->erasesize - offs;
	}
	addr = (loff_t)eb * mtd->erasesize + offs;
	return mtdtest_read(mtd, addr, len, readbuf);
}

static int do_write(void)
{
	int eb = rand_eb(), offs, err, len;
	loff_t addr;

	offs = offsets[eb];
	if (offs >= mtd->erasesize) {
		err = mtdtest_erase_eraseblock(mtd, eb);
		if (err)
			return err;
		offs = offsets[eb] = 0;
	}
	len = rand_len(offs);
	len = ((len + pgsize - 1) / pgsize) * pgsize;
	if (offs + len > mtd->erasesize) {
		if (bbt[eb + 1])
			len = mtd->erasesize - offs;
		else {
			err = mtdtest_erase_eraseblock(mtd, eb + 1);
			if (err)
				return err;
			offsets[eb + 1] = 0;
		}
	}
	addr = (loff_t)eb * mtd->erasesize + offs;
	err = mtdtest_write(mtd, addr, len, writebuf);
	if (unlikely(err))
		return err;
	offs += len;
	while (offs > mtd->erasesize) {
		offsets[eb++] = mtd->erasesize;
		offs -= mtd->erasesize;
	}
	offsets[eb] = offs;
	return 0;
}

static int do_operation(void)
{
<<<<<<< HEAD
	if (prandom_u32_max(2))
=======
	if (get_random_u32_below(2))
>>>>>>> 0ee29814
		return do_read();
	else
		return do_write();
}

static int __init mtd_stresstest_init(void)
{
	int err;
	int i, op;
	uint64_t tmp;

	printk(KERN_INFO "\n");
	printk(KERN_INFO "=================================================\n");

	if (dev < 0) {
		pr_info("Please specify a valid mtd-device via module parameter\n");
		pr_crit("CAREFUL: This test wipes all data on the specified MTD device!\n");
		return -EINVAL;
	}

	pr_info("MTD device: %d\n", dev);

	mtd = get_mtd_device(NULL, dev);
	if (IS_ERR(mtd)) {
		err = PTR_ERR(mtd);
		pr_err("error: cannot get MTD device\n");
		return err;
	}

	if (mtd->writesize == 1) {
		pr_info("not NAND flash, assume page size is 512 "
		       "bytes.\n");
		pgsize = 512;
	} else
		pgsize = mtd->writesize;

	tmp = mtd->size;
	do_div(tmp, mtd->erasesize);
	ebcnt = tmp;
	pgcnt = mtd->erasesize / pgsize;

	pr_info("MTD device size %llu, eraseblock size %u, "
	       "page size %u, count of eraseblocks %u, pages per "
	       "eraseblock %u, OOB size %u\n",
	       (unsigned long long)mtd->size, mtd->erasesize,
	       pgsize, ebcnt, pgcnt, mtd->oobsize);

	if (ebcnt < 2) {
		pr_err("error: need at least 2 eraseblocks\n");
		err = -ENOSPC;
		goto out_put_mtd;
	}

	/* Read or write up 2 eraseblocks at a time */
	bufsize = mtd->erasesize * 2;

	err = -ENOMEM;
	readbuf = vmalloc(bufsize);
	writebuf = vmalloc(bufsize);
	offsets = kmalloc_array(ebcnt, sizeof(int), GFP_KERNEL);
	if (!readbuf || !writebuf || !offsets)
		goto out;
	for (i = 0; i < ebcnt; i++)
		offsets[i] = mtd->erasesize;
	get_random_bytes(writebuf, bufsize);

	bbt = kzalloc(ebcnt, GFP_KERNEL);
	if (!bbt)
		goto out;
	err = mtdtest_scan_for_bad_eraseblocks(mtd, bbt, 0, ebcnt);
	if (err)
		goto out;

	/* Do operations */
	pr_info("doing operations\n");
	for (op = 0; op < count; op++) {
		if ((op & 1023) == 0)
			pr_info("%d operations done\n", op);
		err = do_operation();
		if (err)
			goto out;

		err = mtdtest_relax();
		if (err)
			goto out;
	}
	pr_info("finished, %d operations done\n", op);

out:
	kfree(offsets);
	kfree(bbt);
	vfree(writebuf);
	vfree(readbuf);
out_put_mtd:
	put_mtd_device(mtd);
	if (err)
		pr_info("error %d occurred\n", err);
	printk(KERN_INFO "=================================================\n");
	return err;
}
module_init(mtd_stresstest_init);

static void __exit mtd_stresstest_exit(void)
{
	return;
}
module_exit(mtd_stresstest_exit);

MODULE_DESCRIPTION("Stress test module");
MODULE_AUTHOR("Adrian Hunter");
MODULE_LICENSE("GPL");<|MERGE_RESOLUTION|>--- conflicted
+++ resolved
@@ -46,11 +46,7 @@
 
 again:
 	/* Read or write up 2 eraseblocks at a time - hence 'ebcnt - 1' */
-<<<<<<< HEAD
-	eb = prandom_u32_max(ebcnt - 1);
-=======
 	eb = get_random_u32_below(ebcnt - 1);
->>>>>>> 0ee29814
 	if (bbt[eb])
 		goto again;
 	return eb;
@@ -58,20 +54,12 @@
 
 static int rand_offs(void)
 {
-<<<<<<< HEAD
-	return prandom_u32_max(bufsize);
-=======
 	return get_random_u32_below(bufsize);
->>>>>>> 0ee29814
 }
 
 static int rand_len(int offs)
 {
-<<<<<<< HEAD
-	return prandom_u32_max(bufsize - offs);
-=======
 	return get_random_u32_below(bufsize - offs);
->>>>>>> 0ee29814
 }
 
 static int do_read(void)
@@ -130,11 +118,7 @@
 
 static int do_operation(void)
 {
-<<<<<<< HEAD
-	if (prandom_u32_max(2))
-=======
 	if (get_random_u32_below(2))
->>>>>>> 0ee29814
 		return do_read();
 	else
 		return do_write();
