--- conflicted
+++ resolved
@@ -73,11 +73,7 @@
 static inline int ubi_dbg_is_bitflip(const struct ubi_device *ubi)
 {
 	if (ubi->dbg.emulate_bitflips)
-<<<<<<< HEAD
-		return !prandom_u32_max(200);
-=======
 		return !get_random_u32_below(200);
->>>>>>> 0ee29814
 	return 0;
 }
 
@@ -91,11 +87,7 @@
 static inline int ubi_dbg_is_write_failure(const struct ubi_device *ubi)
 {
 	if (ubi->dbg.emulate_io_failures)
-<<<<<<< HEAD
-		return !prandom_u32_max(500);
-=======
 		return !get_random_u32_below(500);
->>>>>>> 0ee29814
 	return 0;
 }
 
@@ -109,11 +101,7 @@
 static inline int ubi_dbg_is_erase_failure(const struct ubi_device *ubi)
 {
 	if (ubi->dbg.emulate_io_failures)
-<<<<<<< HEAD
-		return !prandom_u32_max(400);
-=======
 		return !get_random_u32_below(400);
->>>>>>> 0ee29814
 	return 0;
 }
 
