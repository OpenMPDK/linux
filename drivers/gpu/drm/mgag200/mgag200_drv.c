// SPDX-License-Identifier: GPL-2.0-only
/*
 * Copyright 2012 Red Hat
 *
 * Authors: Matthew Garrett
 *          Dave Airlie
 */

#include <linux/module.h>
#include <linux/pci.h>

#include <drm/drm_aperture.h>
#include <drm/drm_drv.h>
#include <drm/drm_file.h>
#include <drm/drm_ioctl.h>
#include <drm/drm_managed.h>
#include <drm/drm_module.h>
#include <drm/drm_pciids.h>

#include "mgag200_drv.h"

int mgag200_modeset = -1;
MODULE_PARM_DESC(modeset, "Disable/Enable modesetting");
module_param_named(modeset, mgag200_modeset, int, 0400);

int mgag200_init_pci_options(struct pci_dev *pdev, u32 option, u32 option2)
{
	struct device *dev = &pdev->dev;
	int err;

	err = pci_write_config_dword(pdev, PCI_MGA_OPTION, option);
	if (err != PCIBIOS_SUCCESSFUL) {
		dev_err(dev, "pci_write_config_dword(PCI_MGA_OPTION) failed: %d\n", err);
		return pcibios_err_to_errno(err);
	}

	err = pci_write_config_dword(pdev, PCI_MGA_OPTION2, option2);
	if (err != PCIBIOS_SUCCESSFUL) {
		dev_err(dev, "pci_write_config_dword(PCI_MGA_OPTION2) failed: %d\n", err);
		return pcibios_err_to_errno(err);
	}

	return 0;
}

resource_size_t mgag200_probe_vram(void __iomem *mem, resource_size_t size)
{
	int offset;
	int orig;
	int test1, test2;
	int orig1, orig2;
	size_t vram_size;

	/* Probe */
	orig = ioread16(mem);
	iowrite16(0, mem);

	vram_size = size;

	for (offset = 0x100000; offset < vram_size; offset += 0x4000) {
		orig1 = ioread8(mem + offset);
		orig2 = ioread8(mem + offset + 0x100);

		iowrite16(0xaa55, mem + offset);
		iowrite16(0xaa55, mem + offset + 0x100);

		test1 = ioread16(mem + offset);
		test2 = ioread16(mem);

		iowrite16(orig1, mem + offset);
		iowrite16(orig2, mem + offset + 0x100);

		if (test1 != 0xaa55)
			break;

		if (test2)
			break;
	}

	iowrite16(orig, mem);

	return offset - 65536;
}

/*
 * DRM driver
 */

DEFINE_DRM_GEM_FOPS(mgag200_driver_fops);

static const struct drm_driver mgag200_driver = {
	.driver_features = DRIVER_ATOMIC | DRIVER_GEM | DRIVER_MODESET,
	.fops = &mgag200_driver_fops,
	.name = DRIVER_NAME,
	.desc = DRIVER_DESC,
	.date = DRIVER_DATE,
	.major = DRIVER_MAJOR,
	.minor = DRIVER_MINOR,
	.patchlevel = DRIVER_PATCHLEVEL,
	DRM_GEM_SHMEM_DRIVER_OPS,
};

/*
 * DRM device
 */

resource_size_t mgag200_device_probe_vram(struct mga_device *mdev)
{
	return mgag200_probe_vram(mdev->vram, resource_size(mdev->vram_res));
}

int mgag200_device_preinit(struct mga_device *mdev)
{
	struct drm_device *dev = &mdev->base;
	struct pci_dev *pdev = to_pci_dev(dev->dev);
	resource_size_t start, len;
	struct resource *res;

	/* BAR 1 contains registers */

	start = pci_resource_start(pdev, 1);
	len = pci_resource_len(pdev, 1);

	res = devm_request_mem_region(dev->dev, start, len, "mgadrmfb_mmio");
	if (!res) {
		drm_err(dev, "devm_request_mem_region(MMIO) failed\n");
		return -ENXIO;
	}
	mdev->rmmio_res = res;

	mdev->rmmio = pcim_iomap(pdev, 1, 0);
	if (!mdev->rmmio)
		return -ENOMEM;

	/* BAR 0 is VRAM */

	start = pci_resource_start(pdev, 0);
	len = pci_resource_len(pdev, 0);

	res = devm_request_mem_region(dev->dev, start, len, "mgadrmfb_vram");
	if (!res) {
		drm_err(dev, "devm_request_mem_region(VRAM) failed\n");
		return -ENXIO;
	}
	mdev->vram_res = res;
<<<<<<< HEAD

	/* Don't fail on errors, but performance might be reduced. */
	devm_arch_io_reserve_memtype_wc(dev->dev, res->start, resource_size(res));
	devm_arch_phys_wc_add(dev->dev, res->start, resource_size(res));

=======

	/* Don't fail on errors, but performance might be reduced. */
	devm_arch_io_reserve_memtype_wc(dev->dev, res->start, resource_size(res));
	devm_arch_phys_wc_add(dev->dev, res->start, resource_size(res));

>>>>>>> 66283a8f
	mdev->vram = devm_ioremap(dev->dev, res->start, resource_size(res));
	if (!mdev->vram)
		return -ENOMEM;

	return 0;
}

<<<<<<< HEAD
int mgag200_device_init(struct mga_device *mdev, enum mga_type type,
			const struct mgag200_device_info *info)
=======
int mgag200_device_init(struct mga_device *mdev,
			const struct mgag200_device_info *info,
			const struct mgag200_device_funcs *funcs)
>>>>>>> 66283a8f
{
	struct drm_device *dev = &mdev->base;
	u8 crtcext3, misc;
	int ret;

	mdev->info = info;
<<<<<<< HEAD
	mdev->type = type;

	ret = drmm_mutex_init(dev, &mdev->rmmio_lock);
	if (ret)
		return ret;

	mutex_lock(&mdev->rmmio_lock);

	RREG_ECRT(0x03, crtcext3);
	crtcext3 |= MGAREG_CRTCEXT3_MGAMODE;
	WREG_ECRT(0x03, crtcext3);

	WREG_ECRT(0x04, 0x00);

	misc = RREG8(MGA_MISC_IN);
	misc |= MGAREG_MISC_RAMMAPEN |
		MGAREG_MISC_HIGH_PG_SEL;
	WREG8(MGA_MISC_OUT, misc);

	mutex_unlock(&mdev->rmmio_lock);

=======
	mdev->funcs = funcs;

	ret = drmm_mutex_init(dev, &mdev->rmmio_lock);
	if (ret)
		return ret;

	mutex_lock(&mdev->rmmio_lock);

	RREG_ECRT(0x03, crtcext3);
	crtcext3 |= MGAREG_CRTCEXT3_MGAMODE;
	WREG_ECRT(0x03, crtcext3);

	WREG_ECRT(0x04, 0x00);

	misc = RREG8(MGA_MISC_IN);
	misc |= MGAREG_MISC_RAMMAPEN |
		MGAREG_MISC_HIGH_PG_SEL;
	WREG8(MGA_MISC_OUT, misc);

	mutex_unlock(&mdev->rmmio_lock);

>>>>>>> 66283a8f
	return 0;
}

/*
 * PCI driver
 */

static const struct pci_device_id mgag200_pciidlist[] = {
	{ PCI_VENDOR_ID_MATROX, 0x520, PCI_ANY_ID, PCI_ANY_ID, 0, 0, G200_PCI },
	{ PCI_VENDOR_ID_MATROX, 0x521, PCI_ANY_ID, PCI_ANY_ID, 0, 0, G200_AGP },
	{ PCI_VENDOR_ID_MATROX, 0x522, PCI_ANY_ID, PCI_ANY_ID, 0, 0, G200_SE_A },
	{ PCI_VENDOR_ID_MATROX, 0x524, PCI_ANY_ID, PCI_ANY_ID, 0, 0, G200_SE_B },
	{ PCI_VENDOR_ID_MATROX, 0x530, PCI_ANY_ID, PCI_ANY_ID, 0, 0, G200_EV },
	{ PCI_VENDOR_ID_MATROX, 0x532, PCI_ANY_ID, PCI_ANY_ID, 0, 0, G200_WB },
	{ PCI_VENDOR_ID_MATROX, 0x533, PCI_ANY_ID, PCI_ANY_ID, 0, 0, G200_EH },
	{ PCI_VENDOR_ID_MATROX, 0x534, PCI_ANY_ID, PCI_ANY_ID, 0, 0, G200_ER },
	{ PCI_VENDOR_ID_MATROX, 0x536, PCI_ANY_ID, PCI_ANY_ID, 0, 0, G200_EW3 },
	{ PCI_VENDOR_ID_MATROX, 0x538, PCI_ANY_ID, PCI_ANY_ID, 0, 0, G200_EH3 },
	{0,}
};

MODULE_DEVICE_TABLE(pci, mgag200_pciidlist);

static int
mgag200_pci_probe(struct pci_dev *pdev, const struct pci_device_id *ent)
{
	enum mga_type type = (enum mga_type)ent->driver_data;
	struct mga_device *mdev;
	struct drm_device *dev;
	int ret;

	ret = drm_aperture_remove_conflicting_pci_framebuffers(pdev, &mgag200_driver);
	if (ret)
		return ret;

	ret = pcim_enable_device(pdev);
	if (ret)
		return ret;

	switch (type) {
	case G200_PCI:
	case G200_AGP:
<<<<<<< HEAD
		mdev = mgag200_g200_device_create(pdev, &mgag200_driver, type);
=======
		mdev = mgag200_g200_device_create(pdev, &mgag200_driver);
>>>>>>> 66283a8f
		break;
	case G200_SE_A:
	case G200_SE_B:
		mdev = mgag200_g200se_device_create(pdev, &mgag200_driver, type);
		break;
	case G200_WB:
<<<<<<< HEAD
		mdev = mgag200_g200wb_device_create(pdev, &mgag200_driver, type);
		break;
	case G200_EV:
		mdev = mgag200_g200ev_device_create(pdev, &mgag200_driver, type);
		break;
	case G200_EH:
		mdev = mgag200_g200eh_device_create(pdev, &mgag200_driver, type);
		break;
	case G200_EH3:
		mdev = mgag200_g200eh3_device_create(pdev, &mgag200_driver, type);
		break;
	case G200_ER:
		mdev = mgag200_g200er_device_create(pdev, &mgag200_driver, type);
		break;
	case G200_EW3:
		mdev = mgag200_g200ew3_device_create(pdev, &mgag200_driver, type);
=======
		mdev = mgag200_g200wb_device_create(pdev, &mgag200_driver);
		break;
	case G200_EV:
		mdev = mgag200_g200ev_device_create(pdev, &mgag200_driver);
		break;
	case G200_EH:
		mdev = mgag200_g200eh_device_create(pdev, &mgag200_driver);
		break;
	case G200_EH3:
		mdev = mgag200_g200eh3_device_create(pdev, &mgag200_driver);
		break;
	case G200_ER:
		mdev = mgag200_g200er_device_create(pdev, &mgag200_driver);
		break;
	case G200_EW3:
		mdev = mgag200_g200ew3_device_create(pdev, &mgag200_driver);
>>>>>>> 66283a8f
		break;
	default:
		dev_err(&pdev->dev, "Device type %d is unsupported\n", type);
		return -ENODEV;
	}
	if (IS_ERR(mdev))
		return PTR_ERR(mdev);
	dev = &mdev->base;

	ret = drm_dev_register(dev, 0);
	if (ret)
		return ret;

	/*
	 * FIXME: A 24-bit color depth does not work with 24 bpp on
	 * G200ER. Force 32 bpp.
	 */
	drm_fbdev_generic_setup(dev, 32);

	return 0;
}

static void mgag200_pci_remove(struct pci_dev *pdev)
{
	struct drm_device *dev = pci_get_drvdata(pdev);

	drm_dev_unregister(dev);
}

static struct pci_driver mgag200_pci_driver = {
	.name = DRIVER_NAME,
	.id_table = mgag200_pciidlist,
	.probe = mgag200_pci_probe,
	.remove = mgag200_pci_remove,
};

drm_module_pci_driver_if_modeset(mgag200_pci_driver, mgag200_modeset);

MODULE_AUTHOR(DRIVER_AUTHOR);
MODULE_DESCRIPTION(DRIVER_DESC);
MODULE_LICENSE("GPL");<|MERGE_RESOLUTION|>--- conflicted
+++ resolved
@@ -143,19 +143,11 @@
 		return -ENXIO;
 	}
 	mdev->vram_res = res;
-<<<<<<< HEAD
 
 	/* Don't fail on errors, but performance might be reduced. */
 	devm_arch_io_reserve_memtype_wc(dev->dev, res->start, resource_size(res));
 	devm_arch_phys_wc_add(dev->dev, res->start, resource_size(res));
 
-=======
-
-	/* Don't fail on errors, but performance might be reduced. */
-	devm_arch_io_reserve_memtype_wc(dev->dev, res->start, resource_size(res));
-	devm_arch_phys_wc_add(dev->dev, res->start, resource_size(res));
-
->>>>>>> 66283a8f
 	mdev->vram = devm_ioremap(dev->dev, res->start, resource_size(res));
 	if (!mdev->vram)
 		return -ENOMEM;
@@ -163,22 +155,16 @@
 	return 0;
 }
 
-<<<<<<< HEAD
-int mgag200_device_init(struct mga_device *mdev, enum mga_type type,
-			const struct mgag200_device_info *info)
-=======
 int mgag200_device_init(struct mga_device *mdev,
 			const struct mgag200_device_info *info,
 			const struct mgag200_device_funcs *funcs)
->>>>>>> 66283a8f
 {
 	struct drm_device *dev = &mdev->base;
 	u8 crtcext3, misc;
 	int ret;
 
 	mdev->info = info;
-<<<<<<< HEAD
-	mdev->type = type;
+	mdev->funcs = funcs;
 
 	ret = drmm_mutex_init(dev, &mdev->rmmio_lock);
 	if (ret)
@@ -199,29 +185,6 @@
 
 	mutex_unlock(&mdev->rmmio_lock);
 
-=======
-	mdev->funcs = funcs;
-
-	ret = drmm_mutex_init(dev, &mdev->rmmio_lock);
-	if (ret)
-		return ret;
-
-	mutex_lock(&mdev->rmmio_lock);
-
-	RREG_ECRT(0x03, crtcext3);
-	crtcext3 |= MGAREG_CRTCEXT3_MGAMODE;
-	WREG_ECRT(0x03, crtcext3);
-
-	WREG_ECRT(0x04, 0x00);
-
-	misc = RREG8(MGA_MISC_IN);
-	misc |= MGAREG_MISC_RAMMAPEN |
-		MGAREG_MISC_HIGH_PG_SEL;
-	WREG8(MGA_MISC_OUT, misc);
-
-	mutex_unlock(&mdev->rmmio_lock);
-
->>>>>>> 66283a8f
 	return 0;
 }
 
@@ -264,35 +227,13 @@
 	switch (type) {
 	case G200_PCI:
 	case G200_AGP:
-<<<<<<< HEAD
-		mdev = mgag200_g200_device_create(pdev, &mgag200_driver, type);
-=======
 		mdev = mgag200_g200_device_create(pdev, &mgag200_driver);
->>>>>>> 66283a8f
 		break;
 	case G200_SE_A:
 	case G200_SE_B:
 		mdev = mgag200_g200se_device_create(pdev, &mgag200_driver, type);
 		break;
 	case G200_WB:
-<<<<<<< HEAD
-		mdev = mgag200_g200wb_device_create(pdev, &mgag200_driver, type);
-		break;
-	case G200_EV:
-		mdev = mgag200_g200ev_device_create(pdev, &mgag200_driver, type);
-		break;
-	case G200_EH:
-		mdev = mgag200_g200eh_device_create(pdev, &mgag200_driver, type);
-		break;
-	case G200_EH3:
-		mdev = mgag200_g200eh3_device_create(pdev, &mgag200_driver, type);
-		break;
-	case G200_ER:
-		mdev = mgag200_g200er_device_create(pdev, &mgag200_driver, type);
-		break;
-	case G200_EW3:
-		mdev = mgag200_g200ew3_device_create(pdev, &mgag200_driver, type);
-=======
 		mdev = mgag200_g200wb_device_create(pdev, &mgag200_driver);
 		break;
 	case G200_EV:
@@ -309,7 +250,6 @@
 		break;
 	case G200_EW3:
 		mdev = mgag200_g200ew3_device_create(pdev, &mgag200_driver);
->>>>>>> 66283a8f
 		break;
 	default:
 		dev_err(&pdev->dev, "Device type %d is unsupported\n", type);
