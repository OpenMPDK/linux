--- conflicted
+++ resolved
@@ -109,10 +109,7 @@
 		return r;
 
 	++(num_ibs[r]);
-<<<<<<< HEAD
-=======
 	p->gang_leader_idx = r;
->>>>>>> 0d1acee8
 	return 0;
 }
 
@@ -291,15 +288,10 @@
 		}
 	}
 
-<<<<<<< HEAD
-	if (!p->gang_size)
-		return -EINVAL;
-=======
 	if (!p->gang_size) {
 		ret = -EINVAL;
 		goto free_partial_kdata;
 	}
->>>>>>> 0d1acee8
 
 	for (i = 0; i < p->gang_size; ++i) {
 		ret = amdgpu_job_alloc(p->adev, num_ibs[i], &p->jobs[i], vm);
@@ -311,11 +303,7 @@
 		if (ret)
 			goto free_all_kdata;
 	}
-<<<<<<< HEAD
-	p->gang_leader = p->jobs[p->gang_size - 1];
-=======
 	p->gang_leader = p->jobs[p->gang_leader_idx];
->>>>>>> 0d1acee8
 
 	if (p->ctx->vram_lost_counter != p->gang_leader->vram_lost_counter) {
 		ret = -ECANCELED;
@@ -469,8 +457,6 @@
 
 	r = amdgpu_sync_fence(&p->gang_leader->sync, fence);
 	dma_fence_put(fence);
-<<<<<<< HEAD
-=======
 
 	return r;
 }
@@ -825,436 +811,6 @@
 		domain = bo->allowed_domains;
 		goto retry;
 	}
->>>>>>> 0d1acee8
-
-	return r;
-}
-
-static int amdgpu_cs_p2_syncobj_in(struct amdgpu_cs_parser *p,
-				   struct amdgpu_cs_chunk *chunk)
-{
-	struct drm_amdgpu_cs_chunk_sem *deps = chunk->kdata;
-	unsigned num_deps;
-	int i, r;
-
-	num_deps = chunk->length_dw * 4 /
-		sizeof(struct drm_amdgpu_cs_chunk_sem);
-	for (i = 0; i < num_deps; ++i) {
-		r = amdgpu_syncobj_lookup_and_add(p, deps[i].handle, 0, 0);
-		if (r)
-			return r;
-	}
-
-	return 0;
-}
-
-static int amdgpu_cs_p2_syncobj_timeline_wait(struct amdgpu_cs_parser *p,
-					      struct amdgpu_cs_chunk *chunk)
-{
-<<<<<<< HEAD
-	struct drm_amdgpu_cs_chunk_syncobj *syncobj_deps = chunk->kdata;
-	unsigned num_deps;
-	int i, r;
-=======
-	struct amdgpu_fpriv *fpriv = p->filp->driver_priv;
-	struct amdgpu_vm *vm = &fpriv->vm;
-	struct amdgpu_bo_list_entry *e;
-	struct list_head duplicates;
-	unsigned int i;
-	int r;
-
-	INIT_LIST_HEAD(&p->validated);
-
-	/* p->bo_list could already be assigned if AMDGPU_CHUNK_ID_BO_HANDLES is present */
-	if (cs->in.bo_list_handle) {
-		if (p->bo_list)
-			return -EINVAL;
->>>>>>> 0d1acee8
-
-	num_deps = chunk->length_dw * 4 /
-		sizeof(struct drm_amdgpu_cs_chunk_syncobj);
-	for (i = 0; i < num_deps; ++i) {
-		r = amdgpu_syncobj_lookup_and_add(p, syncobj_deps[i].handle,
-						  syncobj_deps[i].point,
-						  syncobj_deps[i].flags);
-		if (r)
-			return r;
-	}
-
-	return 0;
-}
-
-static int amdgpu_cs_p2_syncobj_out(struct amdgpu_cs_parser *p,
-				    struct amdgpu_cs_chunk *chunk)
-{
-	struct drm_amdgpu_cs_chunk_sem *deps = chunk->kdata;
-	unsigned num_deps;
-	int i;
-
-	num_deps = chunk->length_dw * 4 /
-		sizeof(struct drm_amdgpu_cs_chunk_sem);
-
-	if (p->post_deps)
-		return -EINVAL;
-
-	p->post_deps = kmalloc_array(num_deps, sizeof(*p->post_deps),
-				     GFP_KERNEL);
-	p->num_post_deps = 0;
-
-	if (!p->post_deps)
-		return -ENOMEM;
-
-
-	for (i = 0; i < num_deps; ++i) {
-		p->post_deps[i].syncobj =
-			drm_syncobj_find(p->filp, deps[i].handle);
-		if (!p->post_deps[i].syncobj)
-			return -EINVAL;
-		p->post_deps[i].chain = NULL;
-		p->post_deps[i].point = 0;
-		p->num_post_deps++;
-	}
-
-	return 0;
-}
-
-<<<<<<< HEAD
-static int amdgpu_cs_p2_syncobj_timeline_signal(struct amdgpu_cs_parser *p,
-						struct amdgpu_cs_chunk *chunk)
-{
-	struct drm_amdgpu_cs_chunk_syncobj *syncobj_deps = chunk->kdata;
-	unsigned num_deps;
-	int i;
-
-	num_deps = chunk->length_dw * 4 /
-		sizeof(struct drm_amdgpu_cs_chunk_syncobj);
-=======
-	amdgpu_cs_get_threshold_for_moves(p->adev, &p->bytes_moved_threshold,
-					  &p->bytes_moved_vis_threshold);
-	p->bytes_moved = 0;
-	p->bytes_moved_vis = 0;
->>>>>>> 0d1acee8
-
-	if (p->post_deps)
-		return -EINVAL;
-
-	p->post_deps = kmalloc_array(num_deps, sizeof(*p->post_deps),
-				     GFP_KERNEL);
-	p->num_post_deps = 0;
-
-	if (!p->post_deps)
-		return -ENOMEM;
-
-<<<<<<< HEAD
-	for (i = 0; i < num_deps; ++i) {
-		struct amdgpu_cs_post_dep *dep = &p->post_deps[i];
-
-		dep->chain = NULL;
-		if (syncobj_deps[i].point) {
-			dep->chain = dma_fence_chain_alloc();
-			if (!dep->chain)
-				return -ENOMEM;
-		}
-
-		dep->syncobj = drm_syncobj_find(p->filp,
-						syncobj_deps[i].handle);
-		if (!dep->syncobj) {
-			dma_fence_chain_free(dep->chain);
-			return -EINVAL;
-		}
-		dep->point = syncobj_deps[i].point;
-		p->num_post_deps++;
-	}
-
-	return 0;
-}
-
-static int amdgpu_cs_pass2(struct amdgpu_cs_parser *p)
-{
-	unsigned int ce_preempt = 0, de_preempt = 0;
-	int i, r;
-
-	for (i = 0; i < p->nchunks; ++i) {
-		struct amdgpu_cs_chunk *chunk;
-
-		chunk = &p->chunks[i];
-
-		switch (chunk->chunk_id) {
-		case AMDGPU_CHUNK_ID_IB:
-			r = amdgpu_cs_p2_ib(p, chunk, &ce_preempt, &de_preempt);
-			if (r)
-				return r;
-			break;
-		case AMDGPU_CHUNK_ID_DEPENDENCIES:
-		case AMDGPU_CHUNK_ID_SCHEDULED_DEPENDENCIES:
-			r = amdgpu_cs_p2_dependencies(p, chunk);
-			if (r)
-				return r;
-			break;
-		case AMDGPU_CHUNK_ID_SYNCOBJ_IN:
-			r = amdgpu_cs_p2_syncobj_in(p, chunk);
-			if (r)
-				return r;
-			break;
-		case AMDGPU_CHUNK_ID_SYNCOBJ_OUT:
-			r = amdgpu_cs_p2_syncobj_out(p, chunk);
-			if (r)
-				return r;
-			break;
-		case AMDGPU_CHUNK_ID_SYNCOBJ_TIMELINE_WAIT:
-			r = amdgpu_cs_p2_syncobj_timeline_wait(p, chunk);
-			if (r)
-				return r;
-			break;
-		case AMDGPU_CHUNK_ID_SYNCOBJ_TIMELINE_SIGNAL:
-			r = amdgpu_cs_p2_syncobj_timeline_signal(p, chunk);
-			if (r)
-				return r;
-			break;
-		}
-	}
-
-	return 0;
-}
-
-/* Convert microseconds to bytes. */
-static u64 us_to_bytes(struct amdgpu_device *adev, s64 us)
-{
-	if (us <= 0 || !adev->mm_stats.log2_max_MBps)
-		return 0;
-
-	/* Since accum_us is incremented by a million per second, just
-	 * multiply it by the number of MB/s to get the number of bytes.
-	 */
-	return us << adev->mm_stats.log2_max_MBps;
-}
-
-static s64 bytes_to_us(struct amdgpu_device *adev, u64 bytes)
-{
-	if (!adev->mm_stats.log2_max_MBps)
-		return 0;
-
-	return bytes >> adev->mm_stats.log2_max_MBps;
-}
-
-/* Returns how many bytes TTM can move right now. If no bytes can be moved,
- * it returns 0. If it returns non-zero, it's OK to move at least one buffer,
- * which means it can go over the threshold once. If that happens, the driver
- * will be in debt and no other buffer migrations can be done until that debt
- * is repaid.
- *
- * This approach allows moving a buffer of any size (it's important to allow
- * that).
- *
- * The currency is simply time in microseconds and it increases as the clock
- * ticks. The accumulated microseconds (us) are converted to bytes and
- * returned.
- */
-static void amdgpu_cs_get_threshold_for_moves(struct amdgpu_device *adev,
-					      u64 *max_bytes,
-					      u64 *max_vis_bytes)
-{
-	s64 time_us, increment_us;
-	u64 free_vram, total_vram, used_vram;
-	/* Allow a maximum of 200 accumulated ms. This is basically per-IB
-	 * throttling.
-	 *
-	 * It means that in order to get full max MBps, at least 5 IBs per
-	 * second must be submitted and not more than 200ms apart from each
-	 * other.
-	 */
-	const s64 us_upper_bound = 200000;
-
-	if (!adev->mm_stats.log2_max_MBps) {
-		*max_bytes = 0;
-		*max_vis_bytes = 0;
-		return;
-	}
-
-	total_vram = adev->gmc.real_vram_size - atomic64_read(&adev->vram_pin_size);
-	used_vram = ttm_resource_manager_usage(&adev->mman.vram_mgr.manager);
-	free_vram = used_vram >= total_vram ? 0 : total_vram - used_vram;
-
-	spin_lock(&adev->mm_stats.lock);
-
-	/* Increase the amount of accumulated us. */
-	time_us = ktime_to_us(ktime_get());
-	increment_us = time_us - adev->mm_stats.last_update_us;
-	adev->mm_stats.last_update_us = time_us;
-	adev->mm_stats.accum_us = min(adev->mm_stats.accum_us + increment_us,
-				      us_upper_bound);
-
-	/* This prevents the short period of low performance when the VRAM
-	 * usage is low and the driver is in debt or doesn't have enough
-	 * accumulated us to fill VRAM quickly.
-	 *
-	 * The situation can occur in these cases:
-	 * - a lot of VRAM is freed by userspace
-	 * - the presence of a big buffer causes a lot of evictions
-	 *   (solution: split buffers into smaller ones)
-	 *
-	 * If 128 MB or 1/8th of VRAM is free, start filling it now by setting
-	 * accum_us to a positive number.
-	 */
-	if (free_vram >= 128 * 1024 * 1024 || free_vram >= total_vram / 8) {
-		s64 min_us;
-
-		/* Be more aggressive on dGPUs. Try to fill a portion of free
-		 * VRAM now.
-		 */
-		if (!(adev->flags & AMD_IS_APU))
-			min_us = bytes_to_us(adev, free_vram / 4);
-		else
-			min_us = 0; /* Reset accum_us on APUs. */
-
-		adev->mm_stats.accum_us = max(min_us, adev->mm_stats.accum_us);
-	}
-
-	/* This is set to 0 if the driver is in debt to disallow (optional)
-	 * buffer moves.
-	 */
-	*max_bytes = us_to_bytes(adev, adev->mm_stats.accum_us);
-
-	/* Do the same for visible VRAM if half of it is free */
-	if (!amdgpu_gmc_vram_full_visible(&adev->gmc)) {
-		u64 total_vis_vram = adev->gmc.visible_vram_size;
-		u64 used_vis_vram =
-		  amdgpu_vram_mgr_vis_usage(&adev->mman.vram_mgr);
-
-		if (used_vis_vram < total_vis_vram) {
-			u64 free_vis_vram = total_vis_vram - used_vis_vram;
-			adev->mm_stats.accum_us_vis = min(adev->mm_stats.accum_us_vis +
-							  increment_us, us_upper_bound);
-
-			if (free_vis_vram >= total_vis_vram / 2)
-				adev->mm_stats.accum_us_vis =
-					max(bytes_to_us(adev, free_vis_vram / 2),
-					    adev->mm_stats.accum_us_vis);
-		}
-
-		*max_vis_bytes = us_to_bytes(adev, adev->mm_stats.accum_us_vis);
-	} else {
-		*max_vis_bytes = 0;
-=======
-	if (p->uf_entry.tv.bo) {
-		struct amdgpu_bo *uf = ttm_to_amdgpu_bo(p->uf_entry.tv.bo);
-
-		r = amdgpu_ttm_alloc_gart(&uf->tbo);
-		if (r)
-			goto error_validate;
-
-		p->gang_leader->uf_addr += amdgpu_bo_gpu_offset(uf);
-	}
-
-	amdgpu_cs_report_moved_bytes(p->adev, p->bytes_moved,
-				     p->bytes_moved_vis);
-
-	for (i = 0; i < p->gang_size; ++i)
-		amdgpu_job_set_resources(p->jobs[i], p->bo_list->gds_obj,
-					 p->bo_list->gws_obj,
-					 p->bo_list->oa_obj);
-	return 0;
-
-error_validate:
-	ttm_eu_backoff_reservation(&p->ticket, &p->validated);
-
-out_free_user_pages:
-	amdgpu_bo_list_for_each_userptr_entry(e, p->bo_list) {
-		struct amdgpu_bo *bo = ttm_to_amdgpu_bo(e->tv.bo);
-
-		if (!e->user_pages)
-			continue;
-		amdgpu_ttm_tt_get_user_pages_done(bo->tbo.ttm);
-		kvfree(e->user_pages);
-		e->user_pages = NULL;
-	}
-	mutex_unlock(&p->bo_list->bo_list_mutex);
-	return r;
-}
-
-static void trace_amdgpu_cs_ibs(struct amdgpu_cs_parser *p)
-{
-	int i, j;
-
-	if (!trace_amdgpu_cs_enabled())
-		return;
-
-	for (i = 0; i < p->gang_size; ++i) {
-		struct amdgpu_job *job = p->jobs[i];
-
-		for (j = 0; j < job->num_ibs; ++j)
-			trace_amdgpu_cs(p, job, &job->ibs[j]);
->>>>>>> 0d1acee8
-	}
-
-	spin_unlock(&adev->mm_stats.lock);
-}
-
-<<<<<<< HEAD
-/* Report how many bytes have really been moved for the last command
- * submission. This can result in a debt that can stop buffer migrations
- * temporarily.
- */
-void amdgpu_cs_report_moved_bytes(struct amdgpu_device *adev, u64 num_bytes,
-				  u64 num_vis_bytes)
-{
-	spin_lock(&adev->mm_stats.lock);
-	adev->mm_stats.accum_us -= bytes_to_us(adev, num_bytes);
-	adev->mm_stats.accum_us_vis -= bytes_to_us(adev, num_vis_bytes);
-	spin_unlock(&adev->mm_stats.lock);
-}
-
-static int amdgpu_cs_bo_validate(void *param, struct amdgpu_bo *bo)
-{
-	struct amdgpu_device *adev = amdgpu_ttm_adev(bo->tbo.bdev);
-	struct amdgpu_cs_parser *p = param;
-	struct ttm_operation_ctx ctx = {
-		.interruptible = true,
-		.no_wait_gpu = false,
-		.resv = bo->tbo.base.resv
-	};
-	uint32_t domain;
-	int r;
-
-	if (bo->tbo.pin_count)
-		return 0;
-
-	/* Don't move this buffer if we have depleted our allowance
-	 * to move it. Don't move anything if the threshold is zero.
-	 */
-	if (p->bytes_moved < p->bytes_moved_threshold &&
-	    (!bo->tbo.base.dma_buf ||
-	    list_empty(&bo->tbo.base.dma_buf->attachments))) {
-		if (!amdgpu_gmc_vram_full_visible(&adev->gmc) &&
-		    (bo->flags & AMDGPU_GEM_CREATE_CPU_ACCESS_REQUIRED)) {
-			/* And don't move a CPU_ACCESS_REQUIRED BO to limited
-			 * visible VRAM if we've depleted our allowance to do
-			 * that.
-			 */
-			if (p->bytes_moved_vis < p->bytes_moved_vis_threshold)
-				domain = bo->preferred_domains;
-			else
-				domain = bo->allowed_domains;
-		} else {
-			domain = bo->preferred_domains;
-		}
-	} else {
-		domain = bo->allowed_domains;
-	}
-
-retry:
-	amdgpu_bo_placement_from_domain(bo, domain);
-	r = ttm_bo_validate(&bo->tbo, &bo->placement, &ctx);
-
-	p->bytes_moved += ctx.bytes_moved;
-	if (!amdgpu_gmc_vram_full_visible(&adev->gmc) &&
-	    amdgpu_bo_in_cpu_visible_vram(bo))
-		p->bytes_moved_vis += ctx.bytes_moved;
-
-	if (unlikely(r == -ENOMEM) && domain != bo->allowed_domains) {
-		domain = bo->allowed_domains;
-		goto retry;
-	}
 
 	return r;
 }
@@ -1438,7 +994,26 @@
 		amdgpu_ttm_tt_get_user_pages_done(bo->tbo.ttm);
 		kvfree(e->user_pages);
 		e->user_pages = NULL;
-=======
+	}
+	mutex_unlock(&p->bo_list->bo_list_mutex);
+	return r;
+}
+
+static void trace_amdgpu_cs_ibs(struct amdgpu_cs_parser *p)
+{
+	int i, j;
+
+	if (!trace_amdgpu_cs_enabled())
+		return;
+
+	for (i = 0; i < p->gang_size; ++i) {
+		struct amdgpu_job *job = p->jobs[i];
+
+		for (j = 0; j < job->num_ibs; ++j)
+			trace_amdgpu_cs(p, job, &job->ibs[j]);
+	}
+}
+
 static int amdgpu_cs_patch_ibs(struct amdgpu_cs_parser *p,
 			       struct amdgpu_job *job)
 {
@@ -1506,50 +1081,10 @@
 		r = amdgpu_cs_patch_ibs(p, p->jobs[i]);
 		if (r)
 			return r;
->>>>>>> 0d1acee8
-	}
-	return r;
-}
-
-<<<<<<< HEAD
-static void trace_amdgpu_cs_ibs(struct amdgpu_cs_parser *p)
-{
-	int i, j;
-
-	if (!trace_amdgpu_cs_enabled())
-		return;
-
-	for (i = 0; i < p->gang_size; ++i) {
-		struct amdgpu_job *job = p->jobs[i];
-
-		for (j = 0; j < job->num_ibs; ++j)
-			trace_amdgpu_cs(p, job, &job->ibs[j]);
-	}
-}
-
-static int amdgpu_cs_patch_ibs(struct amdgpu_cs_parser *p,
-			       struct amdgpu_job *job)
-{
-	struct amdgpu_ring *ring = amdgpu_job_ring(job);
-	unsigned int i;
-	int r;
-
-	/* Only for UVD/VCE VM emulation */
-	if (!ring->funcs->parse_cs && !ring->funcs->patch_cs_in_place)
-		return 0;
-
-	for (i = 0; i < job->num_ibs; ++i) {
-		struct amdgpu_ib *ib = &job->ibs[i];
-		struct amdgpu_bo_va_mapping *m;
-		struct amdgpu_bo *aobj;
-		uint64_t va_start;
-		uint8_t *kptr;
-
-		va_start = ib->gpu_addr & AMDGPU_GMC_HOLE_MASK;
-		r = amdgpu_cs_find_mapping(p, va_start, &aobj, &m);
-		if (r) {
-			DRM_ERROR("IB va_start is invalid\n");
-=======
+	}
+	return 0;
+}
+
 static int amdgpu_cs_vm_handling(struct amdgpu_cs_parser *p)
 {
 	struct amdgpu_fpriv *fpriv = p->filp->driver_priv;
@@ -1583,38 +1118,7 @@
 
 		r = amdgpu_sync_fence(&job->sync, bo_va->last_pt_update);
 		if (r)
->>>>>>> 0d1acee8
-			return r;
-		}
-
-		if ((va_start + ib->length_dw * 4) >
-		    (m->last + 1) * AMDGPU_GPU_PAGE_SIZE) {
-			DRM_ERROR("IB va_start+ib_bytes is invalid\n");
-			return -EINVAL;
-		}
-
-		/* the IB should be reserved at this point */
-		r = amdgpu_bo_kmap(aobj, (void **)&kptr);
-		if (r) {
-			return r;
-		}
-
-		kptr += va_start - (m->start * AMDGPU_GPU_PAGE_SIZE);
-
-		if (ring->funcs->parse_cs) {
-			memcpy(ib->ptr, kptr, ib->length_dw * 4);
-			amdgpu_bo_kunmap(aobj);
-
-			r = amdgpu_ring_parse_cs(ring, p, job, ib);
-			if (r)
-				return r;
-		} else {
-			ib->ptr = (uint32_t *)kptr;
-			r = amdgpu_ring_patch_cs_in_place(ring, p, job, ib);
-			amdgpu_bo_kunmap(aobj);
-			if (r)
-				return r;
-		}
+			return r;
 	}
 
 	amdgpu_bo_list_for_each_entry(e, p->bo_list) {
@@ -1623,62 +1127,6 @@
 		if (!bo)
 			continue;
 
-<<<<<<< HEAD
-static int amdgpu_cs_patch_jobs(struct amdgpu_cs_parser *p)
-{
-	unsigned int i;
-	int r;
-
-	for (i = 0; i < p->gang_size; ++i) {
-		r = amdgpu_cs_patch_ibs(p, p->jobs[i]);
-		if (r)
-			return r;
-	}
-	return 0;
-}
-
-static int amdgpu_cs_vm_handling(struct amdgpu_cs_parser *p)
-{
-	struct amdgpu_fpriv *fpriv = p->filp->driver_priv;
-	struct amdgpu_job *job = p->gang_leader;
-	struct amdgpu_device *adev = p->adev;
-	struct amdgpu_vm *vm = &fpriv->vm;
-	struct amdgpu_bo_list_entry *e;
-	struct amdgpu_bo_va *bo_va;
-	struct amdgpu_bo *bo;
-	unsigned int i;
-	int r;
-
-	r = amdgpu_vm_clear_freed(adev, vm, NULL);
-	if (r)
-		return r;
-
-	r = amdgpu_vm_bo_update(adev, fpriv->prt_va, false);
-	if (r)
-		return r;
-
-	r = amdgpu_sync_fence(&job->sync, fpriv->prt_va->last_pt_update);
-	if (r)
-		return r;
-
-	if (fpriv->csa_va) {
-		bo_va = fpriv->csa_va;
-		BUG_ON(!bo_va);
-		r = amdgpu_vm_bo_update(adev, bo_va, false);
-		if (r)
-			return r;
-
-		r = amdgpu_sync_fence(&job->sync, bo_va->last_pt_update);
-		if (r)
-			return r;
-	}
-
-	amdgpu_bo_list_for_each_entry(e, p->bo_list) {
-		/* ignore duplicates */
-		bo = ttm_to_amdgpu_bo(e->tv.bo);
-		if (!bo)
-			continue;
-
 		bo_va = e->bo_va;
 		if (bo_va == NULL)
 			continue;
@@ -1722,51 +1170,6 @@
 			if (!bo)
 				continue;
 
-=======
-		bo_va = e->bo_va;
-		if (bo_va == NULL)
-			continue;
-
-		r = amdgpu_vm_bo_update(adev, bo_va, false);
-		if (r)
-			return r;
-
-		r = amdgpu_sync_fence(&job->sync, bo_va->last_pt_update);
-		if (r)
-			return r;
-	}
-
-	r = amdgpu_vm_handle_moved(adev, vm);
-	if (r)
-		return r;
-
-	r = amdgpu_vm_update_pdes(adev, vm, false);
-	if (r)
-		return r;
-
-	r = amdgpu_sync_fence(&job->sync, vm->last_update);
-	if (r)
-		return r;
-
-	for (i = 0; i < p->gang_size; ++i) {
-		job = p->jobs[i];
-
-		if (!job->vm)
-			continue;
-
-		job->vm_pd_addr = amdgpu_gmc_pd_addr(vm->root.bo);
-	}
-
-	if (amdgpu_vm_debug) {
-		/* Invalidate all BOs to test for userspace bugs */
-		amdgpu_bo_list_for_each_entry(e, p->bo_list) {
-			struct amdgpu_bo *bo = ttm_to_amdgpu_bo(e->tv.bo);
-
-			/* ignore duplicates */
-			if (!bo)
-				continue;
-
->>>>>>> 0d1acee8
 			amdgpu_vm_bo_invalidate(adev, bo, false);
 		}
 	}
@@ -1781,7 +1184,6 @@
 	struct amdgpu_bo_list_entry *e;
 	unsigned int i;
 	int r;
-<<<<<<< HEAD
 
 	list_for_each_entry(e, &p->validated, tv.head) {
 		struct amdgpu_bo *bo = ttm_to_amdgpu_bo(e->tv.bo);
@@ -1796,42 +1198,18 @@
 			return r;
 	}
 
-	for (i = 0; i < p->gang_size - 1; ++i) {
-=======
-
-	list_for_each_entry(e, &p->validated, tv.head) {
-		struct amdgpu_bo *bo = ttm_to_amdgpu_bo(e->tv.bo);
-		struct dma_resv *resv = bo->tbo.base.resv;
-		enum amdgpu_sync_mode sync_mode;
-
-		sync_mode = amdgpu_bo_explicit_sync(bo) ?
-			AMDGPU_SYNC_EXPLICIT : AMDGPU_SYNC_NE_OWNER;
-		r = amdgpu_sync_resv(p->adev, &leader->sync, resv, sync_mode,
-				     &fpriv->vm);
-		if (r)
-			return r;
-	}
-
 	for (i = 0; i < p->gang_size; ++i) {
 		if (p->jobs[i] == leader)
 			continue;
 
->>>>>>> 0d1acee8
 		r = amdgpu_sync_clone(&leader->sync, &p->jobs[i]->sync);
 		if (r)
 			return r;
 	}
 
-<<<<<<< HEAD
-	r = amdgpu_ctx_wait_prev_fence(p->ctx, p->entities[p->gang_size - 1]);
-	if (r && r != -ERESTARTSYS)
-		DRM_ERROR("amdgpu_ctx_wait_prev_fence failed.\n");
-
-=======
 	r = amdgpu_ctx_wait_prev_fence(p->ctx, p->entities[p->gang_leader_idx]);
 	if (r && r != -ERESTARTSYS)
 		DRM_ERROR("amdgpu_ctx_wait_prev_fence failed.\n");
->>>>>>> 0d1acee8
 	return r;
 }
 
@@ -1865,18 +1243,12 @@
 	for (i = 0; i < p->gang_size; ++i)
 		drm_sched_job_arm(&p->jobs[i]->base);
 
-<<<<<<< HEAD
-	for (i = 0; i < (p->gang_size - 1); ++i) {
-		struct dma_fence *fence;
-
-=======
 	for (i = 0; i < p->gang_size; ++i) {
 		struct dma_fence *fence;
 
 		if (p->jobs[i] == leader)
 			continue;
 
->>>>>>> 0d1acee8
 		fence = &p->jobs[i]->base.s_fence->scheduled;
 		r = amdgpu_sync_fence(&leader->sync, fence);
 		if (r)
@@ -1912,14 +1284,10 @@
 	list_for_each_entry(e, &p->validated, tv.head) {
 
 		/* Everybody except for the gang leader uses READ */
-<<<<<<< HEAD
-		for (i = 0; i < (p->gang_size - 1); ++i) {
-=======
 		for (i = 0; i < p->gang_size; ++i) {
 			if (p->jobs[i] == leader)
 				continue;
 
->>>>>>> 0d1acee8
 			dma_resv_add_fence(e->tv.bo->base.resv,
 					   &p->jobs[i]->base.s_fence->finished,
 					   DMA_RESV_USAGE_READ);
@@ -1929,11 +1297,7 @@
 		e->tv.num_shared = 0;
 	}
 
-<<<<<<< HEAD
-	seq = amdgpu_ctx_add_fence(p->ctx, p->entities[p->gang_size - 1],
-=======
 	seq = amdgpu_ctx_add_fence(p->ctx, p->entities[p->gang_leader_idx],
->>>>>>> 0d1acee8
 				   p->fence);
 	amdgpu_cs_post_dependencies(p);
 
