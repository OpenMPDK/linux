--- conflicted
+++ resolved
@@ -274,9 +274,6 @@
 #define AMDGPU_RESET_VCE			(1 << 13)
 #define AMDGPU_RESET_VCE1			(1 << 14)
 
-#define AMDGPU_RESET_LEVEL_SOFT_RECOVERY (1 << 0)
-#define AMDGPU_RESET_LEVEL_MODE2 (1 << 1)
-
 /* max cursor sizes (in pixels) */
 #define CIK_CURSOR_WIDTH 128
 #define CIK_CURSOR_HEIGHT 128
@@ -1065,10 +1062,6 @@
 
 	struct work_struct		reset_work;
 
-<<<<<<< HEAD
-	uint32_t						amdgpu_reset_level_mask;
-=======
->>>>>>> ec4a04aa
 	bool                            job_hang;
 };
 
