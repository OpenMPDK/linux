/*
 * Copyright 2008 Advanced Micro Devices, Inc.
 * Copyright 2008 Red Hat Inc.
 * Copyright 2009 Jerome Glisse.
 *
 * Permission is hereby granted, free of charge, to any person obtaining a
 * copy of this software and associated documentation files (the "Software"),
 * to deal in the Software without restriction, including without limitation
 * the rights to use, copy, modify, merge, publish, distribute, sublicense,
 * and/or sell copies of the Software, and to permit persons to whom the
 * Software is furnished to do so, subject to the following conditions:
 *
 * The above copyright notice and this permission notice shall be included in
 * all copies or substantial portions of the Software.
 *
 * THE SOFTWARE IS PROVIDED "AS IS", WITHOUT WARRANTY OF ANY KIND, EXPRESS OR
 * IMPLIED, INCLUDING BUT NOT LIMITED TO THE WARRANTIES OF MERCHANTABILITY,
 * FITNESS FOR A PARTICULAR PURPOSE AND NONINFRINGEMENT.  IN NO EVENT SHALL
 * THE COPYRIGHT HOLDER(S) OR AUTHOR(S) BE LIABLE FOR ANY CLAIM, DAMAGES OR
 * OTHER LIABILITY, WHETHER IN AN ACTION OF CONTRACT, TORT OR OTHERWISE,
 * ARISING FROM, OUT OF OR IN CONNECTION WITH THE SOFTWARE OR THE USE OR
 * OTHER DEALINGS IN THE SOFTWARE.
 *
 * Authors: Dave Airlie
 *          Alex Deucher
 *          Jerome Glisse
 */

#include "amdgpu.h"
#include <drm/amdgpu_drm.h>
#include <drm/drm_drv.h>
#include "amdgpu_uvd.h"
#include "amdgpu_vce.h"
#include "atom.h"

#include <linux/vga_switcheroo.h>
#include <linux/slab.h>
#include <linux/uaccess.h>
#include <linux/pci.h>
#include <linux/pm_runtime.h>
#include "amdgpu_amdkfd.h"
#include "amdgpu_gem.h"
#include "amdgpu_display.h"
#include "amdgpu_ras.h"

void amdgpu_unregister_gpu_instance(struct amdgpu_device *adev)
{
	struct amdgpu_gpu_instance *gpu_instance;
	int i;

	mutex_lock(&mgpu_info.mutex);

	for (i = 0; i < mgpu_info.num_gpu; i++) {
		gpu_instance = &(mgpu_info.gpu_ins[i]);
		if (gpu_instance->adev == adev) {
			mgpu_info.gpu_ins[i] =
				mgpu_info.gpu_ins[mgpu_info.num_gpu - 1];
			mgpu_info.num_gpu--;
			if (adev->flags & AMD_IS_APU)
				mgpu_info.num_apu--;
			else
				mgpu_info.num_dgpu--;
			break;
		}
	}

	mutex_unlock(&mgpu_info.mutex);
}

/**
 * amdgpu_driver_unload_kms - Main unload function for KMS.
 *
 * @dev: drm dev pointer
 *
 * This is the main unload function for KMS (all asics).
 * Returns 0 on success.
 */
void amdgpu_driver_unload_kms(struct drm_device *dev)
{
	struct amdgpu_device *adev = drm_to_adev(dev);

	if (adev == NULL)
		return;

	amdgpu_unregister_gpu_instance(adev);

	if (adev->rmmio == NULL)
		return;

	if (amdgpu_acpi_smart_shift_update(dev, AMDGPU_SS_DRV_UNLOAD))
		DRM_WARN("smart shift update failed\n");

	amdgpu_acpi_fini(adev);
	amdgpu_device_fini_hw(adev);
}

void amdgpu_register_gpu_instance(struct amdgpu_device *adev)
{
	struct amdgpu_gpu_instance *gpu_instance;

	mutex_lock(&mgpu_info.mutex);

	if (mgpu_info.num_gpu >= MAX_GPU_INSTANCE) {
		DRM_ERROR("Cannot register more gpu instance\n");
		mutex_unlock(&mgpu_info.mutex);
		return;
	}

	gpu_instance = &(mgpu_info.gpu_ins[mgpu_info.num_gpu]);
	gpu_instance->adev = adev;
	gpu_instance->mgpu_fan_enabled = 0;

	mgpu_info.num_gpu++;
	if (adev->flags & AMD_IS_APU)
		mgpu_info.num_apu++;
	else
		mgpu_info.num_dgpu++;

	mutex_unlock(&mgpu_info.mutex);
}

/**
 * amdgpu_driver_load_kms - Main load function for KMS.
 *
 * @adev: pointer to struct amdgpu_device
 * @flags: device flags
 *
 * This is the main load function for KMS (all asics).
 * Returns 0 on success, error on failure.
 */
int amdgpu_driver_load_kms(struct amdgpu_device *adev, unsigned long flags)
{
	struct drm_device *dev;
	int r, acpi_status;

	dev = adev_to_drm(adev);

	/* amdgpu_device_init should report only fatal error
	 * like memory allocation failure or iomapping failure,
	 * or memory manager initialization failure, it must
	 * properly initialize the GPU MC controller and permit
	 * VRAM allocation
	 */
	r = amdgpu_device_init(adev, flags);
	if (r) {
		dev_err(dev->dev, "Fatal error during GPU init\n");
		goto out;
	}

	adev->pm.rpm_mode = AMDGPU_RUNPM_NONE;
	if (amdgpu_device_supports_px(dev) &&
	    (amdgpu_runtime_pm != 0)) { /* enable PX as runtime mode */
		adev->pm.rpm_mode = AMDGPU_RUNPM_PX;
		dev_info(adev->dev, "Using ATPX for runtime pm\n");
	} else if (amdgpu_device_supports_boco(dev) &&
		   (amdgpu_runtime_pm != 0)) { /* enable boco as runtime mode */
		adev->pm.rpm_mode = AMDGPU_RUNPM_BOCO;
		dev_info(adev->dev, "Using BOCO for runtime pm\n");
	} else if (amdgpu_device_supports_baco(dev) &&
		   (amdgpu_runtime_pm != 0)) {
		switch (adev->asic_type) {
		case CHIP_VEGA20:
		case CHIP_ARCTURUS:
			/* enable BACO as runpm mode if runpm=1 */
			if (amdgpu_runtime_pm > 0)
				adev->pm.rpm_mode = AMDGPU_RUNPM_BACO;
			break;
		case CHIP_VEGA10:
			/* enable BACO as runpm mode if noretry=0 */
			if (!adev->gmc.noretry)
				adev->pm.rpm_mode = AMDGPU_RUNPM_BACO;
			break;
		default:
			/* enable BACO as runpm mode on CI+ */
			adev->pm.rpm_mode = AMDGPU_RUNPM_BACO;
			break;
		}

		if (adev->pm.rpm_mode == AMDGPU_RUNPM_BACO)
			dev_info(adev->dev, "Using BACO for runtime pm\n");
	}

	/* Call ACPI methods: require modeset init
	 * but failure is not fatal
	 */

	acpi_status = amdgpu_acpi_init(adev);
	if (acpi_status)
		dev_dbg(dev->dev, "Error during ACPI methods call\n");

	if (amdgpu_acpi_smart_shift_update(dev, AMDGPU_SS_DRV_LOAD))
		DRM_WARN("smart shift update failed\n");

out:
	if (r)
		amdgpu_driver_unload_kms(dev);

	return r;
}

static int amdgpu_firmware_info(struct drm_amdgpu_info_firmware *fw_info,
				struct drm_amdgpu_query_fw *query_fw,
				struct amdgpu_device *adev)
{
	switch (query_fw->fw_type) {
	case AMDGPU_INFO_FW_VCE:
		fw_info->ver = adev->vce.fw_version;
		fw_info->feature = adev->vce.fb_version;
		break;
	case AMDGPU_INFO_FW_UVD:
		fw_info->ver = adev->uvd.fw_version;
		fw_info->feature = 0;
		break;
	case AMDGPU_INFO_FW_VCN:
		fw_info->ver = adev->vcn.fw_version;
		fw_info->feature = 0;
		break;
	case AMDGPU_INFO_FW_GMC:
		fw_info->ver = adev->gmc.fw_version;
		fw_info->feature = 0;
		break;
	case AMDGPU_INFO_FW_GFX_ME:
		fw_info->ver = adev->gfx.me_fw_version;
		fw_info->feature = adev->gfx.me_feature_version;
		break;
	case AMDGPU_INFO_FW_GFX_PFP:
		fw_info->ver = adev->gfx.pfp_fw_version;
		fw_info->feature = adev->gfx.pfp_feature_version;
		break;
	case AMDGPU_INFO_FW_GFX_CE:
		fw_info->ver = adev->gfx.ce_fw_version;
		fw_info->feature = adev->gfx.ce_feature_version;
		break;
	case AMDGPU_INFO_FW_GFX_RLC:
		fw_info->ver = adev->gfx.rlc_fw_version;
		fw_info->feature = adev->gfx.rlc_feature_version;
		break;
	case AMDGPU_INFO_FW_GFX_RLC_RESTORE_LIST_CNTL:
		fw_info->ver = adev->gfx.rlc_srlc_fw_version;
		fw_info->feature = adev->gfx.rlc_srlc_feature_version;
		break;
	case AMDGPU_INFO_FW_GFX_RLC_RESTORE_LIST_GPM_MEM:
		fw_info->ver = adev->gfx.rlc_srlg_fw_version;
		fw_info->feature = adev->gfx.rlc_srlg_feature_version;
		break;
	case AMDGPU_INFO_FW_GFX_RLC_RESTORE_LIST_SRM_MEM:
		fw_info->ver = adev->gfx.rlc_srls_fw_version;
		fw_info->feature = adev->gfx.rlc_srls_feature_version;
		break;
	case AMDGPU_INFO_FW_GFX_RLCP:
		fw_info->ver = adev->gfx.rlcp_ucode_version;
		fw_info->feature = adev->gfx.rlcp_ucode_feature_version;
		break;
	case AMDGPU_INFO_FW_GFX_RLCV:
		fw_info->ver = adev->gfx.rlcv_ucode_version;
		fw_info->feature = adev->gfx.rlcv_ucode_feature_version;
		break;
	case AMDGPU_INFO_FW_GFX_MEC:
		if (query_fw->index == 0) {
			fw_info->ver = adev->gfx.mec_fw_version;
			fw_info->feature = adev->gfx.mec_feature_version;
		} else if (query_fw->index == 1) {
			fw_info->ver = adev->gfx.mec2_fw_version;
			fw_info->feature = adev->gfx.mec2_feature_version;
		} else
			return -EINVAL;
		break;
	case AMDGPU_INFO_FW_SMC:
		fw_info->ver = adev->pm.fw_version;
		fw_info->feature = 0;
		break;
	case AMDGPU_INFO_FW_TA:
		switch (query_fw->index) {
		case TA_FW_TYPE_PSP_XGMI:
			fw_info->ver = adev->psp.xgmi_context.context.bin_desc.fw_version;
			fw_info->feature = adev->psp.xgmi_context.context
						   .bin_desc.feature_version;
			break;
		case TA_FW_TYPE_PSP_RAS:
			fw_info->ver = adev->psp.ras_context.context.bin_desc.fw_version;
			fw_info->feature = adev->psp.ras_context.context
						   .bin_desc.feature_version;
			break;
		case TA_FW_TYPE_PSP_HDCP:
			fw_info->ver = adev->psp.hdcp_context.context.bin_desc.fw_version;
			fw_info->feature = adev->psp.hdcp_context.context
						   .bin_desc.feature_version;
			break;
		case TA_FW_TYPE_PSP_DTM:
			fw_info->ver = adev->psp.dtm_context.context.bin_desc.fw_version;
			fw_info->feature = adev->psp.dtm_context.context
						   .bin_desc.feature_version;
			break;
		case TA_FW_TYPE_PSP_RAP:
			fw_info->ver = adev->psp.rap_context.context.bin_desc.fw_version;
			fw_info->feature = adev->psp.rap_context.context
						   .bin_desc.feature_version;
			break;
		case TA_FW_TYPE_PSP_SECUREDISPLAY:
			fw_info->ver = adev->psp.securedisplay_context.context.bin_desc.fw_version;
			fw_info->feature =
				adev->psp.securedisplay_context.context.bin_desc
					.feature_version;
			break;
		default:
			return -EINVAL;
		}
		break;
	case AMDGPU_INFO_FW_SDMA:
		if (query_fw->index >= adev->sdma.num_instances)
			return -EINVAL;
		fw_info->ver = adev->sdma.instance[query_fw->index].fw_version;
		fw_info->feature = adev->sdma.instance[query_fw->index].feature_version;
		break;
	case AMDGPU_INFO_FW_SOS:
		fw_info->ver = adev->psp.sos.fw_version;
		fw_info->feature = adev->psp.sos.feature_version;
		break;
	case AMDGPU_INFO_FW_ASD:
		fw_info->ver = adev->psp.asd_context.bin_desc.fw_version;
		fw_info->feature = adev->psp.asd_context.bin_desc.feature_version;
		break;
	case AMDGPU_INFO_FW_DMCU:
		fw_info->ver = adev->dm.dmcu_fw_version;
		fw_info->feature = 0;
		break;
	case AMDGPU_INFO_FW_DMCUB:
		fw_info->ver = adev->dm.dmcub_fw_version;
		fw_info->feature = 0;
		break;
	case AMDGPU_INFO_FW_TOC:
		fw_info->ver = adev->psp.toc.fw_version;
		fw_info->feature = adev->psp.toc.feature_version;
		break;
	case AMDGPU_INFO_FW_CAP:
		fw_info->ver = adev->psp.cap_fw_version;
		fw_info->feature = adev->psp.cap_feature_version;
		break;
	case AMDGPU_INFO_FW_MES_KIQ:
<<<<<<< HEAD
		fw_info->ver = adev->mes.ucode_fw_version[0];
		fw_info->feature = 0;
		break;
	case AMDGPU_INFO_FW_MES:
		fw_info->ver = adev->mes.ucode_fw_version[1];
=======
		fw_info->ver = adev->mes.kiq_version & AMDGPU_MES_VERSION_MASK;
		fw_info->feature = (adev->mes.kiq_version & AMDGPU_MES_FEAT_VERSION_MASK)
					>> AMDGPU_MES_FEAT_VERSION_SHIFT;
		break;
	case AMDGPU_INFO_FW_MES:
		fw_info->ver = adev->mes.sched_version & AMDGPU_MES_VERSION_MASK;
		fw_info->feature = (adev->mes.sched_version & AMDGPU_MES_FEAT_VERSION_MASK)
					>> AMDGPU_MES_FEAT_VERSION_SHIFT;
		break;
	case AMDGPU_INFO_FW_IMU:
		fw_info->ver = adev->gfx.imu_fw_version;
>>>>>>> ec4a04aa
		fw_info->feature = 0;
		break;
	default:
		return -EINVAL;
	}
	return 0;
}

static int amdgpu_hw_ip_info(struct amdgpu_device *adev,
			     struct drm_amdgpu_info *info,
			     struct drm_amdgpu_info_hw_ip *result)
{
	uint32_t ib_start_alignment = 0;
	uint32_t ib_size_alignment = 0;
	enum amd_ip_block_type type;
	unsigned int num_rings = 0;
	unsigned int i, j;

	if (info->query_hw_ip.ip_instance >= AMDGPU_HW_IP_INSTANCE_MAX_COUNT)
		return -EINVAL;

	switch (info->query_hw_ip.type) {
	case AMDGPU_HW_IP_GFX:
		type = AMD_IP_BLOCK_TYPE_GFX;
		for (i = 0; i < adev->gfx.num_gfx_rings; i++)
			if (adev->gfx.gfx_ring[i].sched.ready)
				++num_rings;
		ib_start_alignment = 32;
		ib_size_alignment = 32;
		break;
	case AMDGPU_HW_IP_COMPUTE:
		type = AMD_IP_BLOCK_TYPE_GFX;
		for (i = 0; i < adev->gfx.num_compute_rings; i++)
			if (adev->gfx.compute_ring[i].sched.ready)
				++num_rings;
		ib_start_alignment = 32;
		ib_size_alignment = 32;
		break;
	case AMDGPU_HW_IP_DMA:
		type = AMD_IP_BLOCK_TYPE_SDMA;
		for (i = 0; i < adev->sdma.num_instances; i++)
			if (adev->sdma.instance[i].ring.sched.ready)
				++num_rings;
		ib_start_alignment = 256;
		ib_size_alignment = 4;
		break;
	case AMDGPU_HW_IP_UVD:
		type = AMD_IP_BLOCK_TYPE_UVD;
		for (i = 0; i < adev->uvd.num_uvd_inst; i++) {
			if (adev->uvd.harvest_config & (1 << i))
				continue;

			if (adev->uvd.inst[i].ring.sched.ready)
				++num_rings;
		}
		ib_start_alignment = 64;
		ib_size_alignment = 64;
		break;
	case AMDGPU_HW_IP_VCE:
		type = AMD_IP_BLOCK_TYPE_VCE;
		for (i = 0; i < adev->vce.num_rings; i++)
			if (adev->vce.ring[i].sched.ready)
				++num_rings;
		ib_start_alignment = 4;
		ib_size_alignment = 1;
		break;
	case AMDGPU_HW_IP_UVD_ENC:
		type = AMD_IP_BLOCK_TYPE_UVD;
		for (i = 0; i < adev->uvd.num_uvd_inst; i++) {
			if (adev->uvd.harvest_config & (1 << i))
				continue;

			for (j = 0; j < adev->uvd.num_enc_rings; j++)
				if (adev->uvd.inst[i].ring_enc[j].sched.ready)
					++num_rings;
		}
		ib_start_alignment = 64;
		ib_size_alignment = 64;
		break;
	case AMDGPU_HW_IP_VCN_DEC:
		type = AMD_IP_BLOCK_TYPE_VCN;
		for (i = 0; i < adev->vcn.num_vcn_inst; i++) {
			if (adev->uvd.harvest_config & (1 << i))
				continue;

			if (adev->vcn.inst[i].ring_dec.sched.ready)
				++num_rings;
		}
		ib_start_alignment = 16;
		ib_size_alignment = 16;
		break;
	case AMDGPU_HW_IP_VCN_ENC:
		type = AMD_IP_BLOCK_TYPE_VCN;
		for (i = 0; i < adev->vcn.num_vcn_inst; i++) {
			if (adev->uvd.harvest_config & (1 << i))
				continue;

			for (j = 0; j < adev->vcn.num_enc_rings; j++)
				if (adev->vcn.inst[i].ring_enc[j].sched.ready)
					++num_rings;
		}
		ib_start_alignment = 64;
		ib_size_alignment = 1;
		break;
	case AMDGPU_HW_IP_VCN_JPEG:
		type = (amdgpu_device_ip_get_ip_block(adev, AMD_IP_BLOCK_TYPE_JPEG)) ?
			AMD_IP_BLOCK_TYPE_JPEG : AMD_IP_BLOCK_TYPE_VCN;

		for (i = 0; i < adev->jpeg.num_jpeg_inst; i++) {
			if (adev->jpeg.harvest_config & (1 << i))
				continue;

			if (adev->jpeg.inst[i].ring_dec.sched.ready)
				++num_rings;
		}
		ib_start_alignment = 16;
		ib_size_alignment = 16;
		break;
	default:
		return -EINVAL;
	}

	for (i = 0; i < adev->num_ip_blocks; i++)
		if (adev->ip_blocks[i].version->type == type &&
		    adev->ip_blocks[i].status.valid)
			break;

	if (i == adev->num_ip_blocks)
		return 0;

	num_rings = min(amdgpu_ctx_num_entities[info->query_hw_ip.type],
			num_rings);

	result->hw_ip_version_major = adev->ip_blocks[i].version->major;
	result->hw_ip_version_minor = adev->ip_blocks[i].version->minor;

	if (adev->asic_type >= CHIP_VEGA10) {
		switch (type) {
		case AMD_IP_BLOCK_TYPE_GFX:
			result->ip_discovery_version = adev->ip_versions[GC_HWIP][0];
			break;
		case AMD_IP_BLOCK_TYPE_SDMA:
			result->ip_discovery_version = adev->ip_versions[SDMA0_HWIP][0];
			break;
		case AMD_IP_BLOCK_TYPE_UVD:
		case AMD_IP_BLOCK_TYPE_VCN:
		case AMD_IP_BLOCK_TYPE_JPEG:
			result->ip_discovery_version = adev->ip_versions[UVD_HWIP][0];
			break;
		case AMD_IP_BLOCK_TYPE_VCE:
			result->ip_discovery_version = adev->ip_versions[VCE_HWIP][0];
			break;
		default:
			result->ip_discovery_version = 0;
			break;
		}
	} else {
		result->ip_discovery_version = 0;
	}
	result->capabilities_flags = 0;
	result->available_rings = (1 << num_rings) - 1;
	result->ib_start_alignment = ib_start_alignment;
	result->ib_size_alignment = ib_size_alignment;
	return 0;
}

/*
 * Userspace get information ioctl
 */
/**
 * amdgpu_info_ioctl - answer a device specific request.
 *
 * @dev: drm device pointer
 * @data: request object
 * @filp: drm filp
 *
 * This function is used to pass device specific parameters to the userspace
 * drivers.  Examples include: pci device id, pipeline parms, tiling params,
 * etc. (all asics).
 * Returns 0 on success, -EINVAL on failure.
 */
int amdgpu_info_ioctl(struct drm_device *dev, void *data, struct drm_file *filp)
{
	struct amdgpu_device *adev = drm_to_adev(dev);
	struct drm_amdgpu_info *info = data;
	struct amdgpu_mode_info *minfo = &adev->mode_info;
	void __user *out = (void __user *)(uintptr_t)info->return_pointer;
	uint32_t size = info->return_size;
	struct drm_crtc *crtc;
	uint32_t ui32 = 0;
	uint64_t ui64 = 0;
	int i, found;
	int ui32_size = sizeof(ui32);

	if (!info->return_size || !info->return_pointer)
		return -EINVAL;

	switch (info->query) {
	case AMDGPU_INFO_ACCEL_WORKING:
		ui32 = adev->accel_working;
		return copy_to_user(out, &ui32, min(size, 4u)) ? -EFAULT : 0;
	case AMDGPU_INFO_CRTC_FROM_ID:
		for (i = 0, found = 0; i < adev->mode_info.num_crtc; i++) {
			crtc = (struct drm_crtc *)minfo->crtcs[i];
			if (crtc && crtc->base.id == info->mode_crtc.id) {
				struct amdgpu_crtc *amdgpu_crtc = to_amdgpu_crtc(crtc);
				ui32 = amdgpu_crtc->crtc_id;
				found = 1;
				break;
			}
		}
		if (!found) {
			DRM_DEBUG_KMS("unknown crtc id %d\n", info->mode_crtc.id);
			return -EINVAL;
		}
		return copy_to_user(out, &ui32, min(size, 4u)) ? -EFAULT : 0;
	case AMDGPU_INFO_HW_IP_INFO: {
		struct drm_amdgpu_info_hw_ip ip = {};
		int ret;

		ret = amdgpu_hw_ip_info(adev, info, &ip);
		if (ret)
			return ret;

		ret = copy_to_user(out, &ip, min((size_t)size, sizeof(ip)));
		return ret ? -EFAULT : 0;
	}
	case AMDGPU_INFO_HW_IP_COUNT: {
		enum amd_ip_block_type type;
		uint32_t count = 0;

		switch (info->query_hw_ip.type) {
		case AMDGPU_HW_IP_GFX:
			type = AMD_IP_BLOCK_TYPE_GFX;
			break;
		case AMDGPU_HW_IP_COMPUTE:
			type = AMD_IP_BLOCK_TYPE_GFX;
			break;
		case AMDGPU_HW_IP_DMA:
			type = AMD_IP_BLOCK_TYPE_SDMA;
			break;
		case AMDGPU_HW_IP_UVD:
			type = AMD_IP_BLOCK_TYPE_UVD;
			break;
		case AMDGPU_HW_IP_VCE:
			type = AMD_IP_BLOCK_TYPE_VCE;
			break;
		case AMDGPU_HW_IP_UVD_ENC:
			type = AMD_IP_BLOCK_TYPE_UVD;
			break;
		case AMDGPU_HW_IP_VCN_DEC:
		case AMDGPU_HW_IP_VCN_ENC:
			type = AMD_IP_BLOCK_TYPE_VCN;
			break;
		case AMDGPU_HW_IP_VCN_JPEG:
			type = (amdgpu_device_ip_get_ip_block(adev, AMD_IP_BLOCK_TYPE_JPEG)) ?
				AMD_IP_BLOCK_TYPE_JPEG : AMD_IP_BLOCK_TYPE_VCN;
			break;
		default:
			return -EINVAL;
		}

		for (i = 0; i < adev->num_ip_blocks; i++)
			if (adev->ip_blocks[i].version->type == type &&
			    adev->ip_blocks[i].status.valid &&
			    count < AMDGPU_HW_IP_INSTANCE_MAX_COUNT)
				count++;

		return copy_to_user(out, &count, min(size, 4u)) ? -EFAULT : 0;
	}
	case AMDGPU_INFO_TIMESTAMP:
		ui64 = amdgpu_gfx_get_gpu_clock_counter(adev);
		return copy_to_user(out, &ui64, min(size, 8u)) ? -EFAULT : 0;
	case AMDGPU_INFO_FW_VERSION: {
		struct drm_amdgpu_info_firmware fw_info;
		int ret;

		/* We only support one instance of each IP block right now. */
		if (info->query_fw.ip_instance != 0)
			return -EINVAL;

		ret = amdgpu_firmware_info(&fw_info, &info->query_fw, adev);
		if (ret)
			return ret;

		return copy_to_user(out, &fw_info,
				    min((size_t)size, sizeof(fw_info))) ? -EFAULT : 0;
	}
	case AMDGPU_INFO_NUM_BYTES_MOVED:
		ui64 = atomic64_read(&adev->num_bytes_moved);
		return copy_to_user(out, &ui64, min(size, 8u)) ? -EFAULT : 0;
	case AMDGPU_INFO_NUM_EVICTIONS:
		ui64 = atomic64_read(&adev->num_evictions);
		return copy_to_user(out, &ui64, min(size, 8u)) ? -EFAULT : 0;
	case AMDGPU_INFO_NUM_VRAM_CPU_PAGE_FAULTS:
		ui64 = atomic64_read(&adev->num_vram_cpu_page_faults);
		return copy_to_user(out, &ui64, min(size, 8u)) ? -EFAULT : 0;
	case AMDGPU_INFO_VRAM_USAGE:
		ui64 = ttm_resource_manager_usage(&adev->mman.vram_mgr.manager);
		return copy_to_user(out, &ui64, min(size, 8u)) ? -EFAULT : 0;
	case AMDGPU_INFO_VIS_VRAM_USAGE:
		ui64 = amdgpu_vram_mgr_vis_usage(&adev->mman.vram_mgr);
		return copy_to_user(out, &ui64, min(size, 8u)) ? -EFAULT : 0;
	case AMDGPU_INFO_GTT_USAGE:
		ui64 = ttm_resource_manager_usage(&adev->mman.gtt_mgr.manager);
		return copy_to_user(out, &ui64, min(size, 8u)) ? -EFAULT : 0;
	case AMDGPU_INFO_GDS_CONFIG: {
		struct drm_amdgpu_info_gds gds_info;

		memset(&gds_info, 0, sizeof(gds_info));
		gds_info.compute_partition_size = adev->gds.gds_size;
		gds_info.gds_total_size = adev->gds.gds_size;
		gds_info.gws_per_compute_partition = adev->gds.gws_size;
		gds_info.oa_per_compute_partition = adev->gds.oa_size;
		return copy_to_user(out, &gds_info,
				    min((size_t)size, sizeof(gds_info))) ? -EFAULT : 0;
	}
	case AMDGPU_INFO_VRAM_GTT: {
		struct drm_amdgpu_info_vram_gtt vram_gtt;

		vram_gtt.vram_size = adev->gmc.real_vram_size -
			atomic64_read(&adev->vram_pin_size) -
			AMDGPU_VM_RESERVED_VRAM;
		vram_gtt.vram_cpu_accessible_size =
			min(adev->gmc.visible_vram_size -
			    atomic64_read(&adev->visible_pin_size),
			    vram_gtt.vram_size);
		vram_gtt.gtt_size = ttm_manager_type(&adev->mman.bdev, TTM_PL_TT)->size;
		vram_gtt.gtt_size -= atomic64_read(&adev->gart_pin_size);
		return copy_to_user(out, &vram_gtt,
				    min((size_t)size, sizeof(vram_gtt))) ? -EFAULT : 0;
	}
	case AMDGPU_INFO_MEMORY: {
		struct drm_amdgpu_memory_info mem;
		struct ttm_resource_manager *gtt_man =
			&adev->mman.gtt_mgr.manager;
		struct ttm_resource_manager *vram_man =
			&adev->mman.vram_mgr.manager;

		memset(&mem, 0, sizeof(mem));
		mem.vram.total_heap_size = adev->gmc.real_vram_size;
		mem.vram.usable_heap_size = adev->gmc.real_vram_size -
			atomic64_read(&adev->vram_pin_size) -
			AMDGPU_VM_RESERVED_VRAM;
		mem.vram.heap_usage =
			ttm_resource_manager_usage(vram_man);
		mem.vram.max_allocation = mem.vram.usable_heap_size * 3 / 4;

		mem.cpu_accessible_vram.total_heap_size =
			adev->gmc.visible_vram_size;
		mem.cpu_accessible_vram.usable_heap_size =
			min(adev->gmc.visible_vram_size -
			    atomic64_read(&adev->visible_pin_size),
			    mem.vram.usable_heap_size);
		mem.cpu_accessible_vram.heap_usage =
			amdgpu_vram_mgr_vis_usage(&adev->mman.vram_mgr);
		mem.cpu_accessible_vram.max_allocation =
			mem.cpu_accessible_vram.usable_heap_size * 3 / 4;

		mem.gtt.total_heap_size = gtt_man->size;
		mem.gtt.usable_heap_size = mem.gtt.total_heap_size -
			atomic64_read(&adev->gart_pin_size);
		mem.gtt.heap_usage = ttm_resource_manager_usage(gtt_man);
		mem.gtt.max_allocation = mem.gtt.usable_heap_size * 3 / 4;

		return copy_to_user(out, &mem,
				    min((size_t)size, sizeof(mem)))
				    ? -EFAULT : 0;
	}
	case AMDGPU_INFO_READ_MMR_REG: {
		unsigned n, alloc_size;
		uint32_t *regs;
		unsigned se_num = (info->read_mmr_reg.instance >>
				   AMDGPU_INFO_MMR_SE_INDEX_SHIFT) &
				  AMDGPU_INFO_MMR_SE_INDEX_MASK;
		unsigned sh_num = (info->read_mmr_reg.instance >>
				   AMDGPU_INFO_MMR_SH_INDEX_SHIFT) &
				  AMDGPU_INFO_MMR_SH_INDEX_MASK;

		/* set full masks if the userspace set all bits
		 * in the bitfields */
		if (se_num == AMDGPU_INFO_MMR_SE_INDEX_MASK)
			se_num = 0xffffffff;
		else if (se_num >= AMDGPU_GFX_MAX_SE)
			return -EINVAL;
		if (sh_num == AMDGPU_INFO_MMR_SH_INDEX_MASK)
			sh_num = 0xffffffff;
		else if (sh_num >= AMDGPU_GFX_MAX_SH_PER_SE)
			return -EINVAL;

		if (info->read_mmr_reg.count > 128)
			return -EINVAL;

		regs = kmalloc_array(info->read_mmr_reg.count, sizeof(*regs), GFP_KERNEL);
		if (!regs)
			return -ENOMEM;
		alloc_size = info->read_mmr_reg.count * sizeof(*regs);

		amdgpu_gfx_off_ctrl(adev, false);
		for (i = 0; i < info->read_mmr_reg.count; i++) {
			if (amdgpu_asic_read_register(adev, se_num, sh_num,
						      info->read_mmr_reg.dword_offset + i,
						      &regs[i])) {
				DRM_DEBUG_KMS("unallowed offset %#x\n",
					      info->read_mmr_reg.dword_offset + i);
				kfree(regs);
				amdgpu_gfx_off_ctrl(adev, true);
				return -EFAULT;
			}
		}
		amdgpu_gfx_off_ctrl(adev, true);
		n = copy_to_user(out, regs, min(size, alloc_size));
		kfree(regs);
		return n ? -EFAULT : 0;
	}
	case AMDGPU_INFO_DEV_INFO: {
		struct drm_amdgpu_info_device *dev_info;
		uint64_t vm_size;
		int ret;

		dev_info = kzalloc(sizeof(*dev_info), GFP_KERNEL);
		if (!dev_info)
			return -ENOMEM;

		dev_info->device_id = adev->pdev->device;
		dev_info->chip_rev = adev->rev_id;
		dev_info->external_rev = adev->external_rev_id;
		dev_info->pci_rev = adev->pdev->revision;
		dev_info->family = adev->family;
		dev_info->num_shader_engines = adev->gfx.config.max_shader_engines;
		dev_info->num_shader_arrays_per_engine = adev->gfx.config.max_sh_per_se;
		/* return all clocks in KHz */
		dev_info->gpu_counter_freq = amdgpu_asic_get_xclk(adev) * 10;
		if (adev->pm.dpm_enabled) {
			dev_info->max_engine_clock = amdgpu_dpm_get_sclk(adev, false) * 10;
			dev_info->max_memory_clock = amdgpu_dpm_get_mclk(adev, false) * 10;
		} else {
			dev_info->max_engine_clock = adev->clock.default_sclk * 10;
			dev_info->max_memory_clock = adev->clock.default_mclk * 10;
		}
		dev_info->enabled_rb_pipes_mask = adev->gfx.config.backend_enable_mask;
		dev_info->num_rb_pipes = adev->gfx.config.max_backends_per_se *
			adev->gfx.config.max_shader_engines;
		dev_info->num_hw_gfx_contexts = adev->gfx.config.max_hw_contexts;
		dev_info->_pad = 0;
		dev_info->ids_flags = 0;
		if (adev->flags & AMD_IS_APU)
			dev_info->ids_flags |= AMDGPU_IDS_FLAGS_FUSION;
		if (amdgpu_mcbp || amdgpu_sriov_vf(adev))
			dev_info->ids_flags |= AMDGPU_IDS_FLAGS_PREEMPTION;
		if (amdgpu_is_tmz(adev))
			dev_info->ids_flags |= AMDGPU_IDS_FLAGS_TMZ;

		vm_size = adev->vm_manager.max_pfn * AMDGPU_GPU_PAGE_SIZE;
		vm_size -= AMDGPU_VA_RESERVED_SIZE;

		/* Older VCE FW versions are buggy and can handle only 40bits */
		if (adev->vce.fw_version &&
		    adev->vce.fw_version < AMDGPU_VCE_FW_53_45)
			vm_size = min(vm_size, 1ULL << 40);

		dev_info->virtual_address_offset = AMDGPU_VA_RESERVED_SIZE;
		dev_info->virtual_address_max =
			min(vm_size, AMDGPU_GMC_HOLE_START);

		if (vm_size > AMDGPU_GMC_HOLE_START) {
			dev_info->high_va_offset = AMDGPU_GMC_HOLE_END;
			dev_info->high_va_max = AMDGPU_GMC_HOLE_END | vm_size;
		}
		dev_info->virtual_address_alignment = max_t(u32, PAGE_SIZE, AMDGPU_GPU_PAGE_SIZE);
		dev_info->pte_fragment_size = (1 << adev->vm_manager.fragment_size) * AMDGPU_GPU_PAGE_SIZE;
		dev_info->gart_page_size = max_t(u32, PAGE_SIZE, AMDGPU_GPU_PAGE_SIZE);
		dev_info->cu_active_number = adev->gfx.cu_info.number;
		dev_info->cu_ao_mask = adev->gfx.cu_info.ao_cu_mask;
		dev_info->ce_ram_size = adev->gfx.ce_ram_size;
		memcpy(&dev_info->cu_ao_bitmap[0], &adev->gfx.cu_info.ao_cu_bitmap[0],
		       sizeof(adev->gfx.cu_info.ao_cu_bitmap));
		memcpy(&dev_info->cu_bitmap[0], &adev->gfx.cu_info.bitmap[0],
		       sizeof(adev->gfx.cu_info.bitmap));
		dev_info->vram_type = adev->gmc.vram_type;
		dev_info->vram_bit_width = adev->gmc.vram_width;
		dev_info->vce_harvest_config = adev->vce.harvest_config;
		dev_info->gc_double_offchip_lds_buf =
			adev->gfx.config.double_offchip_lds_buf;
		dev_info->wave_front_size = adev->gfx.cu_info.wave_front_size;
		dev_info->num_shader_visible_vgprs = adev->gfx.config.max_gprs;
		dev_info->num_cu_per_sh = adev->gfx.config.max_cu_per_sh;
		dev_info->num_tcc_blocks = adev->gfx.config.max_texture_channel_caches;
		dev_info->gs_vgt_table_depth = adev->gfx.config.gs_vgt_table_depth;
		dev_info->gs_prim_buffer_depth = adev->gfx.config.gs_prim_buffer_depth;
		dev_info->max_gs_waves_per_vgt = adev->gfx.config.max_gs_threads;

		if (adev->family >= AMDGPU_FAMILY_NV)
			dev_info->pa_sc_tile_steering_override =
				adev->gfx.config.pa_sc_tile_steering_override;

		dev_info->tcc_disabled_mask = adev->gfx.config.tcc_disabled_mask;

		ret = copy_to_user(out, dev_info,
				   min((size_t)size, sizeof(*dev_info))) ? -EFAULT : 0;
		kfree(dev_info);
		return ret;
	}
	case AMDGPU_INFO_VCE_CLOCK_TABLE: {
		unsigned i;
		struct drm_amdgpu_info_vce_clock_table vce_clk_table = {};
		struct amd_vce_state *vce_state;

		for (i = 0; i < AMDGPU_VCE_CLOCK_TABLE_ENTRIES; i++) {
			vce_state = amdgpu_dpm_get_vce_clock_state(adev, i);
			if (vce_state) {
				vce_clk_table.entries[i].sclk = vce_state->sclk;
				vce_clk_table.entries[i].mclk = vce_state->mclk;
				vce_clk_table.entries[i].eclk = vce_state->evclk;
				vce_clk_table.num_valid_entries++;
			}
		}

		return copy_to_user(out, &vce_clk_table,
				    min((size_t)size, sizeof(vce_clk_table))) ? -EFAULT : 0;
	}
	case AMDGPU_INFO_VBIOS: {
		uint32_t bios_size = adev->bios_size;

		switch (info->vbios_info.type) {
		case AMDGPU_INFO_VBIOS_SIZE:
			return copy_to_user(out, &bios_size,
					min((size_t)size, sizeof(bios_size)))
					? -EFAULT : 0;
		case AMDGPU_INFO_VBIOS_IMAGE: {
			uint8_t *bios;
			uint32_t bios_offset = info->vbios_info.offset;

			if (bios_offset >= bios_size)
				return -EINVAL;

			bios = adev->bios + bios_offset;
			return copy_to_user(out, bios,
					    min((size_t)size, (size_t)(bios_size - bios_offset)))
					? -EFAULT : 0;
		}
		case AMDGPU_INFO_VBIOS_INFO: {
			struct drm_amdgpu_info_vbios vbios_info = {};
			struct atom_context *atom_context;

			atom_context = adev->mode_info.atom_context;
			memcpy(vbios_info.name, atom_context->name, sizeof(atom_context->name));
			memcpy(vbios_info.vbios_pn, atom_context->vbios_pn, sizeof(atom_context->vbios_pn));
			vbios_info.version = atom_context->version;
			memcpy(vbios_info.vbios_ver_str, atom_context->vbios_ver_str,
						sizeof(atom_context->vbios_ver_str));
			memcpy(vbios_info.date, atom_context->date, sizeof(atom_context->date));

			return copy_to_user(out, &vbios_info,
						min((size_t)size, sizeof(vbios_info))) ? -EFAULT : 0;
		}
		default:
			DRM_DEBUG_KMS("Invalid request %d\n",
					info->vbios_info.type);
			return -EINVAL;
		}
	}
	case AMDGPU_INFO_NUM_HANDLES: {
		struct drm_amdgpu_info_num_handles handle;

		switch (info->query_hw_ip.type) {
		case AMDGPU_HW_IP_UVD:
			/* Starting Polaris, we support unlimited UVD handles */
			if (adev->asic_type < CHIP_POLARIS10) {
				handle.uvd_max_handles = adev->uvd.max_handles;
				handle.uvd_used_handles = amdgpu_uvd_used_handles(adev);

				return copy_to_user(out, &handle,
					min((size_t)size, sizeof(handle))) ? -EFAULT : 0;
			} else {
				return -ENODATA;
			}

			break;
		default:
			return -EINVAL;
		}
	}
	case AMDGPU_INFO_SENSOR: {
		if (!adev->pm.dpm_enabled)
			return -ENOENT;

		switch (info->sensor_info.type) {
		case AMDGPU_INFO_SENSOR_GFX_SCLK:
			/* get sclk in Mhz */
			if (amdgpu_dpm_read_sensor(adev,
						   AMDGPU_PP_SENSOR_GFX_SCLK,
						   (void *)&ui32, &ui32_size)) {
				return -EINVAL;
			}
			ui32 /= 100;
			break;
		case AMDGPU_INFO_SENSOR_GFX_MCLK:
			/* get mclk in Mhz */
			if (amdgpu_dpm_read_sensor(adev,
						   AMDGPU_PP_SENSOR_GFX_MCLK,
						   (void *)&ui32, &ui32_size)) {
				return -EINVAL;
			}
			ui32 /= 100;
			break;
		case AMDGPU_INFO_SENSOR_GPU_TEMP:
			/* get temperature in millidegrees C */
			if (amdgpu_dpm_read_sensor(adev,
						   AMDGPU_PP_SENSOR_GPU_TEMP,
						   (void *)&ui32, &ui32_size)) {
				return -EINVAL;
			}
			break;
		case AMDGPU_INFO_SENSOR_GPU_LOAD:
			/* get GPU load */
			if (amdgpu_dpm_read_sensor(adev,
						   AMDGPU_PP_SENSOR_GPU_LOAD,
						   (void *)&ui32, &ui32_size)) {
				return -EINVAL;
			}
			break;
		case AMDGPU_INFO_SENSOR_GPU_AVG_POWER:
			/* get average GPU power */
			if (amdgpu_dpm_read_sensor(adev,
						   AMDGPU_PP_SENSOR_GPU_POWER,
						   (void *)&ui32, &ui32_size)) {
				return -EINVAL;
			}
			ui32 >>= 8;
			break;
		case AMDGPU_INFO_SENSOR_VDDNB:
			/* get VDDNB in millivolts */
			if (amdgpu_dpm_read_sensor(adev,
						   AMDGPU_PP_SENSOR_VDDNB,
						   (void *)&ui32, &ui32_size)) {
				return -EINVAL;
			}
			break;
		case AMDGPU_INFO_SENSOR_VDDGFX:
			/* get VDDGFX in millivolts */
			if (amdgpu_dpm_read_sensor(adev,
						   AMDGPU_PP_SENSOR_VDDGFX,
						   (void *)&ui32, &ui32_size)) {
				return -EINVAL;
			}
			break;
		case AMDGPU_INFO_SENSOR_STABLE_PSTATE_GFX_SCLK:
			/* get stable pstate sclk in Mhz */
			if (amdgpu_dpm_read_sensor(adev,
						   AMDGPU_PP_SENSOR_STABLE_PSTATE_SCLK,
						   (void *)&ui32, &ui32_size)) {
				return -EINVAL;
			}
			ui32 /= 100;
			break;
		case AMDGPU_INFO_SENSOR_STABLE_PSTATE_GFX_MCLK:
			/* get stable pstate mclk in Mhz */
			if (amdgpu_dpm_read_sensor(adev,
						   AMDGPU_PP_SENSOR_STABLE_PSTATE_MCLK,
						   (void *)&ui32, &ui32_size)) {
				return -EINVAL;
			}
			ui32 /= 100;
			break;
		default:
			DRM_DEBUG_KMS("Invalid request %d\n",
				      info->sensor_info.type);
			return -EINVAL;
		}
		return copy_to_user(out, &ui32, min(size, 4u)) ? -EFAULT : 0;
	}
	case AMDGPU_INFO_VRAM_LOST_COUNTER:
		ui32 = atomic_read(&adev->vram_lost_counter);
		return copy_to_user(out, &ui32, min(size, 4u)) ? -EFAULT : 0;
	case AMDGPU_INFO_RAS_ENABLED_FEATURES: {
		struct amdgpu_ras *ras = amdgpu_ras_get_context(adev);
		uint64_t ras_mask;

		if (!ras)
			return -EINVAL;
		ras_mask = (uint64_t)adev->ras_enabled << 32 | ras->features;

		return copy_to_user(out, &ras_mask,
				min_t(u64, size, sizeof(ras_mask))) ?
			-EFAULT : 0;
	}
	case AMDGPU_INFO_VIDEO_CAPS: {
		const struct amdgpu_video_codecs *codecs;
		struct drm_amdgpu_info_video_caps *caps;
		int r;

		switch (info->video_cap.type) {
		case AMDGPU_INFO_VIDEO_CAPS_DECODE:
			r = amdgpu_asic_query_video_codecs(adev, false, &codecs);
			if (r)
				return -EINVAL;
			break;
		case AMDGPU_INFO_VIDEO_CAPS_ENCODE:
			r = amdgpu_asic_query_video_codecs(adev, true, &codecs);
			if (r)
				return -EINVAL;
			break;
		default:
			DRM_DEBUG_KMS("Invalid request %d\n",
				      info->video_cap.type);
			return -EINVAL;
		}

		caps = kzalloc(sizeof(*caps), GFP_KERNEL);
		if (!caps)
			return -ENOMEM;

		for (i = 0; i < codecs->codec_count; i++) {
			int idx = codecs->codec_array[i].codec_type;

			switch (idx) {
			case AMDGPU_INFO_VIDEO_CAPS_CODEC_IDX_MPEG2:
			case AMDGPU_INFO_VIDEO_CAPS_CODEC_IDX_MPEG4:
			case AMDGPU_INFO_VIDEO_CAPS_CODEC_IDX_VC1:
			case AMDGPU_INFO_VIDEO_CAPS_CODEC_IDX_MPEG4_AVC:
			case AMDGPU_INFO_VIDEO_CAPS_CODEC_IDX_HEVC:
			case AMDGPU_INFO_VIDEO_CAPS_CODEC_IDX_JPEG:
			case AMDGPU_INFO_VIDEO_CAPS_CODEC_IDX_VP9:
			case AMDGPU_INFO_VIDEO_CAPS_CODEC_IDX_AV1:
				caps->codec_info[idx].valid = 1;
				caps->codec_info[idx].max_width =
					codecs->codec_array[i].max_width;
				caps->codec_info[idx].max_height =
					codecs->codec_array[i].max_height;
				caps->codec_info[idx].max_pixels_per_frame =
					codecs->codec_array[i].max_pixels_per_frame;
				caps->codec_info[idx].max_level =
					codecs->codec_array[i].max_level;
				break;
			default:
				break;
			}
		}
		r = copy_to_user(out, caps,
				 min((size_t)size, sizeof(*caps))) ? -EFAULT : 0;
		kfree(caps);
		return r;
	}
	default:
		DRM_DEBUG_KMS("Invalid request %d\n", info->query);
		return -EINVAL;
	}
	return 0;
}


/*
 * Outdated mess for old drm with Xorg being in charge (void function now).
 */
/**
 * amdgpu_driver_lastclose_kms - drm callback for last close
 *
 * @dev: drm dev pointer
 *
 * Switch vga_switcheroo state after last close (all asics).
 */
void amdgpu_driver_lastclose_kms(struct drm_device *dev)
{
	drm_fb_helper_lastclose(dev);
	vga_switcheroo_process_delayed_switch();
}

/**
 * amdgpu_driver_open_kms - drm callback for open
 *
 * @dev: drm dev pointer
 * @file_priv: drm file
 *
 * On device open, init vm on cayman+ (all asics).
 * Returns 0 on success, error on failure.
 */
int amdgpu_driver_open_kms(struct drm_device *dev, struct drm_file *file_priv)
{
	struct amdgpu_device *adev = drm_to_adev(dev);
	struct amdgpu_fpriv *fpriv;
	int r, pasid;

	/* Ensure IB tests are run on ring */
	flush_delayed_work(&adev->delayed_init_work);


	if (amdgpu_ras_intr_triggered()) {
		DRM_ERROR("RAS Intr triggered, device disabled!!");
		return -EHWPOISON;
	}

	file_priv->driver_priv = NULL;

	r = pm_runtime_get_sync(dev->dev);
	if (r < 0)
		goto pm_put;

	fpriv = kzalloc(sizeof(*fpriv), GFP_KERNEL);
	if (unlikely(!fpriv)) {
		r = -ENOMEM;
		goto out_suspend;
	}

	pasid = amdgpu_pasid_alloc(16);
	if (pasid < 0) {
		dev_warn(adev->dev, "No more PASIDs available!");
		pasid = 0;
	}

	r = amdgpu_vm_init(adev, &fpriv->vm);
	if (r)
		goto error_pasid;

	r = amdgpu_vm_set_pasid(adev, &fpriv->vm, pasid);
	if (r)
		goto error_vm;

	fpriv->prt_va = amdgpu_vm_bo_add(adev, &fpriv->vm, NULL);
	if (!fpriv->prt_va) {
		r = -ENOMEM;
		goto error_vm;
	}

	if (amdgpu_mcbp || amdgpu_sriov_vf(adev)) {
		uint64_t csa_addr = amdgpu_csa_vaddr(adev) & AMDGPU_GMC_HOLE_MASK;

		r = amdgpu_map_static_csa(adev, &fpriv->vm, adev->virt.csa_obj,
						&fpriv->csa_va, csa_addr, AMDGPU_CSA_SIZE);
		if (r)
			goto error_vm;
	}

	mutex_init(&fpriv->bo_list_lock);
	idr_init_base(&fpriv->bo_list_handles, 1);

	amdgpu_ctx_mgr_init(&fpriv->ctx_mgr, adev);

	file_priv->driver_priv = fpriv;
	goto out_suspend;

error_vm:
	amdgpu_vm_fini(adev, &fpriv->vm);

error_pasid:
	if (pasid) {
		amdgpu_pasid_free(pasid);
		amdgpu_vm_set_pasid(adev, &fpriv->vm, 0);
	}

	kfree(fpriv);

out_suspend:
	pm_runtime_mark_last_busy(dev->dev);
pm_put:
	pm_runtime_put_autosuspend(dev->dev);

	return r;
}

/**
 * amdgpu_driver_postclose_kms - drm callback for post close
 *
 * @dev: drm dev pointer
 * @file_priv: drm file
 *
 * On device post close, tear down vm on cayman+ (all asics).
 */
void amdgpu_driver_postclose_kms(struct drm_device *dev,
				 struct drm_file *file_priv)
{
	struct amdgpu_device *adev = drm_to_adev(dev);
	struct amdgpu_fpriv *fpriv = file_priv->driver_priv;
	struct amdgpu_bo_list *list;
	struct amdgpu_bo *pd;
	u32 pasid;
	int handle;

	if (!fpriv)
		return;

	pm_runtime_get_sync(dev->dev);

	if (amdgpu_device_ip_get_ip_block(adev, AMD_IP_BLOCK_TYPE_UVD) != NULL)
		amdgpu_uvd_free_handles(adev, file_priv);
	if (amdgpu_device_ip_get_ip_block(adev, AMD_IP_BLOCK_TYPE_VCE) != NULL)
		amdgpu_vce_free_handles(adev, file_priv);

	if (amdgpu_mcbp || amdgpu_sriov_vf(adev)) {
		/* TODO: how to handle reserve failure */
		BUG_ON(amdgpu_bo_reserve(adev->virt.csa_obj, true));
		amdgpu_vm_bo_del(adev, fpriv->csa_va);
		fpriv->csa_va = NULL;
		amdgpu_bo_unreserve(adev->virt.csa_obj);
	}

	pasid = fpriv->vm.pasid;
	pd = amdgpu_bo_ref(fpriv->vm.root.bo);
	if (!WARN_ON(amdgpu_bo_reserve(pd, true))) {
		amdgpu_vm_bo_del(adev, fpriv->prt_va);
		amdgpu_bo_unreserve(pd);
	}

	amdgpu_ctx_mgr_fini(&fpriv->ctx_mgr);
	amdgpu_vm_fini(adev, &fpriv->vm);

	if (pasid)
		amdgpu_pasid_free_delayed(pd->tbo.base.resv, pasid);
	amdgpu_bo_unref(&pd);

	idr_for_each_entry(&fpriv->bo_list_handles, list, handle)
		amdgpu_bo_list_put(list);

	idr_destroy(&fpriv->bo_list_handles);
	mutex_destroy(&fpriv->bo_list_lock);

	kfree(fpriv);
	file_priv->driver_priv = NULL;

	pm_runtime_mark_last_busy(dev->dev);
	pm_runtime_put_autosuspend(dev->dev);
}


void amdgpu_driver_release_kms(struct drm_device *dev)
{
	struct amdgpu_device *adev = drm_to_adev(dev);

	amdgpu_device_fini_sw(adev);
	pci_set_drvdata(adev->pdev, NULL);
}

/*
 * VBlank related functions.
 */
/**
 * amdgpu_get_vblank_counter_kms - get frame count
 *
 * @crtc: crtc to get the frame count from
 *
 * Gets the frame count on the requested crtc (all asics).
 * Returns frame count on success, -EINVAL on failure.
 */
u32 amdgpu_get_vblank_counter_kms(struct drm_crtc *crtc)
{
	struct drm_device *dev = crtc->dev;
	unsigned int pipe = crtc->index;
	struct amdgpu_device *adev = drm_to_adev(dev);
	int vpos, hpos, stat;
	u32 count;

	if (pipe >= adev->mode_info.num_crtc) {
		DRM_ERROR("Invalid crtc %u\n", pipe);
		return -EINVAL;
	}

	/* The hw increments its frame counter at start of vsync, not at start
	 * of vblank, as is required by DRM core vblank counter handling.
	 * Cook the hw count here to make it appear to the caller as if it
	 * incremented at start of vblank. We measure distance to start of
	 * vblank in vpos. vpos therefore will be >= 0 between start of vblank
	 * and start of vsync, so vpos >= 0 means to bump the hw frame counter
	 * result by 1 to give the proper appearance to caller.
	 */
	if (adev->mode_info.crtcs[pipe]) {
		/* Repeat readout if needed to provide stable result if
		 * we cross start of vsync during the queries.
		 */
		do {
			count = amdgpu_display_vblank_get_counter(adev, pipe);
			/* Ask amdgpu_display_get_crtc_scanoutpos to return
			 * vpos as distance to start of vblank, instead of
			 * regular vertical scanout pos.
			 */
			stat = amdgpu_display_get_crtc_scanoutpos(
				dev, pipe, GET_DISTANCE_TO_VBLANKSTART,
				&vpos, &hpos, NULL, NULL,
				&adev->mode_info.crtcs[pipe]->base.hwmode);
		} while (count != amdgpu_display_vblank_get_counter(adev, pipe));

		if (((stat & (DRM_SCANOUTPOS_VALID | DRM_SCANOUTPOS_ACCURATE)) !=
		    (DRM_SCANOUTPOS_VALID | DRM_SCANOUTPOS_ACCURATE))) {
			DRM_DEBUG_VBL("Query failed! stat %d\n", stat);
		} else {
			DRM_DEBUG_VBL("crtc %d: dist from vblank start %d\n",
				      pipe, vpos);

			/* Bump counter if we are at >= leading edge of vblank,
			 * but before vsync where vpos would turn negative and
			 * the hw counter really increments.
			 */
			if (vpos >= 0)
				count++;
		}
	} else {
		/* Fallback to use value as is. */
		count = amdgpu_display_vblank_get_counter(adev, pipe);
		DRM_DEBUG_VBL("NULL mode info! Returned count may be wrong.\n");
	}

	return count;
}

/**
 * amdgpu_enable_vblank_kms - enable vblank interrupt
 *
 * @crtc: crtc to enable vblank interrupt for
 *
 * Enable the interrupt on the requested crtc (all asics).
 * Returns 0 on success, -EINVAL on failure.
 */
int amdgpu_enable_vblank_kms(struct drm_crtc *crtc)
{
	struct drm_device *dev = crtc->dev;
	unsigned int pipe = crtc->index;
	struct amdgpu_device *adev = drm_to_adev(dev);
	int idx = amdgpu_display_crtc_idx_to_irq_type(adev, pipe);

	return amdgpu_irq_get(adev, &adev->crtc_irq, idx);
}

/**
 * amdgpu_disable_vblank_kms - disable vblank interrupt
 *
 * @crtc: crtc to disable vblank interrupt for
 *
 * Disable the interrupt on the requested crtc (all asics).
 */
void amdgpu_disable_vblank_kms(struct drm_crtc *crtc)
{
	struct drm_device *dev = crtc->dev;
	unsigned int pipe = crtc->index;
	struct amdgpu_device *adev = drm_to_adev(dev);
	int idx = amdgpu_display_crtc_idx_to_irq_type(adev, pipe);

	amdgpu_irq_put(adev, &adev->crtc_irq, idx);
}

/*
 * Debugfs info
 */
#if defined(CONFIG_DEBUG_FS)

static int amdgpu_debugfs_firmware_info_show(struct seq_file *m, void *unused)
{
	struct amdgpu_device *adev = (struct amdgpu_device *)m->private;
	struct drm_amdgpu_info_firmware fw_info;
	struct drm_amdgpu_query_fw query_fw;
	struct atom_context *ctx = adev->mode_info.atom_context;
	uint8_t smu_program, smu_major, smu_minor, smu_debug;
	int ret, i;

	static const char *ta_fw_name[TA_FW_TYPE_MAX_INDEX] = {
#define TA_FW_NAME(type) [TA_FW_TYPE_PSP_##type] = #type
		TA_FW_NAME(XGMI),
		TA_FW_NAME(RAS),
		TA_FW_NAME(HDCP),
		TA_FW_NAME(DTM),
		TA_FW_NAME(RAP),
		TA_FW_NAME(SECUREDISPLAY),
#undef TA_FW_NAME
	};

	/* VCE */
	query_fw.fw_type = AMDGPU_INFO_FW_VCE;
	ret = amdgpu_firmware_info(&fw_info, &query_fw, adev);
	if (ret)
		return ret;
	seq_printf(m, "VCE feature version: %u, firmware version: 0x%08x\n",
		   fw_info.feature, fw_info.ver);

	/* UVD */
	query_fw.fw_type = AMDGPU_INFO_FW_UVD;
	ret = amdgpu_firmware_info(&fw_info, &query_fw, adev);
	if (ret)
		return ret;
	seq_printf(m, "UVD feature version: %u, firmware version: 0x%08x\n",
		   fw_info.feature, fw_info.ver);

	/* GMC */
	query_fw.fw_type = AMDGPU_INFO_FW_GMC;
	ret = amdgpu_firmware_info(&fw_info, &query_fw, adev);
	if (ret)
		return ret;
	seq_printf(m, "MC feature version: %u, firmware version: 0x%08x\n",
		   fw_info.feature, fw_info.ver);

	/* ME */
	query_fw.fw_type = AMDGPU_INFO_FW_GFX_ME;
	ret = amdgpu_firmware_info(&fw_info, &query_fw, adev);
	if (ret)
		return ret;
	seq_printf(m, "ME feature version: %u, firmware version: 0x%08x\n",
		   fw_info.feature, fw_info.ver);

	/* PFP */
	query_fw.fw_type = AMDGPU_INFO_FW_GFX_PFP;
	ret = amdgpu_firmware_info(&fw_info, &query_fw, adev);
	if (ret)
		return ret;
	seq_printf(m, "PFP feature version: %u, firmware version: 0x%08x\n",
		   fw_info.feature, fw_info.ver);

	/* CE */
	query_fw.fw_type = AMDGPU_INFO_FW_GFX_CE;
	ret = amdgpu_firmware_info(&fw_info, &query_fw, adev);
	if (ret)
		return ret;
	seq_printf(m, "CE feature version: %u, firmware version: 0x%08x\n",
		   fw_info.feature, fw_info.ver);

	/* RLC */
	query_fw.fw_type = AMDGPU_INFO_FW_GFX_RLC;
	ret = amdgpu_firmware_info(&fw_info, &query_fw, adev);
	if (ret)
		return ret;
	seq_printf(m, "RLC feature version: %u, firmware version: 0x%08x\n",
		   fw_info.feature, fw_info.ver);

	/* RLC SAVE RESTORE LIST CNTL */
	query_fw.fw_type = AMDGPU_INFO_FW_GFX_RLC_RESTORE_LIST_CNTL;
	ret = amdgpu_firmware_info(&fw_info, &query_fw, adev);
	if (ret)
		return ret;
	seq_printf(m, "RLC SRLC feature version: %u, firmware version: 0x%08x\n",
		   fw_info.feature, fw_info.ver);

	/* RLC SAVE RESTORE LIST GPM MEM */
	query_fw.fw_type = AMDGPU_INFO_FW_GFX_RLC_RESTORE_LIST_GPM_MEM;
	ret = amdgpu_firmware_info(&fw_info, &query_fw, adev);
	if (ret)
		return ret;
	seq_printf(m, "RLC SRLG feature version: %u, firmware version: 0x%08x\n",
		   fw_info.feature, fw_info.ver);

	/* RLC SAVE RESTORE LIST SRM MEM */
	query_fw.fw_type = AMDGPU_INFO_FW_GFX_RLC_RESTORE_LIST_SRM_MEM;
	ret = amdgpu_firmware_info(&fw_info, &query_fw, adev);
	if (ret)
		return ret;
	seq_printf(m, "RLC SRLS feature version: %u, firmware version: 0x%08x\n",
		   fw_info.feature, fw_info.ver);

	/* RLCP */
	query_fw.fw_type = AMDGPU_INFO_FW_GFX_RLCP;
	ret = amdgpu_firmware_info(&fw_info, &query_fw, adev);
	if (ret)
		return ret;
	seq_printf(m, "RLCP feature version: %u, firmware version: 0x%08x\n",
		   fw_info.feature, fw_info.ver);

	/* RLCV */
        query_fw.fw_type = AMDGPU_INFO_FW_GFX_RLCV;
	ret = amdgpu_firmware_info(&fw_info, &query_fw, adev);
	if (ret)
		return ret;
	seq_printf(m, "RLCV feature version: %u, firmware version: 0x%08x\n",
		   fw_info.feature, fw_info.ver);

	/* MEC */
	query_fw.fw_type = AMDGPU_INFO_FW_GFX_MEC;
	query_fw.index = 0;
	ret = amdgpu_firmware_info(&fw_info, &query_fw, adev);
	if (ret)
		return ret;
	seq_printf(m, "MEC feature version: %u, firmware version: 0x%08x\n",
		   fw_info.feature, fw_info.ver);

	/* MEC2 */
	if (adev->gfx.mec2_fw) {
		query_fw.index = 1;
		ret = amdgpu_firmware_info(&fw_info, &query_fw, adev);
		if (ret)
			return ret;
		seq_printf(m, "MEC2 feature version: %u, firmware version: 0x%08x\n",
			   fw_info.feature, fw_info.ver);
	}

	/* IMU */
	query_fw.fw_type = AMDGPU_INFO_FW_IMU;
	query_fw.index = 0;
	ret = amdgpu_firmware_info(&fw_info, &query_fw, adev);
	if (ret)
		return ret;
	seq_printf(m, "IMU feature version: %u, firmware version: 0x%08x\n",
		   fw_info.feature, fw_info.ver);

	/* PSP SOS */
	query_fw.fw_type = AMDGPU_INFO_FW_SOS;
	ret = amdgpu_firmware_info(&fw_info, &query_fw, adev);
	if (ret)
		return ret;
	seq_printf(m, "SOS feature version: %u, firmware version: 0x%08x\n",
		   fw_info.feature, fw_info.ver);


	/* PSP ASD */
	query_fw.fw_type = AMDGPU_INFO_FW_ASD;
	ret = amdgpu_firmware_info(&fw_info, &query_fw, adev);
	if (ret)
		return ret;
	seq_printf(m, "ASD feature version: %u, firmware version: 0x%08x\n",
		   fw_info.feature, fw_info.ver);

	query_fw.fw_type = AMDGPU_INFO_FW_TA;
	for (i = TA_FW_TYPE_PSP_XGMI; i < TA_FW_TYPE_MAX_INDEX; i++) {
		query_fw.index = i;
		ret = amdgpu_firmware_info(&fw_info, &query_fw, adev);
		if (ret)
			continue;

		seq_printf(m, "TA %s feature version: 0x%08x, firmware version: 0x%08x\n",
			   ta_fw_name[i], fw_info.feature, fw_info.ver);
	}

	/* SMC */
	query_fw.fw_type = AMDGPU_INFO_FW_SMC;
	ret = amdgpu_firmware_info(&fw_info, &query_fw, adev);
	if (ret)
		return ret;
	smu_program = (fw_info.ver >> 24) & 0xff;
	smu_major = (fw_info.ver >> 16) & 0xff;
	smu_minor = (fw_info.ver >> 8) & 0xff;
	smu_debug = (fw_info.ver >> 0) & 0xff;
	seq_printf(m, "SMC feature version: %u, program: %d, firmware version: 0x%08x (%d.%d.%d)\n",
		   fw_info.feature, smu_program, fw_info.ver, smu_major, smu_minor, smu_debug);

	/* SDMA */
	query_fw.fw_type = AMDGPU_INFO_FW_SDMA;
	for (i = 0; i < adev->sdma.num_instances; i++) {
		query_fw.index = i;
		ret = amdgpu_firmware_info(&fw_info, &query_fw, adev);
		if (ret)
			return ret;
		seq_printf(m, "SDMA%d feature version: %u, firmware version: 0x%08x\n",
			   i, fw_info.feature, fw_info.ver);
	}

	/* VCN */
	query_fw.fw_type = AMDGPU_INFO_FW_VCN;
	ret = amdgpu_firmware_info(&fw_info, &query_fw, adev);
	if (ret)
		return ret;
	seq_printf(m, "VCN feature version: %u, firmware version: 0x%08x\n",
		   fw_info.feature, fw_info.ver);

	/* DMCU */
	query_fw.fw_type = AMDGPU_INFO_FW_DMCU;
	ret = amdgpu_firmware_info(&fw_info, &query_fw, adev);
	if (ret)
		return ret;
	seq_printf(m, "DMCU feature version: %u, firmware version: 0x%08x\n",
		   fw_info.feature, fw_info.ver);

	/* DMCUB */
	query_fw.fw_type = AMDGPU_INFO_FW_DMCUB;
	ret = amdgpu_firmware_info(&fw_info, &query_fw, adev);
	if (ret)
		return ret;
	seq_printf(m, "DMCUB feature version: %u, firmware version: 0x%08x\n",
		   fw_info.feature, fw_info.ver);

	/* TOC */
	query_fw.fw_type = AMDGPU_INFO_FW_TOC;
	ret = amdgpu_firmware_info(&fw_info, &query_fw, adev);
	if (ret)
		return ret;
	seq_printf(m, "TOC feature version: %u, firmware version: 0x%08x\n",
		   fw_info.feature, fw_info.ver);

	/* CAP */
	if (adev->psp.cap_fw) {
		query_fw.fw_type = AMDGPU_INFO_FW_CAP;
		ret = amdgpu_firmware_info(&fw_info, &query_fw, adev);
		if (ret)
			return ret;
		seq_printf(m, "CAP feature version: %u, firmware version: 0x%08x\n",
				fw_info.feature, fw_info.ver);
	}

	/* MES_KIQ */
	query_fw.fw_type = AMDGPU_INFO_FW_MES_KIQ;
	ret = amdgpu_firmware_info(&fw_info, &query_fw, adev);
	if (ret)
		return ret;
	seq_printf(m, "MES_KIQ feature version: %u, firmware version: 0x%08x\n",
		   fw_info.feature, fw_info.ver);

	/* MES */
	query_fw.fw_type = AMDGPU_INFO_FW_MES;
	ret = amdgpu_firmware_info(&fw_info, &query_fw, adev);
	if (ret)
		return ret;
	seq_printf(m, "MES feature version: %u, firmware version: 0x%08x\n",
		   fw_info.feature, fw_info.ver);

	seq_printf(m, "VBIOS version: %s\n", ctx->vbios_version);

	return 0;
}

DEFINE_SHOW_ATTRIBUTE(amdgpu_debugfs_firmware_info);

#endif

void amdgpu_debugfs_firmware_init(struct amdgpu_device *adev)
{
#if defined(CONFIG_DEBUG_FS)
	struct drm_minor *minor = adev_to_drm(adev)->primary;
	struct dentry *root = minor->debugfs_root;

	debugfs_create_file("amdgpu_firmware_info", 0444, root,
			    adev, &amdgpu_debugfs_firmware_info_fops);

#endif
}<|MERGE_RESOLUTION|>--- conflicted
+++ resolved
@@ -337,13 +337,6 @@
 		fw_info->feature = adev->psp.cap_feature_version;
 		break;
 	case AMDGPU_INFO_FW_MES_KIQ:
-<<<<<<< HEAD
-		fw_info->ver = adev->mes.ucode_fw_version[0];
-		fw_info->feature = 0;
-		break;
-	case AMDGPU_INFO_FW_MES:
-		fw_info->ver = adev->mes.ucode_fw_version[1];
-=======
 		fw_info->ver = adev->mes.kiq_version & AMDGPU_MES_VERSION_MASK;
 		fw_info->feature = (adev->mes.kiq_version & AMDGPU_MES_FEAT_VERSION_MASK)
 					>> AMDGPU_MES_FEAT_VERSION_SHIFT;
@@ -355,7 +348,6 @@
 		break;
 	case AMDGPU_INFO_FW_IMU:
 		fw_info->ver = adev->gfx.imu_fw_version;
->>>>>>> ec4a04aa
 		fw_info->feature = 0;
 		break;
 	default:
