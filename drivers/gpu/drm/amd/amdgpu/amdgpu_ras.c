--- conflicted
+++ resolved
@@ -1948,16 +1948,12 @@
 
 		reset_context.method = AMD_RESET_METHOD_NONE;
 		reset_context.reset_req_dev = adev;
-<<<<<<< HEAD
-		clear_bit(AMDGPU_NEED_FULL_RESET, &reset_context.flags);
-=======
 
 		/* Perform full reset in fatal error mode */
 		if (!amdgpu_ras_is_poison_mode_supported(ras->adev))
 			set_bit(AMDGPU_NEED_FULL_RESET, &reset_context.flags);
 		else
 			clear_bit(AMDGPU_NEED_FULL_RESET, &reset_context.flags);
->>>>>>> 0ee29814
 
 		amdgpu_device_gpu_recover(ras->adev, NULL, &reset_context);
 	}
@@ -2895,38 +2891,10 @@
 	dev_info(adev->dev, "Uncorrectable error detected in UMC inst: %d, chan_idx: %d",
 			     umc_inst, ch_inst);
 
-<<<<<<< HEAD
-	err_data.err_addr =
-		kcalloc(adev->umc.max_ras_err_cnt_per_query,
-			sizeof(struct eeprom_table_record), GFP_KERNEL);
-	if (!err_data.err_addr) {
-		dev_warn(adev->dev,
-			"Failed to alloc memory for umc error record in mca notifier!\n");
-		return NOTIFY_DONE;
-	}
-
-	/*
-	 * Translate UMC channel address to Physical address
-	 */
-	if (adev->umc.ras &&
-	    adev->umc.ras->convert_ras_error_address)
-		adev->umc.ras->convert_ras_error_address(adev,
-			&err_data, m->addr, ch_inst, umc_inst);
-
-	if (amdgpu_bad_page_threshold != 0) {
-		amdgpu_ras_add_bad_pages(adev, err_data.err_addr,
-						err_data.err_addr_cnt);
-		amdgpu_ras_save_bad_pages(adev);
-	}
-
-	kfree(err_data.err_addr);
-	return NOTIFY_OK;
-=======
 	if (!amdgpu_umc_page_retirement_mca(adev, m->addr, ch_inst, umc_inst))
 		return NOTIFY_OK;
 	else
 		return NOTIFY_DONE;
->>>>>>> 0ee29814
 }
 
 static struct notifier_block amdgpu_bad_page_nb = {
