/*
 * Copyright 2022 Advanced Micro Devices, Inc.
 *
 * Permission is hereby granted, free of charge, to any person obtaining a
 * copy of this software and associated documentation files (the "Software"),
 * to deal in the Software without restriction, including without limitation
 * the rights to use, copy, modify, merge, publish, distribute, sublicense,
 * and/or sell copies of the Software, and to permit persons to whom the
 * Software is furnished to do so, subject to the following conditions:
 *
 * The above copyright notice and this permission notice shall be included in
 * all copies or substantial portions of the Software.
 *
 * THE SOFTWARE IS PROVIDED "AS IS", WITHOUT WARRANTY OF ANY KIND, EXPRESS OR
 * IMPLIED, INCLUDING BUT NOT LIMITED TO THE WARRANTIES OF MERCHANTABILITY,
 * FITNESS FOR A PARTICULAR PURPOSE AND NONINFRINGEMENT.  IN NO EVENT SHALL
 * THE COPYRIGHT HOLDER(S) OR AUTHOR(S) BE LIABLE FOR ANY CLAIM, DAMAGES OR
 * OTHER LIABILITY, WHETHER IN AN ACTION OF CONTRACT, TORT OR OTHERWISE,
 * ARISING FROM, OUT OF OR IN CONNECTION WITH THE SOFTWARE OR THE USE OR
 * OTHER DEALINGS IN THE SOFTWARE.
 *
 */
#ifndef __AMDGPU_CS_H__
#define __AMDGPU_CS_H__

#include "amdgpu_job.h"
#include "amdgpu_bo_list.h"
#include "amdgpu_ring.h"

#define AMDGPU_CS_GANG_SIZE	4

struct amdgpu_bo_va_mapping;

struct amdgpu_cs_chunk {
	uint32_t		chunk_id;
	uint32_t		length_dw;
	void			*kdata;
};

struct amdgpu_cs_post_dep {
	struct drm_syncobj *syncobj;
	struct dma_fence_chain *chain;
	u64 point;
};

struct amdgpu_cs_parser {
	struct amdgpu_device	*adev;
	struct drm_file		*filp;
	struct amdgpu_ctx	*ctx;

	/* chunks */
	unsigned		nchunks;
	struct amdgpu_cs_chunk	*chunks;

	/* scheduler job objects */
	unsigned int		gang_size;
<<<<<<< HEAD
=======
	unsigned int		gang_leader_idx;
>>>>>>> 0d1acee8
	struct drm_sched_entity	*entities[AMDGPU_CS_GANG_SIZE];
	struct amdgpu_job	*jobs[AMDGPU_CS_GANG_SIZE];
	struct amdgpu_job	*gang_leader;

	/* buffer objects */
	struct ww_acquire_ctx		ticket;
	struct amdgpu_bo_list		*bo_list;
	struct amdgpu_mn		*mn;
	struct amdgpu_bo_list_entry	vm_pd;
	struct list_head		validated;
	struct dma_fence		*fence;
	uint64_t			bytes_moved_threshold;
	uint64_t			bytes_moved_vis_threshold;
	uint64_t			bytes_moved;
	uint64_t			bytes_moved_vis;

	/* user fence */
	struct amdgpu_bo_list_entry	uf_entry;

	unsigned			num_post_deps;
	struct amdgpu_cs_post_dep	*post_deps;
};

int amdgpu_cs_find_mapping(struct amdgpu_cs_parser *parser,
			   uint64_t addr, struct amdgpu_bo **bo,
			   struct amdgpu_bo_va_mapping **mapping);

#endif<|MERGE_RESOLUTION|>--- conflicted
+++ resolved
@@ -54,10 +54,7 @@
 
 	/* scheduler job objects */
 	unsigned int		gang_size;
-<<<<<<< HEAD
-=======
 	unsigned int		gang_leader_idx;
->>>>>>> 0d1acee8
 	struct drm_sched_entity	*entities[AMDGPU_CS_GANG_SIZE];
 	struct amdgpu_job	*jobs[AMDGPU_CS_GANG_SIZE];
 	struct amdgpu_job	*gang_leader;
