--- conflicted
+++ resolved
@@ -629,11 +629,8 @@
 			AMD_CG_SUPPORT_JPEG_MGCG;
 		adev->pg_flags =
 			AMD_PG_SUPPORT_GFX_PG |
-<<<<<<< HEAD
-=======
 			AMD_PG_SUPPORT_VCN |
 			AMD_PG_SUPPORT_VCN_DPG |
->>>>>>> 8950f345
 			AMD_PG_SUPPORT_JPEG;
 		adev->external_rev_id = adev->rev_id + 0x1;
 		break;
