/*
 * Copyright 2021 Advanced Micro Devices, Inc.
 *
 * Permission is hereby granted, free of charge, to any person obtaining a
 * copy of this software and associated documentation files (the "Software"),
 * to deal in the Software without restriction, including without limitation
 * the rights to use, copy, modify, merge, publish, distribute, sublicense,
 * and/or sell copies of the Software, and to permit persons to whom the
 * Software is furnished to do so, subject to the following conditions:
 *
 * The above copyright notice and this permission notice shall be included in
 * all copies or substantial portions of the Software.
 *
 * THE SOFTWARE IS PROVIDED "AS IS", WITHOUT WARRANTY OF ANY KIND, EXPRESS OR
 * IMPLIED, INCLUDING BUT NOT LIMITED TO THE WARRANTIES OF MERCHANTABILITY,
 * FITNESS FOR A PARTICULAR PURPOSE AND NONINFRINGEMENT.  IN NO EVENT SHALL
 * THE COPYRIGHT HOLDER(S) OR AUTHOR(S) BE LIABLE FOR ANY CLAIM, DAMAGES OR
 * OTHER LIABILITY, WHETHER IN AN ACTION OF CONTRACT, TORT OR OTHERWISE,
 * ARISING FROM, OUT OF OR IN CONNECTION WITH THE SOFTWARE OR THE USE OR
 * OTHER DEALINGS IN THE SOFTWARE.
 *
 */
#include <linux/firmware.h>
#include <linux/slab.h>
#include <linux/module.h>
#include <linux/pci.h>

#include "amdgpu.h"
#include "amdgpu_atombios.h"
#include "amdgpu_ih.h"
#include "amdgpu_uvd.h"
#include "amdgpu_vce.h"
#include "amdgpu_ucode.h"
#include "amdgpu_psp.h"
#include "amdgpu_smu.h"
#include "atom.h"
#include "amd_pcie.h"

#include "gc/gc_11_0_0_offset.h"
#include "gc/gc_11_0_0_sh_mask.h"
#include "mp/mp_13_0_0_offset.h"

#include "soc15.h"
#include "soc15_common.h"
#include "soc21.h"

static const struct amd_ip_funcs soc21_common_ip_funcs;

/* SOC21 */
static const struct amdgpu_video_codec_info vcn_4_0_0_video_codecs_encode_array[] =
{
	{codec_info_build(AMDGPU_INFO_VIDEO_CAPS_CODEC_IDX_MPEG4_AVC, 4096, 2304, 0)},
	{codec_info_build(AMDGPU_INFO_VIDEO_CAPS_CODEC_IDX_HEVC, 4096, 2304, 0)},
};

static const struct amdgpu_video_codecs vcn_4_0_0_video_codecs_encode =
{
	.codec_count = ARRAY_SIZE(vcn_4_0_0_video_codecs_encode_array),
	.codec_array = vcn_4_0_0_video_codecs_encode_array,
};

static const struct amdgpu_video_codec_info vcn_4_0_0_video_codecs_decode_array[] =
{
	{codec_info_build(AMDGPU_INFO_VIDEO_CAPS_CODEC_IDX_MPEG4_AVC, 4096, 4906, 52)},
	{codec_info_build(AMDGPU_INFO_VIDEO_CAPS_CODEC_IDX_HEVC, 8192, 4352, 186)},
	{codec_info_build(AMDGPU_INFO_VIDEO_CAPS_CODEC_IDX_JPEG, 4096, 4096, 0)},
	{codec_info_build(AMDGPU_INFO_VIDEO_CAPS_CODEC_IDX_VP9, 8192, 4352, 0)},
	{codec_info_build(AMDGPU_INFO_VIDEO_CAPS_CODEC_IDX_AV1, 8192, 4352, 0)},
};

static const struct amdgpu_video_codecs vcn_4_0_0_video_codecs_decode =
{
	.codec_count = ARRAY_SIZE(vcn_4_0_0_video_codecs_decode_array),
	.codec_array = vcn_4_0_0_video_codecs_decode_array,
};

static int soc21_query_video_codecs(struct amdgpu_device *adev, bool encode,
				 const struct amdgpu_video_codecs **codecs)
{
	switch (adev->ip_versions[UVD_HWIP][0]) {

	case IP_VERSION(4, 0, 0):
	case IP_VERSION(4, 0, 2):
		if (encode)
			*codecs = &vcn_4_0_0_video_codecs_encode;
		else
			*codecs = &vcn_4_0_0_video_codecs_decode;
		return 0;
	default:
		return -EINVAL;
	}
}
/*
 * Indirect registers accessor
 */
static u32 soc21_pcie_rreg(struct amdgpu_device *adev, u32 reg)
{
	unsigned long address, data;
	address = adev->nbio.funcs->get_pcie_index_offset(adev);
	data = adev->nbio.funcs->get_pcie_data_offset(adev);

	return amdgpu_device_indirect_rreg(adev, address, data, reg);
}

static void soc21_pcie_wreg(struct amdgpu_device *adev, u32 reg, u32 v)
{
	unsigned long address, data;

	address = adev->nbio.funcs->get_pcie_index_offset(adev);
	data = adev->nbio.funcs->get_pcie_data_offset(adev);

	amdgpu_device_indirect_wreg(adev, address, data, reg, v);
}

static u64 soc21_pcie_rreg64(struct amdgpu_device *adev, u32 reg)
{
	unsigned long address, data;
	address = adev->nbio.funcs->get_pcie_index_offset(adev);
	data = adev->nbio.funcs->get_pcie_data_offset(adev);

	return amdgpu_device_indirect_rreg64(adev, address, data, reg);
}

static void soc21_pcie_wreg64(struct amdgpu_device *adev, u32 reg, u64 v)
{
	unsigned long address, data;

	address = adev->nbio.funcs->get_pcie_index_offset(adev);
	data = adev->nbio.funcs->get_pcie_data_offset(adev);

	amdgpu_device_indirect_wreg64(adev, address, data, reg, v);
}

static u32 soc21_didt_rreg(struct amdgpu_device *adev, u32 reg)
{
	unsigned long flags, address, data;
	u32 r;

	address = SOC15_REG_OFFSET(GC, 0, regDIDT_IND_INDEX);
	data = SOC15_REG_OFFSET(GC, 0, regDIDT_IND_DATA);

	spin_lock_irqsave(&adev->didt_idx_lock, flags);
	WREG32(address, (reg));
	r = RREG32(data);
	spin_unlock_irqrestore(&adev->didt_idx_lock, flags);
	return r;
}

static void soc21_didt_wreg(struct amdgpu_device *adev, u32 reg, u32 v)
{
	unsigned long flags, address, data;

	address = SOC15_REG_OFFSET(GC, 0, regDIDT_IND_INDEX);
	data = SOC15_REG_OFFSET(GC, 0, regDIDT_IND_DATA);

	spin_lock_irqsave(&adev->didt_idx_lock, flags);
	WREG32(address, (reg));
	WREG32(data, (v));
	spin_unlock_irqrestore(&adev->didt_idx_lock, flags);
}

static u32 soc21_get_config_memsize(struct amdgpu_device *adev)
{
	return adev->nbio.funcs->get_memsize(adev);
}

static u32 soc21_get_xclk(struct amdgpu_device *adev)
{
	return adev->clock.spll.reference_freq;
}


void soc21_grbm_select(struct amdgpu_device *adev,
		     u32 me, u32 pipe, u32 queue, u32 vmid)
{
	u32 grbm_gfx_cntl = 0;
	grbm_gfx_cntl = REG_SET_FIELD(grbm_gfx_cntl, GRBM_GFX_CNTL, PIPEID, pipe);
	grbm_gfx_cntl = REG_SET_FIELD(grbm_gfx_cntl, GRBM_GFX_CNTL, MEID, me);
	grbm_gfx_cntl = REG_SET_FIELD(grbm_gfx_cntl, GRBM_GFX_CNTL, VMID, vmid);
	grbm_gfx_cntl = REG_SET_FIELD(grbm_gfx_cntl, GRBM_GFX_CNTL, QUEUEID, queue);

	WREG32_SOC15(GC, 0, regGRBM_GFX_CNTL, grbm_gfx_cntl);
}

static void soc21_vga_set_state(struct amdgpu_device *adev, bool state)
{
	/* todo */
}

static bool soc21_read_disabled_bios(struct amdgpu_device *adev)
{
	/* todo */
	return false;
}

static struct soc15_allowed_register_entry soc21_allowed_read_registers[] = {
	{ SOC15_REG_ENTRY(GC, 0, regGRBM_STATUS)},
	{ SOC15_REG_ENTRY(GC, 0, regGRBM_STATUS2)},
	{ SOC15_REG_ENTRY(GC, 0, regGRBM_STATUS_SE0)},
	{ SOC15_REG_ENTRY(GC, 0, regGRBM_STATUS_SE1)},
	{ SOC15_REG_ENTRY(GC, 0, regGRBM_STATUS_SE2)},
	{ SOC15_REG_ENTRY(GC, 0, regGRBM_STATUS_SE3)},
	{ SOC15_REG_ENTRY(SDMA0, 0, regSDMA0_STATUS_REG)},
	{ SOC15_REG_ENTRY(SDMA1, 0, regSDMA1_STATUS_REG)},
	{ SOC15_REG_ENTRY(GC, 0, regCP_STAT)},
	{ SOC15_REG_ENTRY(GC, 0, regCP_STALLED_STAT1)},
	{ SOC15_REG_ENTRY(GC, 0, regCP_STALLED_STAT2)},
	{ SOC15_REG_ENTRY(GC, 0, regCP_STALLED_STAT3)},
	{ SOC15_REG_ENTRY(GC, 0, regCP_CPF_BUSY_STAT)},
	{ SOC15_REG_ENTRY(GC, 0, regCP_CPF_STALLED_STAT1)},
	{ SOC15_REG_ENTRY(GC, 0, regCP_CPF_STATUS)},
	{ SOC15_REG_ENTRY(GC, 0, regCP_CPC_BUSY_STAT)},
	{ SOC15_REG_ENTRY(GC, 0, regCP_CPC_STALLED_STAT1)},
	{ SOC15_REG_ENTRY(GC, 0, regCP_CPC_STATUS)},
	{ SOC15_REG_ENTRY(GC, 0, regGB_ADDR_CONFIG)},
};

static uint32_t soc21_read_indexed_register(struct amdgpu_device *adev, u32 se_num,
					 u32 sh_num, u32 reg_offset)
{
	uint32_t val;

	mutex_lock(&adev->grbm_idx_mutex);
	if (se_num != 0xffffffff || sh_num != 0xffffffff)
		amdgpu_gfx_select_se_sh(adev, se_num, sh_num, 0xffffffff);

	val = RREG32(reg_offset);

	if (se_num != 0xffffffff || sh_num != 0xffffffff)
		amdgpu_gfx_select_se_sh(adev, 0xffffffff, 0xffffffff, 0xffffffff);
	mutex_unlock(&adev->grbm_idx_mutex);
	return val;
}

static uint32_t soc21_get_register_value(struct amdgpu_device *adev,
				      bool indexed, u32 se_num,
				      u32 sh_num, u32 reg_offset)
{
	if (indexed) {
		return soc21_read_indexed_register(adev, se_num, sh_num, reg_offset);
	} else {
		if (reg_offset == SOC15_REG_OFFSET(GC, 0, regGB_ADDR_CONFIG) && adev->gfx.config.gb_addr_config)
			return adev->gfx.config.gb_addr_config;
		return RREG32(reg_offset);
	}
}

static int soc21_read_register(struct amdgpu_device *adev, u32 se_num,
			    u32 sh_num, u32 reg_offset, u32 *value)
{
	uint32_t i;
	struct soc15_allowed_register_entry  *en;

	*value = 0;
	for (i = 0; i < ARRAY_SIZE(soc21_allowed_read_registers); i++) {
		en = &soc21_allowed_read_registers[i];
		if (adev->reg_offset[en->hwip][en->inst] &&
		    reg_offset != (adev->reg_offset[en->hwip][en->inst][en->seg]
				   + en->reg_offset))
			continue;

		*value = soc21_get_register_value(adev,
					       soc21_allowed_read_registers[i].grbm_indexed,
					       se_num, sh_num, reg_offset);
		return 0;
	}
	return -EINVAL;
}

#if 0
static int soc21_asic_mode1_reset(struct amdgpu_device *adev)
{
	u32 i;
	int ret = 0;

	amdgpu_atombios_scratch_regs_engine_hung(adev, true);

	/* disable BM */
	pci_clear_master(adev->pdev);

	amdgpu_device_cache_pci_state(adev->pdev);

	if (amdgpu_dpm_is_mode1_reset_supported(adev)) {
		dev_info(adev->dev, "GPU smu mode1 reset\n");
		ret = amdgpu_dpm_mode1_reset(adev);
	} else {
		dev_info(adev->dev, "GPU psp mode1 reset\n");
		ret = psp_gpu_reset(adev);
	}

	if (ret)
		dev_err(adev->dev, "GPU mode1 reset failed\n");
	amdgpu_device_load_pci_state(adev->pdev);

	/* wait for asic to come out of reset */
	for (i = 0; i < adev->usec_timeout; i++) {
		u32 memsize = adev->nbio.funcs->get_memsize(adev);

		if (memsize != 0xffffffff)
			break;
		udelay(1);
	}

	amdgpu_atombios_scratch_regs_engine_hung(adev, false);

	return ret;
}
#endif

static enum amd_reset_method
soc21_asic_reset_method(struct amdgpu_device *adev)
{
	if (amdgpu_reset_method == AMD_RESET_METHOD_MODE1 ||
	    amdgpu_reset_method == AMD_RESET_METHOD_MODE2 ||
	    amdgpu_reset_method == AMD_RESET_METHOD_BACO)
		return amdgpu_reset_method;

	if (amdgpu_reset_method != -1)
		dev_warn(adev->dev, "Specified reset method:%d isn't supported, using AUTO instead.\n",
				  amdgpu_reset_method);

	switch (adev->ip_versions[MP1_HWIP][0]) {
	case IP_VERSION(13, 0, 0):
	case IP_VERSION(13, 0, 7):
		return AMD_RESET_METHOD_MODE1;
	case IP_VERSION(13, 0, 4):
		return AMD_RESET_METHOD_MODE2;
	default:
		if (amdgpu_dpm_is_baco_supported(adev))
			return AMD_RESET_METHOD_BACO;
		else
			return AMD_RESET_METHOD_MODE1;
	}
}

static int soc21_asic_reset(struct amdgpu_device *adev)
{
	int ret = 0;

	switch (soc21_asic_reset_method(adev)) {
	case AMD_RESET_METHOD_PCI:
		dev_info(adev->dev, "PCI reset\n");
		ret = amdgpu_device_pci_reset(adev);
		break;
	case AMD_RESET_METHOD_BACO:
		dev_info(adev->dev, "BACO reset\n");
		ret = amdgpu_dpm_baco_reset(adev);
		break;
	case AMD_RESET_METHOD_MODE2:
		dev_info(adev->dev, "MODE2 reset\n");
		ret = amdgpu_dpm_mode2_reset(adev);
		break;
	default:
		dev_info(adev->dev, "MODE1 reset\n");
		ret = amdgpu_device_mode1_reset(adev);
		break;
	}

	return ret;
}

static int soc21_set_uvd_clocks(struct amdgpu_device *adev, u32 vclk, u32 dclk)
{
	/* todo */
	return 0;
}

static int soc21_set_vce_clocks(struct amdgpu_device *adev, u32 evclk, u32 ecclk)
{
	/* todo */
	return 0;
}

static void soc21_pcie_gen3_enable(struct amdgpu_device *adev)
{
	if (pci_is_root_bus(adev->pdev->bus))
		return;

	if (amdgpu_pcie_gen2 == 0)
		return;

	if (!(adev->pm.pcie_gen_mask & (CAIL_PCIE_LINK_SPEED_SUPPORT_GEN2 |
					CAIL_PCIE_LINK_SPEED_SUPPORT_GEN3)))
		return;

	/* todo */
}

static void soc21_program_aspm(struct amdgpu_device *adev)
{
	if (!amdgpu_device_should_use_aspm(adev))
		return;

	if (!(adev->flags & AMD_IS_APU) &&
	    (adev->nbio.funcs->program_aspm))
		adev->nbio.funcs->program_aspm(adev);
}

static void soc21_enable_doorbell_aperture(struct amdgpu_device *adev,
					bool enable)
{
	adev->nbio.funcs->enable_doorbell_aperture(adev, enable);
	adev->nbio.funcs->enable_doorbell_selfring_aperture(adev, enable);
}

const struct amdgpu_ip_block_version soc21_common_ip_block =
{
	.type = AMD_IP_BLOCK_TYPE_COMMON,
	.major = 1,
	.minor = 0,
	.rev = 0,
	.funcs = &soc21_common_ip_funcs,
};

static uint32_t soc21_get_rev_id(struct amdgpu_device *adev)
{
	return adev->nbio.funcs->get_rev_id(adev);
}

static bool soc21_need_full_reset(struct amdgpu_device *adev)
{
	switch (adev->ip_versions[GC_HWIP][0]) {
	case IP_VERSION(11, 0, 0):
		return amdgpu_ras_is_supported(adev, AMDGPU_RAS_BLOCK__UMC);
	case IP_VERSION(11, 0, 2):
	case IP_VERSION(11, 0, 3):
		return false;
	default:
		return true;
	}
}

static bool soc21_need_reset_on_init(struct amdgpu_device *adev)
{
	u32 sol_reg;

	if (adev->flags & AMD_IS_APU)
		return false;

	/* Check sOS sign of life register to confirm sys driver and sOS
	 * are already been loaded.
	 */
	sol_reg = RREG32_SOC15(MP0, 0, regMP0_SMN_C2PMSG_81);
	if (sol_reg)
		return true;

	return false;
}

static uint64_t soc21_get_pcie_replay_count(struct amdgpu_device *adev)
{

	/* TODO
	 * dummy implement for pcie_replay_count sysfs interface
	 * */

	return 0;
}

static void soc21_init_doorbell_index(struct amdgpu_device *adev)
{
	adev->doorbell_index.kiq = AMDGPU_NAVI10_DOORBELL_KIQ;
	adev->doorbell_index.mec_ring0 = AMDGPU_NAVI10_DOORBELL_MEC_RING0;
	adev->doorbell_index.mec_ring1 = AMDGPU_NAVI10_DOORBELL_MEC_RING1;
	adev->doorbell_index.mec_ring2 = AMDGPU_NAVI10_DOORBELL_MEC_RING2;
	adev->doorbell_index.mec_ring3 = AMDGPU_NAVI10_DOORBELL_MEC_RING3;
	adev->doorbell_index.mec_ring4 = AMDGPU_NAVI10_DOORBELL_MEC_RING4;
	adev->doorbell_index.mec_ring5 = AMDGPU_NAVI10_DOORBELL_MEC_RING5;
	adev->doorbell_index.mec_ring6 = AMDGPU_NAVI10_DOORBELL_MEC_RING6;
	adev->doorbell_index.mec_ring7 = AMDGPU_NAVI10_DOORBELL_MEC_RING7;
	adev->doorbell_index.userqueue_start = AMDGPU_NAVI10_DOORBELL_USERQUEUE_START;
	adev->doorbell_index.userqueue_end = AMDGPU_NAVI10_DOORBELL_USERQUEUE_END;
	adev->doorbell_index.gfx_ring0 = AMDGPU_NAVI10_DOORBELL_GFX_RING0;
	adev->doorbell_index.gfx_ring1 = AMDGPU_NAVI10_DOORBELL_GFX_RING1;
	adev->doorbell_index.gfx_userqueue_start =
		AMDGPU_NAVI10_DOORBELL_GFX_USERQUEUE_START;
	adev->doorbell_index.gfx_userqueue_end =
		AMDGPU_NAVI10_DOORBELL_GFX_USERQUEUE_END;
	adev->doorbell_index.mes_ring0 = AMDGPU_NAVI10_DOORBELL_MES_RING0;
	adev->doorbell_index.mes_ring1 = AMDGPU_NAVI10_DOORBELL_MES_RING1;
	adev->doorbell_index.sdma_engine[0] = AMDGPU_NAVI10_DOORBELL_sDMA_ENGINE0;
	adev->doorbell_index.sdma_engine[1] = AMDGPU_NAVI10_DOORBELL_sDMA_ENGINE1;
	adev->doorbell_index.ih = AMDGPU_NAVI10_DOORBELL_IH;
	adev->doorbell_index.vcn.vcn_ring0_1 = AMDGPU_NAVI10_DOORBELL64_VCN0_1;
	adev->doorbell_index.vcn.vcn_ring2_3 = AMDGPU_NAVI10_DOORBELL64_VCN2_3;
	adev->doorbell_index.vcn.vcn_ring4_5 = AMDGPU_NAVI10_DOORBELL64_VCN4_5;
	adev->doorbell_index.vcn.vcn_ring6_7 = AMDGPU_NAVI10_DOORBELL64_VCN6_7;
	adev->doorbell_index.first_non_cp = AMDGPU_NAVI10_DOORBELL64_FIRST_NON_CP;
	adev->doorbell_index.last_non_cp = AMDGPU_NAVI10_DOORBELL64_LAST_NON_CP;

	adev->doorbell_index.max_assignment = AMDGPU_NAVI10_DOORBELL_MAX_ASSIGNMENT << 1;
	adev->doorbell_index.sdma_doorbell_range = 20;
}

static void soc21_pre_asic_init(struct amdgpu_device *adev)
{
}

static int soc21_update_umd_stable_pstate(struct amdgpu_device *adev,
					  bool enter)
{
	if (enter)
		amdgpu_gfx_rlc_enter_safe_mode(adev);
	else
		amdgpu_gfx_rlc_exit_safe_mode(adev);

	if (adev->gfx.funcs->update_perfmon_mgcg)
		adev->gfx.funcs->update_perfmon_mgcg(adev, !enter);

	return 0;
}

static const struct amdgpu_asic_funcs soc21_asic_funcs =
{
	.read_disabled_bios = &soc21_read_disabled_bios,
	.read_bios_from_rom = &amdgpu_soc15_read_bios_from_rom,
	.read_register = &soc21_read_register,
	.reset = &soc21_asic_reset,
	.reset_method = &soc21_asic_reset_method,
	.set_vga_state = &soc21_vga_set_state,
	.get_xclk = &soc21_get_xclk,
	.set_uvd_clocks = &soc21_set_uvd_clocks,
	.set_vce_clocks = &soc21_set_vce_clocks,
	.get_config_memsize = &soc21_get_config_memsize,
	.init_doorbell_index = &soc21_init_doorbell_index,
	.need_full_reset = &soc21_need_full_reset,
	.need_reset_on_init = &soc21_need_reset_on_init,
	.get_pcie_replay_count = &soc21_get_pcie_replay_count,
	.supports_baco = &amdgpu_dpm_is_baco_supported,
	.pre_asic_init = &soc21_pre_asic_init,
	.query_video_codecs = &soc21_query_video_codecs,
	.update_umd_stable_pstate = &soc21_update_umd_stable_pstate,
};

static int soc21_common_early_init(void *handle)
{
#define MMIO_REG_HOLE_OFFSET (0x80000 - PAGE_SIZE)
	struct amdgpu_device *adev = (struct amdgpu_device *)handle;

	adev->rmmio_remap.reg_offset = MMIO_REG_HOLE_OFFSET;
	adev->rmmio_remap.bus_addr = adev->rmmio_base + MMIO_REG_HOLE_OFFSET;
	adev->smc_rreg = NULL;
	adev->smc_wreg = NULL;
	adev->pcie_rreg = &soc21_pcie_rreg;
	adev->pcie_wreg = &soc21_pcie_wreg;
	adev->pcie_rreg64 = &soc21_pcie_rreg64;
	adev->pcie_wreg64 = &soc21_pcie_wreg64;
	adev->pciep_rreg = amdgpu_device_pcie_port_rreg;
	adev->pciep_wreg = amdgpu_device_pcie_port_wreg;

	/* TODO: will add them during VCN v2 implementation */
	adev->uvd_ctx_rreg = NULL;
	adev->uvd_ctx_wreg = NULL;

	adev->didt_rreg = &soc21_didt_rreg;
	adev->didt_wreg = &soc21_didt_wreg;

	adev->asic_funcs = &soc21_asic_funcs;

	adev->rev_id = soc21_get_rev_id(adev);
	adev->external_rev_id = 0xff;
	switch (adev->ip_versions[GC_HWIP][0]) {
	case IP_VERSION(11, 0, 0):
		adev->cg_flags = AMD_CG_SUPPORT_GFX_CGCG |
			AMD_CG_SUPPORT_GFX_CGLS |
#if 0
			AMD_CG_SUPPORT_GFX_3D_CGCG |
			AMD_CG_SUPPORT_GFX_3D_CGLS |
#endif
			AMD_CG_SUPPORT_GFX_MGCG |
			AMD_CG_SUPPORT_REPEATER_FGCG |
			AMD_CG_SUPPORT_GFX_FGCG |
			AMD_CG_SUPPORT_GFX_PERF_CLK |
			AMD_CG_SUPPORT_VCN_MGCG |
			AMD_CG_SUPPORT_JPEG_MGCG |
			AMD_CG_SUPPORT_ATHUB_MGCG |
			AMD_CG_SUPPORT_ATHUB_LS |
			AMD_CG_SUPPORT_MC_MGCG |
			AMD_CG_SUPPORT_MC_LS |
			AMD_CG_SUPPORT_IH_CG |
			AMD_CG_SUPPORT_HDP_SD;
		adev->pg_flags = AMD_PG_SUPPORT_VCN |
			AMD_PG_SUPPORT_VCN_DPG |
			AMD_PG_SUPPORT_JPEG |
			AMD_PG_SUPPORT_ATHUB |
			AMD_PG_SUPPORT_MMHUB;
		if (amdgpu_sriov_vf(adev)) {
			adev->cg_flags = 0;
			adev->pg_flags = 0;
		}
		adev->external_rev_id = adev->rev_id + 0x1; // TODO: need update
		break;
	case IP_VERSION(11, 0, 2):
		adev->cg_flags =
			AMD_CG_SUPPORT_GFX_CGCG |
			AMD_CG_SUPPORT_GFX_CGLS |
			AMD_CG_SUPPORT_REPEATER_FGCG |
			AMD_CG_SUPPORT_VCN_MGCG |
			AMD_CG_SUPPORT_JPEG_MGCG |
			AMD_CG_SUPPORT_ATHUB_MGCG |
			AMD_CG_SUPPORT_ATHUB_LS |
			AMD_CG_SUPPORT_IH_CG |
			AMD_CG_SUPPORT_HDP_SD;
		adev->pg_flags =
			AMD_PG_SUPPORT_VCN |
			AMD_PG_SUPPORT_VCN_DPG |
			AMD_PG_SUPPORT_JPEG |
			AMD_PG_SUPPORT_ATHUB |
			AMD_PG_SUPPORT_MMHUB;
		adev->external_rev_id = adev->rev_id + 0x10;
		break;
	case IP_VERSION(11, 0, 1):
		adev->cg_flags =
			AMD_CG_SUPPORT_GFX_CGCG |
			AMD_CG_SUPPORT_GFX_CGLS |
			AMD_CG_SUPPORT_GFX_MGCG |
			AMD_CG_SUPPORT_GFX_FGCG |
			AMD_CG_SUPPORT_REPEATER_FGCG |
			AMD_CG_SUPPORT_GFX_PERF_CLK |
			AMD_CG_SUPPORT_MC_MGCG |
			AMD_CG_SUPPORT_MC_LS |
			AMD_CG_SUPPORT_HDP_MGCG |
			AMD_CG_SUPPORT_HDP_LS |
			AMD_CG_SUPPORT_ATHUB_MGCG |
			AMD_CG_SUPPORT_ATHUB_LS |
			AMD_CG_SUPPORT_IH_CG |
			AMD_CG_SUPPORT_BIF_MGCG |
			AMD_CG_SUPPORT_BIF_LS |
			AMD_CG_SUPPORT_VCN_MGCG |
			AMD_CG_SUPPORT_JPEG_MGCG;
		adev->pg_flags =
			AMD_PG_SUPPORT_GFX_PG |
			AMD_PG_SUPPORT_VCN |
			AMD_PG_SUPPORT_VCN_DPG |
			AMD_PG_SUPPORT_JPEG;
		adev->external_rev_id = adev->rev_id + 0x1;
		break;
	case IP_VERSION(11, 0, 3):
		adev->cg_flags = AMD_CG_SUPPORT_VCN_MGCG |
<<<<<<< HEAD
			AMD_CG_SUPPORT_JPEG_MGCG;
=======
			AMD_CG_SUPPORT_JPEG_MGCG |
			AMD_CG_SUPPORT_GFX_CGCG |
			AMD_CG_SUPPORT_GFX_CGLS |
			AMD_CG_SUPPORT_REPEATER_FGCG |
			AMD_CG_SUPPORT_GFX_MGCG;
>>>>>>> ec4a04aa
		adev->pg_flags = AMD_PG_SUPPORT_VCN |
			AMD_PG_SUPPORT_VCN_DPG |
			AMD_PG_SUPPORT_JPEG;
		if (amdgpu_sriov_vf(adev)) {
			/* hypervisor control CG and PG enablement */
			adev->cg_flags = 0;
			adev->pg_flags = 0;
		}
		adev->external_rev_id = adev->rev_id + 0x20;
		break;
	default:
		/* FIXME: not supported yet */
		return -EINVAL;
	}

	return 0;
}

static int soc21_common_late_init(void *handle)
{
	return 0;
}

static int soc21_common_sw_init(void *handle)
{
	return 0;
}

static int soc21_common_sw_fini(void *handle)
{
	return 0;
}

static int soc21_common_hw_init(void *handle)
{
	struct amdgpu_device *adev = (struct amdgpu_device *)handle;

	/* enable pcie gen2/3 link */
	soc21_pcie_gen3_enable(adev);
	/* enable aspm */
	soc21_program_aspm(adev);
	/* setup nbio registers */
	adev->nbio.funcs->init_registers(adev);
	/* remap HDP registers to a hole in mmio space,
	 * for the purpose of expose those registers
	 * to process space
	 */
	if (adev->nbio.funcs->remap_hdp_registers)
		adev->nbio.funcs->remap_hdp_registers(adev);
	/* enable the doorbell aperture */
	soc21_enable_doorbell_aperture(adev, true);

	return 0;
}

static int soc21_common_hw_fini(void *handle)
{
	struct amdgpu_device *adev = (struct amdgpu_device *)handle;

	/* disable the doorbell aperture */
	soc21_enable_doorbell_aperture(adev, false);

	return 0;
}

static int soc21_common_suspend(void *handle)
{
	struct amdgpu_device *adev = (struct amdgpu_device *)handle;

	return soc21_common_hw_fini(adev);
}

static int soc21_common_resume(void *handle)
{
	struct amdgpu_device *adev = (struct amdgpu_device *)handle;

	return soc21_common_hw_init(adev);
}

static bool soc21_common_is_idle(void *handle)
{
	return true;
}

static int soc21_common_wait_for_idle(void *handle)
{
	return 0;
}

static int soc21_common_soft_reset(void *handle)
{
	return 0;
}

static int soc21_common_set_clockgating_state(void *handle,
					   enum amd_clockgating_state state)
{
	struct amdgpu_device *adev = (struct amdgpu_device *)handle;

	switch (adev->ip_versions[NBIO_HWIP][0]) {
	case IP_VERSION(4, 3, 0):
	case IP_VERSION(4, 3, 1):
	case IP_VERSION(7, 7, 0):
		adev->nbio.funcs->update_medium_grain_clock_gating(adev,
				state == AMD_CG_STATE_GATE);
		adev->nbio.funcs->update_medium_grain_light_sleep(adev,
				state == AMD_CG_STATE_GATE);
		adev->hdp.funcs->update_clock_gating(adev,
				state == AMD_CG_STATE_GATE);
		break;
	default:
		break;
	}
	return 0;
}

static int soc21_common_set_powergating_state(void *handle,
					   enum amd_powergating_state state)
{
	struct amdgpu_device *adev = (struct amdgpu_device *)handle;

	switch (adev->ip_versions[LSDMA_HWIP][0]) {
	case IP_VERSION(6, 0, 0):
	case IP_VERSION(6, 0, 2):
		adev->lsdma.funcs->update_memory_power_gating(adev,
				state == AMD_PG_STATE_GATE);
		break;
	default:
		break;
	}

	return 0;
}

static void soc21_common_get_clockgating_state(void *handle, u64 *flags)
{
	struct amdgpu_device *adev = (struct amdgpu_device *)handle;

	adev->nbio.funcs->get_clockgating_state(adev, flags);

	adev->hdp.funcs->get_clock_gating_state(adev, flags);

	return;
}

static const struct amd_ip_funcs soc21_common_ip_funcs = {
	.name = "soc21_common",
	.early_init = soc21_common_early_init,
	.late_init = soc21_common_late_init,
	.sw_init = soc21_common_sw_init,
	.sw_fini = soc21_common_sw_fini,
	.hw_init = soc21_common_hw_init,
	.hw_fini = soc21_common_hw_fini,
	.suspend = soc21_common_suspend,
	.resume = soc21_common_resume,
	.is_idle = soc21_common_is_idle,
	.wait_for_idle = soc21_common_wait_for_idle,
	.soft_reset = soc21_common_soft_reset,
	.set_clockgating_state = soc21_common_set_clockgating_state,
	.set_powergating_state = soc21_common_set_powergating_state,
	.get_clockgating_state = soc21_common_get_clockgating_state,
};<|MERGE_RESOLUTION|>--- conflicted
+++ resolved
@@ -637,15 +637,11 @@
 		break;
 	case IP_VERSION(11, 0, 3):
 		adev->cg_flags = AMD_CG_SUPPORT_VCN_MGCG |
-<<<<<<< HEAD
-			AMD_CG_SUPPORT_JPEG_MGCG;
-=======
 			AMD_CG_SUPPORT_JPEG_MGCG |
 			AMD_CG_SUPPORT_GFX_CGCG |
 			AMD_CG_SUPPORT_GFX_CGLS |
 			AMD_CG_SUPPORT_REPEATER_FGCG |
 			AMD_CG_SUPPORT_GFX_MGCG;
->>>>>>> ec4a04aa
 		adev->pg_flags = AMD_PG_SUPPORT_VCN |
 			AMD_PG_SUPPORT_VCN_DPG |
 			AMD_PG_SUPPORT_JPEG;
