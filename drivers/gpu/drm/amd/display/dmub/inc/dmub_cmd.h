--- conflicted
+++ resolved
@@ -243,8 +243,6 @@
 	uint8_t psr;
 	uint8_t fw_assisted_mclk_switch;
 	uint8_t reserved[6];
-<<<<<<< HEAD
-=======
 };
 
 struct dmub_visual_confirm_color {
@@ -255,7 +253,6 @@
 	uint16_t color_g_y;
 	uint16_t color_b_cb;
 	uint16_t panel_inst;
->>>>>>> 7365df19
 };
 
 #if defined(__cplusplus)
@@ -997,10 +994,6 @@
 			uint16_t vtotal;
 			uint8_t main_pipe_index;
 			uint8_t phantom_pipe_index;
-<<<<<<< HEAD
-			uint8_t is_drr;
-			uint8_t padding;
-=======
 			/* Since the microschedule is calculated in terms of OTG lines,
 			 * include any scaling factors to make sure when we get accurate
 			 * conversion when programming MALL_START_LINE (which is in terms
@@ -1012,7 +1005,6 @@
 			uint8_t is_drr;
 			uint8_t main_split_pipe_index;
 			uint8_t phantom_split_pipe_index;
->>>>>>> 7365df19
 		} subvp_data;
 
 		struct {
@@ -1034,15 +1026,11 @@
 		} vblank_data;
 	} pipe_config;
 
-<<<<<<< HEAD
-	enum mclk_switch_mode mode;
-=======
 	/* - subvp_data in the union (pipe_config) takes up 27 bytes.
 	 * - Make the "mode" field a uint8_t instead of enum so we only use 1 byte (only
 	 *   for the DMCUB command, cast to enum once we populate the DMCUB subvp state).
 	 */
 	uint8_t mode; // enum mclk_switch_mode
->>>>>>> 7365df19
 };
 
 /**
@@ -1830,19 +1818,11 @@
 	uint16_t init_sdp_deadline;
 	/**
 	 * @ rate_control_caps : Indicate FreeSync PSR Sink Capabilities
-<<<<<<< HEAD
 	 */
 	uint8_t rate_control_caps ;
 	/*
 	 * Force PSRSU always doing full frame update
 	 */
-=======
-	 */
-	uint8_t rate_control_caps ;
-	/*
-	 * Force PSRSU always doing full frame update
-	 */
->>>>>>> 7365df19
 	uint8_t force_ffu_mode;
 	/**
 	 * Length of each horizontal line in us.
