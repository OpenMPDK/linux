/*
 * Copyright 2017 Advanced Micro Devices, Inc.
 *
 * Permission is hereby granted, free of charge, to any person obtaining a
 * copy of this software and associated documentation files (the "Software"),
 * to deal in the Software without restriction, including without limitation
 * the rights to use, copy, modify, merge, publish, distribute, sublicense,
 * and/or sell copies of the Software, and to permit persons to whom the
 * Software is furnished to do so, subject to the following conditions:
 *
 * The above copyright notice and this permission notice shall be included in
 * all copies or substantial portions of the Software.
 *
 * THE SOFTWARE IS PROVIDED "AS IS", WITHOUT WARRANTY OF ANY KIND, EXPRESS OR
 * IMPLIED, INCLUDING BUT NOT LIMITED TO THE WARRANTIES OF MERCHANTABILITY,
 * FITNESS FOR A PARTICULAR PURPOSE AND NONINFRINGEMENT.  IN NO EVENT SHALL
 * THE COPYRIGHT HOLDER(S) OR AUTHOR(S) BE LIABLE FOR ANY CLAIM, DAMAGES OR
 * OTHER LIABILITY, WHETHER IN AN ACTION OF CONTRACT, TORT OR OTHERWISE,
 * ARISING FROM, OUT OF OR IN CONNECTION WITH THE SOFTWARE OR THE USE OR
 * OTHER DEALINGS IN THE SOFTWARE.
 *
 * Authors: AMD
 *
 */

#include "dc_features.h"
#include "display_mode_enums.h"

/**
 * DOC: overview
 *
 * Most of the DML code is automatically generated and tested via hardware
 * description language. Usually, we use the reference _vcs_dpi in the code
 * where VCS means "Verilog Compiled Simulator" and DPI stands for "Direct
 * Programmer Interface". In other words, those structs can be used to
 * interface with Verilog with other languages such as C.
 */

#ifndef __DISPLAY_MODE_STRUCTS_H__
#define __DISPLAY_MODE_STRUCTS_H__

typedef struct _vcs_dpi_voltage_scaling_st voltage_scaling_st;
typedef struct _vcs_dpi_soc_bounding_box_st soc_bounding_box_st;
typedef struct _vcs_dpi_ip_params_st ip_params_st;
typedef struct _vcs_dpi_display_pipe_source_params_st display_pipe_source_params_st;
typedef struct _vcs_dpi_display_output_params_st display_output_params_st;
typedef struct _vcs_dpi_scaler_ratio_depth_st scaler_ratio_depth_st;
typedef struct _vcs_dpi_scaler_taps_st scaler_taps_st;
typedef struct _vcs_dpi_display_pipe_dest_params_st display_pipe_dest_params_st;
typedef struct _vcs_dpi_display_pipe_params_st display_pipe_params_st;
typedef struct _vcs_dpi_display_clocks_and_cfg_st display_clocks_and_cfg_st;
typedef struct _vcs_dpi_display_e2e_pipe_params_st display_e2e_pipe_params_st;
typedef struct _vcs_dpi_display_data_rq_misc_params_st display_data_rq_misc_params_st;
typedef struct _vcs_dpi_display_data_rq_sizing_params_st display_data_rq_sizing_params_st;
typedef struct _vcs_dpi_display_data_rq_dlg_params_st display_data_rq_dlg_params_st;
typedef struct _vcs_dpi_display_rq_dlg_params_st display_rq_dlg_params_st;
typedef struct _vcs_dpi_display_rq_sizing_params_st display_rq_sizing_params_st;
typedef struct _vcs_dpi_display_rq_misc_params_st display_rq_misc_params_st;
typedef struct _vcs_dpi_display_rq_params_st display_rq_params_st;
typedef struct _vcs_dpi_display_dlg_regs_st display_dlg_regs_st;
typedef struct _vcs_dpi_display_ttu_regs_st display_ttu_regs_st;
typedef struct _vcs_dpi_display_data_rq_regs_st display_data_rq_regs_st;
typedef struct _vcs_dpi_display_rq_regs_st display_rq_regs_st;
typedef struct _vcs_dpi_display_dlg_sys_params_st display_dlg_sys_params_st;
typedef struct _vcs_dpi_display_arb_params_st display_arb_params_st;

typedef struct {
	double UrgentWatermark;
	double WritebackUrgentWatermark;
	double DRAMClockChangeWatermark;
	double FCLKChangeWatermark;
	double WritebackDRAMClockChangeWatermark;
	double WritebackFCLKChangeWatermark;
	double StutterExitWatermark;
	double StutterEnterPlusExitWatermark;
	double Z8StutterExitWatermark;
	double Z8StutterEnterPlusExitWatermark;
	double USRRetrainingWatermark;
} Watermarks;

typedef struct {
	double UrgentLatency;
	double ExtraLatency;
	double WritebackLatency;
	double DRAMClockChangeLatency;
	double FCLKChangeLatency;
	double SRExitTime;
	double SREnterPlusExitTime;
	double SRExitZ8Time;
	double SREnterPlusExitZ8Time;
	double USRRetrainingLatencyPlusSMNLatency;
} Latencies;

typedef struct {
	double Dppclk;
	double Dispclk;
	double PixelClock;
	double DCFClkDeepSleep;
	unsigned int DPPPerSurface;
	bool ScalerEnabled;
	enum dm_rotation_angle SourceRotation;
	unsigned int ViewportHeight;
	unsigned int ViewportHeightChroma;
	unsigned int BlockWidth256BytesY;
	unsigned int BlockHeight256BytesY;
	unsigned int BlockWidth256BytesC;
	unsigned int BlockHeight256BytesC;
	unsigned int BlockWidthY;
	unsigned int BlockHeightY;
	unsigned int BlockWidthC;
	unsigned int BlockHeightC;
	unsigned int InterlaceEnable;
	unsigned int NumberOfCursors;
	unsigned int VBlank;
	unsigned int HTotal;
	unsigned int HActive;
	bool DCCEnable;
	enum odm_combine_mode ODMMode;
	enum source_format_class SourcePixelFormat;
	enum dm_swizzle_mode SurfaceTiling;
	unsigned int BytePerPixelY;
	unsigned int BytePerPixelC;
	bool ProgressiveToInterlaceUnitInOPP;
	double VRatio;
	double VRatioChroma;
	unsigned int VTaps;
	unsigned int VTapsChroma;
	unsigned int PitchY;
	unsigned int DCCMetaPitchY;
	unsigned int PitchC;
	unsigned int DCCMetaPitchC;
	bool ViewportStationary;
	unsigned int ViewportXStart;
	unsigned int ViewportYStart;
	unsigned int ViewportXStartC;
	unsigned int ViewportYStartC;
	bool FORCE_ONE_ROW_FOR_FRAME;
	unsigned int SwathHeightY;
	unsigned int SwathHeightC;
} DmlPipe;

typedef struct {
	double UrgentLatency;
	double ExtraLatency;
	double WritebackLatency;
	double DRAMClockChangeLatency;
	double FCLKChangeLatency;
	double SRExitTime;
	double SREnterPlusExitTime;
	double SRExitZ8Time;
	double SREnterPlusExitZ8Time;
	double USRRetrainingLatency;
	double SMNLatency;
} SOCParametersList;

struct _vcs_dpi_voltage_scaling_st {
	int state;
	double dscclk_mhz;
	double dcfclk_mhz;
	double socclk_mhz;
	double phyclk_d18_mhz;
	double phyclk_d32_mhz;
	double dram_speed_mts;
	double fabricclk_mhz;
	double dispclk_mhz;
	double dram_bw_per_chan_gbps;
	double phyclk_mhz;
	double dppclk_mhz;
	double dtbclk_mhz;
};

/**
 * _vcs_dpi_soc_bounding_box_st: SOC definitions
 *
 * This struct maintains the SOC Bounding Box information for the ASIC; it
 * defines things such as clock, voltage, performance, etc. Usually, we load
 * these values from VBIOS; if something goes wrong, we use some hard-coded
 * values, which will enable the ASIC to light up with limitations.
 */
struct _vcs_dpi_soc_bounding_box_st {
	struct _vcs_dpi_voltage_scaling_st clock_limits[DC__VOLTAGE_STATES];
	/**
	 * @num_states: It represents the total of Display Power Management
	 * (DPM) supported by the specific ASIC.
	 */
	unsigned int num_states;
	double sr_exit_time_us;
	double sr_enter_plus_exit_time_us;
	double sr_exit_z8_time_us;
	double sr_enter_plus_exit_z8_time_us;
	double urgent_latency_us;
	double urgent_latency_pixel_data_only_us;
	double urgent_latency_pixel_mixed_with_vm_data_us;
	double urgent_latency_vm_data_only_us;
	double usr_retraining_latency_us;
	double smn_latency_us;
	double fclk_change_latency_us;
	double mall_allocated_for_dcn_mbytes;
	double pct_ideal_fabric_bw_after_urgent;
	double pct_ideal_dram_bw_after_urgent_strobe;
	double max_avg_fabric_bw_use_normal_percent;
	double max_avg_dram_bw_use_normal_strobe_percent;
	enum dm_prefetch_modes allow_for_pstate_or_stutter_in_vblank_final;
	bool dram_clock_change_requirement_final;
	double writeback_latency_us;
	double ideal_dram_bw_after_urgent_percent;
	double pct_ideal_dram_sdp_bw_after_urgent_pixel_only; // PercentOfIdealDRAMFabricAndSDPPortBWReceivedAfterUrgLatencyPixelDataOnly
	double pct_ideal_dram_sdp_bw_after_urgent_pixel_and_vm;
	double pct_ideal_dram_sdp_bw_after_urgent_vm_only;
	double pct_ideal_sdp_bw_after_urgent;
	double max_avg_sdp_bw_use_normal_percent;
	double max_avg_dram_bw_use_normal_percent;
	unsigned int max_request_size_bytes;
	double downspread_percent;
	double dram_page_open_time_ns;
	double dram_rw_turnaround_time_ns;
	double dram_return_buffer_per_channel_bytes;
	double dram_channel_width_bytes;
	double fabric_datapath_to_dcn_data_return_bytes;
	double dcn_downspread_percent;
	double dispclk_dppclk_vco_speed_mhz;
	double dfs_vco_period_ps;
	unsigned int urgent_out_of_order_return_per_channel_pixel_only_bytes;
	unsigned int urgent_out_of_order_return_per_channel_pixel_and_vm_bytes;
	unsigned int urgent_out_of_order_return_per_channel_vm_only_bytes;
	unsigned int round_trip_ping_latency_dcfclk_cycles;
	unsigned int urgent_out_of_order_return_per_channel_bytes;
	unsigned int channel_interleave_bytes;
	unsigned int num_banks;
	unsigned int num_chans;
	unsigned int vmm_page_size_bytes;
	unsigned int hostvm_min_page_size_bytes;
	unsigned int gpuvm_min_page_size_bytes;
	double dram_clock_change_latency_us;
	double dummy_pstate_latency_us;
	double writeback_dram_clock_change_latency_us;
	unsigned int return_bus_width_bytes;
	unsigned int voltage_override;
	double xfc_bus_transport_time_us;
	double xfc_xbuf_latency_tolerance_us;
	int use_urgent_burst_bw;
	double min_dcfclk;
	bool do_urgent_latency_adjustment;
	double urgent_latency_adjustment_fabric_clock_component_us;
	double urgent_latency_adjustment_fabric_clock_reference_mhz;
	bool disable_dram_clock_change_vactive_support;
	bool allow_dram_clock_one_display_vactive;
	enum self_refresh_affinity allow_dram_self_refresh_or_dram_clock_change_in_vblank;
};

/**
 * @_vcs_dpi_ip_params_st: IP configuraion for DCN blocks
 *
 * In this struct you can find the DCN configuration associated to the specific
 * ASIC. For example, here we can save how many DPPs the ASIC is using and it
 * is available.
 *
 */
struct _vcs_dpi_ip_params_st {
	bool use_min_dcfclk;
	bool clamp_min_dcfclk;
	bool gpuvm_enable;
	bool hostvm_enable;
	bool dsc422_native_support;
	unsigned int gpuvm_max_page_table_levels;
	unsigned int hostvm_max_page_table_levels;
	unsigned int hostvm_cached_page_table_levels;
	unsigned int pte_group_size_bytes;
	unsigned int max_inter_dcn_tile_repeaters;
	unsigned int num_dsc;
	unsigned int odm_capable;
	unsigned int rob_buffer_size_kbytes;
	unsigned int det_buffer_size_kbytes;
	unsigned int min_comp_buffer_size_kbytes;
	unsigned int dpte_buffer_size_in_pte_reqs_luma;
	unsigned int dpte_buffer_size_in_pte_reqs_chroma;
	unsigned int pde_proc_buffer_size_64k_reqs;
	unsigned int dpp_output_buffer_pixels;
	unsigned int opp_output_buffer_lines;
	unsigned int pixel_chunk_size_kbytes;
	unsigned int alpha_pixel_chunk_size_kbytes;
	unsigned int min_pixel_chunk_size_bytes;
	unsigned int dcc_meta_buffer_size_bytes;
	unsigned char pte_enable;
	unsigned int pte_chunk_size_kbytes;
	unsigned int meta_chunk_size_kbytes;
	unsigned int min_meta_chunk_size_bytes;
	unsigned int writeback_chunk_size_kbytes;
	unsigned int line_buffer_size_bits;
	unsigned int max_line_buffer_lines;
	unsigned int writeback_luma_buffer_size_kbytes;
	unsigned int writeback_chroma_buffer_size_kbytes;
	unsigned int writeback_chroma_line_buffer_width_pixels;

	unsigned int writeback_interface_buffer_size_kbytes;
	unsigned int writeback_line_buffer_buffer_size;

	unsigned int writeback_10bpc420_supported;
	double writeback_max_hscl_ratio;
	double writeback_max_vscl_ratio;
	double writeback_min_hscl_ratio;
	double writeback_min_vscl_ratio;
	unsigned int maximum_dsc_bits_per_component;
	unsigned int maximum_pixels_per_line_per_dsc_unit;
	unsigned int writeback_max_hscl_taps;
	unsigned int writeback_max_vscl_taps;
	unsigned int writeback_line_buffer_luma_buffer_size;
	unsigned int writeback_line_buffer_chroma_buffer_size;

	unsigned int max_page_table_levels;
	/**
	 * @max_num_dpp: Maximum number of DPP supported in the target ASIC.
	 */
	unsigned int max_num_dpp;
	unsigned int max_num_otg;
	unsigned int cursor_chunk_size;
	unsigned int cursor_buffer_size;
	unsigned int max_num_wb;
	unsigned int max_dchub_pscl_bw_pix_per_clk;
	unsigned int max_pscl_lb_bw_pix_per_clk;
	unsigned int max_lb_vscl_bw_pix_per_clk;
	unsigned int max_vscl_hscl_bw_pix_per_clk;
	double max_hscl_ratio;
	double max_vscl_ratio;
	unsigned int hscl_mults;
	unsigned int vscl_mults;
	unsigned int max_hscl_taps;
	unsigned int max_vscl_taps;
	unsigned int xfc_supported;
	unsigned int ptoi_supported;
	unsigned int gfx7_compat_tiling_supported;

	bool odm_combine_4to1_supported;
	bool dynamic_metadata_vm_enabled;
	unsigned int max_num_hdmi_frl_outputs;

	unsigned int xfc_fill_constant_bytes;
	double dispclk_ramp_margin_percent;
	double xfc_fill_bw_overhead_percent;
	double underscan_factor;
	unsigned int min_vblank_lines;
	unsigned int dppclk_delay_subtotal;
	unsigned int dispclk_delay_subtotal;
	double dcfclk_cstate_latency;
	unsigned int dppclk_delay_scl;
	unsigned int dppclk_delay_scl_lb_only;
	unsigned int dppclk_delay_cnvc_formatter;
	unsigned int dppclk_delay_cnvc_cursor;
	unsigned int is_line_buffer_bpp_fixed;
	unsigned int line_buffer_fixed_bpp;
	unsigned int dcc_supported;
	unsigned int config_return_buffer_size_in_kbytes;
	unsigned int compressed_buffer_segment_size_in_kbytes;
	unsigned int meta_fifo_size_in_kentries;
	unsigned int zero_size_buffer_entries;
	unsigned int compbuf_reserved_space_64b;
	unsigned int compbuf_reserved_space_zs;

	unsigned int IsLineBufferBppFixed;
	unsigned int LineBufferFixedBpp;
	unsigned int can_vstartup_lines_exceed_vsync_plus_back_porch_lines_minus_one;
	unsigned int bug_forcing_LC_req_same_size_fixed;
	unsigned int number_of_cursors;
	unsigned int max_num_dp2p0_outputs;
	unsigned int max_num_dp2p0_streams;
	unsigned int VBlankNomDefaultUS;

	/* DM workarounds */
	double dsc_delay_factor_wa; // TODO: Remove after implementing root cause fix
<<<<<<< HEAD
=======
	double min_prefetch_in_strobe_us;
>>>>>>> 0d1acee8
};

struct _vcs_dpi_display_xfc_params_st {
	double xfc_tslv_vready_offset_us;
	double xfc_tslv_vupdate_width_us;
	double xfc_tslv_vupdate_offset_us;
	int xfc_slv_chunk_size_bytes;
};

struct _vcs_dpi_display_pipe_source_params_st {
	int source_format;
	double dcc_fraction_of_zs_req_luma;
	double dcc_fraction_of_zs_req_chroma;
	unsigned char dcc;
	unsigned int dcc_rate;
	unsigned int dcc_rate_chroma;
	unsigned char dcc_use_global;
	unsigned char vm;
	bool unbounded_req_mode;
	bool gpuvm;    // gpuvm enabled
	bool hostvm;    // hostvm enabled
	bool gpuvm_levels_force_en;
	unsigned int gpuvm_levels_force;
	bool hostvm_levels_force_en;
	unsigned int hostvm_levels_force;
	int source_scan;
	int source_rotation; // new in dml32
	unsigned int det_size_override; // use to populate DETSizeOverride in vba struct
	int sw_mode;
	int macro_tile_size;
	unsigned int surface_width_y;
	unsigned int surface_height_y;
	unsigned int surface_width_c;
	unsigned int surface_height_c;
	unsigned int viewport_width;
	unsigned int viewport_height;
	unsigned int viewport_y_y;
	unsigned int viewport_y_c;
	unsigned int viewport_width_c;
	unsigned int viewport_height_c;
	unsigned int viewport_width_max;
	unsigned int viewport_height_max;
	unsigned int viewport_x_y;
	unsigned int viewport_x_c;
	bool viewport_stationary;
	unsigned int dcc_rate_luma;
	unsigned int gpuvm_min_page_size_kbytes;
	unsigned int use_mall_for_pstate_change;
	unsigned int use_mall_for_static_screen;
	bool force_one_row_for_frame;
	bool pte_buffer_mode;
	unsigned int data_pitch;
	unsigned int data_pitch_c;
	unsigned int meta_pitch;
	unsigned int meta_pitch_c;
	unsigned int cur0_src_width;
	int cur0_bpp;
	unsigned int cur1_src_width;
	int cur1_bpp;
	int num_cursors;
	unsigned char is_hsplit;
	unsigned char dynamic_metadata_enable;
	unsigned int dynamic_metadata_lines_before_active;
	unsigned int dynamic_metadata_xmit_bytes;
	unsigned int hsplit_grp;
	unsigned char xfc_enable;
	unsigned char xfc_slave;
	unsigned char immediate_flip;
	struct _vcs_dpi_display_xfc_params_st xfc_params;
	//for vstartuplines calculation freesync
	unsigned char v_total_min;
	unsigned char v_total_max;
};
struct writeback_st {
	int wb_src_height;
	int wb_src_width;
	int wb_dst_width;
	int wb_dst_height;
	int wb_pixel_format;
	int wb_htaps_luma;
	int wb_vtaps_luma;
	int wb_htaps_chroma;
	int wb_vtaps_chroma;
	unsigned int wb_htaps;
	unsigned int wb_vtaps;
	double wb_hratio;
	double wb_vratio;
};

struct display_audio_params_st {
	unsigned int   audio_sample_rate_khz;
	int    		   audio_sample_layout;
};

struct _vcs_dpi_display_output_params_st {
	int dp_lanes;
	double output_bpp;
	unsigned int dsc_input_bpc;
	int dsc_enable;
	int wb_enable;
	int num_active_wb;
	int output_type;
	int is_virtual;
	int output_format;
	int dsc_slices;
	int max_audio_sample_rate;
	struct writeback_st wb;
	struct display_audio_params_st audio;
	unsigned int output_bpc;
	int dp_rate;
	unsigned int dp_multistream_id;
	bool dp_multistream_en;
};

struct _vcs_dpi_scaler_ratio_depth_st {
	double hscl_ratio;
	double vscl_ratio;
	double hscl_ratio_c;
	double vscl_ratio_c;
	double vinit;
	double vinit_c;
	double vinit_bot;
	double vinit_bot_c;
	int lb_depth;
	int scl_enable;
};

struct _vcs_dpi_scaler_taps_st {
	unsigned int htaps;
	unsigned int vtaps;
	unsigned int htaps_c;
	unsigned int vtaps_c;
};

struct _vcs_dpi_display_pipe_dest_params_st {
	unsigned int recout_width;
	unsigned int recout_height;
	unsigned int full_recout_width;
	unsigned int full_recout_height;
	unsigned int hblank_start;
	unsigned int hblank_end;
	unsigned int vblank_start;
	unsigned int vblank_end;
	unsigned int htotal;
	unsigned int vtotal;
	unsigned int vfront_porch;
	unsigned int vblank_nom;
	unsigned int vactive;
	unsigned int hactive;
	unsigned int vstartup_start;
	unsigned int vupdate_offset;
	unsigned int vupdate_width;
	unsigned int vready_offset;
	unsigned char interlaced;
	double pixel_rate_mhz;
	unsigned char synchronized_vblank_all_planes;
	unsigned char otg_inst;
	unsigned int odm_combine;
	unsigned char use_maximum_vstartup;
	unsigned int vtotal_max;
	unsigned int vtotal_min;
	unsigned int refresh_rate;
	bool synchronize_timings;
	unsigned int odm_combine_policy;
	bool drr_display;
};

struct _vcs_dpi_display_pipe_params_st {
	display_pipe_source_params_st src;
	display_pipe_dest_params_st dest;
	scaler_ratio_depth_st scale_ratio_depth;
	scaler_taps_st scale_taps;
};

struct _vcs_dpi_display_clocks_and_cfg_st {
	int voltage;
	double dppclk_mhz;
	double refclk_mhz;
	double dispclk_mhz;
	double dcfclk_mhz;
	double socclk_mhz;
};

struct _vcs_dpi_display_e2e_pipe_params_st {
	display_pipe_params_st pipe;
	display_output_params_st dout;
	display_clocks_and_cfg_st clks_cfg;
};

struct _vcs_dpi_display_data_rq_misc_params_st {
	unsigned int full_swath_bytes;
	unsigned int stored_swath_bytes;
	unsigned int blk256_height;
	unsigned int blk256_width;
	unsigned int req_height;
	unsigned int req_width;
};

struct _vcs_dpi_display_data_rq_sizing_params_st {
	unsigned int chunk_bytes;
	unsigned int min_chunk_bytes;
	unsigned int meta_chunk_bytes;
	unsigned int min_meta_chunk_bytes;
	unsigned int mpte_group_bytes;
	unsigned int dpte_group_bytes;
};

struct _vcs_dpi_display_data_rq_dlg_params_st {
	unsigned int swath_width_ub;
	unsigned int swath_height;
	unsigned int req_per_swath_ub;
	unsigned int meta_pte_bytes_per_frame_ub;
	unsigned int dpte_req_per_row_ub;
	unsigned int dpte_groups_per_row_ub;
	unsigned int dpte_row_height;
	unsigned int dpte_bytes_per_row_ub;
	unsigned int meta_chunks_per_row_ub;
	unsigned int meta_req_per_row_ub;
	unsigned int meta_row_height;
	unsigned int meta_bytes_per_row_ub;
};

struct _vcs_dpi_display_rq_dlg_params_st {
	display_data_rq_dlg_params_st rq_l;
	display_data_rq_dlg_params_st rq_c;
};

struct _vcs_dpi_display_rq_sizing_params_st {
	display_data_rq_sizing_params_st rq_l;
	display_data_rq_sizing_params_st rq_c;
};

struct _vcs_dpi_display_rq_misc_params_st {
	display_data_rq_misc_params_st rq_l;
	display_data_rq_misc_params_st rq_c;
};

struct _vcs_dpi_display_rq_params_st {
	unsigned char yuv420;
	unsigned char yuv420_10bpc;
	unsigned char rgbe_alpha;
	display_rq_misc_params_st misc;
	display_rq_sizing_params_st sizing;
	display_rq_dlg_params_st dlg;
};

struct _vcs_dpi_display_dlg_regs_st {
	unsigned int refcyc_h_blank_end;
	unsigned int dlg_vblank_end;
	unsigned int min_dst_y_next_start;
	unsigned int optimized_min_dst_y_next_start;
	unsigned int optimized_min_dst_y_next_start_us;
	unsigned int refcyc_per_htotal;
	unsigned int refcyc_x_after_scaler;
	unsigned int dst_y_after_scaler;
	unsigned int dst_y_prefetch;
	unsigned int dst_y_per_vm_vblank;
	unsigned int dst_y_per_row_vblank;
	unsigned int dst_y_per_vm_flip;
	unsigned int dst_y_per_row_flip;
	unsigned int ref_freq_to_pix_freq;
	unsigned int vratio_prefetch;
	unsigned int vratio_prefetch_c;
	unsigned int refcyc_per_pte_group_vblank_l;
	unsigned int refcyc_per_pte_group_vblank_c;
	unsigned int refcyc_per_meta_chunk_vblank_l;
	unsigned int refcyc_per_meta_chunk_vblank_c;
	unsigned int refcyc_per_pte_group_flip_l;
	unsigned int refcyc_per_pte_group_flip_c;
	unsigned int refcyc_per_meta_chunk_flip_l;
	unsigned int refcyc_per_meta_chunk_flip_c;
	unsigned int dst_y_per_pte_row_nom_l;
	unsigned int dst_y_per_pte_row_nom_c;
	unsigned int refcyc_per_pte_group_nom_l;
	unsigned int refcyc_per_pte_group_nom_c;
	unsigned int dst_y_per_meta_row_nom_l;
	unsigned int dst_y_per_meta_row_nom_c;
	unsigned int refcyc_per_meta_chunk_nom_l;
	unsigned int refcyc_per_meta_chunk_nom_c;
	unsigned int refcyc_per_line_delivery_pre_l;
	unsigned int refcyc_per_line_delivery_pre_c;
	unsigned int refcyc_per_line_delivery_l;
	unsigned int refcyc_per_line_delivery_c;
	unsigned int chunk_hdl_adjust_cur0;
	unsigned int chunk_hdl_adjust_cur1;
	unsigned int vready_after_vcount0;
	unsigned int dst_y_offset_cur0;
	unsigned int dst_y_offset_cur1;
	unsigned int xfc_reg_transfer_delay;
	unsigned int xfc_reg_precharge_delay;
	unsigned int xfc_reg_remote_surface_flip_latency;
	unsigned int xfc_reg_prefetch_margin;
	unsigned int dst_y_delta_drq_limit;
	unsigned int refcyc_per_vm_group_vblank;
	unsigned int refcyc_per_vm_group_flip;
	unsigned int refcyc_per_vm_req_vblank;
	unsigned int refcyc_per_vm_req_flip;
	unsigned int refcyc_per_vm_dmdata;
	unsigned int dmdata_dl_delta;
};

struct _vcs_dpi_display_ttu_regs_st {
	unsigned int qos_level_low_wm;
	unsigned int qos_level_high_wm;
	unsigned int min_ttu_vblank;
	unsigned int qos_level_flip;
	unsigned int refcyc_per_req_delivery_l;
	unsigned int refcyc_per_req_delivery_c;
	unsigned int refcyc_per_req_delivery_cur0;
	unsigned int refcyc_per_req_delivery_cur1;
	unsigned int refcyc_per_req_delivery_pre_l;
	unsigned int refcyc_per_req_delivery_pre_c;
	unsigned int refcyc_per_req_delivery_pre_cur0;
	unsigned int refcyc_per_req_delivery_pre_cur1;
	unsigned int qos_level_fixed_l;
	unsigned int qos_level_fixed_c;
	unsigned int qos_level_fixed_cur0;
	unsigned int qos_level_fixed_cur1;
	unsigned int qos_ramp_disable_l;
	unsigned int qos_ramp_disable_c;
	unsigned int qos_ramp_disable_cur0;
	unsigned int qos_ramp_disable_cur1;
};

struct _vcs_dpi_display_data_rq_regs_st {
	unsigned int chunk_size;
	unsigned int min_chunk_size;
	unsigned int meta_chunk_size;
	unsigned int min_meta_chunk_size;
	unsigned int dpte_group_size;
	unsigned int mpte_group_size;
	unsigned int swath_height;
	unsigned int pte_row_height_linear;
};

struct _vcs_dpi_display_rq_regs_st {
	display_data_rq_regs_st rq_regs_l;
	display_data_rq_regs_st rq_regs_c;
	unsigned int drq_expansion_mode;
	unsigned int prq_expansion_mode;
	unsigned int mrq_expansion_mode;
	unsigned int crq_expansion_mode;
	unsigned int plane1_base_address;
	unsigned int aperture_low_addr;   // bits [47:18]
	unsigned int aperture_high_addr;  // bits [47:18]
};

struct _vcs_dpi_display_dlg_sys_params_st {
	double t_mclk_wm_us;
	double t_urg_wm_us;
	double t_sr_wm_us;
	double t_extra_us;
	double mem_trip_us;
	double deepsleep_dcfclk_mhz;
	double total_flip_bw;
	unsigned int total_flip_bytes;
};

struct _vcs_dpi_display_arb_params_st {
	int max_req_outstanding;
	int min_req_outstanding;
	int sat_level_us;
	int hvm_min_req_outstand_commit_threshold;
	int hvm_max_qos_commit_threshold;
	int compbuf_reserved_space_kbytes;
};

#endif /*__DISPLAY_MODE_STRUCTS_H__*/<|MERGE_RESOLUTION|>--- conflicted
+++ resolved
@@ -367,10 +367,7 @@
 
 	/* DM workarounds */
 	double dsc_delay_factor_wa; // TODO: Remove after implementing root cause fix
-<<<<<<< HEAD
-=======
 	double min_prefetch_in_strobe_us;
->>>>>>> 0d1acee8
 };
 
 struct _vcs_dpi_display_xfc_params_st {
