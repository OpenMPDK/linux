/*
 * Copyright 2012-15 Advanced Micro Devices, Inc.
 *
 * Permission is hereby granted, free of charge, to any person obtaining a
 * copy of this software and associated documentation files (the "Software"),
 * to deal in the Software without restriction, including without limitation
 * the rights to use, copy, modify, merge, publish, distribute, sublicense,
 * and/or sell copies of the Software, and to permit persons to whom the
 * Software is furnished to do so, subject to the following conditions:
 *
 * The above copyright notice and this permission notice shall be included in
 * all copies or substantial portions of the Software.
 *
 * THE SOFTWARE IS PROVIDED "AS IS", WITHOUT WARRANTY OF ANY KIND, EXPRESS OR
 * IMPLIED, INCLUDING BUT NOT LIMITED TO THE WARRANTIES OF MERCHANTABILITY,
 * FITNESS FOR A PARTICULAR PURPOSE AND NONINFRINGEMENT.  IN NO EVENT SHALL
 * THE COPYRIGHT HOLDER(S) OR AUTHOR(S) BE LIABLE FOR ANY CLAIM, DAMAGES OR
 * OTHER LIABILITY, WHETHER IN AN ACTION OF CONTRACT, TORT OR OTHERWISE,
 * ARISING FROM, OUT OF OR IN CONNECTION WITH THE SOFTWARE OR THE USE OR
 * OTHER DEALINGS IN THE SOFTWARE.
 *
 * Authors: AMD
 *
 */

#include <linux/slab.h>

#include "dm_services.h"
#include "atomfirmware.h"
#include "dm_helpers.h"
#include "dc.h"
#include "grph_object_id.h"
#include "gpio_service_interface.h"
#include "core_status.h"
#include "dc_link_dp.h"
#include "dc_link_dpia.h"
#include "dc_link_ddc.h"
#include "link_hwss.h"
#include "opp.h"

#include "link_encoder.h"
#include "hw_sequencer.h"
#include "resource.h"
#include "abm.h"
#include "fixed31_32.h"
#include "dpcd_defs.h"
#include "dmcu.h"
#include "hw/clk_mgr.h"
#include "dce/dmub_psr.h"
#include "dmub/dmub_srv.h"
#include "inc/hw/panel_cntl.h"
#include "inc/link_enc_cfg.h"
#include "inc/link_dpcd.h"
#include "link/link_dp_trace.h"

#include "dc/dcn30/dcn30_vpg.h"

#define DC_LOGGER_INIT(logger)

#define LINK_INFO(...) \
	DC_LOG_HW_HOTPLUG(  \
		__VA_ARGS__)

#define RETIMER_REDRIVER_INFO(...) \
	DC_LOG_RETIMER_REDRIVER(  \
		__VA_ARGS__)

/*******************************************************************************
 * Private functions
 ******************************************************************************/
static void dc_link_destruct(struct dc_link *link)
{
	int i;

	if (link->hpd_gpio) {
		dal_gpio_destroy_irq(&link->hpd_gpio);
		link->hpd_gpio = NULL;
	}

	if (link->ddc)
		dal_ddc_service_destroy(&link->ddc);

	if (link->panel_cntl)
		link->panel_cntl->funcs->destroy(&link->panel_cntl);

	if (link->link_enc) {
		/* Update link encoder resource tracking variables. These are used for
		 * the dynamic assignment of link encoders to streams. Virtual links
		 * are not assigned encoder resources on creation.
		 */
		if (link->link_id.id != CONNECTOR_ID_VIRTUAL) {
			link->dc->res_pool->link_encoders[link->eng_id - ENGINE_ID_DIGA] = NULL;
			link->dc->res_pool->dig_link_enc_count--;
		}
		link->link_enc->funcs->destroy(&link->link_enc);
	}

	if (link->local_sink)
		dc_sink_release(link->local_sink);

	for (i = 0; i < link->sink_count; ++i)
		dc_sink_release(link->remote_sinks[i]);
}

struct gpio *get_hpd_gpio(struct dc_bios *dcb,
			  struct graphics_object_id link_id,
			  struct gpio_service *gpio_service)
{
	enum bp_result bp_result;
	struct graphics_object_hpd_info hpd_info;
	struct gpio_pin_info pin_info;

	if (dcb->funcs->get_hpd_info(dcb, link_id, &hpd_info) != BP_RESULT_OK)
		return NULL;

	bp_result = dcb->funcs->get_gpio_pin_info(dcb,
		hpd_info.hpd_int_gpio_uid, &pin_info);

	if (bp_result != BP_RESULT_OK) {
		ASSERT(bp_result == BP_RESULT_NORECORD);
		return NULL;
	}

	return dal_gpio_service_create_irq(gpio_service,
					   pin_info.offset,
					   pin_info.mask);
}

/*
 *  Function: program_hpd_filter
 *
 *  @brief
 *     Programs HPD filter on associated HPD line
 *
 *  @param [in] delay_on_connect_in_ms: Connect filter timeout
 *  @param [in] delay_on_disconnect_in_ms: Disconnect filter timeout
 *
 *  @return
 *     true on success, false otherwise
 */
static bool program_hpd_filter(const struct dc_link *link)
{
	bool result = false;
	struct gpio *hpd;
	int delay_on_connect_in_ms = 0;
	int delay_on_disconnect_in_ms = 0;

	if (link->is_hpd_filter_disabled)
		return false;
	/* Verify feature is supported */
	switch (link->connector_signal) {
	case SIGNAL_TYPE_DVI_SINGLE_LINK:
	case SIGNAL_TYPE_DVI_DUAL_LINK:
	case SIGNAL_TYPE_HDMI_TYPE_A:
		/* Program hpd filter */
		delay_on_connect_in_ms = 500;
		delay_on_disconnect_in_ms = 100;
		break;
	case SIGNAL_TYPE_DISPLAY_PORT:
	case SIGNAL_TYPE_DISPLAY_PORT_MST:
		/* Program hpd filter to allow DP signal to settle */
		/* 500:	not able to detect MST <-> SST switch as HPD is low for
		 * only 100ms on DELL U2413
		 * 0: some passive dongle still show aux mode instead of i2c
		 * 20-50: not enough to hide bouncing HPD with passive dongle.
		 * also see intermittent i2c read issues.
		 */
		delay_on_connect_in_ms = 80;
		delay_on_disconnect_in_ms = 0;
		break;
	case SIGNAL_TYPE_LVDS:
	case SIGNAL_TYPE_EDP:
	default:
		/* Don't program hpd filter */
		return false;
	}

	/* Obtain HPD handle */
	hpd = get_hpd_gpio(link->ctx->dc_bios, link->link_id,
			   link->ctx->gpio_service);

	if (!hpd)
		return result;

	/* Setup HPD filtering */
	if (dal_gpio_open(hpd, GPIO_MODE_INTERRUPT) == GPIO_RESULT_OK) {
		struct gpio_hpd_config config;

		config.delay_on_connect = delay_on_connect_in_ms;
		config.delay_on_disconnect = delay_on_disconnect_in_ms;

		dal_irq_setup_hpd_filter(hpd, &config);

		dal_gpio_close(hpd);

		result = true;
	} else {
		ASSERT_CRITICAL(false);
	}

	/* Release HPD handle */
	dal_gpio_destroy_irq(&hpd);

	return result;
}

bool dc_link_wait_for_t12(struct dc_link *link)
{
	if (link->connector_signal == SIGNAL_TYPE_EDP && link->dc->hwss.edp_wait_for_T12) {
		link->dc->hwss.edp_wait_for_T12(link);

		return true;
	}

	return false;
}

/**
 * dc_link_detect_sink() - Determine if there is a sink connected
 *
 * @link: pointer to the dc link
 * @type: Returned connection type
 * Does not detect downstream devices, such as MST sinks
 * or display connected through active dongles
 */
bool dc_link_detect_sink(struct dc_link *link, enum dc_connection_type *type)
{
	uint32_t is_hpd_high = 0;
	struct gpio *hpd_pin;

	if (link->connector_signal == SIGNAL_TYPE_LVDS) {
		*type = dc_connection_single;
		return true;
	}

	if (link->connector_signal == SIGNAL_TYPE_EDP) {
		/*in case it is not on*/
		if (!link->dc->config.edp_no_power_sequencing)
			link->dc->hwss.edp_power_control(link, true);
		link->dc->hwss.edp_wait_for_hpd_ready(link, true);
	}

	/* Link may not have physical HPD pin. */
	if (link->ep_type != DISPLAY_ENDPOINT_PHY) {
		if (link->is_hpd_pending || !dc_link_dpia_query_hpd_status(link))
			*type = dc_connection_none;
		else
			*type = dc_connection_single;

		return true;
	}

	/* todo: may need to lock gpio access */
	hpd_pin = get_hpd_gpio(link->ctx->dc_bios, link->link_id,
			       link->ctx->gpio_service);
	if (!hpd_pin)
		goto hpd_gpio_failure;

	dal_gpio_open(hpd_pin, GPIO_MODE_INTERRUPT);
	dal_gpio_get_value(hpd_pin, &is_hpd_high);
	dal_gpio_close(hpd_pin);
	dal_gpio_destroy_irq(&hpd_pin);

	if (is_hpd_high) {
		*type = dc_connection_single;
		/* TODO: need to do the actual detection */
	} else {
		*type = dc_connection_none;
	}

	return true;

hpd_gpio_failure:
	return false;
}

static enum ddc_transaction_type get_ddc_transaction_type(enum signal_type sink_signal)
{
	enum ddc_transaction_type transaction_type = DDC_TRANSACTION_TYPE_NONE;

	switch (sink_signal) {
	case SIGNAL_TYPE_DVI_SINGLE_LINK:
	case SIGNAL_TYPE_DVI_DUAL_LINK:
	case SIGNAL_TYPE_HDMI_TYPE_A:
	case SIGNAL_TYPE_LVDS:
	case SIGNAL_TYPE_RGB:
		transaction_type = DDC_TRANSACTION_TYPE_I2C;
		break;

	case SIGNAL_TYPE_DISPLAY_PORT:
	case SIGNAL_TYPE_EDP:
		transaction_type = DDC_TRANSACTION_TYPE_I2C_OVER_AUX;
		break;

	case SIGNAL_TYPE_DISPLAY_PORT_MST:
		/* MST does not use I2COverAux, but there is the
		 * SPECIAL use case for "immediate dwnstrm device
		 * access" (EPR#370830).
		 */
		transaction_type = DDC_TRANSACTION_TYPE_I2C_OVER_AUX;
		break;

	default:
		break;
	}

	return transaction_type;
}

static enum signal_type get_basic_signal_type(struct graphics_object_id encoder,
					      struct graphics_object_id downstream)
{
	if (downstream.type == OBJECT_TYPE_CONNECTOR) {
		switch (downstream.id) {
		case CONNECTOR_ID_SINGLE_LINK_DVII:
			switch (encoder.id) {
			case ENCODER_ID_INTERNAL_DAC1:
			case ENCODER_ID_INTERNAL_KLDSCP_DAC1:
			case ENCODER_ID_INTERNAL_DAC2:
			case ENCODER_ID_INTERNAL_KLDSCP_DAC2:
				return SIGNAL_TYPE_RGB;
			default:
				return SIGNAL_TYPE_DVI_SINGLE_LINK;
			}
		break;
		case CONNECTOR_ID_DUAL_LINK_DVII:
		{
			switch (encoder.id) {
			case ENCODER_ID_INTERNAL_DAC1:
			case ENCODER_ID_INTERNAL_KLDSCP_DAC1:
			case ENCODER_ID_INTERNAL_DAC2:
			case ENCODER_ID_INTERNAL_KLDSCP_DAC2:
				return SIGNAL_TYPE_RGB;
			default:
				return SIGNAL_TYPE_DVI_DUAL_LINK;
			}
		}
		break;
		case CONNECTOR_ID_SINGLE_LINK_DVID:
			return SIGNAL_TYPE_DVI_SINGLE_LINK;
		case CONNECTOR_ID_DUAL_LINK_DVID:
			return SIGNAL_TYPE_DVI_DUAL_LINK;
		case CONNECTOR_ID_VGA:
			return SIGNAL_TYPE_RGB;
		case CONNECTOR_ID_HDMI_TYPE_A:
			return SIGNAL_TYPE_HDMI_TYPE_A;
		case CONNECTOR_ID_LVDS:
			return SIGNAL_TYPE_LVDS;
		case CONNECTOR_ID_DISPLAY_PORT:
		case CONNECTOR_ID_USBC:
			return SIGNAL_TYPE_DISPLAY_PORT;
		case CONNECTOR_ID_EDP:
			return SIGNAL_TYPE_EDP;
		default:
			return SIGNAL_TYPE_NONE;
		}
	} else if (downstream.type == OBJECT_TYPE_ENCODER) {
		switch (downstream.id) {
		case ENCODER_ID_EXTERNAL_NUTMEG:
		case ENCODER_ID_EXTERNAL_TRAVIS:
			return SIGNAL_TYPE_DISPLAY_PORT;
		default:
			return SIGNAL_TYPE_NONE;
		}
	}

	return SIGNAL_TYPE_NONE;
}

/*
 * dc_link_is_dp_sink_present() - Check if there is a native DP
 * or passive DP-HDMI dongle connected
 */
bool dc_link_is_dp_sink_present(struct dc_link *link)
{
	enum gpio_result gpio_result;
	uint32_t clock_pin = 0;
	uint8_t retry = 0;
	struct ddc *ddc;

	enum connector_id connector_id =
		dal_graphics_object_id_get_connector_id(link->link_id);

	bool present =
		((connector_id == CONNECTOR_ID_DISPLAY_PORT) ||
		(connector_id == CONNECTOR_ID_EDP) ||
		(connector_id == CONNECTOR_ID_USBC));

	ddc = dal_ddc_service_get_ddc_pin(link->ddc);

	if (!ddc) {
		BREAK_TO_DEBUGGER();
		return present;
	}

	/* Open GPIO and set it to I2C mode */
	/* Note: this GpioMode_Input will be converted
	 * to GpioConfigType_I2cAuxDualMode in GPIO component,
	 * which indicates we need additional delay
	 */

	if (dal_ddc_open(ddc, GPIO_MODE_INPUT,
			 GPIO_DDC_CONFIG_TYPE_MODE_I2C) != GPIO_RESULT_OK) {
		dal_ddc_close(ddc);

		return present;
	}

	/*
	 * Read GPIO: DP sink is present if both clock and data pins are zero
	 *
	 * [W/A] plug-unplug DP cable, sometimes customer board has
	 * one short pulse on clk_pin(1V, < 1ms). DP will be config to HDMI/DVI
	 * then monitor can't br light up. Add retry 3 times
	 * But in real passive dongle, it need additional 3ms to detect
	 */
	do {
		gpio_result = dal_gpio_get_value(ddc->pin_clock, &clock_pin);
		ASSERT(gpio_result == GPIO_RESULT_OK);
		if (clock_pin)
			udelay(1000);
		else
			break;
	} while (retry++ < 3);

	present = (gpio_result == GPIO_RESULT_OK) && !clock_pin;

	dal_ddc_close(ddc);

	return present;
}

/*
 * @brief
 * Detect output sink type
 */
static enum signal_type link_detect_sink(struct dc_link *link,
					 enum dc_detect_reason reason)
{
	enum signal_type result;
	struct graphics_object_id enc_id;

	if (link->is_dig_mapping_flexible)
		enc_id = (struct graphics_object_id){.id = ENCODER_ID_UNKNOWN};
	else
		enc_id = link->link_enc->id;
	result = get_basic_signal_type(enc_id, link->link_id);

	/* Use basic signal type for link without physical connector. */
	if (link->ep_type != DISPLAY_ENDPOINT_PHY)
		return result;

	/* Internal digital encoder will detect only dongles
	 * that require digital signal
	 */

	/* Detection mechanism is different
	 * for different native connectors.
	 * LVDS connector supports only LVDS signal;
	 * PCIE is a bus slot, the actual connector needs to be detected first;
	 * eDP connector supports only eDP signal;
	 * HDMI should check straps for audio
	 */

	/* PCIE detects the actual connector on add-on board */
	if (link->link_id.id == CONNECTOR_ID_PCIE) {
		/* ZAZTODO implement PCIE add-on card detection */
	}

	switch (link->link_id.id) {
	case CONNECTOR_ID_HDMI_TYPE_A: {
		/* check audio support:
		 * if native HDMI is not supported, switch to DVI
		 */
		struct audio_support *aud_support =
					&link->dc->res_pool->audio_support;

		if (!aud_support->hdmi_audio_native)
			if (link->link_id.id == CONNECTOR_ID_HDMI_TYPE_A)
				result = SIGNAL_TYPE_DVI_SINGLE_LINK;
	}
	break;
	case CONNECTOR_ID_DISPLAY_PORT:
	case CONNECTOR_ID_USBC: {
		/* DP HPD short pulse. Passive DP dongle will not
		 * have short pulse
		 */
		if (reason != DETECT_REASON_HPDRX) {
			/* Check whether DP signal detected: if not -
			 * we assume signal is DVI; it could be corrected
			 * to HDMI after dongle detection
			 */
			if (!dm_helpers_is_dp_sink_present(link))
				result = SIGNAL_TYPE_DVI_SINGLE_LINK;
		}
	}
	break;
	default:
	break;
	}

	return result;
}

static enum signal_type decide_signal_from_strap_and_dongle_type(enum display_dongle_type dongle_type,
								 struct audio_support *audio_support)
{
	enum signal_type signal = SIGNAL_TYPE_NONE;

	switch (dongle_type) {
	case DISPLAY_DONGLE_DP_HDMI_DONGLE:
		if (audio_support->hdmi_audio_on_dongle)
			signal = SIGNAL_TYPE_HDMI_TYPE_A;
		else
			signal = SIGNAL_TYPE_DVI_SINGLE_LINK;
		break;
	case DISPLAY_DONGLE_DP_DVI_DONGLE:
		signal = SIGNAL_TYPE_DVI_SINGLE_LINK;
		break;
	case DISPLAY_DONGLE_DP_HDMI_MISMATCHED_DONGLE:
		if (audio_support->hdmi_audio_native)
			signal =  SIGNAL_TYPE_HDMI_TYPE_A;
		else
			signal = SIGNAL_TYPE_DVI_SINGLE_LINK;
		break;
	default:
		signal = SIGNAL_TYPE_NONE;
		break;
	}

	return signal;
}

static enum signal_type dp_passive_dongle_detection(struct ddc_service *ddc,
						    struct display_sink_capability *sink_cap,
						    struct audio_support *audio_support)
{
	dal_ddc_service_i2c_query_dp_dual_mode_adaptor(ddc, sink_cap);

	return decide_signal_from_strap_and_dongle_type(sink_cap->dongle_type,
							audio_support);
}

static void link_disconnect_sink(struct dc_link *link)
{
	if (link->local_sink) {
		dc_sink_release(link->local_sink);
		link->local_sink = NULL;
	}

	link->dpcd_sink_count = 0;
	//link->dpcd_caps.dpcd_rev.raw = 0;
}

static void link_disconnect_remap(struct dc_sink *prev_sink, struct dc_link *link)
{
	dc_sink_release(link->local_sink);
	link->local_sink = prev_sink;
}

#if defined(CONFIG_DRM_AMD_DC_HDCP)
bool dc_link_is_hdcp14(struct dc_link *link, enum signal_type signal)
{
	bool ret = false;

	switch (signal)	{
	case SIGNAL_TYPE_DISPLAY_PORT:
	case SIGNAL_TYPE_DISPLAY_PORT_MST:
		ret = link->hdcp_caps.bcaps.bits.HDCP_CAPABLE;
		break;
	case SIGNAL_TYPE_DVI_SINGLE_LINK:
	case SIGNAL_TYPE_DVI_DUAL_LINK:
	case SIGNAL_TYPE_HDMI_TYPE_A:
	/* HDMI doesn't tell us its HDCP(1.4) capability, so assume to always be capable,
	 * we can poll for bksv but some displays have an issue with this. Since its so rare
	 * for a display to not be 1.4 capable, this assumtion is ok
	 */
		ret = true;
		break;
	default:
		break;
	}
	return ret;
}

bool dc_link_is_hdcp22(struct dc_link *link, enum signal_type signal)
{
	bool ret = false;

	switch (signal)	{
	case SIGNAL_TYPE_DISPLAY_PORT:
	case SIGNAL_TYPE_DISPLAY_PORT_MST:
		ret = (link->hdcp_caps.bcaps.bits.HDCP_CAPABLE &&
				link->hdcp_caps.rx_caps.fields.byte0.hdcp_capable &&
				(link->hdcp_caps.rx_caps.fields.version == 0x2)) ? 1 : 0;
		break;
	case SIGNAL_TYPE_DVI_SINGLE_LINK:
	case SIGNAL_TYPE_DVI_DUAL_LINK:
	case SIGNAL_TYPE_HDMI_TYPE_A:
		ret = (link->hdcp_caps.rx_caps.fields.version == 0x4) ? 1:0;
		break;
	default:
		break;
	}

	return ret;
}

static void query_hdcp_capability(enum signal_type signal, struct dc_link *link)
{
	struct hdcp_protection_message msg22;
	struct hdcp_protection_message msg14;

	memset(&msg22, 0, sizeof(struct hdcp_protection_message));
	memset(&msg14, 0, sizeof(struct hdcp_protection_message));
	memset(link->hdcp_caps.rx_caps.raw, 0,
		sizeof(link->hdcp_caps.rx_caps.raw));

	if ((link->connector_signal == SIGNAL_TYPE_DISPLAY_PORT &&
			link->ddc->transaction_type ==
			DDC_TRANSACTION_TYPE_I2C_OVER_AUX) ||
			link->connector_signal == SIGNAL_TYPE_EDP) {
		msg22.data = link->hdcp_caps.rx_caps.raw;
		msg22.length = sizeof(link->hdcp_caps.rx_caps.raw);
		msg22.msg_id = HDCP_MESSAGE_ID_RX_CAPS;
	} else {
		msg22.data = &link->hdcp_caps.rx_caps.fields.version;
		msg22.length = sizeof(link->hdcp_caps.rx_caps.fields.version);
		msg22.msg_id = HDCP_MESSAGE_ID_HDCP2VERSION;
	}
	msg22.version = HDCP_VERSION_22;
	msg22.link = HDCP_LINK_PRIMARY;
	msg22.max_retries = 5;
	dc_process_hdcp_msg(signal, link, &msg22);

	if (signal == SIGNAL_TYPE_DISPLAY_PORT || signal == SIGNAL_TYPE_DISPLAY_PORT_MST) {
		msg14.data = &link->hdcp_caps.bcaps.raw;
		msg14.length = sizeof(link->hdcp_caps.bcaps.raw);
		msg14.msg_id = HDCP_MESSAGE_ID_READ_BCAPS;
		msg14.version = HDCP_VERSION_14;
		msg14.link = HDCP_LINK_PRIMARY;
		msg14.max_retries = 5;

		dc_process_hdcp_msg(signal, link, &msg14);
	}

}
#endif

static void read_current_link_settings_on_detect(struct dc_link *link)
{
	union lane_count_set lane_count_set = {0};
	uint8_t link_bw_set;
	uint8_t link_rate_set;
	uint32_t read_dpcd_retry_cnt = 10;
	enum dc_status status = DC_ERROR_UNEXPECTED;
	int i;
	union max_down_spread max_down_spread = {0};

	// Read DPCD 00101h to find out the number of lanes currently set
	for (i = 0; i < read_dpcd_retry_cnt; i++) {
		status = core_link_read_dpcd(link,
					     DP_LANE_COUNT_SET,
					     &lane_count_set.raw,
					     sizeof(lane_count_set));
		/* First DPCD read after VDD ON can fail if the particular board
		 * does not have HPD pin wired correctly. So if DPCD read fails,
		 * which it should never happen, retry a few times. Target worst
		 * case scenario of 80 ms.
		 */
		if (status == DC_OK) {
			link->cur_link_settings.lane_count =
					lane_count_set.bits.LANE_COUNT_SET;
			break;
		}

		msleep(8);
	}

	// Read DPCD 00100h to find if standard link rates are set
	core_link_read_dpcd(link, DP_LINK_BW_SET,
			    &link_bw_set, sizeof(link_bw_set));

	if (link_bw_set == 0) {
		if (link->connector_signal == SIGNAL_TYPE_EDP) {
			/* If standard link rates are not being used,
			 * Read DPCD 00115h to find the edp link rate set used
			 */
			core_link_read_dpcd(link, DP_LINK_RATE_SET,
					    &link_rate_set, sizeof(link_rate_set));

			// edp_supported_link_rates_count = 0 for DP
			if (link_rate_set < link->dpcd_caps.edp_supported_link_rates_count) {
				link->cur_link_settings.link_rate =
					link->dpcd_caps.edp_supported_link_rates[link_rate_set];
				link->cur_link_settings.link_rate_set = link_rate_set;
				link->cur_link_settings.use_link_rate_set = true;
			}
		} else {
			// Link Rate not found. Seamless boot may not work.
			ASSERT(false);
		}
	} else {
		link->cur_link_settings.link_rate = link_bw_set;
		link->cur_link_settings.use_link_rate_set = false;
	}
	// Read DPCD 00003h to find the max down spread.
	core_link_read_dpcd(link, DP_MAX_DOWNSPREAD,
			    &max_down_spread.raw, sizeof(max_down_spread));
	link->cur_link_settings.link_spread =
		max_down_spread.bits.MAX_DOWN_SPREAD ?
		LINK_SPREAD_05_DOWNSPREAD_30KHZ : LINK_SPREAD_DISABLED;
}

static bool detect_dp(struct dc_link *link,
		      struct display_sink_capability *sink_caps,
		      enum dc_detect_reason reason)
{
	struct audio_support *audio_support = &link->dc->res_pool->audio_support;

	sink_caps->signal = link_detect_sink(link, reason);
	sink_caps->transaction_type =
		get_ddc_transaction_type(sink_caps->signal);

	if (sink_caps->transaction_type == DDC_TRANSACTION_TYPE_I2C_OVER_AUX) {
		sink_caps->signal = SIGNAL_TYPE_DISPLAY_PORT;
		if (!detect_dp_sink_caps(link))
			return false;

		if (is_dp_branch_device(link))
			/* DP SST branch */
			link->type = dc_connection_sst_branch;
	} else {
		/* DP passive dongles */
		sink_caps->signal = dp_passive_dongle_detection(link->ddc,
								sink_caps,
								audio_support);
		link->dpcd_caps.dongle_type = sink_caps->dongle_type;
		link->dpcd_caps.is_dongle_type_one = sink_caps->is_dongle_type_one;
		link->dpcd_caps.dpcd_rev.raw = 0;
	}

	return true;
}

static bool is_same_edid(struct dc_edid *old_edid, struct dc_edid *new_edid)
{
	if (old_edid->length != new_edid->length)
		return false;

	if (new_edid->length == 0)
		return false;

	return (memcmp(old_edid->raw_edid,
		       new_edid->raw_edid, new_edid->length) == 0);
}

static bool wait_for_entering_dp_alt_mode(struct dc_link *link)
{
	/**
	 * something is terribly wrong if time out is > 200ms. (5Hz)
	 * 500 microseconds * 400 tries us 200 ms
	 **/
	unsigned int sleep_time_in_microseconds = 500;
	unsigned int tries_allowed = 400;
	bool is_in_alt_mode;
	unsigned long long enter_timestamp;
	unsigned long long finish_timestamp;
	unsigned long long time_taken_in_ns;
	int tries_taken;

	DC_LOGGER_INIT(link->ctx->logger);

	if (!link->link_enc->funcs->is_in_alt_mode)
		return true;

	is_in_alt_mode = link->link_enc->funcs->is_in_alt_mode(link->link_enc);
	DC_LOG_WARNING("DP Alt mode state on HPD: %d\n", is_in_alt_mode);

	if (is_in_alt_mode)
		return true;

	enter_timestamp = dm_get_timestamp(link->ctx);

	for (tries_taken = 0; tries_taken < tries_allowed; tries_taken++) {
		udelay(sleep_time_in_microseconds);
		/* ask the link if alt mode is enabled, if so return ok */
		if (link->link_enc->funcs->is_in_alt_mode(link->link_enc)) {
			finish_timestamp = dm_get_timestamp(link->ctx);
			time_taken_in_ns =
				dm_get_elapse_time_in_ns(link->ctx,
							 finish_timestamp,
							 enter_timestamp);
			DC_LOG_WARNING("Alt mode entered finished after %llu ms\n",
				       div_u64(time_taken_in_ns, 1000000));
			return true;
		}
	}
	finish_timestamp = dm_get_timestamp(link->ctx);
	time_taken_in_ns = dm_get_elapse_time_in_ns(link->ctx, finish_timestamp,
						    enter_timestamp);
	DC_LOG_WARNING("Alt mode has timed out after %llu ms\n",
		       div_u64(time_taken_in_ns, 1000000));
	return false;
}

static void apply_dpia_mst_dsc_always_on_wa(struct dc_link *link)
{
	/* Apply work around for tunneled MST on certain USB4 docks. Always use DSC if dock
	 * reports DSC support.
	 */
	if (link->ep_type == DISPLAY_ENDPOINT_USB4_DPIA &&
			link->type == dc_connection_mst_branch &&
			link->dpcd_caps.branch_dev_id == DP_BRANCH_DEVICE_ID_90CC24 &&
			link->dpcd_caps.branch_hw_revision == DP_BRANCH_HW_REV_20 &&
			link->dpcd_caps.dsc_caps.dsc_basic_caps.fields.dsc_support.DSC_SUPPORT &&
			!link->dc->debug.dpia_debug.bits.disable_mst_dsc_work_around)
		link->wa_flags.dpia_mst_dsc_always_on = true;
}

static void revert_dpia_mst_dsc_always_on_wa(struct dc_link *link)
{
	/* Disable work around which keeps DSC on for tunneled MST on certain USB4 docks. */
	if (link->ep_type == DISPLAY_ENDPOINT_USB4_DPIA)
		link->wa_flags.dpia_mst_dsc_always_on = false;
}

static bool discover_dp_mst_topology(struct dc_link *link, enum dc_detect_reason reason)
{
	DC_LOGGER_INIT(link->ctx->logger);

	LINK_INFO("link=%d, mst branch is now Connected\n",
		  link->link_index);

	link->type = dc_connection_mst_branch;
	apply_dpia_mst_dsc_always_on_wa(link);

	dm_helpers_dp_update_branch_info(link->ctx, link);
	if (dm_helpers_dp_mst_start_top_mgr(link->ctx,
			link, (reason == DETECT_REASON_BOOT || reason == DETECT_REASON_RESUMEFROMS3S4))) {
		link_disconnect_sink(link);
	} else {
		link->type = dc_connection_sst_branch;
	}

	return link->type == dc_connection_mst_branch;
}

bool reset_cur_dp_mst_topology(struct dc_link *link)
{
	DC_LOGGER_INIT(link->ctx->logger);

	LINK_INFO("link=%d, mst branch is now Disconnected\n",
		  link->link_index);

	revert_dpia_mst_dsc_always_on_wa(link);
	return dm_helpers_dp_mst_stop_top_mgr(link->ctx, link);
}

static bool should_prepare_phy_clocks_for_link_verification(const struct dc *dc,
		enum dc_detect_reason reason)
{
	int i;
	bool can_apply_seamless_boot = false;

	for (i = 0; i < dc->current_state->stream_count; i++) {
		if (dc->current_state->streams[i]->apply_seamless_boot_optimization) {
			can_apply_seamless_boot = true;
			break;
		}
	}

	return !can_apply_seamless_boot && reason != DETECT_REASON_BOOT;
}

static void prepare_phy_clocks_for_destructive_link_verification(const struct dc *dc)
{
	dc_z10_restore(dc);
	clk_mgr_exit_optimized_pwr_state(dc, dc->clk_mgr);
}

static void restore_phy_clocks_for_destructive_link_verification(const struct dc *dc)
{
	clk_mgr_optimize_pwr_state(dc, dc->clk_mgr);
}

static void set_all_streams_dpms_off_for_link(struct dc_link *link)
{
	int i;
	struct pipe_ctx *pipe_ctx;
	struct dc_stream_update stream_update;
	bool dpms_off = true;
	struct link_resource link_res = {0};

	memset(&stream_update, 0, sizeof(stream_update));
	stream_update.dpms_off = &dpms_off;

	for (i = 0; i < MAX_PIPES; i++) {
		pipe_ctx = &link->dc->current_state->res_ctx.pipe_ctx[i];
		if (pipe_ctx && pipe_ctx->stream && !pipe_ctx->stream->dpms_off &&
				pipe_ctx->stream->link == link && !pipe_ctx->prev_odm_pipe) {
			stream_update.stream = pipe_ctx->stream;
			dc_commit_updates_for_stream(link->ctx->dc, NULL, 0,
					pipe_ctx->stream, &stream_update,
					link->ctx->dc->current_state);
		}
	}

	/* link can be also enabled by vbios. In this case it is not recorded
	 * in pipe_ctx. Disable link phy here to make sure it is completely off
	 */
	dp_disable_link_phy(link, &link_res, link->connector_signal);
}

static void verify_link_capability_destructive(struct dc_link *link,
		struct dc_sink *sink,
		enum dc_detect_reason reason)
{
	bool should_prepare_phy_clocks =
			should_prepare_phy_clocks_for_link_verification(link->dc, reason);

	if (should_prepare_phy_clocks)
		prepare_phy_clocks_for_destructive_link_verification(link->dc);

	if (dc_is_dp_signal(link->local_sink->sink_signal)) {
		struct dc_link_settings known_limit_link_setting =
				dp_get_max_link_cap(link);
		set_all_streams_dpms_off_for_link(link);
		dp_verify_link_cap_with_retries(
				link, &known_limit_link_setting,
				LINK_TRAINING_MAX_VERIFY_RETRY);
	} else {
		ASSERT(0);
	}

	if (should_prepare_phy_clocks)
		restore_phy_clocks_for_destructive_link_verification(link->dc);
}

static void verify_link_capability_non_destructive(struct dc_link *link)
{
	if (dc_is_dp_signal(link->local_sink->sink_signal)) {
		if (dc_is_embedded_signal(link->local_sink->sink_signal) ||
				link->ep_type == DISPLAY_ENDPOINT_USB4_DPIA)
			/* TODO - should we check link encoder's max link caps here?
			 * How do we know which link encoder to check from?
			 */
			link->verified_link_cap = link->reported_link_cap;
		else
			link->verified_link_cap = dp_get_max_link_cap(link);
	}
}

static bool should_verify_link_capability_destructively(struct dc_link *link,
		enum dc_detect_reason reason)
{
	bool destrictive = false;
	struct dc_link_settings max_link_cap;
	bool is_link_enc_unavailable = link->link_enc &&
			link->dc->res_pool->funcs->link_encs_assign &&
			!link_enc_cfg_is_link_enc_avail(
					link->ctx->dc,
					link->link_enc->preferred_engine,
					link);

	if (dc_is_dp_signal(link->local_sink->sink_signal)) {
		max_link_cap = dp_get_max_link_cap(link);
		destrictive = true;

		if (link->dc->debug.skip_detection_link_training ||
				dc_is_embedded_signal(link->local_sink->sink_signal) ||
				link->ep_type == DISPLAY_ENDPOINT_USB4_DPIA) {
			destrictive = false;
		} else if (dp_get_link_encoding_format(&max_link_cap) ==
				DP_8b_10b_ENCODING) {
			if (link->dpcd_caps.is_mst_capable ||
					is_link_enc_unavailable) {
				destrictive = false;
			}
		}
	}

	return destrictive;
}

static void verify_link_capability(struct dc_link *link, struct dc_sink *sink,
		enum dc_detect_reason reason)
{
	if (should_verify_link_capability_destructively(link, reason))
		verify_link_capability_destructive(link, sink, reason);
	else
		verify_link_capability_non_destructive(link);
}


/**
 * detect_link_and_local_sink() - Detect if a sink is attached to a given link
 *
 * link->local_sink is created or destroyed as needed.
 *
 * This does not create remote sinks.
 */
static bool detect_link_and_local_sink(struct dc_link *link,
				  enum dc_detect_reason reason)
{
	struct dc_sink_init_data sink_init_data = { 0 };
	struct display_sink_capability sink_caps = { 0 };
	uint32_t i;
	bool converter_disable_audio = false;
	struct audio_support *aud_support = &link->dc->res_pool->audio_support;
	bool same_edid = false;
	enum dc_edid_status edid_status;
	struct dc_context *dc_ctx = link->ctx;
	struct dc *dc = dc_ctx->dc;
	struct dc_sink *sink = NULL;
	struct dc_sink *prev_sink = NULL;
	struct dpcd_caps prev_dpcd_caps;
	enum dc_connection_type new_connection_type = dc_connection_none;
	const uint32_t post_oui_delay = 30; // 30ms

	DC_LOGGER_INIT(link->ctx->logger);

	if (dc_is_virtual_signal(link->connector_signal))
		return false;

	if (((link->connector_signal == SIGNAL_TYPE_LVDS ||
		link->connector_signal == SIGNAL_TYPE_EDP) &&
		(!link->dc->config.allow_edp_hotplug_detection)) &&
		link->local_sink) {
		// need to re-write OUI and brightness in resume case
		if (link->connector_signal == SIGNAL_TYPE_EDP &&
			(link->dpcd_sink_ext_caps.bits.oled == 1)) {
			dpcd_set_source_specific_data(link);
			msleep(post_oui_delay);
			dc_link_set_default_brightness_aux(link);
			//TODO: use cached
		}

		return true;
	}

	if (!dc_link_detect_sink(link, &new_connection_type)) {
		BREAK_TO_DEBUGGER();
		return false;
	}

	prev_sink = link->local_sink;
	if (prev_sink) {
		dc_sink_retain(prev_sink);
		memcpy(&prev_dpcd_caps, &link->dpcd_caps, sizeof(struct dpcd_caps));
	}

	link_disconnect_sink(link);
	if (new_connection_type != dc_connection_none) {
		link->type = new_connection_type;
		link->link_state_valid = false;

		/* From Disconnected-to-Connected. */
		switch (link->connector_signal) {
		case SIGNAL_TYPE_HDMI_TYPE_A: {
			sink_caps.transaction_type = DDC_TRANSACTION_TYPE_I2C;
			if (aud_support->hdmi_audio_native)
				sink_caps.signal = SIGNAL_TYPE_HDMI_TYPE_A;
			else
				sink_caps.signal = SIGNAL_TYPE_DVI_SINGLE_LINK;
			break;
		}

		case SIGNAL_TYPE_DVI_SINGLE_LINK: {
			sink_caps.transaction_type = DDC_TRANSACTION_TYPE_I2C;
			sink_caps.signal = SIGNAL_TYPE_DVI_SINGLE_LINK;
			break;
		}

		case SIGNAL_TYPE_DVI_DUAL_LINK: {
			sink_caps.transaction_type = DDC_TRANSACTION_TYPE_I2C;
			sink_caps.signal = SIGNAL_TYPE_DVI_DUAL_LINK;
			break;
		}

		case SIGNAL_TYPE_LVDS: {
			sink_caps.transaction_type = DDC_TRANSACTION_TYPE_I2C;
			sink_caps.signal = SIGNAL_TYPE_LVDS;
			break;
		}

		case SIGNAL_TYPE_EDP: {
			read_current_link_settings_on_detect(link);

			detect_edp_sink_caps(link);
			read_current_link_settings_on_detect(link);

			/* Disable power sequence on MIPI panel + converter
			 */
			if (dc->config.enable_mipi_converter_optimization &&
				dc_ctx->dce_version == DCN_VERSION_3_01 &&
				link->dpcd_caps.sink_dev_id == DP_BRANCH_DEVICE_ID_0022B9 &&
				memcmp(&link->dpcd_caps.branch_dev_name, DP_SINK_BRANCH_DEV_NAME_7580,
					sizeof(link->dpcd_caps.branch_dev_name)) == 0) {
				dc->config.edp_no_power_sequencing = true;

				if (!link->dpcd_caps.set_power_state_capable_edp)
					link->wa_flags.dp_keep_receiver_powered = true;
			}

			sink_caps.transaction_type = DDC_TRANSACTION_TYPE_I2C_OVER_AUX;
			sink_caps.signal = SIGNAL_TYPE_EDP;
			break;
		}

		case SIGNAL_TYPE_DISPLAY_PORT: {
			/* wa HPD high coming too early*/
			if (link->ep_type == DISPLAY_ENDPOINT_PHY &&
			    link->link_enc->features.flags.bits.DP_IS_USB_C == 1) {
				/* if alt mode times out, return false */
				if (!wait_for_entering_dp_alt_mode(link))
					return false;
			}

			if (!detect_dp(link, &sink_caps, reason)) {
				if (prev_sink)
					dc_sink_release(prev_sink);
				return false;
			}

			/* Active SST downstream branch device unplug*/
			if (link->type == dc_connection_sst_branch &&
			    link->dpcd_caps.sink_count.bits.SINK_COUNT == 0) {
				if (prev_sink)
					/* Downstream unplug */
					dc_sink_release(prev_sink);
				return true;
			}

			/* disable audio for non DP to HDMI active sst converter */
			if (link->type == dc_connection_sst_branch &&
					is_dp_active_dongle(link) &&
					(link->dpcd_caps.dongle_type !=
							DISPLAY_DONGLE_DP_HDMI_CONVERTER))
				converter_disable_audio = true;
			break;
		}

		default:
			DC_ERROR("Invalid connector type! signal:%d\n",
				 link->connector_signal);
			if (prev_sink)
				dc_sink_release(prev_sink);
			return false;
		} /* switch() */

		if (link->dpcd_caps.sink_count.bits.SINK_COUNT)
			link->dpcd_sink_count =
				link->dpcd_caps.sink_count.bits.SINK_COUNT;
		else
			link->dpcd_sink_count = 1;

		dal_ddc_service_set_transaction_type(link->ddc,
						     sink_caps.transaction_type);

		link->aux_mode =
			dal_ddc_service_is_in_aux_transaction_mode(link->ddc);

		sink_init_data.link = link;
		sink_init_data.sink_signal = sink_caps.signal;

		sink = dc_sink_create(&sink_init_data);
		if (!sink) {
			DC_ERROR("Failed to create sink!\n");
			if (prev_sink)
				dc_sink_release(prev_sink);
			return false;
		}

		sink->link->dongle_max_pix_clk = sink_caps.max_hdmi_pixel_clock;
		sink->converter_disable_audio = converter_disable_audio;

		/* dc_sink_create returns a new reference */
		link->local_sink = sink;

		edid_status = dm_helpers_read_local_edid(link->ctx,
							 link, sink);

		switch (edid_status) {
		case EDID_BAD_CHECKSUM:
			DC_LOG_ERROR("EDID checksum invalid.\n");
			break;
		case EDID_PARTIAL_VALID:
			DC_LOG_ERROR("Partial EDID valid, abandon invalid blocks.\n");
			break;
		case EDID_NO_RESPONSE:
			DC_LOG_ERROR("No EDID read.\n");
			/*
			 * Abort detection for non-DP connectors if we have
			 * no EDID
			 *
			 * DP needs to report as connected if HDP is high
			 * even if we have no EDID in order to go to
			 * fail-safe mode
			 */
			if (dc_is_hdmi_signal(link->connector_signal) ||
			    dc_is_dvi_signal(link->connector_signal)) {
				if (prev_sink)
					dc_sink_release(prev_sink);

				return false;
			}

			if (link->type == dc_connection_sst_branch &&
					link->dpcd_caps.dongle_type ==
						DISPLAY_DONGLE_DP_VGA_CONVERTER &&
					reason == DETECT_REASON_HPDRX) {
				/* Abort detection for DP-VGA adapters when EDID
				 * can't be read and detection reason is VGA-side
				 * hotplug
				 */
				if (prev_sink)
					dc_sink_release(prev_sink);
				link_disconnect_sink(link);

				return true;
			}

			break;
		default:
			break;
		}

		// Check if edid is the same
		if ((prev_sink) &&
		    (edid_status == EDID_THE_SAME || edid_status == EDID_OK))
			same_edid = is_same_edid(&prev_sink->dc_edid,
						 &sink->dc_edid);

		if (sink->edid_caps.panel_patch.skip_scdc_overwrite)
			link->ctx->dc->debug.hdmi20_disable = true;

		if (link->connector_signal == SIGNAL_TYPE_DISPLAY_PORT &&
		    sink_caps.transaction_type ==
		    DDC_TRANSACTION_TYPE_I2C_OVER_AUX) {
			/*
			 * TODO debug why Dell 2413 doesn't like
			 *  two link trainings
			 */
#if defined(CONFIG_DRM_AMD_DC_HDCP)
			query_hdcp_capability(sink->sink_signal, link);
#endif
		} else {
			// If edid is the same, then discard new sink and revert back to original sink
			if (same_edid) {
				link_disconnect_remap(prev_sink, link);
				sink = prev_sink;
				prev_sink = NULL;
			}
#if defined(CONFIG_DRM_AMD_DC_HDCP)
			query_hdcp_capability(sink->sink_signal, link);
#endif
		}

		/* HDMI-DVI Dongle */
		if (sink->sink_signal == SIGNAL_TYPE_HDMI_TYPE_A &&
		    !sink->edid_caps.edid_hdmi)
			sink->sink_signal = SIGNAL_TYPE_DVI_SINGLE_LINK;

		if (link->local_sink && dc_is_dp_signal(sink_caps.signal))
			dp_trace_init(link);

		/* Connectivity log: detection */
		for (i = 0; i < sink->dc_edid.length / DC_EDID_BLOCK_SIZE; i++) {
			CONN_DATA_DETECT(link,
					 &sink->dc_edid.raw_edid[i * DC_EDID_BLOCK_SIZE],
					 DC_EDID_BLOCK_SIZE,
					 "%s: [Block %d] ", sink->edid_caps.display_name, i);
		}

		DC_LOG_DETECTION_EDID_PARSER("%s: "
			"manufacturer_id = %X, "
			"product_id = %X, "
			"serial_number = %X, "
			"manufacture_week = %d, "
			"manufacture_year = %d, "
			"display_name = %s, "
			"speaker_flag = %d, "
			"audio_mode_count = %d\n",
			__func__,
			sink->edid_caps.manufacturer_id,
			sink->edid_caps.product_id,
			sink->edid_caps.serial_number,
			sink->edid_caps.manufacture_week,
			sink->edid_caps.manufacture_year,
			sink->edid_caps.display_name,
			sink->edid_caps.speaker_flags,
			sink->edid_caps.audio_mode_count);

		for (i = 0; i < sink->edid_caps.audio_mode_count; i++) {
			DC_LOG_DETECTION_EDID_PARSER("%s: mode number = %d, "
				"format_code = %d, "
				"channel_count = %d, "
				"sample_rate = %d, "
				"sample_size = %d\n",
				__func__,
				i,
				sink->edid_caps.audio_modes[i].format_code,
				sink->edid_caps.audio_modes[i].channel_count,
				sink->edid_caps.audio_modes[i].sample_rate,
				sink->edid_caps.audio_modes[i].sample_size);
		}

		if (link->connector_signal == SIGNAL_TYPE_EDP) {
			/* Init dc_panel_config by HW config */
			if (dc_ctx->dc->res_pool->funcs->get_panel_config_defaults)
				dc_ctx->dc->res_pool->funcs->get_panel_config_defaults(&link->panel_config);
			/* Pickup base DM settings */
			dm_helpers_init_panel_settings(dc_ctx, &link->panel_config, sink);
			// Override dc_panel_config if system has specific settings
			dm_helpers_override_panel_settings(dc_ctx, &link->panel_config);
		}

	} else {
		/* From Connected-to-Disconnected. */
		link->type = dc_connection_none;
		sink_caps.signal = SIGNAL_TYPE_NONE;
		/* When we unplug a passive DP-HDMI dongle connection, dongle_max_pix_clk
		 *  is not cleared. If we emulate a DP signal on this connection, it thinks
		 *  the dongle is still there and limits the number of modes we can emulate.
		 *  Clear dongle_max_pix_clk on disconnect to fix this
		 */
		link->dongle_max_pix_clk = 0;

		dc_link_clear_dprx_states(link);
		dp_trace_reset(link);
	}

	LINK_INFO("link=%d, dc_sink_in=%p is now %s prev_sink=%p edid same=%d\n",
		  link->link_index, sink,
		  (sink_caps.signal ==
		   SIGNAL_TYPE_NONE ? "Disconnected" : "Connected"),
		  prev_sink, same_edid);

	if (prev_sink)
		dc_sink_release(prev_sink);

	return true;
}

bool dc_link_detect(struct dc_link *link, enum dc_detect_reason reason)
{
	bool is_local_sink_detect_success;
	bool is_delegated_to_mst_top_mgr = false;
	enum dc_connection_type pre_link_type = link->type;

	is_local_sink_detect_success = detect_link_and_local_sink(link, reason);

	if (is_local_sink_detect_success && link->local_sink)
		verify_link_capability(link, link->local_sink, reason);

	if (is_local_sink_detect_success && link->local_sink &&
			dc_is_dp_signal(link->local_sink->sink_signal) &&
			link->dpcd_caps.is_mst_capable)
		is_delegated_to_mst_top_mgr = discover_dp_mst_topology(link, reason);

	if (is_local_sink_detect_success &&
			pre_link_type == dc_connection_mst_branch &&
			link->type != dc_connection_mst_branch)
		is_delegated_to_mst_top_mgr = reset_cur_dp_mst_topology(link);

	return is_local_sink_detect_success && !is_delegated_to_mst_top_mgr;
}

bool dc_link_get_hpd_state(struct dc_link *dc_link)
{
	uint32_t state;

	dal_gpio_lock_pin(dc_link->hpd_gpio);
	dal_gpio_get_value(dc_link->hpd_gpio, &state);
	dal_gpio_unlock_pin(dc_link->hpd_gpio);

	return state;
}

static enum hpd_source_id get_hpd_line(struct dc_link *link)
{
	struct gpio *hpd;
	enum hpd_source_id hpd_id;

	hpd_id = HPD_SOURCEID_UNKNOWN;

	hpd = get_hpd_gpio(link->ctx->dc_bios, link->link_id,
			   link->ctx->gpio_service);

	if (hpd) {
		switch (dal_irq_get_source(hpd)) {
		case DC_IRQ_SOURCE_HPD1:
			hpd_id = HPD_SOURCEID1;
		break;
		case DC_IRQ_SOURCE_HPD2:
			hpd_id = HPD_SOURCEID2;
		break;
		case DC_IRQ_SOURCE_HPD3:
			hpd_id = HPD_SOURCEID3;
		break;
		case DC_IRQ_SOURCE_HPD4:
			hpd_id = HPD_SOURCEID4;
		break;
		case DC_IRQ_SOURCE_HPD5:
			hpd_id = HPD_SOURCEID5;
		break;
		case DC_IRQ_SOURCE_HPD6:
			hpd_id = HPD_SOURCEID6;
		break;
		default:
			BREAK_TO_DEBUGGER();
		break;
		}

		dal_gpio_destroy_irq(&hpd);
	}

	return hpd_id;
}

static enum channel_id get_ddc_line(struct dc_link *link)
{
	struct ddc *ddc;
	enum channel_id channel;

	channel = CHANNEL_ID_UNKNOWN;

	ddc = dal_ddc_service_get_ddc_pin(link->ddc);

	if (ddc) {
		switch (dal_ddc_get_line(ddc)) {
		case GPIO_DDC_LINE_DDC1:
			channel = CHANNEL_ID_DDC1;
			break;
		case GPIO_DDC_LINE_DDC2:
			channel = CHANNEL_ID_DDC2;
			break;
		case GPIO_DDC_LINE_DDC3:
			channel = CHANNEL_ID_DDC3;
			break;
		case GPIO_DDC_LINE_DDC4:
			channel = CHANNEL_ID_DDC4;
			break;
		case GPIO_DDC_LINE_DDC5:
			channel = CHANNEL_ID_DDC5;
			break;
		case GPIO_DDC_LINE_DDC6:
			channel = CHANNEL_ID_DDC6;
			break;
		case GPIO_DDC_LINE_DDC_VGA:
			channel = CHANNEL_ID_DDC_VGA;
			break;
		case GPIO_DDC_LINE_I2C_PAD:
			channel = CHANNEL_ID_I2C_PAD;
			break;
		default:
			BREAK_TO_DEBUGGER();
			break;
		}
	}

	return channel;
}

static enum transmitter translate_encoder_to_transmitter(struct graphics_object_id encoder)
{
	switch (encoder.id) {
	case ENCODER_ID_INTERNAL_UNIPHY:
		switch (encoder.enum_id) {
		case ENUM_ID_1:
			return TRANSMITTER_UNIPHY_A;
		case ENUM_ID_2:
			return TRANSMITTER_UNIPHY_B;
		default:
			return TRANSMITTER_UNKNOWN;
		}
	break;
	case ENCODER_ID_INTERNAL_UNIPHY1:
		switch (encoder.enum_id) {
		case ENUM_ID_1:
			return TRANSMITTER_UNIPHY_C;
		case ENUM_ID_2:
			return TRANSMITTER_UNIPHY_D;
		default:
			return TRANSMITTER_UNKNOWN;
		}
	break;
	case ENCODER_ID_INTERNAL_UNIPHY2:
		switch (encoder.enum_id) {
		case ENUM_ID_1:
			return TRANSMITTER_UNIPHY_E;
		case ENUM_ID_2:
			return TRANSMITTER_UNIPHY_F;
		default:
			return TRANSMITTER_UNKNOWN;
		}
	break;
	case ENCODER_ID_INTERNAL_UNIPHY3:
		switch (encoder.enum_id) {
		case ENUM_ID_1:
			return TRANSMITTER_UNIPHY_G;
		default:
			return TRANSMITTER_UNKNOWN;
		}
	break;
	case ENCODER_ID_EXTERNAL_NUTMEG:
		switch (encoder.enum_id) {
		case ENUM_ID_1:
			return TRANSMITTER_NUTMEG_CRT;
		default:
			return TRANSMITTER_UNKNOWN;
		}
	break;
	case ENCODER_ID_EXTERNAL_TRAVIS:
		switch (encoder.enum_id) {
		case ENUM_ID_1:
			return TRANSMITTER_TRAVIS_CRT;
		case ENUM_ID_2:
			return TRANSMITTER_TRAVIS_LCD;
		default:
			return TRANSMITTER_UNKNOWN;
		}
	break;
	default:
		return TRANSMITTER_UNKNOWN;
	}
}

static bool dc_link_construct_legacy(struct dc_link *link,
				     const struct link_init_data *init_params)
{
	uint8_t i;
	struct ddc_service_init_data ddc_service_init_data = { 0 };
	struct dc_context *dc_ctx = init_params->ctx;
	struct encoder_init_data enc_init_data = { 0 };
	struct panel_cntl_init_data panel_cntl_init_data = { 0 };
	struct integrated_info *info;
	struct dc_bios *bios = init_params->dc->ctx->dc_bios;
	const struct dc_vbios_funcs *bp_funcs = bios->funcs;
	struct bp_disp_connector_caps_info disp_connect_caps_info = { 0 };

	DC_LOGGER_INIT(dc_ctx->logger);

	info = kzalloc(sizeof(*info), GFP_KERNEL);
	if (!info)
		goto create_fail;

	link->irq_source_hpd = DC_IRQ_SOURCE_INVALID;
	link->irq_source_hpd_rx = DC_IRQ_SOURCE_INVALID;

	link->link_status.dpcd_caps = &link->dpcd_caps;

	link->dc = init_params->dc;
	link->ctx = dc_ctx;
	link->link_index = init_params->link_index;

	memset(&link->preferred_training_settings, 0,
	       sizeof(struct dc_link_training_overrides));
	memset(&link->preferred_link_setting, 0,
	       sizeof(struct dc_link_settings));

	link->link_id =
		bios->funcs->get_connector_id(bios, init_params->connector_index);

	link->ep_type = DISPLAY_ENDPOINT_PHY;

	DC_LOG_DC("BIOS object table - link_id: %d", link->link_id.id);

	if (bios->funcs->get_disp_connector_caps_info) {
		bios->funcs->get_disp_connector_caps_info(bios, link->link_id, &disp_connect_caps_info);
		link->is_internal_display = disp_connect_caps_info.INTERNAL_DISPLAY;
		DC_LOG_DC("BIOS object table - is_internal_display: %d", link->is_internal_display);
	}

	if (link->link_id.type != OBJECT_TYPE_CONNECTOR) {
		dm_output_to_console("%s: Invalid Connector ObjectID from Adapter Service for connector index:%d! type %d expected %d\n",
				     __func__, init_params->connector_index,
				     link->link_id.type, OBJECT_TYPE_CONNECTOR);
		goto create_fail;
	}

	if (link->dc->res_pool->funcs->link_init)
		link->dc->res_pool->funcs->link_init(link);

	link->hpd_gpio = get_hpd_gpio(link->ctx->dc_bios, link->link_id,
				      link->ctx->gpio_service);

	if (link->hpd_gpio) {
		dal_gpio_open(link->hpd_gpio, GPIO_MODE_INTERRUPT);
		dal_gpio_unlock_pin(link->hpd_gpio);
		link->irq_source_hpd = dal_irq_get_source(link->hpd_gpio);

		DC_LOG_DC("BIOS object table - hpd_gpio id: %d", link->hpd_gpio->id);
		DC_LOG_DC("BIOS object table - hpd_gpio en: %d", link->hpd_gpio->en);
	}

	switch (link->link_id.id) {
	case CONNECTOR_ID_HDMI_TYPE_A:
		link->connector_signal = SIGNAL_TYPE_HDMI_TYPE_A;

		break;
	case CONNECTOR_ID_SINGLE_LINK_DVID:
	case CONNECTOR_ID_SINGLE_LINK_DVII:
		link->connector_signal = SIGNAL_TYPE_DVI_SINGLE_LINK;
		break;
	case CONNECTOR_ID_DUAL_LINK_DVID:
	case CONNECTOR_ID_DUAL_LINK_DVII:
		link->connector_signal = SIGNAL_TYPE_DVI_DUAL_LINK;
		break;
	case CONNECTOR_ID_DISPLAY_PORT:
	case CONNECTOR_ID_USBC:
		link->connector_signal = SIGNAL_TYPE_DISPLAY_PORT;

		if (link->hpd_gpio)
			link->irq_source_hpd_rx =
					dal_irq_get_rx_source(link->hpd_gpio);

		break;
	case CONNECTOR_ID_EDP:
		link->connector_signal = SIGNAL_TYPE_EDP;

		if (link->hpd_gpio) {
			if (!link->dc->config.allow_edp_hotplug_detection)
				link->irq_source_hpd = DC_IRQ_SOURCE_INVALID;

			switch (link->dc->config.allow_edp_hotplug_detection) {
			case 1: // only the 1st eDP handles hotplug
				if (link->link_index == 0)
					link->irq_source_hpd_rx =
						dal_irq_get_rx_source(link->hpd_gpio);
				else
					link->irq_source_hpd = DC_IRQ_SOURCE_INVALID;
				break;
			case 2: // only the 2nd eDP handles hotplug
				if (link->link_index == 1)
					link->irq_source_hpd_rx =
						dal_irq_get_rx_source(link->hpd_gpio);
				else
					link->irq_source_hpd = DC_IRQ_SOURCE_INVALID;
				break;
			default:
				break;
			}
		}

		break;
	case CONNECTOR_ID_LVDS:
		link->connector_signal = SIGNAL_TYPE_LVDS;
		break;
	default:
		DC_LOG_WARNING("Unsupported Connector type:%d!\n",
			       link->link_id.id);
		goto create_fail;
	}

	/* TODO: #DAL3 Implement id to str function.*/
	LINK_INFO("Connector[%d] description:"
		  "signal %d\n",
		  init_params->connector_index,
		  link->connector_signal);

	ddc_service_init_data.ctx = link->ctx;
	ddc_service_init_data.id = link->link_id;
	ddc_service_init_data.link = link;
	link->ddc = dal_ddc_service_create(&ddc_service_init_data);

	if (!link->ddc) {
		DC_ERROR("Failed to create ddc_service!\n");
		goto ddc_create_fail;
	}

	if (!link->ddc->ddc_pin) {
		DC_ERROR("Failed to get I2C info for connector!\n");
		goto ddc_create_fail;
	}

	link->ddc_hw_inst =
		dal_ddc_get_line(dal_ddc_service_get_ddc_pin(link->ddc));


	if (link->dc->res_pool->funcs->panel_cntl_create &&
		(link->link_id.id == CONNECTOR_ID_EDP ||
			link->link_id.id == CONNECTOR_ID_LVDS)) {
		panel_cntl_init_data.ctx = dc_ctx;
		panel_cntl_init_data.inst =
			panel_cntl_init_data.ctx->dc_edp_id_count;
		link->panel_cntl =
			link->dc->res_pool->funcs->panel_cntl_create(
								&panel_cntl_init_data);
		panel_cntl_init_data.ctx->dc_edp_id_count++;

		if (link->panel_cntl == NULL) {
			DC_ERROR("Failed to create link panel_cntl!\n");
			goto panel_cntl_create_fail;
		}
	}

	enc_init_data.ctx = dc_ctx;
	bp_funcs->get_src_obj(dc_ctx->dc_bios, link->link_id, 0,
			      &enc_init_data.encoder);
	enc_init_data.connector = link->link_id;
	enc_init_data.channel = get_ddc_line(link);
	enc_init_data.hpd_source = get_hpd_line(link);

	link->hpd_src = enc_init_data.hpd_source;

	enc_init_data.transmitter =
		translate_encoder_to_transmitter(enc_init_data.encoder);
	link->link_enc =
		link->dc->res_pool->funcs->link_enc_create(dc_ctx, &enc_init_data);

	if (!link->link_enc) {
		DC_ERROR("Failed to create link encoder!\n");
		goto link_enc_create_fail;
	}

	DC_LOG_DC("BIOS object table - DP_IS_USB_C: %d", link->link_enc->features.flags.bits.DP_IS_USB_C);
	DC_LOG_DC("BIOS object table - IS_DP2_CAPABLE: %d", link->link_enc->features.flags.bits.IS_DP2_CAPABLE);

	/* Update link encoder tracking variables. These are used for the dynamic
	 * assignment of link encoders to streams.
	 */
	link->eng_id = link->link_enc->preferred_engine;
	link->dc->res_pool->link_encoders[link->eng_id - ENGINE_ID_DIGA] = link->link_enc;
	link->dc->res_pool->dig_link_enc_count++;

	link->link_enc_hw_inst = link->link_enc->transmitter;

	for (i = 0; i < 4; i++) {
		if (bp_funcs->get_device_tag(dc_ctx->dc_bios,
					     link->link_id, i,
					     &link->device_tag) != BP_RESULT_OK) {
			DC_ERROR("Failed to find device tag!\n");
			goto device_tag_fail;
		}

		/* Look for device tag that matches connector signal,
		 * CRT for rgb, LCD for other supported signal tyes
		 */
		if (!bp_funcs->is_device_id_supported(dc_ctx->dc_bios,
						      link->device_tag.dev_id))
			continue;
		if (link->device_tag.dev_id.device_type == DEVICE_TYPE_CRT &&
		    link->connector_signal != SIGNAL_TYPE_RGB)
			continue;
		if (link->device_tag.dev_id.device_type == DEVICE_TYPE_LCD &&
		    link->connector_signal == SIGNAL_TYPE_RGB)
			continue;

		DC_LOG_DC("BIOS object table - device_tag.acpi_device: %d", link->device_tag.acpi_device);
		DC_LOG_DC("BIOS object table - device_tag.dev_id.device_type: %d", link->device_tag.dev_id.device_type);
		DC_LOG_DC("BIOS object table - device_tag.dev_id.enum_id: %d", link->device_tag.dev_id.enum_id);
		break;
	}

	if (bios->integrated_info)
		memcpy(info, bios->integrated_info, sizeof(*info));

	/* Look for channel mapping corresponding to connector and device tag */
	for (i = 0; i < MAX_NUMBER_OF_EXT_DISPLAY_PATH; i++) {
		struct external_display_path *path =
			&info->ext_disp_conn_info.path[i];

		if (path->device_connector_id.enum_id == link->link_id.enum_id &&
		    path->device_connector_id.id == link->link_id.id &&
		    path->device_connector_id.type == link->link_id.type) {
			if (link->device_tag.acpi_device != 0 &&
			    path->device_acpi_enum == link->device_tag.acpi_device) {
				link->ddi_channel_mapping = path->channel_mapping;
				link->chip_caps = path->caps;
				DC_LOG_DC("BIOS object table - ddi_channel_mapping: 0x%04X", link->ddi_channel_mapping.raw);
				DC_LOG_DC("BIOS object table - chip_caps: %d", link->chip_caps);
			} else if (path->device_tag ==
				   link->device_tag.dev_id.raw_device_tag) {
				link->ddi_channel_mapping = path->channel_mapping;
				link->chip_caps = path->caps;
				DC_LOG_DC("BIOS object table - ddi_channel_mapping: 0x%04X", link->ddi_channel_mapping.raw);
				DC_LOG_DC("BIOS object table - chip_caps: %d", link->chip_caps);
			}

			if (link->chip_caps & EXT_DISPLAY_PATH_CAPS__DP_FIXED_VS_EN) {
				link->bios_forced_drive_settings.VOLTAGE_SWING =
						(info->ext_disp_conn_info.fixdpvoltageswing & 0x3);
				link->bios_forced_drive_settings.PRE_EMPHASIS =
						((info->ext_disp_conn_info.fixdpvoltageswing >> 2) & 0x3);
			}

			break;
		}
	}

	if (bios->funcs->get_atom_dc_golden_table)
		bios->funcs->get_atom_dc_golden_table(bios);

	/*
	 * TODO check if GPIO programmed correctly
	 *
	 * If GPIO isn't programmed correctly HPD might not rise or drain
	 * fast enough, leading to bounces.
	 */
	program_hpd_filter(link);

	link->psr_settings.psr_vtotal_control_support = false;
	link->psr_settings.psr_version = DC_PSR_VERSION_UNSUPPORTED;

	DC_LOG_DC("BIOS object table - %s finished successfully.\n", __func__);
	kfree(info);
	return true;
device_tag_fail:
	link->link_enc->funcs->destroy(&link->link_enc);
link_enc_create_fail:
	if (link->panel_cntl != NULL)
		link->panel_cntl->funcs->destroy(&link->panel_cntl);
panel_cntl_create_fail:
	dal_ddc_service_destroy(&link->ddc);
ddc_create_fail:
create_fail:

	if (link->hpd_gpio) {
		dal_gpio_destroy_irq(&link->hpd_gpio);
		link->hpd_gpio = NULL;
	}

	DC_LOG_DC("BIOS object table - %s failed.\n", __func__);
	kfree(info);

	return false;
}

static bool dc_link_construct_dpia(struct dc_link *link,
				   const struct link_init_data *init_params)
{
	struct ddc_service_init_data ddc_service_init_data = { 0 };
	struct dc_context *dc_ctx = init_params->ctx;

	DC_LOGGER_INIT(dc_ctx->logger);

	/* Initialized irq source for hpd and hpd rx */
	link->irq_source_hpd = DC_IRQ_SOURCE_INVALID;
	link->irq_source_hpd_rx = DC_IRQ_SOURCE_INVALID;
	link->link_status.dpcd_caps = &link->dpcd_caps;

	link->dc = init_params->dc;
	link->ctx = dc_ctx;
	link->link_index = init_params->link_index;

	memset(&link->preferred_training_settings, 0,
	       sizeof(struct dc_link_training_overrides));
	memset(&link->preferred_link_setting, 0,
	       sizeof(struct dc_link_settings));

	/* Dummy Init for linkid */
	link->link_id.type = OBJECT_TYPE_CONNECTOR;
	link->link_id.id = CONNECTOR_ID_DISPLAY_PORT;
	link->link_id.enum_id = ENUM_ID_1 + init_params->connector_index;
	link->is_internal_display = false;
	link->connector_signal = SIGNAL_TYPE_DISPLAY_PORT;
	LINK_INFO("Connector[%d] description:signal %d\n",
		  init_params->connector_index,
		  link->connector_signal);

	link->ep_type = DISPLAY_ENDPOINT_USB4_DPIA;
	link->is_dig_mapping_flexible = true;

	/* TODO: Initialize link : funcs->link_init */

	ddc_service_init_data.ctx = link->ctx;
	ddc_service_init_data.id = link->link_id;
	ddc_service_init_data.link = link;
	/* Set indicator for dpia link so that ddc won't be created */
	ddc_service_init_data.is_dpia_link = true;

	link->ddc = dal_ddc_service_create(&ddc_service_init_data);
	if (!link->ddc) {
		DC_ERROR("Failed to create ddc_service!\n");
		goto ddc_create_fail;
	}

	/* Set dpia port index : 0 to number of dpia ports */
	link->ddc_hw_inst = init_params->connector_index;

	/* TODO: Create link encoder */

	link->psr_settings.psr_version = DC_PSR_VERSION_UNSUPPORTED;

	/* Some docks seem to NAK I2C writes to segment pointer with mot=0. */
	link->wa_flags.dp_mot_reset_segment = true;

	return true;

ddc_create_fail:
	return false;
}

static bool dc_link_construct(struct dc_link *link,
			      const struct link_init_data *init_params)
{
	/* Handle dpia case */
	if (init_params->is_dpia_link)
		return dc_link_construct_dpia(link, init_params);
	else
		return dc_link_construct_legacy(link, init_params);
}
/*******************************************************************************
 * Public functions
 ******************************************************************************/
struct dc_link *link_create(const struct link_init_data *init_params)
{
	struct dc_link *link =
			kzalloc(sizeof(*link), GFP_KERNEL);

	if (NULL == link)
		goto alloc_fail;

	if (false == dc_link_construct(link, init_params))
		goto construct_fail;

	/*
	 * Must use preferred_link_setting, not reported_link_cap or verified_link_cap,
	 * since struct preferred_link_setting won't be reset after S3.
	 */
	link->preferred_link_setting.dpcd_source_device_specific_field_support = true;

	return link;

construct_fail:
	kfree(link);

alloc_fail:
	return NULL;
}

void link_destroy(struct dc_link **link)
{
	dc_link_destruct(*link);
	kfree(*link);
	*link = NULL;
}

static void enable_stream_features(struct pipe_ctx *pipe_ctx)
{
	struct dc_stream_state *stream = pipe_ctx->stream;

	if (pipe_ctx->stream->signal != SIGNAL_TYPE_DISPLAY_PORT_MST) {
		struct dc_link *link = stream->link;
		union down_spread_ctrl old_downspread;
		union down_spread_ctrl new_downspread;

		memset(&old_downspread, 0, sizeof(old_downspread));

		core_link_read_dpcd(link, DP_DOWNSPREAD_CTRL,
				&old_downspread.raw, sizeof(old_downspread));

		new_downspread.raw = old_downspread.raw;

		new_downspread.bits.IGNORE_MSA_TIMING_PARAM =
				(stream->ignore_msa_timing_param) ? 1 : 0;

		if (new_downspread.raw != old_downspread.raw) {
			core_link_write_dpcd(link, DP_DOWNSPREAD_CTRL,
				&new_downspread.raw, sizeof(new_downspread));
		}

	} else {
		dm_helpers_mst_enable_stream_features(stream);
	}
}

static enum dc_status enable_link_dp(struct dc_state *state,
				     struct pipe_ctx *pipe_ctx)
{
	struct dc_stream_state *stream = pipe_ctx->stream;
	enum dc_status status;
	bool skip_video_pattern;
	struct dc_link *link = stream->link;
	const struct dc_link_settings *link_settings =
			&pipe_ctx->link_config.dp_link_settings;
	bool fec_enable;
	int i;
	bool apply_seamless_boot_optimization = false;
	uint32_t bl_oled_enable_delay = 50; // in ms
	uint32_t post_oui_delay = 30; // 30ms
	/* Reduce link bandwidth between failed link training attempts. */
	bool do_fallback = false;

	// check for seamless boot
	for (i = 0; i < state->stream_count; i++) {
		if (state->streams[i]->apply_seamless_boot_optimization) {
			apply_seamless_boot_optimization = true;
			break;
		}
	}

	/* Train with fallback when enabling DPIA link. Conventional links are
	 * trained with fallback during sink detection.
	 */
	if (link->ep_type == DISPLAY_ENDPOINT_USB4_DPIA)
		do_fallback = true;

	/*
	 * Temporary w/a to get DP2.0 link rates to work with SST.
	 * TODO DP2.0 - Workaround: Remove w/a if and when the issue is resolved.
	 */
	if (dp_get_link_encoding_format(link_settings) == DP_128b_132b_ENCODING &&
			pipe_ctx->stream->signal == SIGNAL_TYPE_DISPLAY_PORT &&
			link->dc->debug.set_mst_en_for_sst) {
		dp_enable_mst_on_sink(link, true);
	}

	if (pipe_ctx->stream->signal == SIGNAL_TYPE_EDP) {
		/*in case it is not on*/
		if (!link->dc->config.edp_no_power_sequencing)
			link->dc->hwss.edp_power_control(link, true);
		link->dc->hwss.edp_wait_for_hpd_ready(link, true);
	}

	if (dp_get_link_encoding_format(link_settings) == DP_128b_132b_ENCODING) {
		/* TODO - DP2.0 HW: calculate 32 symbol clock for HPO encoder */
	} else {
		pipe_ctx->stream_res.pix_clk_params.requested_sym_clk =
				link_settings->link_rate * LINK_RATE_REF_FREQ_IN_KHZ;
		if (state->clk_mgr && !apply_seamless_boot_optimization)
			state->clk_mgr->funcs->update_clocks(state->clk_mgr,
					state, false);
	}

	// during mode switch we do DP_SET_POWER off then on, and OUI is lost
	dpcd_set_source_specific_data(link);
	if (link->dpcd_sink_ext_caps.raw != 0) {
		post_oui_delay += link->panel_config.pps.extra_post_OUI_ms;
		msleep(post_oui_delay);
	}

	// similarly, mode switch can cause loss of cable ID
	dpcd_write_cable_id_to_dprx(link);

	skip_video_pattern = true;

	if (link_settings->link_rate == LINK_RATE_LOW)
		skip_video_pattern = false;

	if (perform_link_training_with_retries(link_settings,
					       skip_video_pattern,
					       LINK_TRAINING_ATTEMPTS,
					       pipe_ctx,
					       pipe_ctx->stream->signal,
					       do_fallback)) {
		status = DC_OK;
	} else {
		status = DC_FAIL_DP_LINK_TRAINING;
	}

	if (link->preferred_training_settings.fec_enable)
		fec_enable = *link->preferred_training_settings.fec_enable;
	else
		fec_enable = true;

	if (dp_get_link_encoding_format(link_settings) == DP_8b_10b_ENCODING)
		dp_set_fec_enable(link, fec_enable);

	// during mode set we do DP_SET_POWER off then on, aux writes are lost
	if (link->dpcd_sink_ext_caps.bits.oled == 1 ||
		link->dpcd_sink_ext_caps.bits.sdr_aux_backlight_control == 1 ||
		link->dpcd_sink_ext_caps.bits.hdr_aux_backlight_control == 1) {
		dc_link_set_default_brightness_aux(link); // TODO: use cached if known
		if (link->dpcd_sink_ext_caps.bits.oled == 1)
			msleep(bl_oled_enable_delay);
		dc_link_backlight_enable_aux(link, true);
	}

	return status;
}

static enum dc_status enable_link_edp(
		struct dc_state *state,
		struct pipe_ctx *pipe_ctx)
{
	return enable_link_dp(state, pipe_ctx);
}

static enum dc_status enable_link_dp_mst(
		struct dc_state *state,
		struct pipe_ctx *pipe_ctx)
{
	struct dc_link *link = pipe_ctx->stream->link;

	/* sink signal type after MST branch is MST. Multiple MST sinks
	 * share one link. Link DP PHY is enable or training only once.
	 */
	if (link->link_status.link_active)
		return DC_OK;

	/* clear payload table */
	dm_helpers_dp_mst_clear_payload_allocation_table(link->ctx, link);

	/* to make sure the pending down rep can be processed
	 * before enabling the link
	 */
	dm_helpers_dp_mst_poll_pending_down_reply(link->ctx, link);

	/* set the sink to MST mode before enabling the link */
	dp_enable_mst_on_sink(link, true);

	return enable_link_dp(state, pipe_ctx);
}

void dc_link_blank_all_dp_displays(struct dc *dc)
{
	unsigned int i;
	uint8_t dpcd_power_state = '\0';
	enum dc_status status = DC_ERROR_UNEXPECTED;

	for (i = 0; i < dc->link_count; i++) {
		if ((dc->links[i]->connector_signal != SIGNAL_TYPE_DISPLAY_PORT) ||
			(dc->links[i]->priv == NULL) || (dc->links[i]->local_sink == NULL))
			continue;

		/* DP 2.0 spec requires that we read LTTPR caps first */
		dp_retrieve_lttpr_cap(dc->links[i]);
		/* if any of the displays are lit up turn them off */
		status = core_link_read_dpcd(dc->links[i], DP_SET_POWER,
							&dpcd_power_state, sizeof(dpcd_power_state));

		if (status == DC_OK && dpcd_power_state == DP_POWER_STATE_D0)
			dc_link_blank_dp_stream(dc->links[i], true);
	}

}

void dc_link_blank_all_edp_displays(struct dc *dc)
{
	unsigned int i;
	uint8_t dpcd_power_state = '\0';
	enum dc_status status = DC_ERROR_UNEXPECTED;

	for (i = 0; i < dc->link_count; i++) {
		if ((dc->links[i]->connector_signal != SIGNAL_TYPE_EDP) ||
			(!dc->links[i]->edp_sink_present))
			continue;

		/* if any of the displays are lit up turn them off */
		status = core_link_read_dpcd(dc->links[i], DP_SET_POWER,
							&dpcd_power_state, sizeof(dpcd_power_state));

		if (status == DC_OK && dpcd_power_state == DP_POWER_STATE_D0)
			dc_link_blank_dp_stream(dc->links[i], true);
	}
}

void dc_link_blank_dp_stream(struct dc_link *link, bool hw_init)
{
	unsigned int j;
	struct dc  *dc = link->ctx->dc;
	enum signal_type signal = link->connector_signal;

	if ((signal == SIGNAL_TYPE_EDP) ||
		(signal == SIGNAL_TYPE_DISPLAY_PORT)) {
		if (link->ep_type == DISPLAY_ENDPOINT_PHY &&
			link->link_enc->funcs->get_dig_frontend &&
			link->link_enc->funcs->is_dig_enabled(link->link_enc)) {
			unsigned int fe = link->link_enc->funcs->get_dig_frontend(link->link_enc);

			if (fe != ENGINE_ID_UNKNOWN)
				for (j = 0; j < dc->res_pool->stream_enc_count; j++) {
					if (fe == dc->res_pool->stream_enc[j]->id) {
						dc->res_pool->stream_enc[j]->funcs->dp_blank(link,
									dc->res_pool->stream_enc[j]);
						break;
					}
				}
		}

		if ((!link->wa_flags.dp_keep_receiver_powered) || hw_init)
			dp_receiver_power_ctrl(link, false);
	}
}

static bool get_ext_hdmi_settings(struct pipe_ctx *pipe_ctx,
		enum engine_id eng_id,
		struct ext_hdmi_settings *settings)
{
	bool result = false;
	int i = 0;
	struct integrated_info *integrated_info =
			pipe_ctx->stream->ctx->dc_bios->integrated_info;

	if (integrated_info == NULL)
		return false;

	/*
	 * Get retimer settings from sbios for passing SI eye test for DCE11
	 * The setting values are varied based on board revision and port id
	 * Therefore the setting values of each ports is passed by sbios.
	 */

	// Check if current bios contains ext Hdmi settings
	if (integrated_info->gpu_cap_info & 0x20) {
		switch (eng_id) {
		case ENGINE_ID_DIGA:
			settings->slv_addr = integrated_info->dp0_ext_hdmi_slv_addr;
			settings->reg_num = integrated_info->dp0_ext_hdmi_6g_reg_num;
			settings->reg_num_6g = integrated_info->dp0_ext_hdmi_6g_reg_num;
			memmove(settings->reg_settings,
					integrated_info->dp0_ext_hdmi_reg_settings,
					sizeof(integrated_info->dp0_ext_hdmi_reg_settings));
			memmove(settings->reg_settings_6g,
					integrated_info->dp0_ext_hdmi_6g_reg_settings,
					sizeof(integrated_info->dp0_ext_hdmi_6g_reg_settings));
			result = true;
			break;
		case ENGINE_ID_DIGB:
			settings->slv_addr = integrated_info->dp1_ext_hdmi_slv_addr;
			settings->reg_num = integrated_info->dp1_ext_hdmi_6g_reg_num;
			settings->reg_num_6g = integrated_info->dp1_ext_hdmi_6g_reg_num;
			memmove(settings->reg_settings,
					integrated_info->dp1_ext_hdmi_reg_settings,
					sizeof(integrated_info->dp1_ext_hdmi_reg_settings));
			memmove(settings->reg_settings_6g,
					integrated_info->dp1_ext_hdmi_6g_reg_settings,
					sizeof(integrated_info->dp1_ext_hdmi_6g_reg_settings));
			result = true;
			break;
		case ENGINE_ID_DIGC:
			settings->slv_addr = integrated_info->dp2_ext_hdmi_slv_addr;
			settings->reg_num = integrated_info->dp2_ext_hdmi_6g_reg_num;
			settings->reg_num_6g = integrated_info->dp2_ext_hdmi_6g_reg_num;
			memmove(settings->reg_settings,
					integrated_info->dp2_ext_hdmi_reg_settings,
					sizeof(integrated_info->dp2_ext_hdmi_reg_settings));
			memmove(settings->reg_settings_6g,
					integrated_info->dp2_ext_hdmi_6g_reg_settings,
					sizeof(integrated_info->dp2_ext_hdmi_6g_reg_settings));
			result = true;
			break;
		case ENGINE_ID_DIGD:
			settings->slv_addr = integrated_info->dp3_ext_hdmi_slv_addr;
			settings->reg_num = integrated_info->dp3_ext_hdmi_6g_reg_num;
			settings->reg_num_6g = integrated_info->dp3_ext_hdmi_6g_reg_num;
			memmove(settings->reg_settings,
					integrated_info->dp3_ext_hdmi_reg_settings,
					sizeof(integrated_info->dp3_ext_hdmi_reg_settings));
			memmove(settings->reg_settings_6g,
					integrated_info->dp3_ext_hdmi_6g_reg_settings,
					sizeof(integrated_info->dp3_ext_hdmi_6g_reg_settings));
			result = true;
			break;
		default:
			break;
		}

		if (result == true) {
			// Validate settings from bios integrated info table
			if (settings->slv_addr == 0)
				return false;
			if (settings->reg_num > 9)
				return false;
			if (settings->reg_num_6g > 3)
				return false;

			for (i = 0; i < settings->reg_num; i++) {
				if (settings->reg_settings[i].i2c_reg_index > 0x20)
					return false;
			}

			for (i = 0; i < settings->reg_num_6g; i++) {
				if (settings->reg_settings_6g[i].i2c_reg_index > 0x20)
					return false;
			}
		}
	}

	return result;
}

static bool i2c_write(struct pipe_ctx *pipe_ctx,
		uint8_t address, uint8_t *buffer, uint32_t length)
{
	struct i2c_command cmd = {0};
	struct i2c_payload payload = {0};

	memset(&payload, 0, sizeof(payload));
	memset(&cmd, 0, sizeof(cmd));

	cmd.number_of_payloads = 1;
	cmd.engine = I2C_COMMAND_ENGINE_DEFAULT;
	cmd.speed = pipe_ctx->stream->ctx->dc->caps.i2c_speed_in_khz;

	payload.address = address;
	payload.data = buffer;
	payload.length = length;
	payload.write = true;
	cmd.payloads = &payload;

	if (dm_helpers_submit_i2c(pipe_ctx->stream->ctx,
			pipe_ctx->stream->link, &cmd))
		return true;

	return false;
}

static void write_i2c_retimer_setting(
		struct pipe_ctx *pipe_ctx,
		bool is_vga_mode,
		bool is_over_340mhz,
		struct ext_hdmi_settings *settings)
{
	uint8_t slave_address = (settings->slv_addr >> 1);
	uint8_t buffer[2];
	const uint8_t apply_rx_tx_change = 0x4;
	uint8_t offset = 0xA;
	uint8_t value = 0;
	int i = 0;
	bool i2c_success = false;
	DC_LOGGER_INIT(pipe_ctx->stream->ctx->logger);

	memset(&buffer, 0, sizeof(buffer));

	/* Start Ext-Hdmi programming*/

	for (i = 0; i < settings->reg_num; i++) {
		/* Apply 3G settings */
		if (settings->reg_settings[i].i2c_reg_index <= 0x20) {

			buffer[0] = settings->reg_settings[i].i2c_reg_index;
			buffer[1] = settings->reg_settings[i].i2c_reg_val;
			i2c_success = i2c_write(pipe_ctx, slave_address,
						buffer, sizeof(buffer));
			RETIMER_REDRIVER_INFO("retimer write to slave_address = 0x%x,\
				offset = 0x%x, reg_val= 0x%x, i2c_success = %d\n",
				slave_address, buffer[0], buffer[1], i2c_success?1:0);

			if (!i2c_success)
				goto i2c_write_fail;

			/* Based on DP159 specs, APPLY_RX_TX_CHANGE bit in 0x0A
			 * needs to be set to 1 on every 0xA-0xC write.
			 */
			if (settings->reg_settings[i].i2c_reg_index == 0xA ||
				settings->reg_settings[i].i2c_reg_index == 0xB ||
				settings->reg_settings[i].i2c_reg_index == 0xC) {

				/* Query current value from offset 0xA */
				if (settings->reg_settings[i].i2c_reg_index == 0xA)
					value = settings->reg_settings[i].i2c_reg_val;
				else {
					i2c_success =
						dal_ddc_service_query_ddc_data(
						pipe_ctx->stream->link->ddc,
						slave_address, &offset, 1, &value, 1);
					if (!i2c_success)
						goto i2c_write_fail;
				}

				buffer[0] = offset;
				/* Set APPLY_RX_TX_CHANGE bit to 1 */
				buffer[1] = value | apply_rx_tx_change;
				i2c_success = i2c_write(pipe_ctx, slave_address,
						buffer, sizeof(buffer));
				RETIMER_REDRIVER_INFO("retimer write to slave_address = 0x%x,\
					offset = 0x%x, reg_val = 0x%x, i2c_success = %d\n",
					slave_address, buffer[0], buffer[1], i2c_success?1:0);
				if (!i2c_success)
					goto i2c_write_fail;
			}
		}
	}

	/* Apply 3G settings */
	if (is_over_340mhz) {
		for (i = 0; i < settings->reg_num_6g; i++) {
			/* Apply 3G settings */
			if (settings->reg_settings[i].i2c_reg_index <= 0x20) {

				buffer[0] = settings->reg_settings_6g[i].i2c_reg_index;
				buffer[1] = settings->reg_settings_6g[i].i2c_reg_val;
				i2c_success = i2c_write(pipe_ctx, slave_address,
							buffer, sizeof(buffer));
				RETIMER_REDRIVER_INFO("above 340Mhz: retimer write to slave_address = 0x%x,\
					offset = 0x%x, reg_val = 0x%x, i2c_success = %d\n",
					slave_address, buffer[0], buffer[1], i2c_success?1:0);

				if (!i2c_success)
					goto i2c_write_fail;

				/* Based on DP159 specs, APPLY_RX_TX_CHANGE bit in 0x0A
				 * needs to be set to 1 on every 0xA-0xC write.
				 */
				if (settings->reg_settings_6g[i].i2c_reg_index == 0xA ||
					settings->reg_settings_6g[i].i2c_reg_index == 0xB ||
					settings->reg_settings_6g[i].i2c_reg_index == 0xC) {

					/* Query current value from offset 0xA */
					if (settings->reg_settings_6g[i].i2c_reg_index == 0xA)
						value = settings->reg_settings_6g[i].i2c_reg_val;
					else {
						i2c_success =
								dal_ddc_service_query_ddc_data(
								pipe_ctx->stream->link->ddc,
								slave_address, &offset, 1, &value, 1);
						if (!i2c_success)
							goto i2c_write_fail;
					}

					buffer[0] = offset;
					/* Set APPLY_RX_TX_CHANGE bit to 1 */
					buffer[1] = value | apply_rx_tx_change;
					i2c_success = i2c_write(pipe_ctx, slave_address,
							buffer, sizeof(buffer));
					RETIMER_REDRIVER_INFO("retimer write to slave_address = 0x%x,\
						offset = 0x%x, reg_val = 0x%x, i2c_success = %d\n",
						slave_address, buffer[0], buffer[1], i2c_success?1:0);
					if (!i2c_success)
						goto i2c_write_fail;
				}
			}
		}
	}

	if (is_vga_mode) {
		/* Program additional settings if using 640x480 resolution */

		/* Write offset 0xFF to 0x01 */
		buffer[0] = 0xff;
		buffer[1] = 0x01;
		i2c_success = i2c_write(pipe_ctx, slave_address,
				buffer, sizeof(buffer));
		RETIMER_REDRIVER_INFO("retimer write to slave_address = 0x%x,\
				offset = 0x%x, reg_val = 0x%x, i2c_success = %d\n",
				slave_address, buffer[0], buffer[1], i2c_success?1:0);
		if (!i2c_success)
			goto i2c_write_fail;

		/* Write offset 0x00 to 0x23 */
		buffer[0] = 0x00;
		buffer[1] = 0x23;
		i2c_success = i2c_write(pipe_ctx, slave_address,
				buffer, sizeof(buffer));
		RETIMER_REDRIVER_INFO("retimer write to slave_address = 0x%x,\
			offset = 0x%x, reg_val = 0x%x, i2c_success = %d\n",
			slave_address, buffer[0], buffer[1], i2c_success?1:0);
		if (!i2c_success)
			goto i2c_write_fail;

		/* Write offset 0xff to 0x00 */
		buffer[0] = 0xff;
		buffer[1] = 0x00;
		i2c_success = i2c_write(pipe_ctx, slave_address,
				buffer, sizeof(buffer));
		RETIMER_REDRIVER_INFO("retimer write to slave_address = 0x%x,\
			offset = 0x%x, reg_val = 0x%x, i2c_success = %d\n",
			slave_address, buffer[0], buffer[1], i2c_success?1:0);
		if (!i2c_success)
			goto i2c_write_fail;

	}

	return;

i2c_write_fail:
	DC_LOG_DEBUG("Set retimer failed");
}

static void write_i2c_default_retimer_setting(
		struct pipe_ctx *pipe_ctx,
		bool is_vga_mode,
		bool is_over_340mhz)
{
	uint8_t slave_address = (0xBA >> 1);
	uint8_t buffer[2];
	bool i2c_success = false;
	DC_LOGGER_INIT(pipe_ctx->stream->ctx->logger);

	memset(&buffer, 0, sizeof(buffer));

	/* Program Slave Address for tuning single integrity */
	/* Write offset 0x0A to 0x13 */
	buffer[0] = 0x0A;
	buffer[1] = 0x13;
	i2c_success = i2c_write(pipe_ctx, slave_address,
			buffer, sizeof(buffer));
	RETIMER_REDRIVER_INFO("retimer writes default setting to slave_address = 0x%x,\
		offset = 0x%x, reg_val = 0x%x, i2c_success = %d\n",
		slave_address, buffer[0], buffer[1], i2c_success?1:0);
	if (!i2c_success)
		goto i2c_write_fail;

	/* Write offset 0x0A to 0x17 */
	buffer[0] = 0x0A;
	buffer[1] = 0x17;
	i2c_success = i2c_write(pipe_ctx, slave_address,
			buffer, sizeof(buffer));
	RETIMER_REDRIVER_INFO("retimer write to slave_addr = 0x%x,\
		offset = 0x%x, reg_val = 0x%x, i2c_success = %d\n",
		slave_address, buffer[0], buffer[1], i2c_success?1:0);
	if (!i2c_success)
		goto i2c_write_fail;

	/* Write offset 0x0B to 0xDA or 0xD8 */
	buffer[0] = 0x0B;
	buffer[1] = is_over_340mhz ? 0xDA : 0xD8;
	i2c_success = i2c_write(pipe_ctx, slave_address,
			buffer, sizeof(buffer));
	RETIMER_REDRIVER_INFO("retimer write to slave_addr = 0x%x,\
		offset = 0x%x, reg_val = 0x%x, i2c_success = %d\n",
		slave_address, buffer[0], buffer[1], i2c_success?1:0);
	if (!i2c_success)
		goto i2c_write_fail;

	/* Write offset 0x0A to 0x17 */
	buffer[0] = 0x0A;
	buffer[1] = 0x17;
	i2c_success = i2c_write(pipe_ctx, slave_address,
			buffer, sizeof(buffer));
	RETIMER_REDRIVER_INFO("retimer write to slave_addr = 0x%x,\
		offset = 0x%x, reg_val= 0x%x, i2c_success = %d\n",
		slave_address, buffer[0], buffer[1], i2c_success?1:0);
	if (!i2c_success)
		goto i2c_write_fail;

	/* Write offset 0x0C to 0x1D or 0x91 */
	buffer[0] = 0x0C;
	buffer[1] = is_over_340mhz ? 0x1D : 0x91;
	i2c_success = i2c_write(pipe_ctx, slave_address,
			buffer, sizeof(buffer));
	RETIMER_REDRIVER_INFO("retimer write to slave_addr = 0x%x,\
		offset = 0x%x, reg_val = 0x%x, i2c_success = %d\n",
		slave_address, buffer[0], buffer[1], i2c_success?1:0);
	if (!i2c_success)
		goto i2c_write_fail;

	/* Write offset 0x0A to 0x17 */
	buffer[0] = 0x0A;
	buffer[1] = 0x17;
	i2c_success = i2c_write(pipe_ctx, slave_address,
			buffer, sizeof(buffer));
	RETIMER_REDRIVER_INFO("retimer write to slave_addr = 0x%x,\
		offset = 0x%x, reg_val = 0x%x, i2c_success = %d\n",
		slave_address, buffer[0], buffer[1], i2c_success?1:0);
	if (!i2c_success)
		goto i2c_write_fail;


	if (is_vga_mode) {
		/* Program additional settings if using 640x480 resolution */

		/* Write offset 0xFF to 0x01 */
		buffer[0] = 0xff;
		buffer[1] = 0x01;
		i2c_success = i2c_write(pipe_ctx, slave_address,
				buffer, sizeof(buffer));
		RETIMER_REDRIVER_INFO("retimer write to slave_addr = 0x%x,\
			offset = 0x%x, reg_val = 0x%x, i2c_success = %d\n",
			slave_address, buffer[0], buffer[1], i2c_success?1:0);
		if (!i2c_success)
			goto i2c_write_fail;

		/* Write offset 0x00 to 0x23 */
		buffer[0] = 0x00;
		buffer[1] = 0x23;
		i2c_success = i2c_write(pipe_ctx, slave_address,
				buffer, sizeof(buffer));
		RETIMER_REDRIVER_INFO("retimer write to slave_addr = 0x%x,\
			offset = 0x%x, reg_val= 0x%x, i2c_success = %d\n",
			slave_address, buffer[0], buffer[1], i2c_success?1:0);
		if (!i2c_success)
			goto i2c_write_fail;

		/* Write offset 0xff to 0x00 */
		buffer[0] = 0xff;
		buffer[1] = 0x00;
		i2c_success = i2c_write(pipe_ctx, slave_address,
				buffer, sizeof(buffer));
		RETIMER_REDRIVER_INFO("retimer write default setting to slave_addr = 0x%x,\
			offset = 0x%x, reg_val= 0x%x, i2c_success = %d end here\n",
			slave_address, buffer[0], buffer[1], i2c_success?1:0);
		if (!i2c_success)
			goto i2c_write_fail;
	}

	return;

i2c_write_fail:
	DC_LOG_DEBUG("Set default retimer failed");
}

static void write_i2c_redriver_setting(
		struct pipe_ctx *pipe_ctx,
		bool is_over_340mhz)
{
	uint8_t slave_address = (0xF0 >> 1);
	uint8_t buffer[16];
	bool i2c_success = false;
	DC_LOGGER_INIT(pipe_ctx->stream->ctx->logger);

	memset(&buffer, 0, sizeof(buffer));

	// Program Slave Address for tuning single integrity
	buffer[3] = 0x4E;
	buffer[4] = 0x4E;
	buffer[5] = 0x4E;
	buffer[6] = is_over_340mhz ? 0x4E : 0x4A;

	i2c_success = i2c_write(pipe_ctx, slave_address,
					buffer, sizeof(buffer));
	RETIMER_REDRIVER_INFO("redriver write 0 to all 16 reg offset expect following:\n\
		\t slave_addr = 0x%x, offset[3] = 0x%x, offset[4] = 0x%x,\
		offset[5] = 0x%x,offset[6] is_over_340mhz = 0x%x,\
		i2c_success = %d\n",
		slave_address, buffer[3], buffer[4], buffer[5], buffer[6], i2c_success?1:0);

	if (!i2c_success)
		DC_LOG_DEBUG("Set redriver failed");
}

static void disable_link(struct dc_link *link, const struct link_resource *link_res,
		enum signal_type signal)
{
	/*
	 * TODO: implement call for dp_set_hw_test_pattern
	 * it is needed for compliance testing
	 */

	/* Here we need to specify that encoder output settings
	 * need to be calculated as for the set mode,
	 * it will lead to querying dynamic link capabilities
	 * which should be done before enable output
	 */

	if (dc_is_dp_signal(signal)) {
		/* SST DP, eDP */
		struct dc_link_settings link_settings = link->cur_link_settings;
		if (dc_is_dp_sst_signal(signal))
			dp_disable_link_phy(link, link_res, signal);
		else
			dp_disable_link_phy_mst(link, link_res, signal);

		if (dc_is_dp_sst_signal(signal) ||
				link->mst_stream_alloc_table.stream_count == 0) {
			if (dp_get_link_encoding_format(&link_settings) == DP_8b_10b_ENCODING) {
				dp_set_fec_enable(link, false);
				dp_set_fec_ready(link, link_res, false);
			}
		}
	} else if (signal != SIGNAL_TYPE_VIRTUAL) {
		link->dc->hwss.disable_link_output(link, link_res, signal);
	}

	if (signal == SIGNAL_TYPE_DISPLAY_PORT_MST) {
		/* MST disable link only when no stream use the link */
		if (link->mst_stream_alloc_table.stream_count <= 0)
			link->link_status.link_active = false;
	} else {
		link->link_status.link_active = false;
	}
}

static void enable_link_hdmi(struct pipe_ctx *pipe_ctx)
{
	struct dc_stream_state *stream = pipe_ctx->stream;
	struct dc_link *link = stream->link;
	enum dc_color_depth display_color_depth;
	enum engine_id eng_id;
	struct ext_hdmi_settings settings = {0};
	bool is_over_340mhz = false;
	bool is_vga_mode = (stream->timing.h_addressable == 640)
			&& (stream->timing.v_addressable == 480);
	struct dc *dc = pipe_ctx->stream->ctx->dc;

	if (stream->phy_pix_clk == 0)
		stream->phy_pix_clk = stream->timing.pix_clk_100hz / 10;
	if (stream->phy_pix_clk > 340000)
		is_over_340mhz = true;

	if (dc_is_hdmi_signal(pipe_ctx->stream->signal)) {
		unsigned short masked_chip_caps = pipe_ctx->stream->link->chip_caps &
				EXT_DISPLAY_PATH_CAPS__EXT_CHIP_MASK;
		if (masked_chip_caps == EXT_DISPLAY_PATH_CAPS__HDMI20_TISN65DP159RSBT) {
			/* DP159, Retimer settings */
			eng_id = pipe_ctx->stream_res.stream_enc->id;

			if (get_ext_hdmi_settings(pipe_ctx, eng_id, &settings)) {
				write_i2c_retimer_setting(pipe_ctx,
						is_vga_mode, is_over_340mhz, &settings);
			} else {
				write_i2c_default_retimer_setting(pipe_ctx,
						is_vga_mode, is_over_340mhz);
			}
		} else if (masked_chip_caps == EXT_DISPLAY_PATH_CAPS__HDMI20_PI3EQX1204) {
			/* PI3EQX1204, Redriver settings */
			write_i2c_redriver_setting(pipe_ctx, is_over_340mhz);
		}
	}

	if (dc_is_hdmi_signal(pipe_ctx->stream->signal))
		dal_ddc_service_write_scdc_data(
			stream->link->ddc,
			stream->phy_pix_clk,
			stream->timing.flags.LTE_340MCSC_SCRAMBLE);

	memset(&stream->link->cur_link_settings, 0,
			sizeof(struct dc_link_settings));

	display_color_depth = stream->timing.display_color_depth;
	if (stream->timing.pixel_encoding == PIXEL_ENCODING_YCBCR422)
		display_color_depth = COLOR_DEPTH_888;

	dc->hwss.enable_tmds_link_output(
			link,
			&pipe_ctx->link_res,
			pipe_ctx->stream->signal,
			pipe_ctx->clock_source->id,
			display_color_depth,
			stream->phy_pix_clk);

	if (dc_is_hdmi_signal(pipe_ctx->stream->signal))
		dal_ddc_service_read_scdc_data(link->ddc);
}

static void enable_link_lvds(struct pipe_ctx *pipe_ctx)
{
	struct dc_stream_state *stream = pipe_ctx->stream;
	struct dc_link *link = stream->link;
	struct dc *dc = stream->ctx->dc;

	if (stream->phy_pix_clk == 0)
		stream->phy_pix_clk = stream->timing.pix_clk_100hz / 10;

	memset(&stream->link->cur_link_settings, 0,
			sizeof(struct dc_link_settings));
	dc->hwss.enable_lvds_link_output(
			link,
			&pipe_ctx->link_res,
			pipe_ctx->clock_source->id,
			stream->phy_pix_clk);

}

bool dc_power_alpm_dpcd_enable(struct dc_link *link, bool enable)
{
	bool ret = false;
	union dpcd_alpm_configuration alpm_config;

	if (link->psr_settings.psr_version == DC_PSR_VERSION_SU_1) {
		memset(&alpm_config, 0, sizeof(alpm_config));

		alpm_config.bits.ENABLE = (enable ? true : false);
		ret = dm_helpers_dp_write_dpcd(link->ctx, link,
				DP_RECEIVER_ALPM_CONFIG, &alpm_config.raw,
				sizeof(alpm_config.raw));
	}
	return ret;
}

/****************************enable_link***********************************/
static enum dc_status enable_link(
		struct dc_state *state,
		struct pipe_ctx *pipe_ctx)
{
	enum dc_status status = DC_ERROR_UNEXPECTED;
	struct dc_stream_state *stream = pipe_ctx->stream;
	struct dc_link *link = stream->link;

	/* There's some scenarios where driver is unloaded with display
	 * still enabled. When driver is reloaded, it may cause a display
	 * to not light up if there is a mismatch between old and new
	 * link settings. Need to call disable first before enabling at
	 * new link settings.
	 */
	if (link->link_status.link_active) {
		disable_link(link, &pipe_ctx->link_res, pipe_ctx->stream->signal);
	}

	switch (pipe_ctx->stream->signal) {
	case SIGNAL_TYPE_DISPLAY_PORT:
		status = enable_link_dp(state, pipe_ctx);
		break;
	case SIGNAL_TYPE_EDP:
		status = enable_link_edp(state, pipe_ctx);
		break;
	case SIGNAL_TYPE_DISPLAY_PORT_MST:
		status = enable_link_dp_mst(state, pipe_ctx);
		msleep(200);
		break;
	case SIGNAL_TYPE_DVI_SINGLE_LINK:
	case SIGNAL_TYPE_DVI_DUAL_LINK:
	case SIGNAL_TYPE_HDMI_TYPE_A:
		enable_link_hdmi(pipe_ctx);
		status = DC_OK;
		break;
	case SIGNAL_TYPE_LVDS:
		enable_link_lvds(pipe_ctx);
		status = DC_OK;
		break;
	case SIGNAL_TYPE_VIRTUAL:
		status = DC_OK;
		break;
	default:
		break;
	}

	if (status == DC_OK)
		pipe_ctx->stream->link->link_status.link_active = true;

	return status;
}

static uint32_t get_timing_pixel_clock_100hz(const struct dc_crtc_timing *timing)
{

	uint32_t pxl_clk = timing->pix_clk_100hz;

	if (timing->pixel_encoding == PIXEL_ENCODING_YCBCR420)
		pxl_clk /= 2;
	else if (timing->pixel_encoding == PIXEL_ENCODING_YCBCR422)
		pxl_clk = pxl_clk * 2 / 3;

	if (timing->display_color_depth == COLOR_DEPTH_101010)
		pxl_clk = pxl_clk * 10 / 8;
	else if (timing->display_color_depth == COLOR_DEPTH_121212)
		pxl_clk = pxl_clk * 12 / 8;

	return pxl_clk;
}

static bool dp_active_dongle_validate_timing(
		const struct dc_crtc_timing *timing,
		const struct dpcd_caps *dpcd_caps)
{
	const struct dc_dongle_caps *dongle_caps = &dpcd_caps->dongle_caps;

	switch (dpcd_caps->dongle_type) {
	case DISPLAY_DONGLE_DP_VGA_CONVERTER:
	case DISPLAY_DONGLE_DP_DVI_CONVERTER:
	case DISPLAY_DONGLE_DP_DVI_DONGLE:
		if (timing->pixel_encoding == PIXEL_ENCODING_RGB)
			return true;
		else
			return false;
	default:
		break;
	}

	if (dpcd_caps->dongle_type == DISPLAY_DONGLE_DP_HDMI_CONVERTER &&
			dongle_caps->extendedCapValid == true) {
		/* Check Pixel Encoding */
		switch (timing->pixel_encoding) {
		case PIXEL_ENCODING_RGB:
		case PIXEL_ENCODING_YCBCR444:
			break;
		case PIXEL_ENCODING_YCBCR422:
			if (!dongle_caps->is_dp_hdmi_ycbcr422_pass_through)
				return false;
			break;
		case PIXEL_ENCODING_YCBCR420:
			if (!dongle_caps->is_dp_hdmi_ycbcr420_pass_through)
				return false;
			break;
		default:
			/* Invalid Pixel Encoding*/
			return false;
		}

		switch (timing->display_color_depth) {
		case COLOR_DEPTH_666:
		case COLOR_DEPTH_888:
			/*888 and 666 should always be supported*/
			break;
		case COLOR_DEPTH_101010:
			if (dongle_caps->dp_hdmi_max_bpc < 10)
				return false;
			break;
		case COLOR_DEPTH_121212:
			if (dongle_caps->dp_hdmi_max_bpc < 12)
				return false;
			break;
		case COLOR_DEPTH_141414:
		case COLOR_DEPTH_161616:
		default:
			/* These color depths are currently not supported */
			return false;
		}

		/* Check 3D format */
		switch (timing->timing_3d_format) {
		case TIMING_3D_FORMAT_NONE:
		case TIMING_3D_FORMAT_FRAME_ALTERNATE:
			/*Only frame alternate 3D is supported on active dongle*/
			break;
		default:
			/*other 3D formats are not supported due to bad infoframe translation */
			return false;
		}

#if defined(CONFIG_DRM_AMD_DC_DCN)
		if (dongle_caps->dp_hdmi_frl_max_link_bw_in_kbps > 0) { // DP to HDMI FRL converter
			struct dc_crtc_timing outputTiming = *timing;

			if (timing->flags.DSC && !timing->dsc_cfg.is_frl)
				/* DP input has DSC, HDMI FRL output doesn't have DSC, remove DSC from output timing */
				outputTiming.flags.DSC = 0;
			if (dc_bandwidth_in_kbps_from_timing(&outputTiming) > dongle_caps->dp_hdmi_frl_max_link_bw_in_kbps)
				return false;
		} else { // DP to HDMI TMDS converter
			if (get_timing_pixel_clock_100hz(timing) > (dongle_caps->dp_hdmi_max_pixel_clk_in_khz * 10))
				return false;
		}
#else
		if (get_timing_pixel_clock_100hz(timing) > (dongle_caps->dp_hdmi_max_pixel_clk_in_khz * 10))
			return false;
#endif
	}

	if (dpcd_caps->channel_coding_cap.bits.DP_128b_132b_SUPPORTED == 0 &&
			dpcd_caps->dsc_caps.dsc_basic_caps.fields.dsc_support.DSC_PASSTHROUGH_SUPPORT == 0 &&
			dongle_caps->dfp_cap_ext.supported) {

		if (dongle_caps->dfp_cap_ext.max_pixel_rate_in_mps < (timing->pix_clk_100hz / 10000))
			return false;

		if (dongle_caps->dfp_cap_ext.max_video_h_active_width < timing->h_addressable)
			return false;

		if (dongle_caps->dfp_cap_ext.max_video_v_active_height < timing->v_addressable)
			return false;

		if (timing->pixel_encoding == PIXEL_ENCODING_RGB) {
			if (!dongle_caps->dfp_cap_ext.encoding_format_caps.support_rgb)
				return false;
			if (timing->display_color_depth == COLOR_DEPTH_666 &&
					!dongle_caps->dfp_cap_ext.rgb_color_depth_caps.support_6bpc)
				return false;
			else if (timing->display_color_depth == COLOR_DEPTH_888 &&
					!dongle_caps->dfp_cap_ext.rgb_color_depth_caps.support_8bpc)
				return false;
			else if (timing->display_color_depth == COLOR_DEPTH_101010 &&
					!dongle_caps->dfp_cap_ext.rgb_color_depth_caps.support_10bpc)
				return false;
			else if (timing->display_color_depth == COLOR_DEPTH_121212 &&
					!dongle_caps->dfp_cap_ext.rgb_color_depth_caps.support_12bpc)
				return false;
			else if (timing->display_color_depth == COLOR_DEPTH_161616 &&
					!dongle_caps->dfp_cap_ext.rgb_color_depth_caps.support_16bpc)
				return false;
		} else if (timing->pixel_encoding == PIXEL_ENCODING_YCBCR444) {
			if (!dongle_caps->dfp_cap_ext.encoding_format_caps.support_rgb)
				return false;
			if (timing->display_color_depth == COLOR_DEPTH_888 &&
					!dongle_caps->dfp_cap_ext.ycbcr444_color_depth_caps.support_8bpc)
				return false;
			else if (timing->display_color_depth == COLOR_DEPTH_101010 &&
					!dongle_caps->dfp_cap_ext.ycbcr444_color_depth_caps.support_10bpc)
				return false;
			else if (timing->display_color_depth == COLOR_DEPTH_121212 &&
					!dongle_caps->dfp_cap_ext.ycbcr444_color_depth_caps.support_12bpc)
				return false;
			else if (timing->display_color_depth == COLOR_DEPTH_161616 &&
					!dongle_caps->dfp_cap_ext.ycbcr444_color_depth_caps.support_16bpc)
				return false;
		} else if (timing->pixel_encoding == PIXEL_ENCODING_YCBCR422) {
			if (!dongle_caps->dfp_cap_ext.encoding_format_caps.support_rgb)
				return false;
			if (timing->display_color_depth == COLOR_DEPTH_888 &&
					!dongle_caps->dfp_cap_ext.ycbcr422_color_depth_caps.support_8bpc)
				return false;
			else if (timing->display_color_depth == COLOR_DEPTH_101010 &&
					!dongle_caps->dfp_cap_ext.ycbcr422_color_depth_caps.support_10bpc)
				return false;
			else if (timing->display_color_depth == COLOR_DEPTH_121212 &&
					!dongle_caps->dfp_cap_ext.ycbcr422_color_depth_caps.support_12bpc)
				return false;
			else if (timing->display_color_depth == COLOR_DEPTH_161616 &&
					!dongle_caps->dfp_cap_ext.ycbcr422_color_depth_caps.support_16bpc)
				return false;
		} else if (timing->pixel_encoding == PIXEL_ENCODING_YCBCR420) {
			if (!dongle_caps->dfp_cap_ext.encoding_format_caps.support_rgb)
				return false;
			if (timing->display_color_depth == COLOR_DEPTH_888 &&
					!dongle_caps->dfp_cap_ext.ycbcr420_color_depth_caps.support_8bpc)
				return false;
			else if (timing->display_color_depth == COLOR_DEPTH_101010 &&
					!dongle_caps->dfp_cap_ext.ycbcr420_color_depth_caps.support_10bpc)
				return false;
			else if (timing->display_color_depth == COLOR_DEPTH_121212 &&
					!dongle_caps->dfp_cap_ext.ycbcr420_color_depth_caps.support_12bpc)
				return false;
			else if (timing->display_color_depth == COLOR_DEPTH_161616 &&
					!dongle_caps->dfp_cap_ext.ycbcr420_color_depth_caps.support_16bpc)
				return false;
		}
	}

	return true;
}

enum dc_status dc_link_validate_mode_timing(
		const struct dc_stream_state *stream,
		struct dc_link *link,
		const struct dc_crtc_timing *timing)
{
	uint32_t max_pix_clk = stream->link->dongle_max_pix_clk * 10;
	struct dpcd_caps *dpcd_caps = &link->dpcd_caps;

	/* A hack to avoid failing any modes for EDID override feature on
	 * topology change such as lower quality cable for DP or different dongle
	 */
	if (link->remote_sinks[0] && link->remote_sinks[0]->sink_signal == SIGNAL_TYPE_VIRTUAL)
		return DC_OK;

	/* Passive Dongle */
	if (max_pix_clk != 0 && get_timing_pixel_clock_100hz(timing) > max_pix_clk)
		return DC_EXCEED_DONGLE_CAP;

	/* Active Dongle*/
	if (!dp_active_dongle_validate_timing(timing, dpcd_caps))
		return DC_EXCEED_DONGLE_CAP;

	switch (stream->signal) {
	case SIGNAL_TYPE_EDP:
	case SIGNAL_TYPE_DISPLAY_PORT:
		if (!dp_validate_mode_timing(
				link,
				timing))
			return DC_NO_DP_LINK_BANDWIDTH;
		break;

	default:
		break;
	}

	return DC_OK;
}

static struct abm *get_abm_from_stream_res(const struct dc_link *link)
{
	int i;
	struct dc *dc = NULL;
	struct abm *abm = NULL;

	if (!link || !link->ctx)
		return NULL;

	dc = link->ctx->dc;

	for (i = 0; i < MAX_PIPES; i++) {
		struct pipe_ctx pipe_ctx = dc->current_state->res_ctx.pipe_ctx[i];
		struct dc_stream_state *stream = pipe_ctx.stream;

		if (stream && stream->link == link) {
			abm = pipe_ctx.stream_res.abm;
			break;
		}
	}
	return abm;
}

int dc_link_get_backlight_level(const struct dc_link *link)
{
	struct abm *abm = get_abm_from_stream_res(link);
	struct panel_cntl *panel_cntl = link->panel_cntl;
	struct dc  *dc = link->ctx->dc;
	struct dmcu *dmcu = dc->res_pool->dmcu;
	bool fw_set_brightness = true;

	if (dmcu)
		fw_set_brightness = dmcu->funcs->is_dmcu_initialized(dmcu);

	if (!fw_set_brightness && panel_cntl->funcs->get_current_backlight)
		return panel_cntl->funcs->get_current_backlight(panel_cntl);
	else if (abm != NULL && abm->funcs->get_current_backlight != NULL)
		return (int) abm->funcs->get_current_backlight(abm);
	else
		return DC_ERROR_UNEXPECTED;
}

int dc_link_get_target_backlight_pwm(const struct dc_link *link)
{
	struct abm *abm = get_abm_from_stream_res(link);

	if (abm == NULL || abm->funcs->get_target_backlight == NULL)
		return DC_ERROR_UNEXPECTED;

	return (int) abm->funcs->get_target_backlight(abm);
}

static struct pipe_ctx *get_pipe_from_link(const struct dc_link *link)
{
	int i;
	struct dc *dc = link->ctx->dc;
	struct pipe_ctx *pipe_ctx = NULL;

	for (i = 0; i < MAX_PIPES; i++) {
		if (dc->current_state->res_ctx.pipe_ctx[i].stream) {
			if (dc->current_state->res_ctx.pipe_ctx[i].stream->link == link) {
				pipe_ctx = &dc->current_state->res_ctx.pipe_ctx[i];
				break;
			}
		}
	}

	return pipe_ctx;
}

bool dc_link_set_backlight_level(const struct dc_link *link,
		uint32_t backlight_pwm_u16_16,
		uint32_t frame_ramp)
{
	struct dc  *dc = link->ctx->dc;

	DC_LOGGER_INIT(link->ctx->logger);
	DC_LOG_BACKLIGHT("New Backlight level: %d (0x%X)\n",
			backlight_pwm_u16_16, backlight_pwm_u16_16);

	if (dc_is_embedded_signal(link->connector_signal)) {
		struct pipe_ctx *pipe_ctx = get_pipe_from_link(link);

		if (pipe_ctx) {
			/* Disable brightness ramping when the display is blanked
			 * as it can hang the DMCU
			 */
			if (pipe_ctx->plane_state == NULL)
				frame_ramp = 0;
		} else {
			return false;
		}

		dc->hwss.set_backlight_level(
				pipe_ctx,
				backlight_pwm_u16_16,
				frame_ramp);
	}
	return true;
}

bool dc_link_set_psr_allow_active(struct dc_link *link, const bool *allow_active,
		bool wait, bool force_static, const unsigned int *power_opts)
{
	struct dc  *dc = link->ctx->dc;
	struct dmcu *dmcu = dc->res_pool->dmcu;
	struct dmub_psr *psr = dc->res_pool->psr;
	unsigned int panel_inst;

	if (psr == NULL && force_static)
		return false;

	if (!dc_get_edp_link_panel_inst(dc, link, &panel_inst))
		return false;

	if ((allow_active != NULL) && (*allow_active == true) && (link->type == dc_connection_none)) {
		// Don't enter PSR if panel is not connected
		return false;
	}

	/* Set power optimization flag */
	if (power_opts && link->psr_settings.psr_power_opt != *power_opts) {
		link->psr_settings.psr_power_opt = *power_opts;

		if (psr != NULL && link->psr_settings.psr_feature_enabled && psr->funcs->psr_set_power_opt)
			psr->funcs->psr_set_power_opt(psr, link->psr_settings.psr_power_opt, panel_inst);
	}

	if (psr != NULL && link->psr_settings.psr_feature_enabled &&
			force_static && psr->funcs->psr_force_static)
		psr->funcs->psr_force_static(psr, panel_inst);

	/* Enable or Disable PSR */
	if (allow_active && link->psr_settings.psr_allow_active != *allow_active) {
		link->psr_settings.psr_allow_active = *allow_active;

		if (!link->psr_settings.psr_allow_active)
			dc_z10_restore(dc);

		if (psr != NULL && link->psr_settings.psr_feature_enabled) {
			psr->funcs->psr_enable(psr, link->psr_settings.psr_allow_active, wait, panel_inst);
		} else if ((dmcu != NULL && dmcu->funcs->is_dmcu_initialized(dmcu)) &&
			link->psr_settings.psr_feature_enabled)
			dmcu->funcs->set_psr_enable(dmcu, link->psr_settings.psr_allow_active, wait);
		else
			return false;
	}

	return true;
}

bool dc_link_get_psr_state(const struct dc_link *link, enum dc_psr_state *state)
{
	struct dc  *dc = link->ctx->dc;
	struct dmcu *dmcu = dc->res_pool->dmcu;
	struct dmub_psr *psr = dc->res_pool->psr;
	unsigned int panel_inst;

	if (!dc_get_edp_link_panel_inst(dc, link, &panel_inst))
		return false;

	if (psr != NULL && link->psr_settings.psr_feature_enabled)
		psr->funcs->psr_get_state(psr, state, panel_inst);
	else if (dmcu != NULL && link->psr_settings.psr_feature_enabled)
		dmcu->funcs->get_psr_state(dmcu, state);

	return true;
}

static inline enum physical_phy_id
transmitter_to_phy_id(enum transmitter transmitter_value)
{
	switch (transmitter_value) {
	case TRANSMITTER_UNIPHY_A:
		return PHYLD_0;
	case TRANSMITTER_UNIPHY_B:
		return PHYLD_1;
	case TRANSMITTER_UNIPHY_C:
		return PHYLD_2;
	case TRANSMITTER_UNIPHY_D:
		return PHYLD_3;
	case TRANSMITTER_UNIPHY_E:
		return PHYLD_4;
	case TRANSMITTER_UNIPHY_F:
		return PHYLD_5;
	case TRANSMITTER_NUTMEG_CRT:
		return PHYLD_6;
	case TRANSMITTER_TRAVIS_CRT:
		return PHYLD_7;
	case TRANSMITTER_TRAVIS_LCD:
		return PHYLD_8;
	case TRANSMITTER_UNIPHY_G:
		return PHYLD_9;
	case TRANSMITTER_COUNT:
		return PHYLD_COUNT;
	case TRANSMITTER_UNKNOWN:
		return PHYLD_UNKNOWN;
	default:
		WARN_ONCE(1, "Unknown transmitter value %d\n",
			  transmitter_value);
		return PHYLD_UNKNOWN;
	}
}

bool dc_link_setup_psr(struct dc_link *link,
		const struct dc_stream_state *stream, struct psr_config *psr_config,
		struct psr_context *psr_context)
{
	struct dc *dc;
	struct dmcu *dmcu;
	struct dmub_psr *psr;
	int i;
	unsigned int panel_inst;
	/* updateSinkPsrDpcdConfig*/
	union dpcd_psr_configuration psr_configuration;
	union dpcd_sink_active_vtotal_control_mode vtotal_control = {0};

	psr_context->controllerId = CONTROLLER_ID_UNDEFINED;

	if (!link)
		return false;

	dc = link->ctx->dc;
	dmcu = dc->res_pool->dmcu;
	psr = dc->res_pool->psr;

	if (!dmcu && !psr)
		return false;

	if (!dc_get_edp_link_panel_inst(dc, link, &panel_inst))
		return false;


	memset(&psr_configuration, 0, sizeof(psr_configuration));

	psr_configuration.bits.ENABLE                    = 1;
	psr_configuration.bits.CRC_VERIFICATION          = 1;
	psr_configuration.bits.FRAME_CAPTURE_INDICATION  =
			psr_config->psr_frame_capture_indication_req;

	/* Check for PSR v2*/
	if (link->psr_settings.psr_version == DC_PSR_VERSION_SU_1) {
		/* For PSR v2 selective update.
		 * Indicates whether sink should start capturing
		 * immediately following active scan line,
		 * or starting with the 2nd active scan line.
		 */
		psr_configuration.bits.LINE_CAPTURE_INDICATION = 0;
		/*For PSR v2, determines whether Sink should generate
		 * IRQ_HPD when CRC mismatch is detected.
		 */
		psr_configuration.bits.IRQ_HPD_WITH_CRC_ERROR    = 1;
		/* For PSR v2, set the bit when the Source device will
		 * be enabling PSR2 operation.
		 */
		psr_configuration.bits.ENABLE_PSR2    = 1;
		/* For PSR v2, the Sink device must be able to receive
		 * SU region updates early in the frame time.
		 */
		psr_configuration.bits.EARLY_TRANSPORT_ENABLE    = 1;
	}

	dm_helpers_dp_write_dpcd(
		link->ctx,
		link,
		368,
		&psr_configuration.raw,
		sizeof(psr_configuration.raw));

	if (link->psr_settings.psr_version == DC_PSR_VERSION_SU_1) {
		dc_power_alpm_dpcd_enable(link, true);
		psr_context->su_granularity_required =
			psr_config->su_granularity_required;
		psr_context->su_y_granularity =
			psr_config->su_y_granularity;
		psr_context->line_time_in_us =
			psr_config->line_time_in_us;

		if (link->psr_settings.psr_vtotal_control_support) {
			psr_context->rate_control_caps = psr_config->rate_control_caps;
			vtotal_control.bits.ENABLE = true;
			core_link_write_dpcd(link, DP_SINK_PSR_ACTIVE_VTOTAL_CONTROL_MODE,
							&vtotal_control.raw, sizeof(vtotal_control.raw));
		}
	}

	psr_context->channel = link->ddc->ddc_pin->hw_info.ddc_channel;
	psr_context->transmitterId = link->link_enc->transmitter;
	psr_context->engineId = link->link_enc->preferred_engine;

	for (i = 0; i < MAX_PIPES; i++) {
		if (dc->current_state->res_ctx.pipe_ctx[i].stream
				== stream) {
			/* dmcu -1 for all controller id values,
			 * therefore +1 here
			 */
			psr_context->controllerId =
				dc->current_state->res_ctx.
				pipe_ctx[i].stream_res.tg->inst + 1;
			break;
		}
	}

	/* Hardcoded for now.  Can be Pcie or Uniphy (or Unknown)*/
	psr_context->phyType = PHY_TYPE_UNIPHY;
	/*PhyId is associated with the transmitter id*/
	psr_context->smuPhyId =
		transmitter_to_phy_id(link->link_enc->transmitter);

	psr_context->crtcTimingVerticalTotal = stream->timing.v_total;
	psr_context->vsync_rate_hz = div64_u64(div64_u64((stream->
					timing.pix_clk_100hz * 100),
					stream->timing.v_total),
					stream->timing.h_total);

	psr_context->psrSupportedDisplayConfig = true;
	psr_context->psrExitLinkTrainingRequired =
		psr_config->psr_exit_link_training_required;
	psr_context->sdpTransmitLineNumDeadline =
		psr_config->psr_sdp_transmit_line_num_deadline;
	psr_context->psrFrameCaptureIndicationReq =
		psr_config->psr_frame_capture_indication_req;

	psr_context->skipPsrWaitForPllLock = 0; /* only = 1 in KV */

	psr_context->numberOfControllers =
			link->dc->res_pool->timing_generator_count;

	psr_context->rfb_update_auto_en = true;

	/* 2 frames before enter PSR. */
	psr_context->timehyst_frames = 2;
	/* half a frame
	 * (units in 100 lines, i.e. a value of 1 represents 100 lines)
	 */
	psr_context->hyst_lines = stream->timing.v_total / 2 / 100;
	psr_context->aux_repeats = 10;

	psr_context->psr_level.u32all = 0;

	/*skip power down the single pipe since it blocks the cstate*/
#if defined(CONFIG_DRM_AMD_DC_DCN)
	if (link->ctx->asic_id.chip_family >= FAMILY_RV) {
		switch(link->ctx->asic_id.chip_family) {
		case FAMILY_YELLOW_CARP:
		case AMDGPU_FAMILY_GC_10_3_6:
		case AMDGPU_FAMILY_GC_11_0_1:
<<<<<<< HEAD
			if(!dc->debug.disable_z10)
				psr_context->psr_level.bits.SKIP_CRTC_DISABLE = false;
=======
			if (dc->debug.disable_z10)
				psr_context->psr_level.bits.SKIP_CRTC_DISABLE = true;
>>>>>>> 8950f345
			break;
		default:
			psr_context->psr_level.bits.SKIP_CRTC_DISABLE = true;
			break;
		}
	}
#else
	if (link->ctx->asic_id.chip_family >= FAMILY_RV)
		psr_context->psr_level.bits.SKIP_CRTC_DISABLE = true;
#endif

	/* SMU will perform additional powerdown sequence.
	 * For unsupported ASICs, set psr_level flag to skip PSR
	 *  static screen notification to SMU.
	 *  (Always set for DAL2, did not check ASIC)
	 */
	psr_context->allow_smu_optimizations = psr_config->allow_smu_optimizations;
	psr_context->allow_multi_disp_optimizations = psr_config->allow_multi_disp_optimizations;

	/* Complete PSR entry before aborting to prevent intermittent
	 * freezes on certain eDPs
	 */
	psr_context->psr_level.bits.DISABLE_PSR_ENTRY_ABORT = 1;

	/* enable ALPM */
	psr_context->psr_level.bits.DISABLE_ALPM = 0;
	psr_context->psr_level.bits.ALPM_DEFAULT_PD_MODE = 1;

	/* Controls additional delay after remote frame capture before
	 * continuing power down, default = 0
	 */
	psr_context->frame_delay = 0;

	if (psr) {
		link->psr_settings.psr_feature_enabled = psr->funcs->psr_copy_settings(psr,
			link, psr_context, panel_inst);
		link->psr_settings.psr_power_opt = 0;
		link->psr_settings.psr_allow_active = 0;
	}
	else
		link->psr_settings.psr_feature_enabled = dmcu->funcs->setup_psr(dmcu, link, psr_context);

	/* psr_enabled == 0 indicates setup_psr did not succeed, but this
	 * should not happen since firmware should be running at this point
	 */
	if (link->psr_settings.psr_feature_enabled == 0)
		ASSERT(0);

	return true;

}

void dc_link_get_psr_residency(const struct dc_link *link, uint32_t *residency)
{
	struct dc  *dc = link->ctx->dc;
	struct dmub_psr *psr = dc->res_pool->psr;
	unsigned int panel_inst;

	if (!dc_get_edp_link_panel_inst(dc, link, &panel_inst))
		return;

	/* PSR residency measurements only supported on DMCUB */
	if (psr != NULL && link->psr_settings.psr_feature_enabled)
		psr->funcs->psr_get_residency(psr, residency, panel_inst);
	else
		*residency = 0;
}

bool dc_link_set_sink_vtotal_in_psr_active(const struct dc_link *link, uint16_t psr_vtotal_idle, uint16_t psr_vtotal_su)
{
	struct dc *dc = link->ctx->dc;
	struct dmub_psr *psr = dc->res_pool->psr;

	if (psr == NULL || !link->psr_settings.psr_feature_enabled || !link->psr_settings.psr_vtotal_control_support)
		return false;

	psr->funcs->psr_set_sink_vtotal_in_psr_active(psr, psr_vtotal_idle, psr_vtotal_su);

	return true;
}

const struct dc_link_status *dc_link_get_status(const struct dc_link *link)
{
	return &link->link_status;
}

void core_link_resume(struct dc_link *link)
{
	if (link->connector_signal != SIGNAL_TYPE_VIRTUAL)
		program_hpd_filter(link);
}

static struct fixed31_32 get_pbn_per_slot(struct dc_stream_state *stream)
{
	struct fixed31_32 mbytes_per_sec;
	uint32_t link_rate_in_mbytes_per_sec = dc_link_bandwidth_kbps(stream->link,
			&stream->link->cur_link_settings);
	link_rate_in_mbytes_per_sec /= 8000; /* Kbits to MBytes */

	mbytes_per_sec = dc_fixpt_from_int(link_rate_in_mbytes_per_sec);

	return dc_fixpt_div_int(mbytes_per_sec, 54);
}

static struct fixed31_32 get_pbn_from_bw_in_kbps(uint64_t kbps)
{
	struct fixed31_32 peak_kbps;
	uint32_t numerator = 0;
	uint32_t denominator = 1;

	/*
	 * margin 5300ppm + 300ppm ~ 0.6% as per spec, factor is 1.006
	 * The unit of 54/64Mbytes/sec is an arbitrary unit chosen based on
	 * common multiplier to render an integer PBN for all link rate/lane
	 * counts combinations
	 * calculate
	 * peak_kbps *= (1006/1000)
	 * peak_kbps *= (64/54)
	 * peak_kbps *= 8    convert to bytes
	 */

	numerator = 64 * PEAK_FACTOR_X1000;
	denominator = 54 * 8 * 1000 * 1000;
	kbps *= numerator;
	peak_kbps = dc_fixpt_from_fraction(kbps, denominator);

	return peak_kbps;
}

static struct fixed31_32 get_pbn_from_timing(struct pipe_ctx *pipe_ctx)
{
	uint64_t kbps;

	kbps = dc_bandwidth_in_kbps_from_timing(&pipe_ctx->stream->timing);
	return get_pbn_from_bw_in_kbps(kbps);
}

static void update_mst_stream_alloc_table(
	struct dc_link *link,
	struct stream_encoder *stream_enc,
	struct hpo_dp_stream_encoder *hpo_dp_stream_enc, // TODO: Rename stream_enc to dio_stream_enc?
	const struct dc_dp_mst_stream_allocation_table *proposed_table)
{
	struct link_mst_stream_allocation work_table[MAX_CONTROLLER_NUM] = { 0 };
	struct link_mst_stream_allocation *dc_alloc;

	int i;
	int j;

	/* if DRM proposed_table has more than one new payload */
	ASSERT(proposed_table->stream_count -
			link->mst_stream_alloc_table.stream_count < 2);

	/* copy proposed_table to link, add stream encoder */
	for (i = 0; i < proposed_table->stream_count; i++) {

		for (j = 0; j < link->mst_stream_alloc_table.stream_count; j++) {
			dc_alloc =
			&link->mst_stream_alloc_table.stream_allocations[j];

			if (dc_alloc->vcp_id ==
				proposed_table->stream_allocations[i].vcp_id) {

				work_table[i] = *dc_alloc;
				work_table[i].slot_count = proposed_table->stream_allocations[i].slot_count;
				break; /* exit j loop */
			}
		}

		/* new vcp_id */
		if (j == link->mst_stream_alloc_table.stream_count) {
			work_table[i].vcp_id =
				proposed_table->stream_allocations[i].vcp_id;
			work_table[i].slot_count =
				proposed_table->stream_allocations[i].slot_count;
			work_table[i].stream_enc = stream_enc;
			work_table[i].hpo_dp_stream_enc = hpo_dp_stream_enc;
		}
	}

	/* update link->mst_stream_alloc_table with work_table */
	link->mst_stream_alloc_table.stream_count =
			proposed_table->stream_count;
	for (i = 0; i < MAX_CONTROLLER_NUM; i++)
		link->mst_stream_alloc_table.stream_allocations[i] =
				work_table[i];
}

static void remove_stream_from_alloc_table(
		struct dc_link *link,
		struct stream_encoder *dio_stream_enc,
		struct hpo_dp_stream_encoder *hpo_dp_stream_enc)
{
	int i = 0;
	struct link_mst_stream_allocation_table *table =
			&link->mst_stream_alloc_table;

	if (hpo_dp_stream_enc) {
		for (; i < table->stream_count; i++)
			if (hpo_dp_stream_enc == table->stream_allocations[i].hpo_dp_stream_enc)
				break;
	} else {
		for (; i < table->stream_count; i++)
			if (dio_stream_enc == table->stream_allocations[i].stream_enc)
				break;
	}

	if (i < table->stream_count) {
		i++;
		for (; i < table->stream_count; i++)
			table->stream_allocations[i-1] = table->stream_allocations[i];
		memset(&table->stream_allocations[table->stream_count-1], 0,
				sizeof(struct link_mst_stream_allocation));
		table->stream_count--;
	}
}

static void dc_log_vcp_x_y(const struct dc_link *link, struct fixed31_32 avg_time_slots_per_mtp)
{
	const uint32_t VCP_Y_PRECISION = 1000;
	uint64_t vcp_x, vcp_y;

	// Add 0.5*(1/VCP_Y_PRECISION) to round up to decimal precision
	avg_time_slots_per_mtp = dc_fixpt_add(
			avg_time_slots_per_mtp, dc_fixpt_from_fraction(1, 2 * VCP_Y_PRECISION));

	vcp_x = dc_fixpt_floor(avg_time_slots_per_mtp);
	vcp_y = dc_fixpt_floor(
			dc_fixpt_mul_int(
				dc_fixpt_sub_int(avg_time_slots_per_mtp, dc_fixpt_floor(avg_time_slots_per_mtp)),
				VCP_Y_PRECISION));

	if (link->type == dc_connection_mst_branch)
		DC_LOG_DP2("MST Update Payload: set_throttled_vcp_size slot X.Y for MST stream "
				"X: %lld Y: %lld/%d", vcp_x, vcp_y, VCP_Y_PRECISION);
	else
		DC_LOG_DP2("SST Update Payload: set_throttled_vcp_size slot X.Y for SST stream "
				"X: %lld Y: %lld/%d", vcp_x, vcp_y, VCP_Y_PRECISION);
}

/*
 * Payload allocation/deallocation for SST introduced in DP2.0
 */
static enum dc_status dc_link_update_sst_payload(struct pipe_ctx *pipe_ctx,
						 bool allocate)
{
	struct dc_stream_state *stream = pipe_ctx->stream;
	struct dc_link *link = stream->link;
	struct link_mst_stream_allocation_table proposed_table = {0};
	struct fixed31_32 avg_time_slots_per_mtp;
	const struct dc_link_settings empty_link_settings = {0};
	const struct link_hwss *link_hwss = get_link_hwss(link, &pipe_ctx->link_res);
	DC_LOGGER_INIT(link->ctx->logger);

	/* slot X.Y for SST payload deallocate */
	if (!allocate) {
		avg_time_slots_per_mtp = dc_fixpt_from_int(0);

		dc_log_vcp_x_y(link, avg_time_slots_per_mtp);

		if (link_hwss->ext.set_throttled_vcp_size)
			link_hwss->ext.set_throttled_vcp_size(pipe_ctx,
					avg_time_slots_per_mtp);
		if (link_hwss->ext.set_hblank_min_symbol_width)
			link_hwss->ext.set_hblank_min_symbol_width(pipe_ctx,
					&empty_link_settings,
					avg_time_slots_per_mtp);
	}

	/* calculate VC payload and update branch with new payload allocation table*/
	if (!dpcd_write_128b_132b_sst_payload_allocation_table(
			stream,
			link,
			&proposed_table,
			allocate)) {
		DC_LOG_ERROR("SST Update Payload: Failed to update "
						"allocation table for "
						"pipe idx: %d\n",
						pipe_ctx->pipe_idx);
		return DC_FAIL_DP_PAYLOAD_ALLOCATION;
	}

	proposed_table.stream_allocations[0].hpo_dp_stream_enc = pipe_ctx->stream_res.hpo_dp_stream_enc;

	ASSERT(proposed_table.stream_count == 1);

	//TODO - DP2.0 Logging: Instead of hpo_dp_stream_enc pointer, log instance id
	DC_LOG_DP2("SST Update Payload: hpo_dp_stream_enc: %p      "
		"vcp_id: %d      "
		"slot_count: %d\n",
		(void *) proposed_table.stream_allocations[0].hpo_dp_stream_enc,
		proposed_table.stream_allocations[0].vcp_id,
		proposed_table.stream_allocations[0].slot_count);

	/* program DP source TX for payload */
	link_hwss->ext.update_stream_allocation_table(link, &pipe_ctx->link_res,
			&proposed_table);

	/* poll for ACT handled */
	if (!dpcd_poll_for_allocation_change_trigger(link)) {
		// Failures will result in blackscreen and errors logged
		BREAK_TO_DEBUGGER();
	}

	/* slot X.Y for SST payload allocate */
	if (allocate && dp_get_link_encoding_format(&link->cur_link_settings) ==
			DP_128b_132b_ENCODING) {
		avg_time_slots_per_mtp = calculate_sst_avg_time_slots_per_mtp(stream, link);

		dc_log_vcp_x_y(link, avg_time_slots_per_mtp);

		if (link_hwss->ext.set_throttled_vcp_size)
			link_hwss->ext.set_throttled_vcp_size(pipe_ctx,
					avg_time_slots_per_mtp);
		if (link_hwss->ext.set_hblank_min_symbol_width)
			link_hwss->ext.set_hblank_min_symbol_width(pipe_ctx,
					&link->cur_link_settings,
					avg_time_slots_per_mtp);
	}

	/* Always return DC_OK.
	 * If part of sequence fails, log failure(s) and show blackscreen
	 */
	return DC_OK;
}

/* convert link_mst_stream_alloc_table to dm dp_mst_stream_alloc_table
 * because stream_encoder is not exposed to dm
 */
enum dc_status dc_link_allocate_mst_payload(struct pipe_ctx *pipe_ctx)
{
	struct dc_stream_state *stream = pipe_ctx->stream;
	struct dc_link *link = stream->link;
	struct dc_dp_mst_stream_allocation_table proposed_table = {0};
	struct fixed31_32 avg_time_slots_per_mtp;
	struct fixed31_32 pbn;
	struct fixed31_32 pbn_per_slot;
	int i;
	enum act_return_status ret;
	const struct link_hwss *link_hwss = get_link_hwss(link, &pipe_ctx->link_res);
	DC_LOGGER_INIT(link->ctx->logger);

	/* enable_link_dp_mst already check link->enabled_stream_count
	 * and stream is in link->stream[]. This is called during set mode,
	 * stream_enc is available.
	 */

	/* get calculate VC payload for stream: stream_alloc */
	if (dm_helpers_dp_mst_write_payload_allocation_table(
		stream->ctx,
		stream,
		&proposed_table,
		true))
		update_mst_stream_alloc_table(
					link,
					pipe_ctx->stream_res.stream_enc,
					pipe_ctx->stream_res.hpo_dp_stream_enc,
					&proposed_table);
	else
		DC_LOG_WARNING("Failed to update"
				"MST allocation table for"
				"pipe idx:%d\n",
				pipe_ctx->pipe_idx);

	DC_LOG_MST("%s  "
			"stream_count: %d: \n ",
			__func__,
			link->mst_stream_alloc_table.stream_count);

	for (i = 0; i < MAX_CONTROLLER_NUM; i++) {
		DC_LOG_MST("stream_enc[%d]: %p      "
		"stream[%d].hpo_dp_stream_enc: %p      "
		"stream[%d].vcp_id: %d      "
		"stream[%d].slot_count: %d\n",
		i,
		(void *) link->mst_stream_alloc_table.stream_allocations[i].stream_enc,
		i,
		(void *) link->mst_stream_alloc_table.stream_allocations[i].hpo_dp_stream_enc,
		i,
		link->mst_stream_alloc_table.stream_allocations[i].vcp_id,
		i,
		link->mst_stream_alloc_table.stream_allocations[i].slot_count);
	}

	ASSERT(proposed_table.stream_count > 0);

	/* program DP source TX for payload */
	if (link_hwss->ext.update_stream_allocation_table == NULL ||
			dp_get_link_encoding_format(&link->cur_link_settings) == DP_UNKNOWN_ENCODING) {
		DC_LOG_ERROR("Failure: unknown encoding format\n");
		return DC_ERROR_UNEXPECTED;
	}

	link_hwss->ext.update_stream_allocation_table(link,
			&pipe_ctx->link_res,
			&link->mst_stream_alloc_table);

	/* send down message */
	ret = dm_helpers_dp_mst_poll_for_allocation_change_trigger(
			stream->ctx,
			stream);

	if (ret != ACT_LINK_LOST) {
		dm_helpers_dp_mst_send_payload_allocation(
				stream->ctx,
				stream,
				true);
	}

	/* slot X.Y for only current stream */
	pbn_per_slot = get_pbn_per_slot(stream);
	if (pbn_per_slot.value == 0) {
		DC_LOG_ERROR("Failure: pbn_per_slot==0 not allowed. Cannot continue, returning DC_UNSUPPORTED_VALUE.\n");
		return DC_UNSUPPORTED_VALUE;
	}
	pbn = get_pbn_from_timing(pipe_ctx);
	avg_time_slots_per_mtp = dc_fixpt_div(pbn, pbn_per_slot);

	dc_log_vcp_x_y(link, avg_time_slots_per_mtp);

	if (link_hwss->ext.set_throttled_vcp_size)
		link_hwss->ext.set_throttled_vcp_size(pipe_ctx, avg_time_slots_per_mtp);
	if (link_hwss->ext.set_hblank_min_symbol_width)
		link_hwss->ext.set_hblank_min_symbol_width(pipe_ctx,
				&link->cur_link_settings,
				avg_time_slots_per_mtp);

	return DC_OK;

}

enum dc_status dc_link_reduce_mst_payload(struct pipe_ctx *pipe_ctx, uint32_t bw_in_kbps)
{
	struct dc_stream_state *stream = pipe_ctx->stream;
	struct dc_link *link = stream->link;
	struct fixed31_32 avg_time_slots_per_mtp;
	struct fixed31_32 pbn;
	struct fixed31_32 pbn_per_slot;
	struct dc_dp_mst_stream_allocation_table proposed_table = {0};
	uint8_t i;
	const struct link_hwss *link_hwss = get_link_hwss(link, &pipe_ctx->link_res);
	DC_LOGGER_INIT(link->ctx->logger);

	/* decrease throttled vcp size */
	pbn_per_slot = get_pbn_per_slot(stream);
	pbn = get_pbn_from_bw_in_kbps(bw_in_kbps);
	avg_time_slots_per_mtp = dc_fixpt_div(pbn, pbn_per_slot);

	if (link_hwss->ext.set_throttled_vcp_size)
		link_hwss->ext.set_throttled_vcp_size(pipe_ctx, avg_time_slots_per_mtp);
	if (link_hwss->ext.set_hblank_min_symbol_width)
		link_hwss->ext.set_hblank_min_symbol_width(pipe_ctx,
				&link->cur_link_settings,
				avg_time_slots_per_mtp);

	/* send ALLOCATE_PAYLOAD sideband message with updated pbn */
	dm_helpers_dp_mst_send_payload_allocation(
			stream->ctx,
			stream,
			true);

	/* notify immediate branch device table update */
	if (dm_helpers_dp_mst_write_payload_allocation_table(
			stream->ctx,
			stream,
			&proposed_table,
			true)) {
		/* update mst stream allocation table software state */
		update_mst_stream_alloc_table(
				link,
				pipe_ctx->stream_res.stream_enc,
				pipe_ctx->stream_res.hpo_dp_stream_enc,
				&proposed_table);
	} else {
		DC_LOG_WARNING("Failed to update"
				"MST allocation table for"
				"pipe idx:%d\n",
				pipe_ctx->pipe_idx);
	}

	DC_LOG_MST("%s  "
			"stream_count: %d: \n ",
			__func__,
			link->mst_stream_alloc_table.stream_count);

	for (i = 0; i < MAX_CONTROLLER_NUM; i++) {
		DC_LOG_MST("stream_enc[%d]: %p      "
				"stream[%d].hpo_dp_stream_enc: %p      "
				"stream[%d].vcp_id: %d      "
				"stream[%d].slot_count: %d\n",
				i,
				(void *) link->mst_stream_alloc_table.stream_allocations[i].stream_enc,
				i,
				(void *) link->mst_stream_alloc_table.stream_allocations[i].hpo_dp_stream_enc,
				i,
				link->mst_stream_alloc_table.stream_allocations[i].vcp_id,
				i,
				link->mst_stream_alloc_table.stream_allocations[i].slot_count);
	}

	ASSERT(proposed_table.stream_count > 0);

	/* update mst stream allocation table hardware state */
	if (link_hwss->ext.update_stream_allocation_table == NULL ||
			dp_get_link_encoding_format(&link->cur_link_settings) == DP_UNKNOWN_ENCODING) {
		DC_LOG_ERROR("Failure: unknown encoding format\n");
		return DC_ERROR_UNEXPECTED;
	}

	link_hwss->ext.update_stream_allocation_table(link, &pipe_ctx->link_res,
			&link->mst_stream_alloc_table);

	/* poll for immediate branch device ACT handled */
	dm_helpers_dp_mst_poll_for_allocation_change_trigger(
			stream->ctx,
			stream);

	return DC_OK;
}

enum dc_status dc_link_increase_mst_payload(struct pipe_ctx *pipe_ctx, uint32_t bw_in_kbps)
{
	struct dc_stream_state *stream = pipe_ctx->stream;
	struct dc_link *link = stream->link;
	struct fixed31_32 avg_time_slots_per_mtp;
	struct fixed31_32 pbn;
	struct fixed31_32 pbn_per_slot;
	struct dc_dp_mst_stream_allocation_table proposed_table = {0};
	uint8_t i;
	enum act_return_status ret;
	const struct link_hwss *link_hwss = get_link_hwss(link, &pipe_ctx->link_res);
	DC_LOGGER_INIT(link->ctx->logger);

	/* notify immediate branch device table update */
	if (dm_helpers_dp_mst_write_payload_allocation_table(
				stream->ctx,
				stream,
				&proposed_table,
				true)) {
		/* update mst stream allocation table software state */
		update_mst_stream_alloc_table(
				link,
				pipe_ctx->stream_res.stream_enc,
				pipe_ctx->stream_res.hpo_dp_stream_enc,
				&proposed_table);
	}

	DC_LOG_MST("%s  "
			"stream_count: %d: \n ",
			__func__,
			link->mst_stream_alloc_table.stream_count);

	for (i = 0; i < MAX_CONTROLLER_NUM; i++) {
		DC_LOG_MST("stream_enc[%d]: %p      "
				"stream[%d].hpo_dp_stream_enc: %p      "
				"stream[%d].vcp_id: %d      "
				"stream[%d].slot_count: %d\n",
				i,
				(void *) link->mst_stream_alloc_table.stream_allocations[i].stream_enc,
				i,
				(void *) link->mst_stream_alloc_table.stream_allocations[i].hpo_dp_stream_enc,
				i,
				link->mst_stream_alloc_table.stream_allocations[i].vcp_id,
				i,
				link->mst_stream_alloc_table.stream_allocations[i].slot_count);
	}

	ASSERT(proposed_table.stream_count > 0);

	/* update mst stream allocation table hardware state */
	if (link_hwss->ext.update_stream_allocation_table == NULL ||
			dp_get_link_encoding_format(&link->cur_link_settings) == DP_UNKNOWN_ENCODING) {
		DC_LOG_ERROR("Failure: unknown encoding format\n");
		return DC_ERROR_UNEXPECTED;
	}

	link_hwss->ext.update_stream_allocation_table(link, &pipe_ctx->link_res,
			&link->mst_stream_alloc_table);

	/* poll for immediate branch device ACT handled */
	ret = dm_helpers_dp_mst_poll_for_allocation_change_trigger(
			stream->ctx,
			stream);

	if (ret != ACT_LINK_LOST) {
		/* send ALLOCATE_PAYLOAD sideband message with updated pbn */
		dm_helpers_dp_mst_send_payload_allocation(
				stream->ctx,
				stream,
				true);
	}

	/* increase throttled vcp size */
	pbn = get_pbn_from_bw_in_kbps(bw_in_kbps);
	pbn_per_slot = get_pbn_per_slot(stream);
	avg_time_slots_per_mtp = dc_fixpt_div(pbn, pbn_per_slot);

	if (link_hwss->ext.set_throttled_vcp_size)
		link_hwss->ext.set_throttled_vcp_size(pipe_ctx, avg_time_slots_per_mtp);
	if (link_hwss->ext.set_hblank_min_symbol_width)
		link_hwss->ext.set_hblank_min_symbol_width(pipe_ctx,
				&link->cur_link_settings,
				avg_time_slots_per_mtp);

	return DC_OK;
}

static enum dc_status deallocate_mst_payload(struct pipe_ctx *pipe_ctx)
{
	struct dc_stream_state *stream = pipe_ctx->stream;
	struct dc_link *link = stream->link;
	struct dc_dp_mst_stream_allocation_table proposed_table = {0};
	struct fixed31_32 avg_time_slots_per_mtp = dc_fixpt_from_int(0);
	int i;
	bool mst_mode = (link->type == dc_connection_mst_branch);
	const struct link_hwss *link_hwss = get_link_hwss(link, &pipe_ctx->link_res);
	const struct dc_link_settings empty_link_settings = {0};
	DC_LOGGER_INIT(link->ctx->logger);

	/* deallocate_mst_payload is called before disable link. When mode or
	 * disable/enable monitor, new stream is created which is not in link
	 * stream[] yet. For this, payload is not allocated yet, so de-alloc
	 * should not done. For new mode set, map_resources will get engine
	 * for new stream, so stream_enc->id should be validated until here.
	 */

	/* slot X.Y */
	if (link_hwss->ext.set_throttled_vcp_size)
		link_hwss->ext.set_throttled_vcp_size(pipe_ctx, avg_time_slots_per_mtp);
	if (link_hwss->ext.set_hblank_min_symbol_width)
		link_hwss->ext.set_hblank_min_symbol_width(pipe_ctx,
				&empty_link_settings,
				avg_time_slots_per_mtp);

	if (mst_mode) {
		/* when link is in mst mode, reply on mst manager to remove
		 * payload
		 */
		if (dm_helpers_dp_mst_write_payload_allocation_table(
				stream->ctx,
				stream,
				&proposed_table,
				false))

			update_mst_stream_alloc_table(
					link,
					pipe_ctx->stream_res.stream_enc,
					pipe_ctx->stream_res.hpo_dp_stream_enc,
					&proposed_table);
		else
			DC_LOG_WARNING("Failed to update"
					"MST allocation table for"
					"pipe idx:%d\n",
					pipe_ctx->pipe_idx);
	} else {
		/* when link is no longer in mst mode (mst hub unplugged),
		 * remove payload with default dc logic
		 */
		remove_stream_from_alloc_table(link, pipe_ctx->stream_res.stream_enc,
				pipe_ctx->stream_res.hpo_dp_stream_enc);
	}

	DC_LOG_MST("%s"
			"stream_count: %d: ",
			__func__,
			link->mst_stream_alloc_table.stream_count);

	for (i = 0; i < MAX_CONTROLLER_NUM; i++) {
		DC_LOG_MST("stream_enc[%d]: %p      "
		"stream[%d].hpo_dp_stream_enc: %p      "
		"stream[%d].vcp_id: %d      "
		"stream[%d].slot_count: %d\n",
		i,
		(void *) link->mst_stream_alloc_table.stream_allocations[i].stream_enc,
		i,
		(void *) link->mst_stream_alloc_table.stream_allocations[i].hpo_dp_stream_enc,
		i,
		link->mst_stream_alloc_table.stream_allocations[i].vcp_id,
		i,
		link->mst_stream_alloc_table.stream_allocations[i].slot_count);
	}

	/* update mst stream allocation table hardware state */
	if (link_hwss->ext.update_stream_allocation_table == NULL ||
			dp_get_link_encoding_format(&link->cur_link_settings) == DP_UNKNOWN_ENCODING) {
		DC_LOG_DEBUG("Unknown encoding format\n");
		return DC_ERROR_UNEXPECTED;
	}

	link_hwss->ext.update_stream_allocation_table(link, &pipe_ctx->link_res,
			&link->mst_stream_alloc_table);

	if (mst_mode) {
		dm_helpers_dp_mst_poll_for_allocation_change_trigger(
			stream->ctx,
			stream);

		dm_helpers_dp_mst_send_payload_allocation(
			stream->ctx,
			stream,
			false);
	}

	return DC_OK;
}


#if defined(CONFIG_DRM_AMD_DC_HDCP)
static void update_psp_stream_config(struct pipe_ctx *pipe_ctx, bool dpms_off)
{
	struct cp_psp *cp_psp = &pipe_ctx->stream->ctx->cp_psp;
	struct link_encoder *link_enc = NULL;
	struct cp_psp_stream_config config = {0};
	enum dp_panel_mode panel_mode =
			dp_get_panel_mode(pipe_ctx->stream->link);

	if (cp_psp == NULL || cp_psp->funcs.update_stream_config == NULL)
		return;

	link_enc = link_enc_cfg_get_link_enc(pipe_ctx->stream->link);
	ASSERT(link_enc);
	if (link_enc == NULL)
		return;

	/* otg instance */
	config.otg_inst = (uint8_t) pipe_ctx->stream_res.tg->inst;

	/* dig front end */
	config.dig_fe = (uint8_t) pipe_ctx->stream_res.stream_enc->stream_enc_inst;

	/* stream encoder index */
	config.stream_enc_idx = pipe_ctx->stream_res.stream_enc->id - ENGINE_ID_DIGA;
	if (is_dp_128b_132b_signal(pipe_ctx))
		config.stream_enc_idx =
				pipe_ctx->stream_res.hpo_dp_stream_enc->id - ENGINE_ID_HPO_DP_0;

	/* dig back end */
	config.dig_be = pipe_ctx->stream->link->link_enc_hw_inst;

	/* link encoder index */
	config.link_enc_idx = link_enc->transmitter - TRANSMITTER_UNIPHY_A;
	if (is_dp_128b_132b_signal(pipe_ctx))
		config.link_enc_idx = pipe_ctx->link_res.hpo_dp_link_enc->inst;

	/* dio output index is dpia index for DPIA endpoint & dcio index by default */
	if (pipe_ctx->stream->link->ep_type == DISPLAY_ENDPOINT_USB4_DPIA)
		config.dio_output_idx = pipe_ctx->stream->link->link_id.enum_id - ENUM_ID_1;
	else
		config.dio_output_idx = link_enc->transmitter - TRANSMITTER_UNIPHY_A;


	/* phy index */
	config.phy_idx = resource_transmitter_to_phy_idx(
			pipe_ctx->stream->link->dc, link_enc->transmitter);
	if (pipe_ctx->stream->link->ep_type == DISPLAY_ENDPOINT_USB4_DPIA)
		/* USB4 DPIA doesn't use PHY in our soc, initialize it to 0 */
		config.phy_idx = 0;

	/* stream properties */
	config.assr_enabled = (panel_mode == DP_PANEL_MODE_EDP) ? 1 : 0;
	config.mst_enabled = (pipe_ctx->stream->signal ==
			SIGNAL_TYPE_DISPLAY_PORT_MST) ? 1 : 0;
	config.dp2_enabled = is_dp_128b_132b_signal(pipe_ctx) ? 1 : 0;
	config.usb4_enabled = (pipe_ctx->stream->link->ep_type == DISPLAY_ENDPOINT_USB4_DPIA) ?
			1 : 0;
	config.dpms_off = dpms_off;

	/* dm stream context */
	config.dm_stream_ctx = pipe_ctx->stream->dm_stream_context;

	cp_psp->funcs.update_stream_config(cp_psp->handle, &config);
}
#endif

static void fpga_dp_hpo_enable_link_and_stream(struct dc_state *state, struct pipe_ctx *pipe_ctx)
{
	struct dc *dc = pipe_ctx->stream->ctx->dc;
	struct dc_stream_state *stream = pipe_ctx->stream;
	struct link_mst_stream_allocation_table proposed_table = {0};
	struct fixed31_32 avg_time_slots_per_mtp;
	uint8_t req_slot_count = 0;
	uint8_t vc_id = 1; /// VC ID always 1 for SST
	struct dc_link_settings link_settings = pipe_ctx->link_config.dp_link_settings;
	const struct link_hwss *link_hwss = get_link_hwss(stream->link, &pipe_ctx->link_res);
	DC_LOGGER_INIT(pipe_ctx->stream->ctx->logger);

	stream->link->cur_link_settings = link_settings;

	if (link_hwss->ext.enable_dp_link_output)
		link_hwss->ext.enable_dp_link_output(stream->link, &pipe_ctx->link_res,
				stream->signal, pipe_ctx->clock_source->id,
				&link_settings);

#ifdef DIAGS_BUILD
	/* Workaround for FPGA HPO capture DP link data:
	 * HPO capture will set link to active mode
	 * This workaround is required to get a capture from start of frame
	 */
	if (!dc->debug.fpga_hpo_capture_en) {
		struct encoder_set_dp_phy_pattern_param params = {0};
		params.dp_phy_pattern = DP_TEST_PATTERN_VIDEO_MODE;

		/* Set link active */
		stream->link->hpo_dp_link_enc->funcs->set_link_test_pattern(
				stream->link->hpo_dp_link_enc,
				&params);
	}
#endif

	/* Enable DP_STREAM_ENC */
	dc->hwss.enable_stream(pipe_ctx);

	/* Set DPS PPS SDP (AKA "info frames") */
	if (pipe_ctx->stream->timing.flags.DSC) {
		dp_set_dsc_pps_sdp(pipe_ctx, true, true);
	}

	/* Allocate Payload */
	if ((stream->signal == SIGNAL_TYPE_DISPLAY_PORT_MST) && (state->stream_count > 1)) {
		// MST case
		uint8_t i;

		proposed_table.stream_count = state->stream_count;
		for (i = 0; i < state->stream_count; i++) {
			avg_time_slots_per_mtp = calculate_sst_avg_time_slots_per_mtp(state->streams[i], state->streams[i]->link);
			req_slot_count = dc_fixpt_ceil(avg_time_slots_per_mtp);
			proposed_table.stream_allocations[i].slot_count = req_slot_count;
			proposed_table.stream_allocations[i].vcp_id = i+1;
			/* NOTE: This makes assumption that pipe_ctx index is same as stream index */
			proposed_table.stream_allocations[i].hpo_dp_stream_enc = state->res_ctx.pipe_ctx[i].stream_res.hpo_dp_stream_enc;
		}
	} else {
		// SST case
		avg_time_slots_per_mtp = calculate_sst_avg_time_slots_per_mtp(stream, stream->link);
		req_slot_count = dc_fixpt_ceil(avg_time_slots_per_mtp);
		proposed_table.stream_count = 1; /// Always 1 stream for SST
		proposed_table.stream_allocations[0].slot_count = req_slot_count;
		proposed_table.stream_allocations[0].vcp_id = vc_id;
		proposed_table.stream_allocations[0].hpo_dp_stream_enc = pipe_ctx->stream_res.hpo_dp_stream_enc;
	}

	link_hwss->ext.update_stream_allocation_table(stream->link,
			&pipe_ctx->link_res,
			&proposed_table);

	if (link_hwss->ext.set_throttled_vcp_size)
		link_hwss->ext.set_throttled_vcp_size(pipe_ctx, avg_time_slots_per_mtp);

	dc->hwss.unblank_stream(pipe_ctx, &stream->link->cur_link_settings);
}

void core_link_enable_stream(
		struct dc_state *state,
		struct pipe_ctx *pipe_ctx)
{
	struct dc *dc = pipe_ctx->stream->ctx->dc;
	struct dc_stream_state *stream = pipe_ctx->stream;
	struct dc_link *link = stream->sink->link;
	enum dc_status status;
	struct link_encoder *link_enc;
	enum otg_out_mux_dest otg_out_dest = OUT_MUX_DIO;
	struct vpg *vpg = pipe_ctx->stream_res.stream_enc->vpg;
	const struct link_hwss *link_hwss = get_link_hwss(link, &pipe_ctx->link_res);

	if (is_dp_128b_132b_signal(pipe_ctx))
		vpg = pipe_ctx->stream_res.hpo_dp_stream_enc->vpg;

	DC_LOGGER_INIT(pipe_ctx->stream->ctx->logger);

	if (pipe_ctx->stream->sink) {
		if (pipe_ctx->stream->sink->sink_signal != SIGNAL_TYPE_VIRTUAL &&
			pipe_ctx->stream->sink->sink_signal != SIGNAL_TYPE_NONE) {
			DC_LOG_DC("%s pipe_ctx dispname=%s signal=%x\n", __func__,
			pipe_ctx->stream->sink->edid_caps.display_name,
			pipe_ctx->stream->signal);
		}
	}

	if (!IS_DIAG_DC(dc->ctx->dce_environment) &&
			dc_is_virtual_signal(pipe_ctx->stream->signal))
		return;

	link_enc = link_enc_cfg_get_link_enc(link);
	ASSERT(link_enc);

	if (!dc_is_virtual_signal(pipe_ctx->stream->signal)
			&& !is_dp_128b_132b_signal(pipe_ctx)) {
		if (link_enc)
			link_enc->funcs->setup(
				link_enc,
				pipe_ctx->stream->signal);
	}

	pipe_ctx->stream->link->link_state_valid = true;

	if (pipe_ctx->stream_res.tg->funcs->set_out_mux) {
		if (is_dp_128b_132b_signal(pipe_ctx))
			otg_out_dest = OUT_MUX_HPO_DP;
		else
			otg_out_dest = OUT_MUX_DIO;
		pipe_ctx->stream_res.tg->funcs->set_out_mux(pipe_ctx->stream_res.tg, otg_out_dest);
	}

	link_hwss->setup_stream_attribute(pipe_ctx);

	if (!IS_FPGA_MAXIMUS_DC(dc->ctx->dce_environment)) {
		bool apply_edp_fast_boot_optimization =
			pipe_ctx->stream->apply_edp_fast_boot_optimization;

		pipe_ctx->stream->apply_edp_fast_boot_optimization = false;

		// Enable VPG before building infoframe
		if (vpg && vpg->funcs->vpg_poweron)
			vpg->funcs->vpg_poweron(vpg);

		resource_build_info_frame(pipe_ctx);
		dc->hwss.update_info_frame(pipe_ctx);

		if (dc_is_dp_signal(pipe_ctx->stream->signal))
			dp_source_sequence_trace(link, DPCD_SOURCE_SEQ_AFTER_UPDATE_INFO_FRAME);

		/* Do not touch link on seamless boot optimization. */
		if (pipe_ctx->stream->apply_seamless_boot_optimization) {
			pipe_ctx->stream->dpms_off = false;

			/* Still enable stream features & audio on seamless boot for DP external displays */
			if (pipe_ctx->stream->signal == SIGNAL_TYPE_DISPLAY_PORT) {
				enable_stream_features(pipe_ctx);
				if (pipe_ctx->stream_res.audio != NULL) {
					pipe_ctx->stream_res.stream_enc->funcs->dp_audio_enable(pipe_ctx->stream_res.stream_enc);
					dc->hwss.enable_audio_stream(pipe_ctx);
				}
			}

#if defined(CONFIG_DRM_AMD_DC_HDCP)
			update_psp_stream_config(pipe_ctx, false);
#endif
			return;
		}

		/* eDP lit up by bios already, no need to enable again. */
		if (pipe_ctx->stream->signal == SIGNAL_TYPE_EDP &&
					apply_edp_fast_boot_optimization &&
					!pipe_ctx->stream->timing.flags.DSC &&
					!pipe_ctx->next_odm_pipe) {
			pipe_ctx->stream->dpms_off = false;
#if defined(CONFIG_DRM_AMD_DC_HDCP)
			update_psp_stream_config(pipe_ctx, false);
#endif
			return;
		}

		if (pipe_ctx->stream->dpms_off)
			return;

		/* Have to setup DSC before DIG FE and BE are connected (which happens before the
		 * link training). This is to make sure the bandwidth sent to DIG BE won't be
		 * bigger than what the link and/or DIG BE can handle. VBID[6]/CompressedStream_flag
		 * will be automatically set at a later time when the video is enabled
		 * (DP_VID_STREAM_EN = 1).
		 */
		if (pipe_ctx->stream->timing.flags.DSC) {
			if (dc_is_dp_signal(pipe_ctx->stream->signal) ||
				dc_is_virtual_signal(pipe_ctx->stream->signal))
			dp_set_dsc_enable(pipe_ctx, true);

		}

		status = enable_link(state, pipe_ctx);

		if (status != DC_OK) {
			DC_LOG_WARNING("enabling link %u failed: %d\n",
			pipe_ctx->stream->link->link_index,
			status);

			/* Abort stream enable *unless* the failure was due to
			 * DP link training - some DP monitors will recover and
			 * show the stream anyway. But MST displays can't proceed
			 * without link training.
			 */
			if (status != DC_FAIL_DP_LINK_TRAINING ||
					pipe_ctx->stream->signal == SIGNAL_TYPE_DISPLAY_PORT_MST) {
				if (false == stream->link->link_status.link_active)
					disable_link(stream->link, &pipe_ctx->link_res,
							pipe_ctx->stream->signal);
				BREAK_TO_DEBUGGER();
				return;
			}
		}

		/* turn off otg test pattern if enable */
		if (pipe_ctx->stream_res.tg->funcs->set_test_pattern)
			pipe_ctx->stream_res.tg->funcs->set_test_pattern(pipe_ctx->stream_res.tg,
					CONTROLLER_DP_TEST_PATTERN_VIDEOMODE,
					COLOR_DEPTH_UNDEFINED);

		/* This second call is needed to reconfigure the DIG
		 * as a workaround for the incorrect value being applied
		 * from transmitter control.
		 */
		if (!(dc_is_virtual_signal(pipe_ctx->stream->signal) ||
				is_dp_128b_132b_signal(pipe_ctx)))
			if (link_enc)
				link_enc->funcs->setup(
					link_enc,
					pipe_ctx->stream->signal);

		dc->hwss.enable_stream(pipe_ctx);

		/* Set DPS PPS SDP (AKA "info frames") */
		if (pipe_ctx->stream->timing.flags.DSC) {
			if (dc_is_dp_signal(pipe_ctx->stream->signal) ||
					dc_is_virtual_signal(pipe_ctx->stream->signal)) {
				dp_set_dsc_on_rx(pipe_ctx, true);
				dp_set_dsc_pps_sdp(pipe_ctx, true, true);
			}
		}

		if (pipe_ctx->stream->signal == SIGNAL_TYPE_DISPLAY_PORT_MST)
			dc_link_allocate_mst_payload(pipe_ctx);
		else if (pipe_ctx->stream->signal == SIGNAL_TYPE_DISPLAY_PORT &&
				is_dp_128b_132b_signal(pipe_ctx))
			dc_link_update_sst_payload(pipe_ctx, true);

		dc->hwss.unblank_stream(pipe_ctx,
			&pipe_ctx->stream->link->cur_link_settings);

		if (stream->sink_patches.delay_ignore_msa > 0)
			msleep(stream->sink_patches.delay_ignore_msa);

		if (dc_is_dp_signal(pipe_ctx->stream->signal))
			enable_stream_features(pipe_ctx);
#if defined(CONFIG_DRM_AMD_DC_HDCP)
		update_psp_stream_config(pipe_ctx, false);
#endif

		dc->hwss.enable_audio_stream(pipe_ctx);

	} else { // if (IS_FPGA_MAXIMUS_DC(dc->ctx->dce_environment))
		if (is_dp_128b_132b_signal(pipe_ctx))
			fpga_dp_hpo_enable_link_and_stream(state, pipe_ctx);
		if (dc_is_dp_signal(pipe_ctx->stream->signal) ||
				dc_is_virtual_signal(pipe_ctx->stream->signal))
			dp_set_dsc_enable(pipe_ctx, true);
	}

	if (dc_is_hdmi_signal(pipe_ctx->stream->signal)) {
		core_link_set_avmute(pipe_ctx, false);
	}
}

void core_link_disable_stream(struct pipe_ctx *pipe_ctx)
{
	struct dc  *dc = pipe_ctx->stream->ctx->dc;
	struct dc_stream_state *stream = pipe_ctx->stream;
	struct dc_link *link = stream->sink->link;
	struct vpg *vpg = pipe_ctx->stream_res.stream_enc->vpg;

	if (is_dp_128b_132b_signal(pipe_ctx))
		vpg = pipe_ctx->stream_res.hpo_dp_stream_enc->vpg;

	DC_LOGGER_INIT(pipe_ctx->stream->ctx->logger);

	if (pipe_ctx->stream->sink) {
		if (pipe_ctx->stream->sink->sink_signal != SIGNAL_TYPE_VIRTUAL &&
			pipe_ctx->stream->sink->sink_signal != SIGNAL_TYPE_NONE) {
			DC_LOG_DC("%s pipe_ctx dispname=%s signal=%x\n", __func__,
			pipe_ctx->stream->sink->edid_caps.display_name,
			pipe_ctx->stream->signal);
		}
	}

	if (!IS_DIAG_DC(dc->ctx->dce_environment) &&
			dc_is_virtual_signal(pipe_ctx->stream->signal))
		return;

	if (!pipe_ctx->stream->sink->edid_caps.panel_patch.skip_avmute) {
		if (dc_is_hdmi_signal(pipe_ctx->stream->signal))
			core_link_set_avmute(pipe_ctx, true);
	}

	dc->hwss.disable_audio_stream(pipe_ctx);

#if defined(CONFIG_DRM_AMD_DC_HDCP)
	update_psp_stream_config(pipe_ctx, true);
#endif
	dc->hwss.blank_stream(pipe_ctx);

	if (pipe_ctx->stream->signal == SIGNAL_TYPE_DISPLAY_PORT_MST)
		deallocate_mst_payload(pipe_ctx);
	else if (pipe_ctx->stream->signal == SIGNAL_TYPE_DISPLAY_PORT &&
			is_dp_128b_132b_signal(pipe_ctx))
		dc_link_update_sst_payload(pipe_ctx, false);

	if (dc_is_hdmi_signal(pipe_ctx->stream->signal)) {
		struct ext_hdmi_settings settings = {0};
		enum engine_id eng_id = pipe_ctx->stream_res.stream_enc->id;

		unsigned short masked_chip_caps = link->chip_caps &
				EXT_DISPLAY_PATH_CAPS__EXT_CHIP_MASK;
		//Need to inform that sink is going to use legacy HDMI mode.
		dal_ddc_service_write_scdc_data(
			link->ddc,
			165000,//vbios only handles 165Mhz.
			false);
		if (masked_chip_caps == EXT_DISPLAY_PATH_CAPS__HDMI20_TISN65DP159RSBT) {
			/* DP159, Retimer settings */
			if (get_ext_hdmi_settings(pipe_ctx, eng_id, &settings))
				write_i2c_retimer_setting(pipe_ctx,
						false, false, &settings);
			else
				write_i2c_default_retimer_setting(pipe_ctx,
						false, false);
		} else if (masked_chip_caps == EXT_DISPLAY_PATH_CAPS__HDMI20_PI3EQX1204) {
			/* PI3EQX1204, Redriver settings */
			write_i2c_redriver_setting(pipe_ctx, false);
		}
	}

	if (pipe_ctx->stream->signal == SIGNAL_TYPE_DISPLAY_PORT &&
			!is_dp_128b_132b_signal(pipe_ctx)) {

		/* In DP1.x SST mode, our encoder will go to TPS1
		 * when link is on but stream is off.
		 * Disabling link before stream will avoid exposing TPS1 pattern
		 * during the disable sequence as it will confuse some receivers
		 * state machine.
		 * In DP2 or MST mode, our encoder will stay video active
		 */
		disable_link(pipe_ctx->stream->link, &pipe_ctx->link_res, pipe_ctx->stream->signal);
		dc->hwss.disable_stream(pipe_ctx);
	} else {
		dc->hwss.disable_stream(pipe_ctx);
		disable_link(pipe_ctx->stream->link, &pipe_ctx->link_res, pipe_ctx->stream->signal);
	}

	if (pipe_ctx->stream->timing.flags.DSC) {
		if (dc_is_dp_signal(pipe_ctx->stream->signal))
			dp_set_dsc_enable(pipe_ctx, false);
	}
	if (is_dp_128b_132b_signal(pipe_ctx)) {
		if (pipe_ctx->stream_res.tg->funcs->set_out_mux)
			pipe_ctx->stream_res.tg->funcs->set_out_mux(pipe_ctx->stream_res.tg, OUT_MUX_DIO);
	}

	if (vpg && vpg->funcs->vpg_powerdown)
		vpg->funcs->vpg_powerdown(vpg);
}

void core_link_set_avmute(struct pipe_ctx *pipe_ctx, bool enable)
{
	struct dc  *dc = pipe_ctx->stream->ctx->dc;

	if (!dc_is_hdmi_signal(pipe_ctx->stream->signal))
		return;

	dc->hwss.set_avmute(pipe_ctx, enable);
}

/**
 *  dc_link_enable_hpd_filter:
 *     If enable is true, programs HPD filter on associated HPD line using
 *     delay_on_disconnect/delay_on_connect values dependent on
 *     link->connector_signal
 *
 *     If enable is false, programs HPD filter on associated HPD line with no
 *     delays on connect or disconnect
 *
 *  @link:   pointer to the dc link
 *  @enable: boolean specifying whether to enable hbd
 */
void dc_link_enable_hpd_filter(struct dc_link *link, bool enable)
{
	struct gpio *hpd;

	if (enable) {
		link->is_hpd_filter_disabled = false;
		program_hpd_filter(link);
	} else {
		link->is_hpd_filter_disabled = true;
		/* Obtain HPD handle */
		hpd = get_hpd_gpio(link->ctx->dc_bios, link->link_id, link->ctx->gpio_service);

		if (!hpd)
			return;

		/* Setup HPD filtering */
		if (dal_gpio_open(hpd, GPIO_MODE_INTERRUPT) == GPIO_RESULT_OK) {
			struct gpio_hpd_config config;

			config.delay_on_connect = 0;
			config.delay_on_disconnect = 0;

			dal_irq_setup_hpd_filter(hpd, &config);

			dal_gpio_close(hpd);
		} else {
			ASSERT_CRITICAL(false);
		}
		/* Release HPD handle */
		dal_gpio_destroy_irq(&hpd);
	}
}

void dc_link_set_drive_settings(struct dc *dc,
				struct link_training_settings *lt_settings,
				const struct dc_link *link)
{

	int i;
	struct link_resource link_res;

	for (i = 0; i < dc->link_count; i++)
		if (dc->links[i] == link)
			break;

	if (i >= dc->link_count)
		ASSERT_CRITICAL(false);

	dc_link_get_cur_link_res(link, &link_res);
	dc_link_dp_set_drive_settings(dc->links[i], &link_res, lt_settings);
}

void dc_link_set_preferred_link_settings(struct dc *dc,
					 struct dc_link_settings *link_setting,
					 struct dc_link *link)
{
	int i;
	struct pipe_ctx *pipe;
	struct dc_stream_state *link_stream;
	struct dc_link_settings store_settings = *link_setting;

	link->preferred_link_setting = store_settings;

	/* Retrain with preferred link settings only relevant for
	 * DP signal type
	 * Check for non-DP signal or if passive dongle present
	 */
	if (!dc_is_dp_signal(link->connector_signal) ||
		link->dongle_max_pix_clk > 0)
		return;

	for (i = 0; i < MAX_PIPES; i++) {
		pipe = &dc->current_state->res_ctx.pipe_ctx[i];
		if (pipe->stream && pipe->stream->link) {
			if (pipe->stream->link == link) {
				link_stream = pipe->stream;
				break;
			}
		}
	}

	/* Stream not found */
	if (i == MAX_PIPES)
		return;

	/* Cannot retrain link if backend is off */
	if (link_stream->dpms_off)
		return;

	if (decide_link_settings(link_stream, &store_settings))
		dp_retrain_link_dp_test(link, &store_settings, false);
}

void dc_link_set_preferred_training_settings(struct dc *dc,
						 struct dc_link_settings *link_setting,
						 struct dc_link_training_overrides *lt_overrides,
						 struct dc_link *link,
						 bool skip_immediate_retrain)
{
	if (lt_overrides != NULL)
		link->preferred_training_settings = *lt_overrides;
	else
		memset(&link->preferred_training_settings, 0, sizeof(link->preferred_training_settings));

	if (link_setting != NULL) {
		link->preferred_link_setting = *link_setting;
		if (dp_get_link_encoding_format(link_setting) == DP_128b_132b_ENCODING)
			/* TODO: add dc update for acquiring link res  */
			skip_immediate_retrain = true;
	} else {
		link->preferred_link_setting.lane_count = LANE_COUNT_UNKNOWN;
		link->preferred_link_setting.link_rate = LINK_RATE_UNKNOWN;
	}

	/* Retrain now, or wait until next stream update to apply */
	if (skip_immediate_retrain == false)
		dc_link_set_preferred_link_settings(dc, &link->preferred_link_setting, link);
}

void dc_link_enable_hpd(const struct dc_link *link)
{
	dc_link_dp_enable_hpd(link);
}

void dc_link_disable_hpd(const struct dc_link *link)
{
	dc_link_dp_disable_hpd(link);
}

void dc_link_set_test_pattern(struct dc_link *link,
			      enum dp_test_pattern test_pattern,
			      enum dp_test_pattern_color_space test_pattern_color_space,
			      const struct link_training_settings *p_link_settings,
			      const unsigned char *p_custom_pattern,
			      unsigned int cust_pattern_size)
{
	if (link != NULL)
		dc_link_dp_set_test_pattern(
			link,
			test_pattern,
			test_pattern_color_space,
			p_link_settings,
			p_custom_pattern,
			cust_pattern_size);
}

uint32_t dc_link_bandwidth_kbps(
	const struct dc_link *link,
	const struct dc_link_settings *link_setting)
{
	uint32_t total_data_bw_efficiency_x10000 = 0;
	uint32_t link_rate_per_lane_kbps = 0;

	switch (dp_get_link_encoding_format(link_setting)) {
	case DP_8b_10b_ENCODING:
		/* For 8b/10b encoding:
		 * link rate is defined in the unit of LINK_RATE_REF_FREQ_IN_KHZ per DP byte per lane.
		 * data bandwidth efficiency is 80% with additional 3% overhead if FEC is supported.
		 */
		link_rate_per_lane_kbps = link_setting->link_rate * LINK_RATE_REF_FREQ_IN_KHZ * BITS_PER_DP_BYTE;
		total_data_bw_efficiency_x10000 = DATA_EFFICIENCY_8b_10b_x10000;
		if (dc_link_should_enable_fec(link)) {
			total_data_bw_efficiency_x10000 /= 100;
			total_data_bw_efficiency_x10000 *= DATA_EFFICIENCY_8b_10b_FEC_EFFICIENCY_x100;
		}
		break;
	case DP_128b_132b_ENCODING:
		/* For 128b/132b encoding:
		 * link rate is defined in the unit of 10mbps per lane.
		 * total data bandwidth efficiency is always 96.71%.
		 */
		link_rate_per_lane_kbps = link_setting->link_rate * 10000;
		total_data_bw_efficiency_x10000 = DATA_EFFICIENCY_128b_132b_x10000;
		break;
	default:
		break;
	}

	/* overall effective link bandwidth = link rate per lane * lane count * total data bandwidth efficiency */
	return link_rate_per_lane_kbps * link_setting->lane_count / 10000 * total_data_bw_efficiency_x10000;
}

const struct dc_link_settings *dc_link_get_link_cap(
		const struct dc_link *link)
{
	if (link->preferred_link_setting.lane_count != LANE_COUNT_UNKNOWN &&
			link->preferred_link_setting.link_rate != LINK_RATE_UNKNOWN)
		return &link->preferred_link_setting;
	return &link->verified_link_cap;
}

void dc_link_overwrite_extended_receiver_cap(
		struct dc_link *link)
{
	dp_overwrite_extended_receiver_cap(link);
}

bool dc_link_is_fec_supported(const struct dc_link *link)
{
	/* TODO - use asic cap instead of link_enc->features
	 * we no longer know which link enc to use for this link before commit
	 */
	struct link_encoder *link_enc = NULL;

	link_enc = link_enc_cfg_get_link_enc(link);
	ASSERT(link_enc);

	return (dc_is_dp_signal(link->connector_signal) && link_enc &&
			link_enc->features.fec_supported &&
			link->dpcd_caps.fec_cap.bits.FEC_CAPABLE &&
			!IS_FPGA_MAXIMUS_DC(link->ctx->dce_environment));
}

bool dc_link_should_enable_fec(const struct dc_link *link)
{
	bool force_disable = false;

	if (link->fec_state == dc_link_fec_enabled)
		force_disable = false;
	else if (link->connector_signal != SIGNAL_TYPE_DISPLAY_PORT_MST &&
			link->local_sink &&
			link->local_sink->edid_caps.panel_patch.disable_fec)
		force_disable = true;
	else if (link->connector_signal == SIGNAL_TYPE_EDP
			&& (link->dpcd_caps.dsc_caps.dsc_basic_caps.fields.
			 dsc_support.DSC_SUPPORT == false
				|| link->panel_config.dsc.disable_dsc_edp
				|| !link->dc->caps.edp_dsc_support))
		force_disable = true;

	return !force_disable && dc_link_is_fec_supported(link);
}

uint32_t dc_bandwidth_in_kbps_from_timing(
		const struct dc_crtc_timing *timing)
{
	uint32_t bits_per_channel = 0;
	uint32_t kbps;

#if defined(CONFIG_DRM_AMD_DC_DCN)
	if (timing->flags.DSC)
		return dc_dsc_stream_bandwidth_in_kbps(timing,
				timing->dsc_cfg.bits_per_pixel,
				timing->dsc_cfg.num_slices_h,
				timing->dsc_cfg.is_dp);
#endif /* CONFIG_DRM_AMD_DC_DCN */

	switch (timing->display_color_depth) {
	case COLOR_DEPTH_666:
		bits_per_channel = 6;
		break;
	case COLOR_DEPTH_888:
		bits_per_channel = 8;
		break;
	case COLOR_DEPTH_101010:
		bits_per_channel = 10;
		break;
	case COLOR_DEPTH_121212:
		bits_per_channel = 12;
		break;
	case COLOR_DEPTH_141414:
		bits_per_channel = 14;
		break;
	case COLOR_DEPTH_161616:
		bits_per_channel = 16;
		break;
	default:
		ASSERT(bits_per_channel != 0);
		bits_per_channel = 8;
		break;
	}

	kbps = timing->pix_clk_100hz / 10;
	kbps *= bits_per_channel;

	if (timing->flags.Y_ONLY != 1) {
		/*Only YOnly make reduce bandwidth by 1/3 compares to RGB*/
		kbps *= 3;
		if (timing->pixel_encoding == PIXEL_ENCODING_YCBCR420)
			kbps /= 2;
		else if (timing->pixel_encoding == PIXEL_ENCODING_YCBCR422)
			kbps = kbps * 2 / 3;
	}

	return kbps;

}

void dc_link_get_cur_link_res(const struct dc_link *link,
		struct link_resource *link_res)
{
	int i;
	struct pipe_ctx *pipe = NULL;

	memset(link_res, 0, sizeof(*link_res));

	for (i = 0; i < MAX_PIPES; i++) {
		pipe = &link->dc->current_state->res_ctx.pipe_ctx[i];
		if (pipe->stream && pipe->stream->link && pipe->top_pipe == NULL) {
			if (pipe->stream->link == link) {
				*link_res = pipe->link_res;
				break;
			}
		}
	}

}

/**
 * dc_get_cur_link_res_map() - take a snapshot of current link resource allocation state
 * @dc: pointer to dc of the dm calling this
 * @map: a dc link resource snapshot defined internally to dc.
 *
 * DM needs to capture a snapshot of current link resource allocation mapping
 * and store it in its persistent storage.
 *
 * Some of the link resource is using first come first serve policy.
 * The allocation mapping depends on original hotplug order. This information
 * is lost after driver is loaded next time. The snapshot is used in order to
 * restore link resource to its previous state so user will get consistent
 * link capability allocation across reboot.
 *
 * Return: none (void function)
 *
 */
void dc_get_cur_link_res_map(const struct dc *dc, uint32_t *map)
{
	struct dc_link *link;
	uint32_t i;
	uint32_t hpo_dp_recycle_map = 0;

	*map = 0;

	if (dc->caps.dp_hpo) {
		for (i = 0; i < dc->caps.max_links; i++) {
			link = dc->links[i];
			if (link->link_status.link_active &&
					dp_get_link_encoding_format(&link->reported_link_cap) == DP_128b_132b_ENCODING &&
					dp_get_link_encoding_format(&link->cur_link_settings) != DP_128b_132b_ENCODING)
				/* hpo dp link encoder is considered as recycled, when RX reports 128b/132b encoding capability
				 * but current link doesn't use it.
				 */
				hpo_dp_recycle_map |= (1 << i);
		}
		*map |= (hpo_dp_recycle_map << LINK_RES_HPO_DP_REC_MAP__SHIFT);
	}
}

/**
 * dc_restore_link_res_map() - restore link resource allocation state from a snapshot
 * @dc: pointer to dc of the dm calling this
 * @map: a dc link resource snapshot defined internally to dc.
 *
 * DM needs to call this function after initial link detection on boot and
 * before first commit streams to restore link resource allocation state
 * from previous boot session.
 *
 * Some of the link resource is using first come first serve policy.
 * The allocation mapping depends on original hotplug order. This information
 * is lost after driver is loaded next time. The snapshot is used in order to
 * restore link resource to its previous state so user will get consistent
 * link capability allocation across reboot.
 *
 * Return: none (void function)
 *
 */
void dc_restore_link_res_map(const struct dc *dc, uint32_t *map)
{
	struct dc_link *link;
	uint32_t i;
	unsigned int available_hpo_dp_count;
	uint32_t hpo_dp_recycle_map = (*map & LINK_RES_HPO_DP_REC_MAP__MASK)
			>> LINK_RES_HPO_DP_REC_MAP__SHIFT;

	if (dc->caps.dp_hpo) {
		available_hpo_dp_count = dc->res_pool->hpo_dp_link_enc_count;
		/* remove excess 128b/132b encoding support for not recycled links */
		for (i = 0; i < dc->caps.max_links; i++) {
			if ((hpo_dp_recycle_map & (1 << i)) == 0) {
				link = dc->links[i];
				if (link->type != dc_connection_none &&
						dp_get_link_encoding_format(&link->verified_link_cap) == DP_128b_132b_ENCODING) {
					if (available_hpo_dp_count > 0)
						available_hpo_dp_count--;
					else
						/* remove 128b/132b encoding capability by limiting verified link rate to HBR3 */
						link->verified_link_cap.link_rate = LINK_RATE_HIGH3;
				}
			}
		}
		/* remove excess 128b/132b encoding support for recycled links */
		for (i = 0; i < dc->caps.max_links; i++) {
			if ((hpo_dp_recycle_map & (1 << i)) != 0) {
				link = dc->links[i];
				if (link->type != dc_connection_none &&
						dp_get_link_encoding_format(&link->verified_link_cap) == DP_128b_132b_ENCODING) {
					if (available_hpo_dp_count > 0)
						available_hpo_dp_count--;
					else
						/* remove 128b/132b encoding capability by limiting verified link rate to HBR3 */
						link->verified_link_cap.link_rate = LINK_RATE_HIGH3;
				}
			}
		}
	}
}<|MERGE_RESOLUTION|>--- conflicted
+++ resolved
@@ -3378,13 +3378,8 @@
 		case FAMILY_YELLOW_CARP:
 		case AMDGPU_FAMILY_GC_10_3_6:
 		case AMDGPU_FAMILY_GC_11_0_1:
-<<<<<<< HEAD
-			if(!dc->debug.disable_z10)
-				psr_context->psr_level.bits.SKIP_CRTC_DISABLE = false;
-=======
 			if (dc->debug.disable_z10)
 				psr_context->psr_level.bits.SKIP_CRTC_DISABLE = true;
->>>>>>> 8950f345
 			break;
 		default:
 			psr_context->psr_level.bits.SKIP_CRTC_DISABLE = true;
