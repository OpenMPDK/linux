// SPDX-License-Identifier: MIT
/*
 * Copyright 2022 Advanced Micro Devices, Inc.
 *
 * Permission is hereby granted, free of charge, to any person obtaining a
 * copy of this software and associated documentation files (the "Software"),
 * to deal in the Software without restriction, including without limitation
 * the rights to use, copy, modify, merge, publish, distribute, sublicense,
 * and/or sell copies of the Software, and to permit persons to whom the
 * Software is furnished to do so, subject to the following conditions:
 *
 * The above copyright notice and this permission notice shall be included in
 * all copies or substantial portions of the Software.
 *
 * THE SOFTWARE IS PROVIDED "AS IS", WITHOUT WARRANTY OF ANY KIND, EXPRESS OR
 * IMPLIED, INCLUDING BUT NOT LIMITED TO THE WARRANTIES OF MERCHANTABILITY,
 * FITNESS FOR A PARTICULAR PURPOSE AND NONINFRINGEMENT.  IN NO EVENT SHALL
 * THE COPYRIGHT HOLDER(S) OR AUTHOR(S) BE LIABLE FOR ANY CLAIM, DAMAGES OR
 * OTHER LIABILITY, WHETHER IN AN ACTION OF CONTRACT, TORT OR OTHERWISE,
 * ARISING FROM, OUT OF OR IN CONNECTION WITH THE SOFTWARE OR THE USE OR
 * OTHER DEALINGS IN THE SOFTWARE.
 *
 * Authors: AMD
 *
 */



#include "core_types.h"
#include "clk_mgr_internal.h"
#include "reg_helper.h"
#include "dm_helpers.h"
#include "dcn314_smu.h"

#include "mp/mp_13_0_5_offset.h"

/* TODO: Use the real headers when they're correct */
#define MP1_BASE__INST0_SEG0                       0x00016000
#define MP1_BASE__INST0_SEG1                       0x0243FC00
#define MP1_BASE__INST0_SEG2                       0x00DC0000
#define MP1_BASE__INST0_SEG3                       0x00E00000
#define MP1_BASE__INST0_SEG4                       0x00E40000
#define MP1_BASE__INST0_SEG5                       0

#ifdef BASE_INNER
#undef BASE_INNER
#endif

#define BASE_INNER(seg) MP1_BASE__INST0_SEG ## seg

#define BASE(seg) BASE_INNER(seg)

#define REG(reg_name) (BASE(reg##reg_name##_BASE_IDX) + reg##reg_name)

#define FN(reg_name, field) \
	FD(reg_name##__##field)

#include "logger_types.h"
#undef DC_LOGGER
#define DC_LOGGER \
	CTX->logger
#define smu_print(str, ...) {DC_LOG_SMU(str, ##__VA_ARGS__); }

#define VBIOSSMC_MSG_TestMessage                  0x1
#define VBIOSSMC_MSG_GetSmuVersion                0x2
#define VBIOSSMC_MSG_PowerUpGfx                   0x3
#define VBIOSSMC_MSG_SetDispclkFreq               0x4
#define VBIOSSMC_MSG_SetDprefclkFreq              0x5   //Not used. DPRef is constant
#define VBIOSSMC_MSG_SetDppclkFreq                0x6
#define VBIOSSMC_MSG_SetHardMinDcfclkByFreq       0x7
#define VBIOSSMC_MSG_SetMinDeepSleepDcfclk        0x8
#define VBIOSSMC_MSG_SetPhyclkVoltageByFreq       0x9	//Keep it in case VMIN dees not support phy clk
#define VBIOSSMC_MSG_GetFclkFrequency             0xA
#define VBIOSSMC_MSG_SetDisplayCount              0xB   //Not used anymore
#define VBIOSSMC_MSG_EnableTmdp48MHzRefclkPwrDown 0xC   //Not used anymore
#define VBIOSSMC_MSG_UpdatePmeRestore             0xD
#define VBIOSSMC_MSG_SetVbiosDramAddrHigh         0xE   //Used for WM table txfr
#define VBIOSSMC_MSG_SetVbiosDramAddrLow          0xF
#define VBIOSSMC_MSG_TransferTableSmu2Dram        0x10
#define VBIOSSMC_MSG_TransferTableDram2Smu        0x11
#define VBIOSSMC_MSG_SetDisplayIdleOptimizations  0x12
#define VBIOSSMC_MSG_GetDprefclkFreq              0x13
#define VBIOSSMC_MSG_GetDtbclkFreq                0x14
#define VBIOSSMC_MSG_AllowZstatesEntry            0x15
#define VBIOSSMC_MSG_DisallowZstatesEntry	  0x16
#define VBIOSSMC_MSG_SetDtbClk                    0x17
#define VBIOSSMC_Message_Count                    0x18

#define VBIOSSMC_Status_BUSY                      0x0
#define VBIOSSMC_Result_OK                        0x1
#define VBIOSSMC_Result_Failed                    0xFF
#define VBIOSSMC_Result_UnknownCmd                0xFE
#define VBIOSSMC_Result_CmdRejectedPrereq         0xFD
#define VBIOSSMC_Result_CmdRejectedBusy           0xFC

/*
 * Function to be used instead of REG_WAIT macro because the wait ends when
 * the register is NOT EQUAL to zero, and because the translation in msg_if.h
 * won't work with REG_WAIT.
 */
static uint32_t dcn314_smu_wait_for_response(struct clk_mgr_internal *clk_mgr, unsigned int delay_us, unsigned int max_retries)
{
	uint32_t res_val = VBIOSSMC_Status_BUSY;

	do {
		res_val = REG_READ(MP1_SMN_C2PMSG_91);
		if (res_val != VBIOSSMC_Status_BUSY)
			break;

		if (delay_us >= 1000)
			msleep(delay_us/1000);
		else if (delay_us > 0)
			udelay(delay_us);
	} while (max_retries--);

	return res_val;
}

static int dcn314_smu_send_msg_with_param(struct clk_mgr_internal *clk_mgr,
					 unsigned int msg_id,
					 unsigned int param)
{
	uint32_t result;

	result = dcn314_smu_wait_for_response(clk_mgr, 10, 200000);

	if (result != VBIOSSMC_Result_OK)
		smu_print("SMU Response was not OK. SMU response after wait received is: %d\n",
				result);

	if (result == VBIOSSMC_Status_BUSY)
		return -1;

	/* First clear response register */
	REG_WRITE(MP1_SMN_C2PMSG_91, VBIOSSMC_Status_BUSY);

	/* Set the parameter register for the SMU message, unit is Mhz */
	REG_WRITE(MP1_SMN_C2PMSG_83, param);

	/* Trigger the message transaction by writing the message ID */
	REG_WRITE(MP1_SMN_C2PMSG_67, msg_id);

	result = dcn314_smu_wait_for_response(clk_mgr, 10, 200000);

	if (result == VBIOSSMC_Result_Failed) {
		if (msg_id == VBIOSSMC_MSG_TransferTableDram2Smu &&
		    param == TABLE_WATERMARKS)
			DC_LOG_WARNING("Watermarks table not configured properly by SMU");
		else
			ASSERT(0);
		REG_WRITE(MP1_SMN_C2PMSG_91, VBIOSSMC_Result_OK);
		return -1;
	}

	if (IS_SMU_TIMEOUT(result)) {
		ASSERT(0);
		dm_helpers_smu_timeout(CTX, msg_id, param, 10 * 200000);
	}

	return REG_READ(MP1_SMN_C2PMSG_83);
}

int dcn314_smu_get_smu_version(struct clk_mgr_internal *clk_mgr)
{
	return dcn314_smu_send_msg_with_param(
			clk_mgr,
			VBIOSSMC_MSG_GetSmuVersion,
			0);
}


int dcn314_smu_set_dispclk(struct clk_mgr_internal *clk_mgr, int requested_dispclk_khz)
{
	int actual_dispclk_set_mhz = -1;

	if (!clk_mgr->smu_present)
		return requested_dispclk_khz;

	/*  Unit of SMU msg parameter is Mhz */
	actual_dispclk_set_mhz = dcn314_smu_send_msg_with_param(
			clk_mgr,
			VBIOSSMC_MSG_SetDispclkFreq,
			khz_to_mhz_ceil(requested_dispclk_khz));

	return actual_dispclk_set_mhz * 1000;
}

int dcn314_smu_set_dprefclk(struct clk_mgr_internal *clk_mgr)
{
	int actual_dprefclk_set_mhz = -1;

	if (!clk_mgr->smu_present)
		return clk_mgr->base.dprefclk_khz;

	actual_dprefclk_set_mhz = dcn314_smu_send_msg_with_param(
			clk_mgr,
			VBIOSSMC_MSG_SetDprefclkFreq,
			khz_to_mhz_ceil(clk_mgr->base.dprefclk_khz));

	/* TODO: add code for programing DP DTO, currently this is down by command table */

	return actual_dprefclk_set_mhz * 1000;
}

int dcn314_smu_set_hard_min_dcfclk(struct clk_mgr_internal *clk_mgr, int requested_dcfclk_khz)
{
	int actual_dcfclk_set_mhz = -1;

	if (!clk_mgr->base.ctx->dc->debug.pstate_enabled)
		return -1;

	if (!clk_mgr->smu_present)
		return requested_dcfclk_khz;

	actual_dcfclk_set_mhz = dcn314_smu_send_msg_with_param(
			clk_mgr,
			VBIOSSMC_MSG_SetHardMinDcfclkByFreq,
			khz_to_mhz_ceil(requested_dcfclk_khz));

#ifdef DBG
	smu_print("actual_dcfclk_set_mhz %d is set to : %d\n",
			actual_dcfclk_set_mhz,
			actual_dcfclk_set_mhz * 1000);
#endif

	return actual_dcfclk_set_mhz * 1000;
}

int dcn314_smu_set_min_deep_sleep_dcfclk(struct clk_mgr_internal *clk_mgr, int requested_min_ds_dcfclk_khz)
{
	int actual_min_ds_dcfclk_mhz = -1;

	if (!clk_mgr->base.ctx->dc->debug.pstate_enabled)
		return -1;

	if (!clk_mgr->smu_present)
		return requested_min_ds_dcfclk_khz;

	actual_min_ds_dcfclk_mhz = dcn314_smu_send_msg_with_param(
			clk_mgr,
			VBIOSSMC_MSG_SetMinDeepSleepDcfclk,
			khz_to_mhz_ceil(requested_min_ds_dcfclk_khz));

	return actual_min_ds_dcfclk_mhz * 1000;
}

int dcn314_smu_set_dppclk(struct clk_mgr_internal *clk_mgr, int requested_dpp_khz)
{
	int actual_dppclk_set_mhz = -1;

	if (!clk_mgr->smu_present)
		return requested_dpp_khz;

	actual_dppclk_set_mhz = dcn314_smu_send_msg_with_param(
			clk_mgr,
			VBIOSSMC_MSG_SetDppclkFreq,
			khz_to_mhz_ceil(requested_dpp_khz));

	return actual_dppclk_set_mhz * 1000;
}

void dcn314_smu_set_display_idle_optimization(struct clk_mgr_internal *clk_mgr, uint32_t idle_info)
{
	if (!clk_mgr->base.ctx->dc->debug.pstate_enabled)
		return;

	if (!clk_mgr->smu_present)
		return;

	//TODO: Work with smu team to define optimization options.
	dcn314_smu_send_msg_with_param(
		clk_mgr,
		VBIOSSMC_MSG_SetDisplayIdleOptimizations,
		idle_info);
}

void dcn314_smu_enable_phy_refclk_pwrdwn(struct clk_mgr_internal *clk_mgr, bool enable)
{
	union display_idle_optimization_u idle_info = { 0 };

	if (!clk_mgr->smu_present)
		return;

	if (enable) {
		idle_info.idle_info.df_request_disabled = 1;
		idle_info.idle_info.phy_ref_clk_off = 1;
	}

	dcn314_smu_send_msg_with_param(
			clk_mgr,
			VBIOSSMC_MSG_SetDisplayIdleOptimizations,
			idle_info.data);
}

void dcn314_smu_enable_pme_wa(struct clk_mgr_internal *clk_mgr)
{
	if (!clk_mgr->smu_present)
		return;

	dcn314_smu_send_msg_with_param(
			clk_mgr,
			VBIOSSMC_MSG_UpdatePmeRestore,
			0);
}

void dcn314_smu_set_dram_addr_high(struct clk_mgr_internal *clk_mgr, uint32_t addr_high)
{
	if (!clk_mgr->smu_present)
		return;

	dcn314_smu_send_msg_with_param(clk_mgr,
			VBIOSSMC_MSG_SetVbiosDramAddrHigh, addr_high);
}

void dcn314_smu_set_dram_addr_low(struct clk_mgr_internal *clk_mgr, uint32_t addr_low)
{
	if (!clk_mgr->smu_present)
		return;

	dcn314_smu_send_msg_with_param(clk_mgr,
			VBIOSSMC_MSG_SetVbiosDramAddrLow, addr_low);
}

void dcn314_smu_transfer_dpm_table_smu_2_dram(struct clk_mgr_internal *clk_mgr)
{
	if (!clk_mgr->smu_present)
		return;

	dcn314_smu_send_msg_with_param(clk_mgr,
			VBIOSSMC_MSG_TransferTableSmu2Dram, TABLE_DPMCLOCKS);
}

void dcn314_smu_transfer_wm_table_dram_2_smu(struct clk_mgr_internal *clk_mgr)
{
	if (!clk_mgr->smu_present)
		return;

	dcn314_smu_send_msg_with_param(clk_mgr,
			VBIOSSMC_MSG_TransferTableDram2Smu, TABLE_WATERMARKS);
}

void dcn314_smu_set_zstate_support(struct clk_mgr_internal *clk_mgr, enum dcn_zstate_support_state support)
{
	unsigned int msg_id, param;

	if (!clk_mgr->smu_present)
		return;

<<<<<<< HEAD
	// Arg[15:0] = 8/9/0 for Z8/Z9/disallow -> existing bits
	// Arg[16] = Disallow Z9 -> new bit
=======
>>>>>>> 0ee29814
	switch (support) {

	case DCN_ZSTATE_SUPPORT_ALLOW:
		msg_id = VBIOSSMC_MSG_AllowZstatesEntry;
		param = (1 << 10) | (1 << 9) | (1 << 8);
		break;

	case DCN_ZSTATE_SUPPORT_DISALLOW:
		msg_id = VBIOSSMC_MSG_AllowZstatesEntry;
		param = 0;
		break;


	case DCN_ZSTATE_SUPPORT_ALLOW_Z10_ONLY:
		msg_id = VBIOSSMC_MSG_AllowZstatesEntry;
		param = (1 << 10);
<<<<<<< HEAD
=======
		break;

	case DCN_ZSTATE_SUPPORT_ALLOW_Z8_Z10_ONLY:
		msg_id = VBIOSSMC_MSG_AllowZstatesEntry;
		param = (1 << 10) | (1 << 8);
		break;

	case DCN_ZSTATE_SUPPORT_ALLOW_Z8_ONLY:
		msg_id = VBIOSSMC_MSG_AllowZstatesEntry;
		param = (1 << 8);
>>>>>>> 0ee29814
		break;

	default: //DCN_ZSTATE_SUPPORT_UNKNOWN
		msg_id = VBIOSSMC_MSG_AllowZstatesEntry;
		param = 0;
		break;
	}


	dcn314_smu_send_msg_with_param(
		clk_mgr,
		msg_id,
		param);

}

/* Arg = 1: Turn DTB on; 0: Turn DTB CLK OFF. when it is on, it is 600MHZ */
void dcn314_smu_set_dtbclk(struct clk_mgr_internal *clk_mgr, bool enable)
{
	if (!clk_mgr->smu_present)
		return;

	dcn314_smu_send_msg_with_param(
			clk_mgr,
			VBIOSSMC_MSG_SetDtbClk,
			enable);
}<|MERGE_RESOLUTION|>--- conflicted
+++ resolved
@@ -346,11 +346,6 @@
 	if (!clk_mgr->smu_present)
 		return;
 
-<<<<<<< HEAD
-	// Arg[15:0] = 8/9/0 for Z8/Z9/disallow -> existing bits
-	// Arg[16] = Disallow Z9 -> new bit
-=======
->>>>>>> 0ee29814
 	switch (support) {
 
 	case DCN_ZSTATE_SUPPORT_ALLOW:
@@ -367,8 +362,6 @@
 	case DCN_ZSTATE_SUPPORT_ALLOW_Z10_ONLY:
 		msg_id = VBIOSSMC_MSG_AllowZstatesEntry;
 		param = (1 << 10);
-<<<<<<< HEAD
-=======
 		break;
 
 	case DCN_ZSTATE_SUPPORT_ALLOW_Z8_Z10_ONLY:
@@ -379,7 +372,6 @@
 	case DCN_ZSTATE_SUPPORT_ALLOW_Z8_ONLY:
 		msg_id = VBIOSSMC_MSG_AllowZstatesEntry;
 		param = (1 << 8);
->>>>>>> 0ee29814
 		break;
 
 	default: //DCN_ZSTATE_SUPPORT_UNKNOWN
