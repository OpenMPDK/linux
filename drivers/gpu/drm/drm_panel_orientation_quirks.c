--- conflicted
+++ resolved
@@ -164,15 +164,12 @@
 		  DMI_EXACT_MATCH(DMI_PRODUCT_NAME, "AYA NEO 2021"),
 		},
 		.driver_data = (void *)&lcd800x1280_rightside_up,
-<<<<<<< HEAD
-=======
 	}, {	/* AYA NEO AIR */
 		.matches = {
 		  DMI_EXACT_MATCH(DMI_SYS_VENDOR, "AYANEO"),
 		  DMI_MATCH(DMI_BOARD_NAME, "AIR"),
 		},
 		.driver_data = (void *)&lcd1080x1920_leftside_up,
->>>>>>> 66283a8f
 	}, {	/* AYA NEO NEXT */
 		.matches = {
 		  DMI_EXACT_MATCH(DMI_BOARD_VENDOR, "AYANEO"),
