# SPDX-License-Identifier: GPL-2.0-only
config DRM_VC4
	tristate "Broadcom VC4 Graphics"
	depends on ARCH_BCM || ARCH_BCM2835 || COMPILE_TEST
	# Make sure not 'y' when RASPBERRYPI_FIRMWARE is 'm'. This can only
	# happen when COMPILE_TEST=y, hence the added !RASPBERRYPI_FIRMWARE.
	depends on RASPBERRYPI_FIRMWARE || (COMPILE_TEST && !RASPBERRYPI_FIRMWARE)
	depends on DRM
	depends on SND && SND_SOC
	depends on COMMON_CLK
<<<<<<< HEAD
=======
	depends on PM
>>>>>>> 66283a8f
	select DRM_DISPLAY_HDMI_HELPER
	select DRM_DISPLAY_HELPER
	select DRM_KMS_HELPER
	select DRM_GEM_DMA_HELPER
	select DRM_PANEL_BRIDGE
	select SND_PCM
	select SND_PCM_ELD
	select SND_SOC_GENERIC_DMAENGINE_PCM
	select SND_SOC_HDMI_CODEC
	select DRM_MIPI_DSI
	help
	  Choose this option if you have a system that has a Broadcom
	  VC4 GPU, such as the Raspberry Pi or other BCM2708/BCM2835.

	  This driver requires that "avoid_warnings=2" be present in
	  the config.txt for the firmware, to keep it from smashing
	  our display setup.

config DRM_VC4_HDMI_CEC
	bool "Broadcom VC4 HDMI CEC Support"
	depends on DRM_VC4
	select CEC_CORE
	help
	  Choose this option if you have a Broadcom VC4 GPU
	  and want to use CEC.<|MERGE_RESOLUTION|>--- conflicted
+++ resolved
@@ -8,10 +8,7 @@
 	depends on DRM
 	depends on SND && SND_SOC
 	depends on COMMON_CLK
-<<<<<<< HEAD
-=======
 	depends on PM
->>>>>>> 66283a8f
 	select DRM_DISPLAY_HDMI_HELPER
 	select DRM_DISPLAY_HELPER
 	select DRM_KMS_HELPER
