# SPDX-License-Identifier: GPL-2.0

obj-$(CONFIG_DRM_KUNIT_TEST_HELPERS) += \
	drm_kunit_helpers.o

obj-$(CONFIG_DRM_KUNIT_TEST) += \
	drm_buddy_test.o \
	drm_cmdline_parser_test.o \
	drm_connector_test.o \
	drm_damage_helper_test.o \
	drm_dp_mst_helper_test.o \
	drm_format_helper_test.o \
	drm_format_test.o \
	drm_framebuffer_test.o \
	drm_managed_test.o \
	drm_mm_test.o \
	drm_modes_test.o \
	drm_plane_helper_test.o \
<<<<<<< HEAD
	drm_rect_test.o

CFLAGS_drm_mm_test.o := $(DISABLE_STRUCTLEAK_PLUGIN)
=======
	drm_probe_helper_test.o \
	drm_rect_test.o
>>>>>>> 03a0a104
<|MERGE_RESOLUTION|>--- conflicted
+++ resolved
@@ -16,11 +16,7 @@
 	drm_mm_test.o \
 	drm_modes_test.o \
 	drm_plane_helper_test.o \
-<<<<<<< HEAD
+	drm_probe_helper_test.o \
 	drm_rect_test.o
 
-CFLAGS_drm_mm_test.o := $(DISABLE_STRUCTLEAK_PLUGIN)
-=======
-	drm_probe_helper_test.o \
-	drm_rect_test.o
->>>>>>> 03a0a104
+CFLAGS_drm_mm_test.o := $(DISABLE_STRUCTLEAK_PLUGIN)