// SPDX-License-Identifier: GPL-2.0
/* Copyright 2019 Linaro, Ltd, Rob Herring <robh@kernel.org> */

#include <drm/panfrost_drm.h>

#include <linux/atomic.h>
#include <linux/bitfield.h>
#include <linux/delay.h>
#include <linux/dma-mapping.h>
#include <linux/interrupt.h>
#include <linux/io.h>
#include <linux/iopoll.h>
#include <linux/io-pgtable.h>
#include <linux/iommu.h>
#include <linux/platform_device.h>
#include <linux/pm_runtime.h>
#include <linux/shmem_fs.h>
#include <linux/sizes.h>

#include "panfrost_device.h"
#include "panfrost_mmu.h"
#include "panfrost_gem.h"
#include "panfrost_features.h"
#include "panfrost_regs.h"

#define mmu_write(dev, reg, data) writel(data, dev->iomem + reg)
#define mmu_read(dev, reg) readl(dev->iomem + reg)

static int wait_ready(struct panfrost_device *pfdev, u32 as_nr)
{
	int ret;
	u32 val;

	/* Wait for the MMU status to indicate there is no active command, in
	 * case one is pending. */
	ret = readl_relaxed_poll_timeout_atomic(pfdev->iomem + AS_STATUS(as_nr),
		val, !(val & AS_STATUS_AS_ACTIVE), 10, 100000);

	if (ret) {
		/* The GPU hung, let's trigger a reset */
		panfrost_device_schedule_reset(pfdev);
		dev_err(pfdev->dev, "AS_ACTIVE bit stuck\n");
	}

	return ret;
}

static int write_cmd(struct panfrost_device *pfdev, u32 as_nr, u32 cmd)
{
	int status;

	/* write AS_COMMAND when MMU is ready to accept another command */
	status = wait_ready(pfdev, as_nr);
	if (!status)
		mmu_write(pfdev, AS_COMMAND(as_nr), cmd);

	return status;
}

static void lock_region(struct panfrost_device *pfdev, u32 as_nr,
			u64 region_start, u64 size)
{
	u8 region_width;
	u64 region;
	u64 region_end = region_start + size;

	if (!size)
		return;

	/*
	 * The locked region is a naturally aligned power of 2 block encoded as
	 * log2 minus(1).
	 * Calculate the desired start/end and look for the highest bit which
	 * differs. The smallest naturally aligned block must include this bit
	 * change, the desired region starts with this bit (and subsequent bits)
	 * zeroed and ends with the bit (and subsequent bits) set to one.
	 */
	region_width = max(fls64(region_start ^ (region_end - 1)),
			   const_ilog2(AS_LOCK_REGION_MIN_SIZE)) - 1;

	/*
	 * Mask off the low bits of region_start (which would be ignored by
	 * the hardware anyway)
	 */
	region_start &= GENMASK_ULL(63, region_width);

	region = region_width | region_start;

	/* Lock the region that needs to be updated */
	mmu_write(pfdev, AS_LOCKADDR_LO(as_nr), lower_32_bits(region));
	mmu_write(pfdev, AS_LOCKADDR_HI(as_nr), upper_32_bits(region));
	write_cmd(pfdev, as_nr, AS_COMMAND_LOCK);
}


static int mmu_hw_do_operation_locked(struct panfrost_device *pfdev, int as_nr,
				      u64 iova, u64 size, u32 op)
{
	if (as_nr < 0)
		return 0;

	if (op != AS_COMMAND_UNLOCK)
		lock_region(pfdev, as_nr, iova, size);

	/* Run the MMU operation */
	write_cmd(pfdev, as_nr, op);

	/* Wait for the flush to complete */
	return wait_ready(pfdev, as_nr);
}

static int mmu_hw_do_operation(struct panfrost_device *pfdev,
			       struct panfrost_mmu *mmu,
			       u64 iova, u64 size, u32 op)
{
	int ret;

	spin_lock(&pfdev->as_lock);
	ret = mmu_hw_do_operation_locked(pfdev, mmu->as, iova, size, op);
	spin_unlock(&pfdev->as_lock);
	return ret;
}

static void panfrost_mmu_enable(struct panfrost_device *pfdev, struct panfrost_mmu *mmu)
{
	int as_nr = mmu->as;
	struct io_pgtable_cfg *cfg = &mmu->pgtbl_cfg;
	u64 transtab = cfg->arm_mali_lpae_cfg.transtab;
	u64 memattr = cfg->arm_mali_lpae_cfg.memattr;

	mmu_hw_do_operation_locked(pfdev, as_nr, 0, ~0ULL, AS_COMMAND_FLUSH_MEM);

	mmu_write(pfdev, AS_TRANSTAB_LO(as_nr), lower_32_bits(transtab));
	mmu_write(pfdev, AS_TRANSTAB_HI(as_nr), upper_32_bits(transtab));

	/* Need to revisit mem attrs.
	 * NC is the default, Mali driver is inner WT.
	 */
	mmu_write(pfdev, AS_MEMATTR_LO(as_nr), lower_32_bits(memattr));
	mmu_write(pfdev, AS_MEMATTR_HI(as_nr), upper_32_bits(memattr));

	write_cmd(pfdev, as_nr, AS_COMMAND_UPDATE);
}

static void panfrost_mmu_disable(struct panfrost_device *pfdev, u32 as_nr)
{
	mmu_hw_do_operation_locked(pfdev, as_nr, 0, ~0ULL, AS_COMMAND_FLUSH_MEM);

	mmu_write(pfdev, AS_TRANSTAB_LO(as_nr), 0);
	mmu_write(pfdev, AS_TRANSTAB_HI(as_nr), 0);

	mmu_write(pfdev, AS_MEMATTR_LO(as_nr), 0);
	mmu_write(pfdev, AS_MEMATTR_HI(as_nr), 0);

	write_cmd(pfdev, as_nr, AS_COMMAND_UPDATE);
}

u32 panfrost_mmu_as_get(struct panfrost_device *pfdev, struct panfrost_mmu *mmu)
{
	int as;

	spin_lock(&pfdev->as_lock);

	as = mmu->as;
	if (as >= 0) {
		int en = atomic_inc_return(&mmu->as_count);
		u32 mask = BIT(as) | BIT(16 + as);

		/*
		 * AS can be retained by active jobs or a perfcnt context,
		 * hence the '+ 1' here.
		 */
		WARN_ON(en >= (NUM_JOB_SLOTS + 1));

		list_move(&mmu->list, &pfdev->as_lru_list);

		if (pfdev->as_faulty_mask & mask) {
			/* Unhandled pagefault on this AS, the MMU was
			 * disabled. We need to re-enable the MMU after
			 * clearing+unmasking the AS interrupts.
			 */
			mmu_write(pfdev, MMU_INT_CLEAR, mask);
			mmu_write(pfdev, MMU_INT_MASK, ~pfdev->as_faulty_mask);
			pfdev->as_faulty_mask &= ~mask;
			panfrost_mmu_enable(pfdev, mmu);
		}

		goto out;
	}

	/* Check for a free AS */
	as = ffz(pfdev->as_alloc_mask);
	if (!(BIT(as) & pfdev->features.as_present)) {
		struct panfrost_mmu *lru_mmu;

		list_for_each_entry_reverse(lru_mmu, &pfdev->as_lru_list, list) {
			if (!atomic_read(&lru_mmu->as_count))
				break;
		}
		WARN_ON(&lru_mmu->list == &pfdev->as_lru_list);

		list_del_init(&lru_mmu->list);
		as = lru_mmu->as;

		WARN_ON(as < 0);
		lru_mmu->as = -1;
	}

	/* Assign the free or reclaimed AS to the FD */
	mmu->as = as;
	set_bit(as, &pfdev->as_alloc_mask);
	atomic_set(&mmu->as_count, 1);
	list_add(&mmu->list, &pfdev->as_lru_list);

	dev_dbg(pfdev->dev, "Assigned AS%d to mmu %p, alloc_mask=%lx", as, mmu, pfdev->as_alloc_mask);

	panfrost_mmu_enable(pfdev, mmu);

out:
	spin_unlock(&pfdev->as_lock);
	return as;
}

void panfrost_mmu_as_put(struct panfrost_device *pfdev, struct panfrost_mmu *mmu)
{
	atomic_dec(&mmu->as_count);
	WARN_ON(atomic_read(&mmu->as_count) < 0);
}

void panfrost_mmu_reset(struct panfrost_device *pfdev)
{
	struct panfrost_mmu *mmu, *mmu_tmp;

	spin_lock(&pfdev->as_lock);

	pfdev->as_alloc_mask = 0;
	pfdev->as_faulty_mask = 0;

	list_for_each_entry_safe(mmu, mmu_tmp, &pfdev->as_lru_list, list) {
		mmu->as = -1;
		atomic_set(&mmu->as_count, 0);
		list_del_init(&mmu->list);
	}

	spin_unlock(&pfdev->as_lock);

	mmu_write(pfdev, MMU_INT_CLEAR, ~0);
	mmu_write(pfdev, MMU_INT_MASK, ~0);
}

static size_t get_pgsize(u64 addr, size_t size, size_t *count)
{
<<<<<<< HEAD
=======
	/*
	 * io-pgtable only operates on multiple pages within a single table
	 * entry, so we need to split at boundaries of the table size, i.e.
	 * the next block size up. The distance from address A to the next
	 * boundary of block size B is logically B - A % B, but in unsigned
	 * two's complement where B is a power of two we get the equivalence
	 * B - A % B == (B - A) % B == (n * B - A) % B, and choose n = 0 :)
	 */
>>>>>>> 0d1acee8
	size_t blk_offset = -addr % SZ_2M;

	if (blk_offset || size < SZ_2M) {
		*count = min_not_zero(blk_offset, size) / SZ_4K;
		return SZ_4K;
	}
<<<<<<< HEAD
	*count = size / SZ_2M;
=======
	blk_offset = -addr % SZ_1G ?: SZ_1G;
	*count = min(blk_offset, size) / SZ_2M;
>>>>>>> 0d1acee8
	return SZ_2M;
}

static void panfrost_mmu_flush_range(struct panfrost_device *pfdev,
				     struct panfrost_mmu *mmu,
				     u64 iova, u64 size)
{
	if (mmu->as < 0)
		return;

	pm_runtime_get_noresume(pfdev->dev);

	/* Flush the PTs only if we're already awake */
	if (pm_runtime_active(pfdev->dev))
		mmu_hw_do_operation(pfdev, mmu, iova, size, AS_COMMAND_FLUSH_PT);

	pm_runtime_put_sync_autosuspend(pfdev->dev);
}

static int mmu_map_sg(struct panfrost_device *pfdev, struct panfrost_mmu *mmu,
		      u64 iova, int prot, struct sg_table *sgt)
{
	unsigned int count;
	struct scatterlist *sgl;
	struct io_pgtable_ops *ops = mmu->pgtbl_ops;
	u64 start_iova = iova;

	for_each_sgtable_dma_sg(sgt, sgl, count) {
		unsigned long paddr = sg_dma_address(sgl);
		size_t len = sg_dma_len(sgl);

		dev_dbg(pfdev->dev, "map: as=%d, iova=%llx, paddr=%lx, len=%zx", mmu->as, iova, paddr, len);

		while (len) {
			size_t pgcount, mapped = 0;
			size_t pgsize = get_pgsize(iova | paddr, len, &pgcount);

			ops->map_pages(ops, iova, paddr, pgsize, pgcount, prot,
				       GFP_KERNEL, &mapped);
			/* Don't get stuck if things have gone wrong */
			mapped = max(mapped, pgsize);
			iova += mapped;
			paddr += mapped;
			len -= mapped;
		}
	}

	panfrost_mmu_flush_range(pfdev, mmu, start_iova, iova - start_iova);

	return 0;
}

int panfrost_mmu_map(struct panfrost_gem_mapping *mapping)
{
	struct panfrost_gem_object *bo = mapping->obj;
	struct drm_gem_shmem_object *shmem = &bo->base;
	struct drm_gem_object *obj = &shmem->base;
	struct panfrost_device *pfdev = to_panfrost_device(obj->dev);
	struct sg_table *sgt;
	int prot = IOMMU_READ | IOMMU_WRITE;

	if (WARN_ON(mapping->active))
		return 0;

	if (bo->noexec)
		prot |= IOMMU_NOEXEC;

	sgt = drm_gem_shmem_get_pages_sgt(shmem);
	if (WARN_ON(IS_ERR(sgt)))
		return PTR_ERR(sgt);

	mmu_map_sg(pfdev, mapping->mmu, mapping->mmnode.start << PAGE_SHIFT,
		   prot, sgt);
	mapping->active = true;

	return 0;
}

void panfrost_mmu_unmap(struct panfrost_gem_mapping *mapping)
{
	struct panfrost_gem_object *bo = mapping->obj;
	struct drm_gem_object *obj = &bo->base.base;
	struct panfrost_device *pfdev = to_panfrost_device(obj->dev);
	struct io_pgtable_ops *ops = mapping->mmu->pgtbl_ops;
	u64 iova = mapping->mmnode.start << PAGE_SHIFT;
	size_t len = mapping->mmnode.size << PAGE_SHIFT;
	size_t unmapped_len = 0;

	if (WARN_ON(!mapping->active))
		return;

	dev_dbg(pfdev->dev, "unmap: as=%d, iova=%llx, len=%zx",
		mapping->mmu->as, iova, len);

	while (unmapped_len < len) {
		size_t unmapped_page, pgcount;
		size_t pgsize = get_pgsize(iova, len - unmapped_len, &pgcount);

		if (bo->is_heap)
			pgcount = 1;
		if (!bo->is_heap || ops->iova_to_phys(ops, iova)) {
			unmapped_page = ops->unmap_pages(ops, iova, pgsize, pgcount, NULL);
			WARN_ON(unmapped_page != pgsize * pgcount);
		}
		iova += pgsize * pgcount;
		unmapped_len += pgsize * pgcount;
	}

	panfrost_mmu_flush_range(pfdev, mapping->mmu,
				 mapping->mmnode.start << PAGE_SHIFT, len);
	mapping->active = false;
}

static void mmu_tlb_inv_context_s1(void *cookie)
{}

static void mmu_tlb_sync_context(void *cookie)
{
	//struct panfrost_mmu *mmu = cookie;
	// TODO: Wait 1000 GPU cycles for HW_ISSUE_6367/T60X
}

static void mmu_tlb_flush_walk(unsigned long iova, size_t size, size_t granule,
			       void *cookie)
{
	mmu_tlb_sync_context(cookie);
}

static const struct iommu_flush_ops mmu_tlb_ops = {
	.tlb_flush_all	= mmu_tlb_inv_context_s1,
	.tlb_flush_walk = mmu_tlb_flush_walk,
};

static struct panfrost_gem_mapping *
addr_to_mapping(struct panfrost_device *pfdev, int as, u64 addr)
{
	struct panfrost_gem_mapping *mapping = NULL;
	struct drm_mm_node *node;
	u64 offset = addr >> PAGE_SHIFT;
	struct panfrost_mmu *mmu;

	spin_lock(&pfdev->as_lock);
	list_for_each_entry(mmu, &pfdev->as_lru_list, list) {
		if (as == mmu->as)
			goto found_mmu;
	}
	goto out;

found_mmu:

	spin_lock(&mmu->mm_lock);

	drm_mm_for_each_node(node, &mmu->mm) {
		if (offset >= node->start &&
		    offset < (node->start + node->size)) {
			mapping = drm_mm_node_to_panfrost_mapping(node);

			kref_get(&mapping->refcount);
			break;
		}
	}

	spin_unlock(&mmu->mm_lock);
out:
	spin_unlock(&pfdev->as_lock);
	return mapping;
}

#define NUM_FAULT_PAGES (SZ_2M / PAGE_SIZE)

static int panfrost_mmu_map_fault_addr(struct panfrost_device *pfdev, int as,
				       u64 addr)
{
	int ret, i;
	struct panfrost_gem_mapping *bomapping;
	struct panfrost_gem_object *bo;
	struct address_space *mapping;
	pgoff_t page_offset;
	struct sg_table *sgt;
	struct page **pages;

	bomapping = addr_to_mapping(pfdev, as, addr);
	if (!bomapping)
		return -ENOENT;

	bo = bomapping->obj;
	if (!bo->is_heap) {
		dev_WARN(pfdev->dev, "matching BO is not heap type (GPU VA = %llx)",
			 bomapping->mmnode.start << PAGE_SHIFT);
		ret = -EINVAL;
		goto err_bo;
	}
	WARN_ON(bomapping->mmu->as != as);

	/* Assume 2MB alignment and size multiple */
	addr &= ~((u64)SZ_2M - 1);
	page_offset = addr >> PAGE_SHIFT;
	page_offset -= bomapping->mmnode.start;

	mutex_lock(&bo->base.pages_lock);

	if (!bo->base.pages) {
		bo->sgts = kvmalloc_array(bo->base.base.size / SZ_2M,
				     sizeof(struct sg_table), GFP_KERNEL | __GFP_ZERO);
		if (!bo->sgts) {
			mutex_unlock(&bo->base.pages_lock);
			ret = -ENOMEM;
			goto err_bo;
		}

		pages = kvmalloc_array(bo->base.base.size >> PAGE_SHIFT,
				       sizeof(struct page *), GFP_KERNEL | __GFP_ZERO);
		if (!pages) {
			kvfree(bo->sgts);
			bo->sgts = NULL;
			mutex_unlock(&bo->base.pages_lock);
			ret = -ENOMEM;
			goto err_bo;
		}
		bo->base.pages = pages;
		bo->base.pages_use_count = 1;
	} else {
		pages = bo->base.pages;
		if (pages[page_offset]) {
			/* Pages are already mapped, bail out. */
			mutex_unlock(&bo->base.pages_lock);
			goto out;
		}
	}

	mapping = bo->base.base.filp->f_mapping;
	mapping_set_unevictable(mapping);

	for (i = page_offset; i < page_offset + NUM_FAULT_PAGES; i++) {
		pages[i] = shmem_read_mapping_page(mapping, i);
		if (IS_ERR(pages[i])) {
			mutex_unlock(&bo->base.pages_lock);
			ret = PTR_ERR(pages[i]);
			goto err_pages;
		}
	}

	mutex_unlock(&bo->base.pages_lock);

	sgt = &bo->sgts[page_offset / (SZ_2M / PAGE_SIZE)];
	ret = sg_alloc_table_from_pages(sgt, pages + page_offset,
					NUM_FAULT_PAGES, 0, SZ_2M, GFP_KERNEL);
	if (ret)
		goto err_pages;

	ret = dma_map_sgtable(pfdev->dev, sgt, DMA_BIDIRECTIONAL, 0);
	if (ret)
		goto err_map;

	mmu_map_sg(pfdev, bomapping->mmu, addr,
		   IOMMU_WRITE | IOMMU_READ | IOMMU_NOEXEC, sgt);

	bomapping->active = true;

	dev_dbg(pfdev->dev, "mapped page fault @ AS%d %llx", as, addr);

out:
	panfrost_gem_mapping_put(bomapping);

	return 0;

err_map:
	sg_free_table(sgt);
err_pages:
	drm_gem_shmem_put_pages(&bo->base);
err_bo:
	panfrost_gem_mapping_put(bomapping);
	return ret;
}

static void panfrost_mmu_release_ctx(struct kref *kref)
{
	struct panfrost_mmu *mmu = container_of(kref, struct panfrost_mmu,
						refcount);
	struct panfrost_device *pfdev = mmu->pfdev;

	spin_lock(&pfdev->as_lock);
	if (mmu->as >= 0) {
		pm_runtime_get_noresume(pfdev->dev);
		if (pm_runtime_active(pfdev->dev))
			panfrost_mmu_disable(pfdev, mmu->as);
		pm_runtime_put_autosuspend(pfdev->dev);

		clear_bit(mmu->as, &pfdev->as_alloc_mask);
		clear_bit(mmu->as, &pfdev->as_in_use_mask);
		list_del(&mmu->list);
	}
	spin_unlock(&pfdev->as_lock);

	free_io_pgtable_ops(mmu->pgtbl_ops);
	drm_mm_takedown(&mmu->mm);
	kfree(mmu);
}

void panfrost_mmu_ctx_put(struct panfrost_mmu *mmu)
{
	kref_put(&mmu->refcount, panfrost_mmu_release_ctx);
}

struct panfrost_mmu *panfrost_mmu_ctx_get(struct panfrost_mmu *mmu)
{
	kref_get(&mmu->refcount);

	return mmu;
}

#define PFN_4G		(SZ_4G >> PAGE_SHIFT)
#define PFN_4G_MASK	(PFN_4G - 1)
#define PFN_16M		(SZ_16M >> PAGE_SHIFT)

static void panfrost_drm_mm_color_adjust(const struct drm_mm_node *node,
					 unsigned long color,
					 u64 *start, u64 *end)
{
	/* Executable buffers can't start or end on a 4GB boundary */
	if (!(color & PANFROST_BO_NOEXEC)) {
		u64 next_seg;

		if ((*start & PFN_4G_MASK) == 0)
			(*start)++;

		if ((*end & PFN_4G_MASK) == 0)
			(*end)--;

		next_seg = ALIGN(*start, PFN_4G);
		if (next_seg - *start <= PFN_16M)
			*start = next_seg + 1;

		*end = min(*end, ALIGN(*start, PFN_4G) - 1);
	}
}

struct panfrost_mmu *panfrost_mmu_ctx_create(struct panfrost_device *pfdev)
{
	struct panfrost_mmu *mmu;

	mmu = kzalloc(sizeof(*mmu), GFP_KERNEL);
	if (!mmu)
		return ERR_PTR(-ENOMEM);

	mmu->pfdev = pfdev;
	spin_lock_init(&mmu->mm_lock);

	/* 4G enough for now. can be 48-bit */
	drm_mm_init(&mmu->mm, SZ_32M >> PAGE_SHIFT, (SZ_4G - SZ_32M) >> PAGE_SHIFT);
	mmu->mm.color_adjust = panfrost_drm_mm_color_adjust;

	INIT_LIST_HEAD(&mmu->list);
	mmu->as = -1;

	mmu->pgtbl_cfg = (struct io_pgtable_cfg) {
		.pgsize_bitmap	= SZ_4K | SZ_2M,
		.ias		= FIELD_GET(0xff, pfdev->features.mmu_features),
		.oas		= FIELD_GET(0xff00, pfdev->features.mmu_features),
		.coherent_walk	= pfdev->coherent,
		.tlb		= &mmu_tlb_ops,
		.iommu_dev	= pfdev->dev,
	};

	mmu->pgtbl_ops = alloc_io_pgtable_ops(ARM_MALI_LPAE, &mmu->pgtbl_cfg,
					      mmu);
	if (!mmu->pgtbl_ops) {
		kfree(mmu);
		return ERR_PTR(-EINVAL);
	}

	kref_init(&mmu->refcount);

	return mmu;
}

static const char *access_type_name(struct panfrost_device *pfdev,
		u32 fault_status)
{
	switch (fault_status & AS_FAULTSTATUS_ACCESS_TYPE_MASK) {
	case AS_FAULTSTATUS_ACCESS_TYPE_ATOMIC:
		if (panfrost_has_hw_feature(pfdev, HW_FEATURE_AARCH64_MMU))
			return "ATOMIC";
		else
			return "UNKNOWN";
	case AS_FAULTSTATUS_ACCESS_TYPE_READ:
		return "READ";
	case AS_FAULTSTATUS_ACCESS_TYPE_WRITE:
		return "WRITE";
	case AS_FAULTSTATUS_ACCESS_TYPE_EX:
		return "EXECUTE";
	default:
		WARN_ON(1);
		return NULL;
	}
}

static irqreturn_t panfrost_mmu_irq_handler(int irq, void *data)
{
	struct panfrost_device *pfdev = data;

	if (!mmu_read(pfdev, MMU_INT_STAT))
		return IRQ_NONE;

	mmu_write(pfdev, MMU_INT_MASK, 0);
	return IRQ_WAKE_THREAD;
}

static irqreturn_t panfrost_mmu_irq_handler_thread(int irq, void *data)
{
	struct panfrost_device *pfdev = data;
	u32 status = mmu_read(pfdev, MMU_INT_RAWSTAT);
	int ret;

	while (status) {
		u32 as = ffs(status | (status >> 16)) - 1;
		u32 mask = BIT(as) | BIT(as + 16);
		u64 addr;
		u32 fault_status;
		u32 exception_type;
		u32 access_type;
		u32 source_id;

		fault_status = mmu_read(pfdev, AS_FAULTSTATUS(as));
		addr = mmu_read(pfdev, AS_FAULTADDRESS_LO(as));
		addr |= (u64)mmu_read(pfdev, AS_FAULTADDRESS_HI(as)) << 32;

		/* decode the fault status */
		exception_type = fault_status & 0xFF;
		access_type = (fault_status >> 8) & 0x3;
		source_id = (fault_status >> 16);

		mmu_write(pfdev, MMU_INT_CLEAR, mask);

		/* Page fault only */
		ret = -1;
		if ((status & mask) == BIT(as) && (exception_type & 0xF8) == 0xC0)
			ret = panfrost_mmu_map_fault_addr(pfdev, as, addr);

		if (ret) {
			/* terminal fault, print info about the fault */
			dev_err(pfdev->dev,
				"Unhandled Page fault in AS%d at VA 0x%016llX\n"
				"Reason: %s\n"
				"raw fault status: 0x%X\n"
				"decoded fault status: %s\n"
				"exception type 0x%X: %s\n"
				"access type 0x%X: %s\n"
				"source id 0x%X\n",
				as, addr,
				"TODO",
				fault_status,
				(fault_status & (1 << 10) ? "DECODER FAULT" : "SLAVE FAULT"),
				exception_type, panfrost_exception_name(exception_type),
				access_type, access_type_name(pfdev, fault_status),
				source_id);

			spin_lock(&pfdev->as_lock);
			/* Ignore MMU interrupts on this AS until it's been
			 * re-enabled.
			 */
			pfdev->as_faulty_mask |= mask;

			/* Disable the MMU to kill jobs on this AS. */
			panfrost_mmu_disable(pfdev, as);
			spin_unlock(&pfdev->as_lock);
		}

		status &= ~mask;

		/* If we received new MMU interrupts, process them before returning. */
		if (!status)
			status = mmu_read(pfdev, MMU_INT_RAWSTAT) & ~pfdev->as_faulty_mask;
	}

	spin_lock(&pfdev->as_lock);
	mmu_write(pfdev, MMU_INT_MASK, ~pfdev->as_faulty_mask);
	spin_unlock(&pfdev->as_lock);

	return IRQ_HANDLED;
};

int panfrost_mmu_init(struct panfrost_device *pfdev)
{
	int err, irq;

	irq = platform_get_irq_byname(to_platform_device(pfdev->dev), "mmu");
	if (irq <= 0)
		return -ENODEV;

	err = devm_request_threaded_irq(pfdev->dev, irq,
					panfrost_mmu_irq_handler,
					panfrost_mmu_irq_handler_thread,
					IRQF_SHARED, KBUILD_MODNAME "-mmu",
					pfdev);

	if (err) {
		dev_err(pfdev->dev, "failed to request mmu irq");
		return err;
	}

	return 0;
}

void panfrost_mmu_fini(struct panfrost_device *pfdev)
{
	mmu_write(pfdev, MMU_INT_MASK, 0);
}<|MERGE_RESOLUTION|>--- conflicted
+++ resolved
@@ -250,8 +250,6 @@
 
 static size_t get_pgsize(u64 addr, size_t size, size_t *count)
 {
-<<<<<<< HEAD
-=======
 	/*
 	 * io-pgtable only operates on multiple pages within a single table
 	 * entry, so we need to split at boundaries of the table size, i.e.
@@ -260,19 +258,14 @@
 	 * two's complement where B is a power of two we get the equivalence
 	 * B - A % B == (B - A) % B == (n * B - A) % B, and choose n = 0 :)
 	 */
->>>>>>> 0d1acee8
 	size_t blk_offset = -addr % SZ_2M;
 
 	if (blk_offset || size < SZ_2M) {
 		*count = min_not_zero(blk_offset, size) / SZ_4K;
 		return SZ_4K;
 	}
-<<<<<<< HEAD
-	*count = size / SZ_2M;
-=======
 	blk_offset = -addr % SZ_1G ?: SZ_1G;
 	*count = min(blk_offset, size) / SZ_2M;
->>>>>>> 0d1acee8
 	return SZ_2M;
 }
 
