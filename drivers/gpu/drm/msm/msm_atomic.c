// SPDX-License-Identifier: GPL-2.0-only
/*
 * Copyright (C) 2014 Red Hat
 * Author: Rob Clark <robdclark@gmail.com>
 */

#include <drm/drm_atomic_uapi.h>
#include <drm/drm_gem_framebuffer_helper.h>
#include <drm/drm_vblank.h>

#include "msm_atomic_trace.h"
#include "msm_drv.h"
#include "msm_gem.h"
#include "msm_kms.h"

int msm_atomic_prepare_fb(struct drm_plane *plane,
			  struct drm_plane_state *new_state)
{
	struct msm_drm_private *priv = plane->dev->dev_private;
	struct msm_kms *kms = priv->kms;

	if (!new_state->fb)
		return 0;

	drm_gem_fb_prepare_fb(plane, new_state);

	return msm_framebuffer_prepare(new_state->fb, kms->aspace);
}

/*
 * Helpers to control vblanks while we flush.. basically just to ensure
 * that vblank accounting is switched on, so we get valid seqn/timestamp
 * on pageflip events (if requested)
 */

static void vblank_get(struct msm_kms *kms, unsigned crtc_mask)
{
	struct drm_crtc *crtc;

	for_each_crtc_mask(kms->dev, crtc, crtc_mask) {
		if (!crtc->state->active)
			continue;
		drm_crtc_vblank_get(crtc);
	}
}

static void vblank_put(struct msm_kms *kms, unsigned crtc_mask)
{
	struct drm_crtc *crtc;

	for_each_crtc_mask(kms->dev, crtc, crtc_mask) {
		if (!crtc->state->active)
			continue;
		drm_crtc_vblank_put(crtc);
	}
}

static void lock_crtcs(struct msm_kms *kms, unsigned int crtc_mask)
{
<<<<<<< HEAD
	struct drm_crtc *crtc;

	for_each_crtc_mask(kms->dev, crtc, crtc_mask)
		mutex_lock(&kms->commit_lock[drm_crtc_index(crtc)]);
=======
	int crtc_index;
	struct drm_crtc *crtc;

	for_each_crtc_mask(kms->dev, crtc, crtc_mask) {
		crtc_index = drm_crtc_index(crtc);
		mutex_lock_nested(&kms->commit_lock[crtc_index], crtc_index);
	}
>>>>>>> 7aef27f0
}

static void unlock_crtcs(struct msm_kms *kms, unsigned int crtc_mask)
{
	struct drm_crtc *crtc;

	for_each_crtc_mask_reverse(kms->dev, crtc, crtc_mask)
		mutex_unlock(&kms->commit_lock[drm_crtc_index(crtc)]);
}

static void msm_atomic_async_commit(struct msm_kms *kms, int crtc_idx)
{
	unsigned crtc_mask = BIT(crtc_idx);

	trace_msm_atomic_async_commit_start(crtc_mask);

	lock_crtcs(kms, crtc_mask);

	if (!(kms->pending_crtc_mask & crtc_mask)) {
		unlock_crtcs(kms, crtc_mask);
		goto out;
	}

	kms->pending_crtc_mask &= ~crtc_mask;

	kms->funcs->enable_commit(kms);

	vblank_get(kms, crtc_mask);

	/*
	 * Flush hardware updates:
	 */
	trace_msm_atomic_flush_commit(crtc_mask);
	kms->funcs->flush_commit(kms, crtc_mask);

	/*
	 * Wait for flush to complete:
	 */
	trace_msm_atomic_wait_flush_start(crtc_mask);
	kms->funcs->wait_flush(kms, crtc_mask);
	trace_msm_atomic_wait_flush_finish(crtc_mask);

	vblank_put(kms, crtc_mask);

	kms->funcs->complete_commit(kms, crtc_mask);
	unlock_crtcs(kms, crtc_mask);
	kms->funcs->disable_commit(kms);

out:
	trace_msm_atomic_async_commit_finish(crtc_mask);
}

static enum hrtimer_restart msm_atomic_pending_timer(struct hrtimer *t)
{
	struct msm_pending_timer *timer = container_of(t,
			struct msm_pending_timer, timer);

	kthread_queue_work(timer->worker, &timer->work);

	return HRTIMER_NORESTART;
}

static void msm_atomic_pending_work(struct kthread_work *work)
{
	struct msm_pending_timer *timer = container_of(work,
			struct msm_pending_timer, work);

	msm_atomic_async_commit(timer->kms, timer->crtc_idx);
}

int msm_atomic_init_pending_timer(struct msm_pending_timer *timer,
		struct msm_kms *kms, int crtc_idx)
{
	timer->kms = kms;
	timer->crtc_idx = crtc_idx;
	hrtimer_init(&timer->timer, CLOCK_MONOTONIC, HRTIMER_MODE_ABS);
	timer->timer.function = msm_atomic_pending_timer;

	timer->worker = kthread_create_worker(0, "atomic-worker-%d", crtc_idx);
	if (IS_ERR(timer->worker)) {
		int ret = PTR_ERR(timer->worker);
		timer->worker = NULL;
		return ret;
	}
	sched_set_fifo(timer->worker->task);
	kthread_init_work(&timer->work, msm_atomic_pending_work);

	return 0;
}

void msm_atomic_destroy_pending_timer(struct msm_pending_timer *timer)
{
	if (timer->worker)
		kthread_destroy_worker(timer->worker);
}

static bool can_do_async(struct drm_atomic_state *state,
		struct drm_crtc **async_crtc)
{
	struct drm_connector_state *connector_state;
	struct drm_connector *connector;
	struct drm_crtc_state *crtc_state;
	struct drm_crtc *crtc;
	int i, num_crtcs = 0;

	if (!(state->legacy_cursor_update || state->async_update))
		return false;

	/* any connector change, means slow path: */
	for_each_new_connector_in_state(state, connector, connector_state, i)
		return false;

	for_each_new_crtc_in_state(state, crtc, crtc_state, i) {
		if (drm_atomic_crtc_needs_modeset(crtc_state))
			return false;
		if (++num_crtcs > 1)
			return false;
		*async_crtc = crtc;
	}

	return true;
}

/* Get bitmask of crtcs that will need to be flushed.  The bitmask
 * can be used with for_each_crtc_mask() iterator, to iterate
 * effected crtcs without needing to preserve the atomic state.
 */
static unsigned get_crtc_mask(struct drm_atomic_state *state)
{
	struct drm_crtc_state *crtc_state;
	struct drm_crtc *crtc;
	unsigned i, mask = 0;

	for_each_new_crtc_in_state(state, crtc, crtc_state, i)
		mask |= drm_crtc_mask(crtc);

	return mask;
}

void msm_atomic_commit_tail(struct drm_atomic_state *state)
{
	struct drm_device *dev = state->dev;
	struct msm_drm_private *priv = dev->dev_private;
	struct msm_kms *kms = priv->kms;
	struct drm_crtc *async_crtc = NULL;
	unsigned crtc_mask = get_crtc_mask(state);
	bool async = kms->funcs->vsync_time &&
			can_do_async(state, &async_crtc);

	trace_msm_atomic_commit_tail_start(async, crtc_mask);

	kms->funcs->enable_commit(kms);

	/*
	 * Ensure any previous (potentially async) commit has
	 * completed:
	 */
	lock_crtcs(kms, crtc_mask);
	trace_msm_atomic_wait_flush_start(crtc_mask);
	kms->funcs->wait_flush(kms, crtc_mask);
	trace_msm_atomic_wait_flush_finish(crtc_mask);

	/*
	 * Now that there is no in-progress flush, prepare the
	 * current update:
	 */
	kms->funcs->prepare_commit(kms, state);

	/*
	 * Push atomic updates down to hardware:
	 */
	drm_atomic_helper_commit_modeset_disables(dev, state);
	drm_atomic_helper_commit_planes(dev, state, 0);
	drm_atomic_helper_commit_modeset_enables(dev, state);

	if (async) {
		struct msm_pending_timer *timer =
			&kms->pending_timers[drm_crtc_index(async_crtc)];

		/* async updates are limited to single-crtc updates: */
		WARN_ON(crtc_mask != drm_crtc_mask(async_crtc));

		/*
		 * Start timer if we don't already have an update pending
		 * on this crtc:
		 */
		if (!(kms->pending_crtc_mask & crtc_mask)) {
			ktime_t vsync_time, wakeup_time;

			kms->pending_crtc_mask |= crtc_mask;

			vsync_time = kms->funcs->vsync_time(kms, async_crtc);
			wakeup_time = ktime_sub(vsync_time, ms_to_ktime(1));

			hrtimer_start(&timer->timer, wakeup_time,
					HRTIMER_MODE_ABS);
		}

		kms->funcs->disable_commit(kms);
		unlock_crtcs(kms, crtc_mask);
		/*
		 * At this point, from drm core's perspective, we
		 * are done with the atomic update, so we can just
		 * go ahead and signal that it is done:
		 */
		drm_atomic_helper_commit_hw_done(state);
		drm_atomic_helper_cleanup_planes(dev, state);

		trace_msm_atomic_commit_tail_finish(async, crtc_mask);

		return;
	}

	/*
	 * If there is any async flush pending on updated crtcs, fold
	 * them into the current flush.
	 */
	kms->pending_crtc_mask &= ~crtc_mask;

	vblank_get(kms, crtc_mask);

	/*
	 * Flush hardware updates:
	 */
	trace_msm_atomic_flush_commit(crtc_mask);
	kms->funcs->flush_commit(kms, crtc_mask);
	unlock_crtcs(kms, crtc_mask);
	/*
	 * Wait for flush to complete:
	 */
	trace_msm_atomic_wait_flush_start(crtc_mask);
	kms->funcs->wait_flush(kms, crtc_mask);
	trace_msm_atomic_wait_flush_finish(crtc_mask);

	vblank_put(kms, crtc_mask);

	lock_crtcs(kms, crtc_mask);
	kms->funcs->complete_commit(kms, crtc_mask);
	unlock_crtcs(kms, crtc_mask);
	kms->funcs->disable_commit(kms);

	drm_atomic_helper_commit_hw_done(state);
	drm_atomic_helper_cleanup_planes(dev, state);

	trace_msm_atomic_commit_tail_finish(async, crtc_mask);
}<|MERGE_RESOLUTION|>--- conflicted
+++ resolved
@@ -57,12 +57,6 @@
 
 static void lock_crtcs(struct msm_kms *kms, unsigned int crtc_mask)
 {
-<<<<<<< HEAD
-	struct drm_crtc *crtc;
-
-	for_each_crtc_mask(kms->dev, crtc, crtc_mask)
-		mutex_lock(&kms->commit_lock[drm_crtc_index(crtc)]);
-=======
 	int crtc_index;
 	struct drm_crtc *crtc;
 
@@ -70,7 +64,6 @@
 		crtc_index = drm_crtc_index(crtc);
 		mutex_lock_nested(&kms->commit_lock[crtc_index], crtc_index);
 	}
->>>>>>> 7aef27f0
 }
 
 static void unlock_crtcs(struct msm_kms *kms, unsigned int crtc_mask)
