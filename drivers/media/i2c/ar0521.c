// SPDX-License-Identifier: GPL-2.0
/*
 * Copyright (C) 2021 Sieć Badawcza Łukasiewicz
 * - Przemysłowy Instytut Automatyki i Pomiarów PIAP
 * Written by Krzysztof Hałasa
 */

#include <linux/clk.h>
#include <linux/delay.h>
#include <linux/pm_runtime.h>

#include <media/v4l2-ctrls.h>
#include <media/v4l2-fwnode.h>
#include <media/v4l2-subdev.h>

/* External clock (extclk) frequencies */
#define AR0521_EXTCLK_MIN		(10 * 1000 * 1000)
#define AR0521_EXTCLK_MAX		(48 * 1000 * 1000)

/* PLL and PLL2 */
#define AR0521_PLL_MIN			(320 * 1000 * 1000)
#define AR0521_PLL_MAX			(1280 * 1000 * 1000)

/* Effective pixel sample rate on the pixel array. */
#define AR0521_PIXEL_CLOCK_RATE		(184 * 1000 * 1000)
#define AR0521_PIXEL_CLOCK_MIN		(168 * 1000 * 1000)
#define AR0521_PIXEL_CLOCK_MAX		(414 * 1000 * 1000)

#define AR0521_NATIVE_WIDTH		2604u
#define AR0521_NATIVE_HEIGHT		1964u
#define AR0521_MIN_X_ADDR_START		0u
#define AR0521_MIN_Y_ADDR_START		0u
#define AR0521_MAX_X_ADDR_END		2603u
#define AR0521_MAX_Y_ADDR_END		1955u

#define AR0521_WIDTH_MIN		8u
#define AR0521_WIDTH_MAX		2592u
#define AR0521_HEIGHT_MIN		8u
#define AR0521_HEIGHT_MAX		1944u

#define AR0521_WIDTH_BLANKING_MIN	572u
#define AR0521_HEIGHT_BLANKING_MIN	38u /* must be even */
#define AR0521_TOTAL_HEIGHT_MAX		65535u /* max_frame_length_lines */
#define AR0521_TOTAL_WIDTH_MAX		65532u /* max_line_length_pck */

#define AR0521_ANA_GAIN_MIN		0x00
#define AR0521_ANA_GAIN_MAX		0x3f
#define AR0521_ANA_GAIN_STEP		0x01
#define AR0521_ANA_GAIN_DEFAULT		0x00

/* AR0521 registers */
#define AR0521_REG_VT_PIX_CLK_DIV		0x0300
#define AR0521_REG_FRAME_LENGTH_LINES		0x0340

#define AR0521_REG_CHIP_ID			0x3000
#define AR0521_REG_COARSE_INTEGRATION_TIME	0x3012
#define AR0521_REG_ROW_SPEED			0x3016
#define AR0521_REG_EXTRA_DELAY			0x3018
#define AR0521_REG_RESET			0x301A
#define   AR0521_REG_RESET_DEFAULTS		  0x0238
#define   AR0521_REG_RESET_GROUP_PARAM_HOLD	  0x8000
#define   AR0521_REG_RESET_STREAM		  BIT(2)
#define   AR0521_REG_RESET_RESTART		  BIT(1)
#define   AR0521_REG_RESET_INIT			  BIT(0)

#define AR0521_REG_ANA_GAIN_CODE_GLOBAL		0x3028

#define AR0521_REG_GREEN1_GAIN			0x3056
#define AR0521_REG_BLUE_GAIN			0x3058
#define AR0521_REG_RED_GAIN			0x305A
#define AR0521_REG_GREEN2_GAIN			0x305C
#define AR0521_REG_GLOBAL_GAIN			0x305E

#define AR0521_REG_HISPI_TEST_MODE		0x3066
#define AR0521_REG_HISPI_TEST_MODE_LP11		  0x0004

#define AR0521_REG_TEST_PATTERN_MODE		0x3070

#define AR0521_REG_SERIAL_FORMAT		0x31AE
#define AR0521_REG_SERIAL_FORMAT_MIPI		  0x0200

#define AR0521_REG_HISPI_CONTROL_STATUS		0x31C6
#define AR0521_REG_HISPI_CONTROL_STATUS_FRAMER_TEST_MODE_ENABLE 0x80

#define be		cpu_to_be16

static const char * const ar0521_supply_names[] = {
	"vdd_io",	/* I/O (1.8V) supply */
	"vdd",		/* Core, PLL and MIPI (1.2V) supply */
	"vaa",		/* Analog (2.7V) supply */
};

static const s64 ar0521_link_frequencies[] = {
	184000000,
};

struct ar0521_ctrls {
	struct v4l2_ctrl_handler handler;
	struct {
		struct v4l2_ctrl *gain;
		struct v4l2_ctrl *red_balance;
		struct v4l2_ctrl *blue_balance;
	};
	struct {
		struct v4l2_ctrl *hblank;
		struct v4l2_ctrl *vblank;
	};
	struct v4l2_ctrl *pixrate;
	struct v4l2_ctrl *exposure;
	struct v4l2_ctrl *test_pattern;
};

struct ar0521_dev {
	struct i2c_client *i2c_client;
	struct v4l2_subdev sd;
	struct media_pad pad;
	struct clk *extclk;
	u32 extclk_freq;

	struct regulator *supplies[ARRAY_SIZE(ar0521_supply_names)];
	struct gpio_desc *reset_gpio;

	/* lock to protect all members below */
	struct mutex lock;

	struct v4l2_mbus_framefmt fmt;
	struct ar0521_ctrls ctrls;
	unsigned int lane_count;
	struct {
		u16 pre;
		u16 mult;
		u16 pre2;
		u16 mult2;
		u16 vt_pix;
	} pll;

	bool streaming;
};

static inline struct ar0521_dev *to_ar0521_dev(struct v4l2_subdev *sd)
{
	return container_of(sd, struct ar0521_dev, sd);
}

static inline struct v4l2_subdev *ctrl_to_sd(struct v4l2_ctrl *ctrl)
{
	return &container_of(ctrl->handler, struct ar0521_dev,
			     ctrls.handler)->sd;
}

static u32 div64_round(u64 v, u32 d)
{
	return div_u64(v + (d >> 1), d);
}

static u32 div64_round_up(u64 v, u32 d)
{
	return div_u64(v + d - 1, d);
}

static int ar0521_code_to_bpp(struct ar0521_dev *sensor)
{
	switch (sensor->fmt.code) {
	case MEDIA_BUS_FMT_SGRBG8_1X8:
		return 8;
	}

	return -EINVAL;
}

/* Data must be BE16, the first value is the register address */
static int ar0521_write_regs(struct ar0521_dev *sensor, const __be16 *data,
			     unsigned int count)
{
	struct i2c_client *client = sensor->i2c_client;
	struct i2c_msg msg;
	int ret;

	msg.addr = client->addr;
	msg.flags = client->flags;
	msg.buf = (u8 *)data;
	msg.len = count * sizeof(*data);

	ret = i2c_transfer(client->adapter, &msg, 1);

	if (ret < 0) {
		v4l2_err(&sensor->sd, "%s: I2C write error\n", __func__);
		return ret;
	}

	return 0;
}

static int ar0521_write_reg(struct ar0521_dev *sensor, u16 reg, u16 val)
{
	__be16 buf[2] = {be(reg), be(val)};

	return ar0521_write_regs(sensor, buf, 2);
}

static int ar0521_set_geometry(struct ar0521_dev *sensor)
{
	/* Center the image in the visible output window. */
	u16 x = clamp((AR0521_WIDTH_MAX - sensor->fmt.width) / 2,
		       AR0521_MIN_X_ADDR_START, AR0521_MAX_X_ADDR_END);
	u16 y = clamp(((AR0521_HEIGHT_MAX - sensor->fmt.height) / 2) & ~1,
		       AR0521_MIN_Y_ADDR_START, AR0521_MAX_Y_ADDR_END);

	/* All dimensions are unsigned 12-bit integers */
	__be16 regs[] = {
		be(AR0521_REG_FRAME_LENGTH_LINES),
		be(sensor->fmt.height + sensor->ctrls.vblank->val),
		be(sensor->fmt.width + sensor->ctrls.hblank->val),
		be(x),
		be(y),
		be(x + sensor->fmt.width - 1),
		be(y + sensor->fmt.height - 1),
		be(sensor->fmt.width),
		be(sensor->fmt.height)
	};

	return ar0521_write_regs(sensor, regs, ARRAY_SIZE(regs));
}

static int ar0521_set_gains(struct ar0521_dev *sensor)
{
	int green = sensor->ctrls.gain->val;
	int red = max(green + sensor->ctrls.red_balance->val, 0);
	int blue = max(green + sensor->ctrls.blue_balance->val, 0);
	unsigned int gain = min(red, min(green, blue));
	unsigned int analog = min(gain, 64u); /* range is 0 - 127 */
	__be16 regs[5];

	red   = min(red   - analog + 64, 511u);
	green = min(green - analog + 64, 511u);
	blue  = min(blue  - analog + 64, 511u);
	regs[0] = be(AR0521_REG_GREEN1_GAIN);
	regs[1] = be(green << 7 | analog);
	regs[2] = be(blue  << 7 | analog);
	regs[3] = be(red   << 7 | analog);
	regs[4] = be(green << 7 | analog);

	return ar0521_write_regs(sensor, regs, ARRAY_SIZE(regs));
}

static u32 calc_pll(struct ar0521_dev *sensor, u32 freq, u16 *pre_ptr, u16 *mult_ptr)
{
	u16 pre = 1, mult = 1, new_pre;
	u32 pll = AR0521_PLL_MAX + 1;

	for (new_pre = 1; new_pre < 64; new_pre++) {
		u32 new_pll;
		u32 new_mult = div64_round_up((u64)freq * new_pre,
					      sensor->extclk_freq);

		if (new_mult < 32)
			continue; /* Minimum value */
		if (new_mult > 254)
			break; /* Maximum, larger pre won't work either */
		if (sensor->extclk_freq * (u64)new_mult < AR0521_PLL_MIN *
		    new_pre)
			continue;
		if (sensor->extclk_freq * (u64)new_mult > AR0521_PLL_MAX *
		    new_pre)
			break; /* Larger pre won't work either */
		new_pll = div64_round_up(sensor->extclk_freq * (u64)new_mult,
					 new_pre);
		if (new_pll < pll) {
			pll = new_pll;
			pre = new_pre;
			mult = new_mult;
		}
	}

	pll = div64_round(sensor->extclk_freq * (u64)mult, pre);
	*pre_ptr = pre;
	*mult_ptr = mult;
	return pll;
}

static void ar0521_calc_pll(struct ar0521_dev *sensor)
{
	unsigned int pixel_clock;
	u16 pre, mult;
	u32 vco;
	int bpp;

	/*
	 * PLL1 and PLL2 are computed equally even if the application note
	 * suggests a slower PLL1 clock. Maintain pll1 and pll2 divider and
	 * multiplier separated to later specialize the calculation procedure.
	 *
	 * PLL1:
	 * - mclk -> / pre_div1 * pre_mul1 = VCO1 = COUNTER_CLOCK
	 *
	 * PLL2:
	 * - mclk -> / pre_div * pre_mul = VCO
	 *
	 *   VCO -> / vt_pix = PIXEL_CLOCK
	 *   VCO -> / vt_pix / 2 = WORD_CLOCK
	 *   VCO -> / op_sys = SERIAL_CLOCK
	 *
	 * With:
	 * - vt_pix = bpp / 2
	 * - WORD_CLOCK = PIXEL_CLOCK / 2
	 * - SERIAL_CLOCK = MIPI data rate (Mbps / lane) = WORD_CLOCK * bpp
	 *   NOTE: this implies the MIPI clock is divided internally by 2
	 *         to account for DDR.
	 *
	 * As op_sys_div is fixed to 1:
	 *
	 * SERIAL_CLOCK = VCO
	 * VCO = 2 * MIPI_CLK
	 * VCO = PIXEL_CLOCK * bpp / 2
	 *
	 * In the clock tree:
	 * MIPI_CLK = PIXEL_CLOCK * bpp / 2 / 2
	 *
	 * Generic pixel_rate to bus clock frequencey equation:
	 * MIPI_CLK = V4L2_CID_PIXEL_RATE * bpp / lanes / 2
	 *
	 * From which we derive the PIXEL_CLOCK to use in the clock tree:
	 * PIXEL_CLOCK = V4L2_CID_PIXEL_RATE * 2 / lanes
	 *
	 * Documented clock ranges:
	 *   WORD_CLOCK = (35MHz - 120 MHz)
	 *   PIXEL_CLOCK = (84MHz - 207MHz)
	 *   VCO = (320MHz - 1280MHz)
	 *
	 * TODO: in case we have less data lanes we have to reduce the desired
	 * VCO not to exceed the limits specified by the datasheet and
	 * consequentially reduce the obtained pixel clock.
	 */
	pixel_clock = AR0521_PIXEL_CLOCK_RATE * 2 / sensor->lane_count;
	bpp = ar0521_code_to_bpp(sensor);
	sensor->pll.vt_pix = bpp / 2;
	vco = pixel_clock * sensor->pll.vt_pix;

	calc_pll(sensor, vco, &pre, &mult);

	sensor->pll.pre = sensor->pll.pre2 = pre;
	sensor->pll.mult = sensor->pll.mult2 = mult;
}

static int ar0521_pll_config(struct ar0521_dev *sensor)
{
	__be16 pll_regs[] = {
		be(AR0521_REG_VT_PIX_CLK_DIV),
		/* 0x300 */ be(sensor->pll.vt_pix), /* vt_pix_clk_div = bpp / 2 */
		/* 0x302 */ be(1), /* vt_sys_clk_div */
		/* 0x304 */ be((sensor->pll.pre2 << 8) | sensor->pll.pre),
		/* 0x306 */ be((sensor->pll.mult2 << 8) | sensor->pll.mult),
		/* 0x308 */ be(sensor->pll.vt_pix * 2), /* op_pix_clk_div = 2 * vt_pix_clk_div */
		/* 0x30A */ be(1)  /* op_sys_clk_div */
	};

	ar0521_calc_pll(sensor);
	return ar0521_write_regs(sensor, pll_regs, ARRAY_SIZE(pll_regs));
}

static int ar0521_set_stream(struct ar0521_dev *sensor, bool on)
{
	int ret;

	if (on) {
		ret = pm_runtime_resume_and_get(&sensor->i2c_client->dev);
		if (ret < 0)
			return ret;

		/* Stop streaming for just a moment */
		ret = ar0521_write_reg(sensor, AR0521_REG_RESET,
				       AR0521_REG_RESET_DEFAULTS);
		if (ret)
			return ret;

		ret = ar0521_set_geometry(sensor);
		if (ret)
			return ret;

		ret = ar0521_pll_config(sensor);
		if (ret)
			goto err;

		ret =  __v4l2_ctrl_handler_setup(&sensor->ctrls.handler);
		if (ret)
			goto err;

		/* Exit LP-11 mode on clock and data lanes */
		ret = ar0521_write_reg(sensor, AR0521_REG_HISPI_CONTROL_STATUS,
				       0);
		if (ret)
			goto err;

		/* Start streaming */
		ret = ar0521_write_reg(sensor, AR0521_REG_RESET,
				       AR0521_REG_RESET_DEFAULTS |
				       AR0521_REG_RESET_STREAM);
		if (ret)
			goto err;

		return 0;

err:
		pm_runtime_put(&sensor->i2c_client->dev);
		return ret;

	} else {
		/*
		 * Reset gain, the sensor may produce all white pixels without
		 * this
		 */
		ret = ar0521_write_reg(sensor, AR0521_REG_GLOBAL_GAIN, 0x2000);
		if (ret)
			return ret;

		/* Stop streaming */
		ret = ar0521_write_reg(sensor, AR0521_REG_RESET,
				       AR0521_REG_RESET_DEFAULTS);
		if (ret)
			return ret;

		pm_runtime_put(&sensor->i2c_client->dev);
		return 0;
	}
}

static void ar0521_adj_fmt(struct v4l2_mbus_framefmt *fmt)
{
	fmt->width = clamp(ALIGN(fmt->width, 4), AR0521_WIDTH_MIN,
			   AR0521_WIDTH_MAX);
	fmt->height = clamp(ALIGN(fmt->height, 4), AR0521_HEIGHT_MIN,
			    AR0521_HEIGHT_MAX);
	fmt->code = MEDIA_BUS_FMT_SGRBG8_1X8;
	fmt->field = V4L2_FIELD_NONE;
	fmt->colorspace = V4L2_COLORSPACE_SRGB;
	fmt->ycbcr_enc = V4L2_YCBCR_ENC_DEFAULT;
	fmt->quantization = V4L2_QUANTIZATION_FULL_RANGE;
	fmt->xfer_func = V4L2_XFER_FUNC_DEFAULT;
}

static int ar0521_get_fmt(struct v4l2_subdev *sd,
			  struct v4l2_subdev_state *sd_state,
			  struct v4l2_subdev_format *format)
{
	struct ar0521_dev *sensor = to_ar0521_dev(sd);
	struct v4l2_mbus_framefmt *fmt;

	mutex_lock(&sensor->lock);

	if (format->which == V4L2_SUBDEV_FORMAT_TRY)
		fmt = v4l2_subdev_get_try_format(&sensor->sd, sd_state, 0
						 /* pad */);
	else
		fmt = &sensor->fmt;

	format->format = *fmt;

	mutex_unlock(&sensor->lock);
	return 0;
}

static int ar0521_set_fmt(struct v4l2_subdev *sd,
			  struct v4l2_subdev_state *sd_state,
			  struct v4l2_subdev_format *format)
{
	struct ar0521_dev *sensor = to_ar0521_dev(sd);
<<<<<<< HEAD
=======
	int max_vblank, max_hblank, exposure_max;
	int ret;
>>>>>>> 0ee29814

	ar0521_adj_fmt(&format->format);

	mutex_lock(&sensor->lock);

	if (format->which == V4L2_SUBDEV_FORMAT_TRY) {
		struct v4l2_mbus_framefmt *fmt;

		fmt = v4l2_subdev_get_try_format(sd, sd_state, 0 /* pad */);
		*fmt = format->format;

		mutex_unlock(&sensor->lock);

		return 0;
	}

	sensor->fmt = format->format;
	ar0521_calc_pll(sensor);

	/*
	 * Update the exposure and blankings limits. Blankings are also reset
	 * to the minimum.
	 */
	max_hblank = AR0521_TOTAL_WIDTH_MAX - sensor->fmt.width;
	ret = __v4l2_ctrl_modify_range(sensor->ctrls.hblank,
				       sensor->ctrls.hblank->minimum,
				       max_hblank, sensor->ctrls.hblank->step,
				       sensor->ctrls.hblank->minimum);
	if (ret)
		goto unlock;

	ret = __v4l2_ctrl_s_ctrl(sensor->ctrls.hblank,
				 sensor->ctrls.hblank->minimum);
	if (ret)
		goto unlock;

	max_vblank = AR0521_TOTAL_HEIGHT_MAX - sensor->fmt.height;
	ret = __v4l2_ctrl_modify_range(sensor->ctrls.vblank,
				       sensor->ctrls.vblank->minimum,
				       max_vblank, sensor->ctrls.vblank->step,
				       sensor->ctrls.vblank->minimum);
	if (ret)
		goto unlock;

	ret = __v4l2_ctrl_s_ctrl(sensor->ctrls.vblank,
				 sensor->ctrls.vblank->minimum);
	if (ret)
		goto unlock;

	exposure_max = sensor->fmt.height + AR0521_HEIGHT_BLANKING_MIN - 4;
	ret = __v4l2_ctrl_modify_range(sensor->ctrls.exposure,
				       sensor->ctrls.exposure->minimum,
				       exposure_max,
				       sensor->ctrls.exposure->step,
				       sensor->ctrls.exposure->default_value);
unlock:
	mutex_unlock(&sensor->lock);
<<<<<<< HEAD
	return 0;
=======

	return ret;
>>>>>>> 0ee29814
}

static int ar0521_s_ctrl(struct v4l2_ctrl *ctrl)
{
	struct v4l2_subdev *sd = ctrl_to_sd(ctrl);
	struct ar0521_dev *sensor = to_ar0521_dev(sd);
	int exp_max;
	int ret;

	/* v4l2_ctrl_lock() locks our own mutex */

	switch (ctrl->id) {
	case V4L2_CID_VBLANK:
		exp_max = sensor->fmt.height + ctrl->val - 4;
		__v4l2_ctrl_modify_range(sensor->ctrls.exposure,
					 sensor->ctrls.exposure->minimum,
					 exp_max, sensor->ctrls.exposure->step,
					 sensor->ctrls.exposure->default_value);
		break;
	}

	/* access the sensor only if it's powered up */
	if (!pm_runtime_get_if_in_use(&sensor->i2c_client->dev))
		return 0;

	switch (ctrl->id) {
	case V4L2_CID_HBLANK:
	case V4L2_CID_VBLANK:
		ret = ar0521_set_geometry(sensor);
		break;
	case V4L2_CID_ANALOGUE_GAIN:
		ret = ar0521_write_reg(sensor, AR0521_REG_ANA_GAIN_CODE_GLOBAL,
				       ctrl->val);
		break;
	case V4L2_CID_GAIN:
	case V4L2_CID_RED_BALANCE:
	case V4L2_CID_BLUE_BALANCE:
		ret = ar0521_set_gains(sensor);
		break;
	case V4L2_CID_EXPOSURE:
		ret = ar0521_write_reg(sensor,
				       AR0521_REG_COARSE_INTEGRATION_TIME,
				       ctrl->val);
		break;
	case V4L2_CID_TEST_PATTERN:
		ret = ar0521_write_reg(sensor, AR0521_REG_TEST_PATTERN_MODE,
				       ctrl->val);
		break;
	default:
		dev_err(&sensor->i2c_client->dev,
			"Unsupported control %x\n", ctrl->id);
		ret = -EINVAL;
		break;
	}

	pm_runtime_put(&sensor->i2c_client->dev);
	return ret;
}

static const struct v4l2_ctrl_ops ar0521_ctrl_ops = {
	.s_ctrl = ar0521_s_ctrl,
};

static const char * const test_pattern_menu[] = {
	"Disabled",
	"Solid color",
	"Color bars",
	"Faded color bars"
};

static int ar0521_init_controls(struct ar0521_dev *sensor)
{
	const struct v4l2_ctrl_ops *ops = &ar0521_ctrl_ops;
	struct ar0521_ctrls *ctrls = &sensor->ctrls;
	struct v4l2_ctrl_handler *hdl = &ctrls->handler;
	int max_vblank, max_hblank, exposure_max;
	struct v4l2_ctrl *link_freq;
	int ret;

	v4l2_ctrl_handler_init(hdl, 32);

	/* We can use our own mutex for the ctrl lock */
	hdl->lock = &sensor->lock;

	/* Analog gain */
	v4l2_ctrl_new_std(hdl, ops, V4L2_CID_ANALOGUE_GAIN,
			  AR0521_ANA_GAIN_MIN, AR0521_ANA_GAIN_MAX,
			  AR0521_ANA_GAIN_STEP, AR0521_ANA_GAIN_DEFAULT);

	/* Manual gain */
	ctrls->gain = v4l2_ctrl_new_std(hdl, ops, V4L2_CID_GAIN, 0, 511, 1, 0);
	ctrls->red_balance = v4l2_ctrl_new_std(hdl, ops, V4L2_CID_RED_BALANCE,
					       -512, 511, 1, 0);
	ctrls->blue_balance = v4l2_ctrl_new_std(hdl, ops, V4L2_CID_BLUE_BALANCE,
						-512, 511, 1, 0);
	v4l2_ctrl_cluster(3, &ctrls->gain);

	/* Initialize blanking limits using the default 2592x1944 format. */
	max_hblank = AR0521_TOTAL_WIDTH_MAX - AR0521_WIDTH_MAX;
	ctrls->hblank = v4l2_ctrl_new_std(hdl, ops, V4L2_CID_HBLANK,
					  AR0521_WIDTH_BLANKING_MIN,
					  max_hblank, 1,
					  AR0521_WIDTH_BLANKING_MIN);

	max_vblank = AR0521_TOTAL_HEIGHT_MAX - AR0521_HEIGHT_MAX;
	ctrls->vblank = v4l2_ctrl_new_std(hdl, ops, V4L2_CID_VBLANK,
					  AR0521_HEIGHT_BLANKING_MIN,
					  max_vblank, 2,
					  AR0521_HEIGHT_BLANKING_MIN);
	v4l2_ctrl_cluster(2, &ctrls->hblank);

	/* Read-only */
	ctrls->pixrate = v4l2_ctrl_new_std(hdl, ops, V4L2_CID_PIXEL_RATE,
					   AR0521_PIXEL_CLOCK_MIN,
					   AR0521_PIXEL_CLOCK_MAX, 1,
					   AR0521_PIXEL_CLOCK_RATE);

	/* Manual exposure time: max exposure time = visible + blank - 4 */
	exposure_max = AR0521_HEIGHT_MAX + AR0521_HEIGHT_BLANKING_MIN - 4;
	ctrls->exposure = v4l2_ctrl_new_std(hdl, ops, V4L2_CID_EXPOSURE, 0,
					    exposure_max, 1, 0x70);

	link_freq = v4l2_ctrl_new_int_menu(hdl, ops, V4L2_CID_LINK_FREQ,
					ARRAY_SIZE(ar0521_link_frequencies) - 1,
					0, ar0521_link_frequencies);
	if (link_freq)
		link_freq->flags |= V4L2_CTRL_FLAG_READ_ONLY;

	ctrls->test_pattern = v4l2_ctrl_new_std_menu_items(hdl, ops,
					V4L2_CID_TEST_PATTERN,
					ARRAY_SIZE(test_pattern_menu) - 1,
					0, 0, test_pattern_menu);

	if (hdl->error) {
		ret = hdl->error;
		goto free_ctrls;
	}

	sensor->sd.ctrl_handler = hdl;
	return 0;

free_ctrls:
	v4l2_ctrl_handler_free(hdl);
	return ret;
}

#define REGS_ENTRY(a)	{(a), ARRAY_SIZE(a)}
#define REGS(...)	REGS_ENTRY(((const __be16[]){__VA_ARGS__}))

static const struct initial_reg {
	const __be16 *data; /* data[0] is register address */
	unsigned int count;
} initial_regs[] = {
	REGS(be(0x0112), be(0x0808)), /* 8-bit/8-bit mode */

	/* PEDESTAL+2 :+2 is a workaround for 10bit mode +0.5 rounding */
	REGS(be(0x301E), be(0x00AA)),

	/* corrections_recommended_bayer */
	REGS(be(0x3042),
	     be(0x0004),  /* 3042: RNC: enable b/w rnc mode */
	     be(0x4580)), /* 3044: RNC: enable row noise correction */

	REGS(be(0x30D2),
	     be(0x0000),  /* 30D2: CRM/CC: enable crm on Visible and CC rows */
	     be(0x0000),  /* 30D4: CC: CC enabled with 16 samples per column */
	     /* 30D6: CC: bw mode enabled/12 bit data resolution/bw mode */
	     be(0x2FFF)),

	REGS(be(0x30DA),
	     be(0x0FFF),  /* 30DA: CC: column correction clip level 2 is 0 */
	     be(0x0FFF),  /* 30DC: CC: column correction clip level 3 is 0 */
	     be(0x0000)), /* 30DE: CC: Group FPN correction */

	/* RNC: rnc scaling factor = * 54 / 64 (32 / 38 * 64 = 53.9) */
	REGS(be(0x30EE), be(0x1136)),
	REGS(be(0x30FA), be(0xFD00)), /* GPIO0 = flash, GPIO1 = shutter */
	REGS(be(0x3120), be(0x0005)), /* p1 dither enabled for 10bit mode */
	REGS(be(0x3172), be(0x0206)), /* txlo clk divider options */
	/* FDOC:fdoc settings with fdoc every frame turned of */
	REGS(be(0x3180), be(0x9434)),

	REGS(be(0x31B0),
	     be(0x008B),  /* 31B0: frame_preamble - FIXME check WRT lanes# */
	     be(0x0050)), /* 31B2: line_preamble - FIXME check WRT lanes# */

	/* don't use continuous clock mode while shut down */
	REGS(be(0x31BC), be(0x068C)),
	REGS(be(0x31E0), be(0x0781)), /* Fuse/2DDC: enable 2ddc */

	/* analog_setup_recommended_10bit */
	REGS(be(0x341A), be(0x4735)), /* Samp&Hold pulse in ADC */
	REGS(be(0x3420), be(0x4735)), /* Samp&Hold pulse in ADC */
	REGS(be(0x3426), be(0x8A1A)), /* ADC offset distribution pulse */
	REGS(be(0x342A), be(0x0018)), /* pulse_config */

	/* pixel_timing_recommended */
	REGS(be(0x3D00),
	     /* 3D00 */ be(0x043E), be(0x4760), be(0xFFFF), be(0xFFFF),
	     /* 3D08 */ be(0x8000), be(0x0510), be(0xAF08), be(0x0252),
	     /* 3D10 */ be(0x486F), be(0x5D5D), be(0x8056), be(0x8313),
	     /* 3D18 */ be(0x0087), be(0x6A48), be(0x6982), be(0x0280),
	     /* 3D20 */ be(0x8359), be(0x8D02), be(0x8020), be(0x4882),
	     /* 3D28 */ be(0x4269), be(0x6A95), be(0x5988), be(0x5A83),
	     /* 3D30 */ be(0x5885), be(0x6280), be(0x6289), be(0x6097),
	     /* 3D38 */ be(0x5782), be(0x605C), be(0xBF18), be(0x0961),
	     /* 3D40 */ be(0x5080), be(0x2090), be(0x4390), be(0x4382),
	     /* 3D48 */ be(0x5F8A), be(0x5D5D), be(0x9C63), be(0x8063),
	     /* 3D50 */ be(0xA960), be(0x9757), be(0x8260), be(0x5CFF),
	     /* 3D58 */ be(0xBF10), be(0x1681), be(0x0802), be(0x8000),
	     /* 3D60 */ be(0x141C), be(0x6000), be(0x6022), be(0x4D80),
	     /* 3D68 */ be(0x5C97), be(0x6A69), be(0xAC6F), be(0x4645),
	     /* 3D70 */ be(0x4400), be(0x0513), be(0x8069), be(0x6AC6),
	     /* 3D78 */ be(0x5F95), be(0x5F70), be(0x8040), be(0x4A81),
	     /* 3D80 */ be(0x0300), be(0xE703), be(0x0088), be(0x4A83),
	     /* 3D88 */ be(0x40FF), be(0xFFFF), be(0xFD70), be(0x8040),
	     /* 3D90 */ be(0x4A85), be(0x4FA8), be(0x4F8C), be(0x0070),
	     /* 3D98 */ be(0xBE47), be(0x8847), be(0xBC78), be(0x6B89),
	     /* 3DA0 */ be(0x6A80), be(0x6986), be(0x6B8E), be(0x6B80),
	     /* 3DA8 */ be(0x6980), be(0x6A88), be(0x7C9F), be(0x866B),
	     /* 3DB0 */ be(0x8765), be(0x46FF), be(0xE365), be(0xA679),
	     /* 3DB8 */ be(0x4A40), be(0x4580), be(0x44BC), be(0x7000),
	     /* 3DC0 */ be(0x8040), be(0x0802), be(0x10EF), be(0x0104),
	     /* 3DC8 */ be(0x3860), be(0x5D5D), be(0x5682), be(0x1300),
	     /* 3DD0 */ be(0x8648), be(0x8202), be(0x8082), be(0x598A),
	     /* 3DD8 */ be(0x0280), be(0x2048), be(0x3060), be(0x8042),
	     /* 3DE0 */ be(0x9259), be(0x865A), be(0x8258), be(0x8562),
	     /* 3DE8 */ be(0x8062), be(0x8560), be(0x9257), be(0x8221),
	     /* 3DF0 */ be(0x10FF), be(0xB757), be(0x9361), be(0x1019),
	     /* 3DF8 */ be(0x8020), be(0x9043), be(0x8E43), be(0x845F),
	     /* 3E00 */ be(0x835D), be(0x805D), be(0x8163), be(0x8063),
	     /* 3E08 */ be(0xA060), be(0x9157), be(0x8260), be(0x5CFF),
	     /* 3E10 */ be(0xFFFF), be(0xFFE5), be(0x1016), be(0x2048),
	     /* 3E18 */ be(0x0802), be(0x1C60), be(0x0014), be(0x0060),
	     /* 3E20 */ be(0x2205), be(0x8120), be(0x908F), be(0x6A80),
	     /* 3E28 */ be(0x6982), be(0x5F9F), be(0x6F46), be(0x4544),
	     /* 3E30 */ be(0x0005), be(0x8013), be(0x8069), be(0x6A80),
	     /* 3E38 */ be(0x7000), be(0x0000), be(0x0000), be(0x0000),
	     /* 3E40 */ be(0x0000), be(0x0000), be(0x0000), be(0x0000),
	     /* 3E48 */ be(0x0000), be(0x0000), be(0x0000), be(0x0000),
	     /* 3E50 */ be(0x0000), be(0x0000), be(0x0000), be(0x0000),
	     /* 3E58 */ be(0x0000), be(0x0000), be(0x0000), be(0x0000),
	     /* 3E60 */ be(0x0000), be(0x0000), be(0x0000), be(0x0000),
	     /* 3E68 */ be(0x0000), be(0x0000), be(0x0000), be(0x0000),
	     /* 3E70 */ be(0x0000), be(0x0000), be(0x0000), be(0x0000),
	     /* 3E78 */ be(0x0000), be(0x0000), be(0x0000), be(0x0000),
	     /* 3E80 */ be(0x0000), be(0x0000), be(0x0000), be(0x0000),
	     /* 3E88 */ be(0x0000), be(0x0000), be(0x0000), be(0x0000),
	     /* 3E90 */ be(0x0000), be(0x0000), be(0x0000), be(0x0000),
	     /* 3E98 */ be(0x0000), be(0x0000), be(0x0000), be(0x0000),
	     /* 3EA0 */ be(0x0000), be(0x0000), be(0x0000), be(0x0000),
	     /* 3EA8 */ be(0x0000), be(0x0000), be(0x0000), be(0x0000),
	     /* 3EB0 */ be(0x0000), be(0x0000), be(0x0000)),

	REGS(be(0x3EB6), be(0x004C)), /* ECL */

	REGS(be(0x3EBA),
	     be(0xAAAD),  /* 3EBA */
	     be(0x0086)), /* 3EBC: Bias currents for FSC/ECL */

	REGS(be(0x3EC0),
	     be(0x1E00),  /* 3EC0: SFbin/SH mode settings */
	     be(0x100A),  /* 3EC2: CLK divider for ramp for 10 bit 400MH */
	     /* 3EC4: FSC clamps for HDR mode and adc comp power down co */
	     be(0x3300),
	     be(0xEA44),  /* 3EC6: VLN and clk gating controls */
	     be(0x6F6F),  /* 3EC8: Txl0 and Txlo1 settings for normal mode */
	     be(0x2F4A),  /* 3ECA: CDAC/Txlo2/RSTGHI/RSTGLO settings */
	     be(0x0506),  /* 3ECC: RSTDHI/RSTDLO/CDAC/TXHI settings */
	     /* 3ECE: Ramp buffer settings and Booster enable (bits 0-5) */
	     be(0x203B),
	     be(0x13F0),  /* 3ED0: TXLO from atest/sf bin settings */
	     be(0xA53D),  /* 3ED2: Ramp offset */
	     be(0x862F),  /* 3ED4: TXLO open loop/row driver settings */
	     be(0x4081),  /* 3ED6: Txlatch fr cfpn rows/vln bias */
	     be(0x8003),  /* 3ED8: Ramp step setting for 10 bit 400 Mhz */
	     be(0xA580),  /* 3EDA: Ramp Offset */
	     be(0xC000),  /* 3EDC: over range for rst and under range for sig */
	     be(0xC103)), /* 3EDE: over range for sig and col dec clk settings */

	/* corrections_recommended_bayer */
	REGS(be(0x3F00),
	     be(0x0017),  /* 3F00: BM_T0 */
	     be(0x02DD),  /* 3F02: BM_T1 */
	     /* 3F04: if Ana_gain less than 2, use noise_floor0, multipl */
	     be(0x0020),
	     /* 3F06: if Ana_gain between 4 and 7, use noise_floor2 and */
	     be(0x0040),
	     /* 3F08: if Ana_gain between 4 and 7, use noise_floor2 and */
	     be(0x0070),
	     /* 3F0A: Define noise_floor0(low address) and noise_floor1 */
	     be(0x0101),
	     be(0x0302)), /* 3F0C: Define noise_floor2 and noise_floor3 */

	REGS(be(0x3F10),
	     be(0x0505),  /* 3F10: single k factor 0 */
	     be(0x0505),  /* 3F12: single k factor 1 */
	     be(0x0505),  /* 3F14: single k factor 2 */
	     be(0x01FF),  /* 3F16: cross factor 0 */
	     be(0x01FF),  /* 3F18: cross factor 1 */
	     be(0x01FF),  /* 3F1A: cross factor 2 */
	     be(0x0022)), /* 3F1E */

	/* GTH_THRES_RTN: 4max,4min filtered out of every 46 samples and */
	REGS(be(0x3F2C), be(0x442E)),

	REGS(be(0x3F3E),
	     be(0x0000),  /* 3F3E: Switch ADC from 12 bit to 10 bit mode */
	     be(0x1511),  /* 3F40: couple k factor 0 */
	     be(0x1511),  /* 3F42: couple k factor 1 */
	     be(0x0707)), /* 3F44: couple k factor 2 */
};

static int ar0521_power_off(struct device *dev)
{
	struct v4l2_subdev *sd = dev_get_drvdata(dev);
	struct ar0521_dev *sensor = to_ar0521_dev(sd);
	int i;

	clk_disable_unprepare(sensor->extclk);

	if (sensor->reset_gpio)
		gpiod_set_value(sensor->reset_gpio, 1); /* assert RESET signal */

	for (i = ARRAY_SIZE(ar0521_supply_names) - 1; i >= 0; i--) {
		if (sensor->supplies[i])
			regulator_disable(sensor->supplies[i]);
	}
	return 0;
}

static int ar0521_power_on(struct device *dev)
{
	struct v4l2_subdev *sd = dev_get_drvdata(dev);
	struct ar0521_dev *sensor = to_ar0521_dev(sd);
	unsigned int cnt;
	int ret;

	for (cnt = 0; cnt < ARRAY_SIZE(ar0521_supply_names); cnt++)
		if (sensor->supplies[cnt]) {
			ret = regulator_enable(sensor->supplies[cnt]);
			if (ret < 0)
				goto off;

			usleep_range(1000, 1500); /* min 1 ms */
		}

	ret = clk_prepare_enable(sensor->extclk);
	if (ret < 0) {
		v4l2_err(&sensor->sd, "error enabling sensor clock\n");
		goto off;
	}
	usleep_range(1000, 1500); /* min 1 ms */

	if (sensor->reset_gpio)
		/* deassert RESET signal */
		gpiod_set_value(sensor->reset_gpio, 0);
	usleep_range(4500, 5000); /* min 45000 clocks */

	for (cnt = 0; cnt < ARRAY_SIZE(initial_regs); cnt++) {
		ret = ar0521_write_regs(sensor, initial_regs[cnt].data,
					initial_regs[cnt].count);
		if (ret)
			goto off;
	}

	ret = ar0521_write_reg(sensor, AR0521_REG_SERIAL_FORMAT,
			       AR0521_REG_SERIAL_FORMAT_MIPI |
			       sensor->lane_count);
	if (ret)
		goto off;

	/* set MIPI test mode - disabled for now */
	ret = ar0521_write_reg(sensor, AR0521_REG_HISPI_TEST_MODE,
			       ((0x40 << sensor->lane_count) - 0x40) |
			       AR0521_REG_HISPI_TEST_MODE_LP11);
	if (ret)
		goto off;

	ret = ar0521_write_reg(sensor, AR0521_REG_ROW_SPEED, 0x110 |
			       4 / sensor->lane_count);
	if (ret)
		goto off;

	return 0;
off:
	ar0521_power_off(dev);
	return ret;
}

static int ar0521_enum_mbus_code(struct v4l2_subdev *sd,
				 struct v4l2_subdev_state *sd_state,
				 struct v4l2_subdev_mbus_code_enum *code)
{
	struct ar0521_dev *sensor = to_ar0521_dev(sd);

	if (code->index)
		return -EINVAL;

	code->code = sensor->fmt.code;
	return 0;
}

static int ar0521_enum_frame_size(struct v4l2_subdev *sd,
				  struct v4l2_subdev_state *sd_state,
				  struct v4l2_subdev_frame_size_enum *fse)
{
	if (fse->index)
		return -EINVAL;

	if (fse->code != MEDIA_BUS_FMT_SGRBG8_1X8)
		return -EINVAL;

	fse->min_width = AR0521_WIDTH_MIN;
	fse->max_width = AR0521_WIDTH_MAX;
	fse->min_height = AR0521_HEIGHT_MIN;
	fse->max_height = AR0521_HEIGHT_MAX;

	return 0;
}

static int ar0521_pre_streamon(struct v4l2_subdev *sd, u32 flags)
{
	struct ar0521_dev *sensor = to_ar0521_dev(sd);
	int ret;

	if (!(flags & V4L2_SUBDEV_PRE_STREAMON_FL_MANUAL_LP))
		return -EACCES;

	ret = pm_runtime_resume_and_get(&sensor->i2c_client->dev);
	if (ret < 0)
		return ret;

	/* Set LP-11 on clock and data lanes */
	ret = ar0521_write_reg(sensor, AR0521_REG_HISPI_CONTROL_STATUS,
			AR0521_REG_HISPI_CONTROL_STATUS_FRAMER_TEST_MODE_ENABLE);
	if (ret)
		goto err;

	/* Start streaming LP-11 */
	ret = ar0521_write_reg(sensor, AR0521_REG_RESET,
			       AR0521_REG_RESET_DEFAULTS |
			       AR0521_REG_RESET_STREAM);
	if (ret)
		goto err;
	return 0;

err:
	pm_runtime_put(&sensor->i2c_client->dev);
	return ret;
}

static int ar0521_post_streamoff(struct v4l2_subdev *sd)
{
	struct ar0521_dev *sensor = to_ar0521_dev(sd);

	pm_runtime_put(&sensor->i2c_client->dev);
	return 0;
}

static int ar0521_s_stream(struct v4l2_subdev *sd, int enable)
{
	struct ar0521_dev *sensor = to_ar0521_dev(sd);
	int ret;

	mutex_lock(&sensor->lock);

	ret = ar0521_set_stream(sensor, enable);
	if (!ret)
		sensor->streaming = enable;

	mutex_unlock(&sensor->lock);
	return ret;
}

static const struct v4l2_subdev_core_ops ar0521_core_ops = {
	.log_status = v4l2_ctrl_subdev_log_status,
};

static const struct v4l2_subdev_video_ops ar0521_video_ops = {
	.s_stream = ar0521_s_stream,
	.pre_streamon = ar0521_pre_streamon,
	.post_streamoff = ar0521_post_streamoff,
};

static const struct v4l2_subdev_pad_ops ar0521_pad_ops = {
	.enum_mbus_code = ar0521_enum_mbus_code,
	.enum_frame_size = ar0521_enum_frame_size,
	.get_fmt = ar0521_get_fmt,
	.set_fmt = ar0521_set_fmt,
};

static const struct v4l2_subdev_ops ar0521_subdev_ops = {
	.core = &ar0521_core_ops,
	.video = &ar0521_video_ops,
	.pad = &ar0521_pad_ops,
};

static int __maybe_unused ar0521_suspend(struct device *dev)
{
	struct v4l2_subdev *sd = dev_get_drvdata(dev);
	struct ar0521_dev *sensor = to_ar0521_dev(sd);

	if (sensor->streaming)
		ar0521_set_stream(sensor, 0);

	return 0;
}

static int __maybe_unused ar0521_resume(struct device *dev)
{
	struct v4l2_subdev *sd = dev_get_drvdata(dev);
	struct ar0521_dev *sensor = to_ar0521_dev(sd);

	if (sensor->streaming)
		return ar0521_set_stream(sensor, 1);

	return 0;
}

static int ar0521_probe(struct i2c_client *client)
{
	struct v4l2_fwnode_endpoint ep = {
		.bus_type = V4L2_MBUS_CSI2_DPHY
	};
	struct device *dev = &client->dev;
	struct fwnode_handle *endpoint;
	struct ar0521_dev *sensor;
	unsigned int cnt;
	int ret;

	sensor = devm_kzalloc(dev, sizeof(*sensor), GFP_KERNEL);
	if (!sensor)
		return -ENOMEM;

	sensor->i2c_client = client;
	sensor->fmt.width = AR0521_WIDTH_MAX;
	sensor->fmt.height = AR0521_HEIGHT_MAX;

	endpoint = fwnode_graph_get_endpoint_by_id(dev_fwnode(dev), 0, 0,
						   FWNODE_GRAPH_ENDPOINT_NEXT);
	if (!endpoint) {
		dev_err(dev, "endpoint node not found\n");
		return -EINVAL;
	}

	ret = v4l2_fwnode_endpoint_parse(endpoint, &ep);
	fwnode_handle_put(endpoint);
	if (ret) {
		dev_err(dev, "could not parse endpoint\n");
		return ret;
	}

	if (ep.bus_type != V4L2_MBUS_CSI2_DPHY) {
		dev_err(dev, "invalid bus type, must be MIPI CSI2\n");
		return -EINVAL;
	}

	sensor->lane_count = ep.bus.mipi_csi2.num_data_lanes;
	switch (sensor->lane_count) {
	case 1:
	case 2:
	case 4:
		break;
	default:
		dev_err(dev, "invalid number of MIPI data lanes\n");
		return -EINVAL;
	}

	/* Get master clock (extclk) */
	sensor->extclk = devm_clk_get(dev, "extclk");
	if (IS_ERR(sensor->extclk)) {
		dev_err(dev, "failed to get extclk\n");
		return PTR_ERR(sensor->extclk);
	}

	sensor->extclk_freq = clk_get_rate(sensor->extclk);

	if (sensor->extclk_freq < AR0521_EXTCLK_MIN ||
	    sensor->extclk_freq > AR0521_EXTCLK_MAX) {
		dev_err(dev, "extclk frequency out of range: %u Hz\n",
			sensor->extclk_freq);
		return -EINVAL;
	}

	/* Request optional reset pin (usually active low) and assert it */
	sensor->reset_gpio = devm_gpiod_get_optional(dev, "reset",
						     GPIOD_OUT_HIGH);

	v4l2_i2c_subdev_init(&sensor->sd, client, &ar0521_subdev_ops);

	sensor->sd.flags = V4L2_SUBDEV_FL_HAS_DEVNODE;
	sensor->pad.flags = MEDIA_PAD_FL_SOURCE;
	sensor->sd.entity.function = MEDIA_ENT_F_CAM_SENSOR;
	ret = media_entity_pads_init(&sensor->sd.entity, 1, &sensor->pad);
	if (ret)
		return ret;

	for (cnt = 0; cnt < ARRAY_SIZE(ar0521_supply_names); cnt++) {
		struct regulator *supply = devm_regulator_get(dev,
						ar0521_supply_names[cnt]);

		if (IS_ERR(supply)) {
			dev_info(dev, "no %s regulator found: %li\n",
				 ar0521_supply_names[cnt], PTR_ERR(supply));
			return PTR_ERR(supply);
		}
		sensor->supplies[cnt] = supply;
	}

	mutex_init(&sensor->lock);

	ret = ar0521_init_controls(sensor);
	if (ret)
		goto entity_cleanup;

	ar0521_adj_fmt(&sensor->fmt);

	ret = v4l2_async_register_subdev(&sensor->sd);
	if (ret)
		goto free_ctrls;

	/* Turn on the device and enable runtime PM */
	ret = ar0521_power_on(&client->dev);
	if (ret)
		goto disable;
	pm_runtime_set_active(&client->dev);
	pm_runtime_enable(&client->dev);
	pm_runtime_idle(&client->dev);
	return 0;

disable:
	v4l2_async_unregister_subdev(&sensor->sd);
	media_entity_cleanup(&sensor->sd.entity);
free_ctrls:
	v4l2_ctrl_handler_free(&sensor->ctrls.handler);
entity_cleanup:
	media_entity_cleanup(&sensor->sd.entity);
	mutex_destroy(&sensor->lock);
	return ret;
}

static void ar0521_remove(struct i2c_client *client)
{
	struct v4l2_subdev *sd = i2c_get_clientdata(client);
	struct ar0521_dev *sensor = to_ar0521_dev(sd);

	v4l2_async_unregister_subdev(&sensor->sd);
	media_entity_cleanup(&sensor->sd.entity);
	v4l2_ctrl_handler_free(&sensor->ctrls.handler);
	pm_runtime_disable(&client->dev);
	if (!pm_runtime_status_suspended(&client->dev))
		ar0521_power_off(&client->dev);
	pm_runtime_set_suspended(&client->dev);
	mutex_destroy(&sensor->lock);
}

static const struct dev_pm_ops ar0521_pm_ops = {
	SET_SYSTEM_SLEEP_PM_OPS(ar0521_suspend, ar0521_resume)
	SET_RUNTIME_PM_OPS(ar0521_power_off, ar0521_power_on, NULL)
};
static const struct of_device_id ar0521_dt_ids[] = {
	{.compatible = "onnn,ar0521"},
	{}
};
MODULE_DEVICE_TABLE(of, ar0521_dt_ids);

static struct i2c_driver ar0521_i2c_driver = {
	.driver = {
		.name  = "ar0521",
		.pm = &ar0521_pm_ops,
		.of_match_table = ar0521_dt_ids,
	},
	.probe_new = ar0521_probe,
	.remove = ar0521_remove,
};

module_i2c_driver(ar0521_i2c_driver);

MODULE_DESCRIPTION("AR0521 MIPI Camera subdev driver");
MODULE_AUTHOR("Krzysztof Hałasa <khalasa@piap.pl>");
MODULE_LICENSE("GPL");<|MERGE_RESOLUTION|>--- conflicted
+++ resolved
@@ -464,11 +464,8 @@
 			  struct v4l2_subdev_format *format)
 {
 	struct ar0521_dev *sensor = to_ar0521_dev(sd);
-<<<<<<< HEAD
-=======
 	int max_vblank, max_hblank, exposure_max;
 	int ret;
->>>>>>> 0ee29814
 
 	ar0521_adj_fmt(&format->format);
 
@@ -526,12 +523,8 @@
 				       sensor->ctrls.exposure->default_value);
 unlock:
 	mutex_unlock(&sensor->lock);
-<<<<<<< HEAD
-	return 0;
-=======
 
 	return ret;
->>>>>>> 0ee29814
 }
 
 static int ar0521_s_ctrl(struct v4l2_ctrl *ctrl)
