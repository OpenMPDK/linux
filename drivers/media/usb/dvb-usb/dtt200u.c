--- conflicted
+++ resolved
@@ -22,10 +22,6 @@
 
 struct dtt200u_state {
 	unsigned char data[80];
-<<<<<<< HEAD
-	struct mutex data_mutex;
-=======
->>>>>>> a5de5b74
 };
 
 static int dtt200u_power_ctrl(struct dvb_usb_device *d, int onoff)
@@ -33,39 +29,24 @@
 	struct dtt200u_state *st = d->priv;
 	int ret = 0;
 
-<<<<<<< HEAD
-	mutex_lock(&st->data_mutex);
-=======
 	mutex_lock(&d->data_mutex);
->>>>>>> a5de5b74
 
 	st->data[0] = SET_INIT;
 
 	if (onoff)
 		ret = dvb_usb_generic_write(d, st->data, 2);
 
-<<<<<<< HEAD
-	mutex_unlock(&st->data_mutex);
-=======
 	mutex_unlock(&d->data_mutex);
->>>>>>> a5de5b74
 	return ret;
 }
 
 static int dtt200u_streaming_ctrl(struct dvb_usb_adapter *adap, int onoff)
 {
-<<<<<<< HEAD
-	struct dtt200u_state *st = adap->dev->priv;
-	int ret;
-
-	mutex_lock(&st->data_mutex);
-=======
 	struct dvb_usb_device *d = adap->dev;
 	struct dtt200u_state *st = d->priv;
 	int ret;
 
 	mutex_lock(&d->data_mutex);
->>>>>>> a5de5b74
 	st->data[0] = SET_STREAMING;
 	st->data[1] = onoff;
 
@@ -80,47 +61,28 @@
 	ret = dvb_usb_generic_write(adap->dev, st->data, 1);
 
 ret:
-<<<<<<< HEAD
-	mutex_unlock(&st->data_mutex);
-=======
 	mutex_unlock(&d->data_mutex);
->>>>>>> a5de5b74
 
 	return ret;
 }
 
 static int dtt200u_pid_filter(struct dvb_usb_adapter *adap, int index, u16 pid, int onoff)
 {
-<<<<<<< HEAD
-	struct dtt200u_state *st = adap->dev->priv;
-=======
 	struct dvb_usb_device *d = adap->dev;
 	struct dtt200u_state *st = d->priv;
->>>>>>> a5de5b74
 	int ret;
 
 	pid = onoff ? pid : 0;
 
-<<<<<<< HEAD
-	mutex_lock(&st->data_mutex);
-=======
 	mutex_lock(&d->data_mutex);
->>>>>>> a5de5b74
 	st->data[0] = SET_PID_FILTER;
 	st->data[1] = index;
 	st->data[2] = pid & 0xff;
 	st->data[3] = (pid >> 8) & 0x1f;
-<<<<<<< HEAD
-
-	ret = dvb_usb_generic_write(adap->dev, st->data, 4);
-	mutex_unlock(&st->data_mutex);
-
-=======
 
 	ret = dvb_usb_generic_write(adap->dev, st->data, 4);
 	mutex_unlock(&d->data_mutex);
 
->>>>>>> a5de5b74
 	return ret;
 }
 
@@ -130,23 +92,13 @@
 	u32 scancode;
 	int ret;
 
-<<<<<<< HEAD
-	mutex_lock(&st->data_mutex);
+	mutex_lock(&d->data_mutex);
 	st->data[0] = GET_RC_CODE;
 
 	ret = dvb_usb_generic_rw(d, st->data, 1, st->data, 5, 0);
 	if (ret < 0)
 		goto ret;
 
-=======
-	mutex_lock(&d->data_mutex);
-	st->data[0] = GET_RC_CODE;
-
-	ret = dvb_usb_generic_rw(d, st->data, 1, st->data, 5, 0);
-	if (ret < 0)
-		goto ret;
-
->>>>>>> a5de5b74
 	if (st->data[0] == 1) {
 		enum rc_type proto = RC_TYPE_NEC;
 
@@ -175,11 +127,7 @@
 		deb_info("st->data: %*ph\n", 5, st->data);
 
 ret:
-<<<<<<< HEAD
-	mutex_unlock(&st->data_mutex);
-=======
 	mutex_unlock(&d->data_mutex);
->>>>>>> a5de5b74
 	return ret;
 }
 
@@ -198,24 +146,17 @@
 static int dtt200u_usb_probe(struct usb_interface *intf,
 		const struct usb_device_id *id)
 {
-	struct dvb_usb_device *d;
-	struct dtt200u_state *st;
-
 	if (0 == dvb_usb_device_init(intf, &dtt200u_properties,
-				     THIS_MODULE, &d, adapter_nr) ||
+				     THIS_MODULE, NULL, adapter_nr) ||
 	    0 == dvb_usb_device_init(intf, &wt220u_properties,
-				     THIS_MODULE, &d, adapter_nr) ||
+				     THIS_MODULE, NULL, adapter_nr) ||
 	    0 == dvb_usb_device_init(intf, &wt220u_fc_properties,
-				     THIS_MODULE, &d, adapter_nr) ||
+				     THIS_MODULE, NULL, adapter_nr) ||
 	    0 == dvb_usb_device_init(intf, &wt220u_zl0353_properties,
-				     THIS_MODULE, &d, adapter_nr) ||
+				     THIS_MODULE, NULL, adapter_nr) ||
 	    0 == dvb_usb_device_init(intf, &wt220u_miglia_properties,
-				     THIS_MODULE, &d, adapter_nr)) {
-		st = d->priv;
-		mutex_init(&st->data_mutex);
-
+				     THIS_MODULE, NULL, adapter_nr))
 		return 0;
-	}
 
 	return -ENODEV;
 }
