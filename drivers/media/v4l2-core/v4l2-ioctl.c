// SPDX-License-Identifier: GPL-2.0-or-later
/*
 * Video capture interface for Linux version 2
 *
 * A generic framework to process V4L2 ioctl commands.
 *
 * Authors:	Alan Cox, <alan@lxorguk.ukuu.org.uk> (version 1)
 *              Mauro Carvalho Chehab <mchehab@kernel.org> (version 2)
 */

#include <linux/compat.h>
#include <linux/mm.h>
#include <linux/module.h>
#include <linux/slab.h>
#include <linux/types.h>
#include <linux/kernel.h>
#include <linux/version.h>

#include <linux/videodev2.h>

#include <media/media-device.h> /* for media_set_bus_info() */
#include <media/v4l2-common.h>
#include <media/v4l2-ioctl.h>
#include <media/v4l2-ctrls.h>
#include <media/v4l2-fh.h>
#include <media/v4l2-event.h>
#include <media/v4l2-device.h>
#include <media/videobuf2-v4l2.h>
#include <media/v4l2-mc.h>
#include <media/v4l2-mem2mem.h>

#include <trace/events/v4l2.h>

/* Zero out the end of the struct pointed to by p.  Everything after, but
 * not including, the specified field is cleared. */
#define CLEAR_AFTER_FIELD(p, field) \
	memset((u8 *)(p) + offsetof(typeof(*(p)), field) + sizeof((p)->field), \
	0, sizeof(*(p)) - offsetof(typeof(*(p)), field) - sizeof((p)->field))

#define is_valid_ioctl(vfd, cmd) test_bit(_IOC_NR(cmd), (vfd)->valid_ioctls)

struct std_descr {
	v4l2_std_id std;
	const char *descr;
};

static const struct std_descr standards[] = {
	{ V4L2_STD_NTSC,	"NTSC"      },
	{ V4L2_STD_NTSC_M,	"NTSC-M"    },
	{ V4L2_STD_NTSC_M_JP,	"NTSC-M-JP" },
	{ V4L2_STD_NTSC_M_KR,	"NTSC-M-KR" },
	{ V4L2_STD_NTSC_443,	"NTSC-443"  },
	{ V4L2_STD_PAL,		"PAL"       },
	{ V4L2_STD_PAL_BG,	"PAL-BG"    },
	{ V4L2_STD_PAL_B,	"PAL-B"     },
	{ V4L2_STD_PAL_B1,	"PAL-B1"    },
	{ V4L2_STD_PAL_G,	"PAL-G"     },
	{ V4L2_STD_PAL_H,	"PAL-H"     },
	{ V4L2_STD_PAL_I,	"PAL-I"     },
	{ V4L2_STD_PAL_DK,	"PAL-DK"    },
	{ V4L2_STD_PAL_D,	"PAL-D"     },
	{ V4L2_STD_PAL_D1,	"PAL-D1"    },
	{ V4L2_STD_PAL_K,	"PAL-K"     },
	{ V4L2_STD_PAL_M,	"PAL-M"     },
	{ V4L2_STD_PAL_N,	"PAL-N"     },
	{ V4L2_STD_PAL_Nc,	"PAL-Nc"    },
	{ V4L2_STD_PAL_60,	"PAL-60"    },
	{ V4L2_STD_SECAM,	"SECAM"     },
	{ V4L2_STD_SECAM_B,	"SECAM-B"   },
	{ V4L2_STD_SECAM_G,	"SECAM-G"   },
	{ V4L2_STD_SECAM_H,	"SECAM-H"   },
	{ V4L2_STD_SECAM_DK,	"SECAM-DK"  },
	{ V4L2_STD_SECAM_D,	"SECAM-D"   },
	{ V4L2_STD_SECAM_K,	"SECAM-K"   },
	{ V4L2_STD_SECAM_K1,	"SECAM-K1"  },
	{ V4L2_STD_SECAM_L,	"SECAM-L"   },
	{ V4L2_STD_SECAM_LC,	"SECAM-Lc"  },
	{ 0,			"Unknown"   }
};

/* video4linux standard ID conversion to standard name
 */
const char *v4l2_norm_to_name(v4l2_std_id id)
{
	u32 myid = id;
	int i;

	/* HACK: ppc32 architecture doesn't have __ucmpdi2 function to handle
	   64 bit comparisons. So, on that architecture, with some gcc
	   variants, compilation fails. Currently, the max value is 30bit wide.
	 */
	BUG_ON(myid != id);

	for (i = 0; standards[i].std; i++)
		if (myid == standards[i].std)
			break;
	return standards[i].descr;
}
EXPORT_SYMBOL(v4l2_norm_to_name);

/* Returns frame period for the given standard */
void v4l2_video_std_frame_period(int id, struct v4l2_fract *frameperiod)
{
	if (id & V4L2_STD_525_60) {
		frameperiod->numerator = 1001;
		frameperiod->denominator = 30000;
	} else {
		frameperiod->numerator = 1;
		frameperiod->denominator = 25;
	}
}
EXPORT_SYMBOL(v4l2_video_std_frame_period);

/* Fill in the fields of a v4l2_standard structure according to the
   'id' and 'transmission' parameters.  Returns negative on error.  */
int v4l2_video_std_construct(struct v4l2_standard *vs,
			     int id, const char *name)
{
	vs->id = id;
	v4l2_video_std_frame_period(id, &vs->frameperiod);
	vs->framelines = (id & V4L2_STD_525_60) ? 525 : 625;
	strscpy(vs->name, name, sizeof(vs->name));
	return 0;
}
EXPORT_SYMBOL(v4l2_video_std_construct);

/* Fill in the fields of a v4l2_standard structure according to the
 * 'id' and 'vs->index' parameters. Returns negative on error. */
int v4l_video_std_enumstd(struct v4l2_standard *vs, v4l2_std_id id)
{
	v4l2_std_id curr_id = 0;
	unsigned int index = vs->index, i, j = 0;
	const char *descr = "";

	/* Return -ENODATA if the id for the current input
	   or output is 0, meaning that it doesn't support this API. */
	if (id == 0)
		return -ENODATA;

	/* Return norm array in a canonical way */
	for (i = 0; i <= index && id; i++) {
		/* last std value in the standards array is 0, so this
		   while always ends there since (id & 0) == 0. */
		while ((id & standards[j].std) != standards[j].std)
			j++;
		curr_id = standards[j].std;
		descr = standards[j].descr;
		j++;
		if (curr_id == 0)
			break;
		if (curr_id != V4L2_STD_PAL &&
				curr_id != V4L2_STD_SECAM &&
				curr_id != V4L2_STD_NTSC)
			id &= ~curr_id;
	}
	if (i <= index)
		return -EINVAL;

	v4l2_video_std_construct(vs, curr_id, descr);
	return 0;
}

/* ----------------------------------------------------------------- */
/* some arrays for pretty-printing debug messages of enum types      */

const char *v4l2_field_names[] = {
	[V4L2_FIELD_ANY]        = "any",
	[V4L2_FIELD_NONE]       = "none",
	[V4L2_FIELD_TOP]        = "top",
	[V4L2_FIELD_BOTTOM]     = "bottom",
	[V4L2_FIELD_INTERLACED] = "interlaced",
	[V4L2_FIELD_SEQ_TB]     = "seq-tb",
	[V4L2_FIELD_SEQ_BT]     = "seq-bt",
	[V4L2_FIELD_ALTERNATE]  = "alternate",
	[V4L2_FIELD_INTERLACED_TB] = "interlaced-tb",
	[V4L2_FIELD_INTERLACED_BT] = "interlaced-bt",
};
EXPORT_SYMBOL(v4l2_field_names);

const char *v4l2_type_names[] = {
	[0]				   = "0",
	[V4L2_BUF_TYPE_VIDEO_CAPTURE]      = "vid-cap",
	[V4L2_BUF_TYPE_VIDEO_OVERLAY]      = "vid-overlay",
	[V4L2_BUF_TYPE_VIDEO_OUTPUT]       = "vid-out",
	[V4L2_BUF_TYPE_VBI_CAPTURE]        = "vbi-cap",
	[V4L2_BUF_TYPE_VBI_OUTPUT]         = "vbi-out",
	[V4L2_BUF_TYPE_SLICED_VBI_CAPTURE] = "sliced-vbi-cap",
	[V4L2_BUF_TYPE_SLICED_VBI_OUTPUT]  = "sliced-vbi-out",
	[V4L2_BUF_TYPE_VIDEO_OUTPUT_OVERLAY] = "vid-out-overlay",
	[V4L2_BUF_TYPE_VIDEO_CAPTURE_MPLANE] = "vid-cap-mplane",
	[V4L2_BUF_TYPE_VIDEO_OUTPUT_MPLANE] = "vid-out-mplane",
	[V4L2_BUF_TYPE_SDR_CAPTURE]        = "sdr-cap",
	[V4L2_BUF_TYPE_SDR_OUTPUT]         = "sdr-out",
	[V4L2_BUF_TYPE_META_CAPTURE]       = "meta-cap",
	[V4L2_BUF_TYPE_META_OUTPUT]	   = "meta-out",
};
EXPORT_SYMBOL(v4l2_type_names);

static const char *v4l2_memory_names[] = {
	[V4L2_MEMORY_MMAP]    = "mmap",
	[V4L2_MEMORY_USERPTR] = "userptr",
	[V4L2_MEMORY_OVERLAY] = "overlay",
	[V4L2_MEMORY_DMABUF] = "dmabuf",
};

#define prt_names(a, arr) (((unsigned)(a)) < ARRAY_SIZE(arr) ? arr[a] : "unknown")

/* ------------------------------------------------------------------ */
/* debug help functions                                               */

static void v4l_print_querycap(const void *arg, bool write_only)
{
	const struct v4l2_capability *p = arg;

	pr_cont("driver=%.*s, card=%.*s, bus=%.*s, version=0x%08x, capabilities=0x%08x, device_caps=0x%08x\n",
		(int)sizeof(p->driver), p->driver,
		(int)sizeof(p->card), p->card,
		(int)sizeof(p->bus_info), p->bus_info,
		p->version, p->capabilities, p->device_caps);
}

static void v4l_print_enuminput(const void *arg, bool write_only)
{
	const struct v4l2_input *p = arg;

	pr_cont("index=%u, name=%.*s, type=%u, audioset=0x%x, tuner=%u, std=0x%08Lx, status=0x%x, capabilities=0x%x\n",
		p->index, (int)sizeof(p->name), p->name, p->type, p->audioset,
		p->tuner, (unsigned long long)p->std, p->status,
		p->capabilities);
}

static void v4l_print_enumoutput(const void *arg, bool write_only)
{
	const struct v4l2_output *p = arg;

	pr_cont("index=%u, name=%.*s, type=%u, audioset=0x%x, modulator=%u, std=0x%08Lx, capabilities=0x%x\n",
		p->index, (int)sizeof(p->name), p->name, p->type, p->audioset,
		p->modulator, (unsigned long long)p->std, p->capabilities);
}

static void v4l_print_audio(const void *arg, bool write_only)
{
	const struct v4l2_audio *p = arg;

	if (write_only)
		pr_cont("index=%u, mode=0x%x\n", p->index, p->mode);
	else
		pr_cont("index=%u, name=%.*s, capability=0x%x, mode=0x%x\n",
			p->index, (int)sizeof(p->name), p->name,
			p->capability, p->mode);
}

static void v4l_print_audioout(const void *arg, bool write_only)
{
	const struct v4l2_audioout *p = arg;

	if (write_only)
		pr_cont("index=%u\n", p->index);
	else
		pr_cont("index=%u, name=%.*s, capability=0x%x, mode=0x%x\n",
			p->index, (int)sizeof(p->name), p->name,
			p->capability, p->mode);
}

static void v4l_print_fmtdesc(const void *arg, bool write_only)
{
	const struct v4l2_fmtdesc *p = arg;

	pr_cont("index=%u, type=%s, flags=0x%x, pixelformat=%p4cc, mbus_code=0x%04x, description='%.*s'\n",
		p->index, prt_names(p->type, v4l2_type_names),
		p->flags, &p->pixelformat, p->mbus_code,
		(int)sizeof(p->description), p->description);
}

static void v4l_print_format(const void *arg, bool write_only)
{
	const struct v4l2_format *p = arg;
	const struct v4l2_pix_format *pix;
	const struct v4l2_pix_format_mplane *mp;
	const struct v4l2_vbi_format *vbi;
	const struct v4l2_sliced_vbi_format *sliced;
	const struct v4l2_window *win;
	const struct v4l2_meta_format *meta;
	u32 pixelformat;
	u32 planes;
	unsigned i;

	pr_cont("type=%s", prt_names(p->type, v4l2_type_names));
	switch (p->type) {
	case V4L2_BUF_TYPE_VIDEO_CAPTURE:
	case V4L2_BUF_TYPE_VIDEO_OUTPUT:
		pix = &p->fmt.pix;
		pr_cont(", width=%u, height=%u, pixelformat=%p4cc, field=%s, bytesperline=%u, sizeimage=%u, colorspace=%d, flags=0x%x, ycbcr_enc=%u, quantization=%u, xfer_func=%u\n",
			pix->width, pix->height, &pix->pixelformat,
			prt_names(pix->field, v4l2_field_names),
			pix->bytesperline, pix->sizeimage,
			pix->colorspace, pix->flags, pix->ycbcr_enc,
			pix->quantization, pix->xfer_func);
		break;
	case V4L2_BUF_TYPE_VIDEO_CAPTURE_MPLANE:
	case V4L2_BUF_TYPE_VIDEO_OUTPUT_MPLANE:
		mp = &p->fmt.pix_mp;
		pixelformat = mp->pixelformat;
		pr_cont(", width=%u, height=%u, format=%p4cc, field=%s, colorspace=%d, num_planes=%u, flags=0x%x, ycbcr_enc=%u, quantization=%u, xfer_func=%u\n",
			mp->width, mp->height, &pixelformat,
			prt_names(mp->field, v4l2_field_names),
			mp->colorspace, mp->num_planes, mp->flags,
			mp->ycbcr_enc, mp->quantization, mp->xfer_func);
		planes = min_t(u32, mp->num_planes, VIDEO_MAX_PLANES);
		for (i = 0; i < planes; i++)
			printk(KERN_DEBUG "plane %u: bytesperline=%u sizeimage=%u\n", i,
					mp->plane_fmt[i].bytesperline,
					mp->plane_fmt[i].sizeimage);
		break;
	case V4L2_BUF_TYPE_VIDEO_OVERLAY:
	case V4L2_BUF_TYPE_VIDEO_OUTPUT_OVERLAY:
		win = &p->fmt.win;
		/* Note: we can't print the clip list here since the clips
		 * pointer is a userspace pointer, not a kernelspace
		 * pointer. */
		pr_cont(", wxh=%dx%d, x,y=%d,%d, field=%s, chromakey=0x%08x, clipcount=%u, clips=%p, bitmap=%p, global_alpha=0x%02x\n",
			win->w.width, win->w.height, win->w.left, win->w.top,
			prt_names(win->field, v4l2_field_names),
			win->chromakey, win->clipcount, win->clips,
			win->bitmap, win->global_alpha);
		break;
	case V4L2_BUF_TYPE_VBI_CAPTURE:
	case V4L2_BUF_TYPE_VBI_OUTPUT:
		vbi = &p->fmt.vbi;
		pr_cont(", sampling_rate=%u, offset=%u, samples_per_line=%u, sample_format=%p4cc, start=%u,%u, count=%u,%u\n",
			vbi->sampling_rate, vbi->offset,
			vbi->samples_per_line, &vbi->sample_format,
			vbi->start[0], vbi->start[1],
			vbi->count[0], vbi->count[1]);
		break;
	case V4L2_BUF_TYPE_SLICED_VBI_CAPTURE:
	case V4L2_BUF_TYPE_SLICED_VBI_OUTPUT:
		sliced = &p->fmt.sliced;
		pr_cont(", service_set=0x%08x, io_size=%d\n",
				sliced->service_set, sliced->io_size);
		for (i = 0; i < 24; i++)
			printk(KERN_DEBUG "line[%02u]=0x%04x, 0x%04x\n", i,
				sliced->service_lines[0][i],
				sliced->service_lines[1][i]);
		break;
	case V4L2_BUF_TYPE_SDR_CAPTURE:
	case V4L2_BUF_TYPE_SDR_OUTPUT:
		pixelformat = p->fmt.sdr.pixelformat;
		pr_cont(", pixelformat=%p4cc\n", &pixelformat);
		break;
	case V4L2_BUF_TYPE_META_CAPTURE:
	case V4L2_BUF_TYPE_META_OUTPUT:
		meta = &p->fmt.meta;
		pixelformat = meta->dataformat;
		pr_cont(", dataformat=%p4cc, buffersize=%u\n",
			&pixelformat, meta->buffersize);
		break;
	}
}

static void v4l_print_framebuffer(const void *arg, bool write_only)
{
	const struct v4l2_framebuffer *p = arg;

	pr_cont("capability=0x%x, flags=0x%x, base=0x%p, width=%u, height=%u, pixelformat=%p4cc, bytesperline=%u, sizeimage=%u, colorspace=%d\n",
		p->capability, p->flags, p->base, p->fmt.width, p->fmt.height,
		&p->fmt.pixelformat, p->fmt.bytesperline, p->fmt.sizeimage,
		p->fmt.colorspace);
}

static void v4l_print_buftype(const void *arg, bool write_only)
{
	pr_cont("type=%s\n", prt_names(*(u32 *)arg, v4l2_type_names));
}

static void v4l_print_modulator(const void *arg, bool write_only)
{
	const struct v4l2_modulator *p = arg;

	if (write_only)
		pr_cont("index=%u, txsubchans=0x%x\n", p->index, p->txsubchans);
	else
		pr_cont("index=%u, name=%.*s, capability=0x%x, rangelow=%u, rangehigh=%u, txsubchans=0x%x\n",
			p->index, (int)sizeof(p->name), p->name, p->capability,
			p->rangelow, p->rangehigh, p->txsubchans);
}

static void v4l_print_tuner(const void *arg, bool write_only)
{
	const struct v4l2_tuner *p = arg;

	if (write_only)
		pr_cont("index=%u, audmode=%u\n", p->index, p->audmode);
	else
		pr_cont("index=%u, name=%.*s, type=%u, capability=0x%x, rangelow=%u, rangehigh=%u, signal=%u, afc=%d, rxsubchans=0x%x, audmode=%u\n",
			p->index, (int)sizeof(p->name), p->name, p->type,
			p->capability, p->rangelow,
			p->rangehigh, p->signal, p->afc,
			p->rxsubchans, p->audmode);
}

static void v4l_print_frequency(const void *arg, bool write_only)
{
	const struct v4l2_frequency *p = arg;

	pr_cont("tuner=%u, type=%u, frequency=%u\n",
				p->tuner, p->type, p->frequency);
}

static void v4l_print_standard(const void *arg, bool write_only)
{
	const struct v4l2_standard *p = arg;

	pr_cont("index=%u, id=0x%Lx, name=%.*s, fps=%u/%u, framelines=%u\n",
		p->index,
		(unsigned long long)p->id, (int)sizeof(p->name), p->name,
		p->frameperiod.numerator,
		p->frameperiod.denominator,
		p->framelines);
}

static void v4l_print_std(const void *arg, bool write_only)
{
	pr_cont("std=0x%08Lx\n", *(const long long unsigned *)arg);
}

static void v4l_print_hw_freq_seek(const void *arg, bool write_only)
{
	const struct v4l2_hw_freq_seek *p = arg;

	pr_cont("tuner=%u, type=%u, seek_upward=%u, wrap_around=%u, spacing=%u, rangelow=%u, rangehigh=%u\n",
		p->tuner, p->type, p->seek_upward, p->wrap_around, p->spacing,
		p->rangelow, p->rangehigh);
}

static void v4l_print_requestbuffers(const void *arg, bool write_only)
{
	const struct v4l2_requestbuffers *p = arg;

	pr_cont("count=%d, type=%s, memory=%s\n",
		p->count,
		prt_names(p->type, v4l2_type_names),
		prt_names(p->memory, v4l2_memory_names));
}

static void v4l_print_buffer(const void *arg, bool write_only)
{
	const struct v4l2_buffer *p = arg;
	const struct v4l2_timecode *tc = &p->timecode;
	const struct v4l2_plane *plane;
	int i;

	pr_cont("%02d:%02d:%02d.%06ld index=%d, type=%s, request_fd=%d, flags=0x%08x, field=%s, sequence=%d, memory=%s",
			(int)p->timestamp.tv_sec / 3600,
			((int)p->timestamp.tv_sec / 60) % 60,
			((int)p->timestamp.tv_sec % 60),
			(long)p->timestamp.tv_usec,
			p->index,
			prt_names(p->type, v4l2_type_names), p->request_fd,
			p->flags, prt_names(p->field, v4l2_field_names),
			p->sequence, prt_names(p->memory, v4l2_memory_names));

	if (V4L2_TYPE_IS_MULTIPLANAR(p->type) && p->m.planes) {
		pr_cont("\n");
		for (i = 0; i < p->length; ++i) {
			plane = &p->m.planes[i];
			printk(KERN_DEBUG
				"plane %d: bytesused=%d, data_offset=0x%08x, offset/userptr=0x%lx, length=%d\n",
				i, plane->bytesused, plane->data_offset,
				plane->m.userptr, plane->length);
		}
	} else {
		pr_cont(", bytesused=%d, offset/userptr=0x%lx, length=%d\n",
			p->bytesused, p->m.userptr, p->length);
	}

	printk(KERN_DEBUG "timecode=%02d:%02d:%02d type=%d, flags=0x%08x, frames=%d, userbits=0x%08x\n",
			tc->hours, tc->minutes, tc->seconds,
			tc->type, tc->flags, tc->frames, *(__u32 *)tc->userbits);
}

static void v4l_print_exportbuffer(const void *arg, bool write_only)
{
	const struct v4l2_exportbuffer *p = arg;

	pr_cont("fd=%d, type=%s, index=%u, plane=%u, flags=0x%08x\n",
		p->fd, prt_names(p->type, v4l2_type_names),
		p->index, p->plane, p->flags);
}

static void v4l_print_create_buffers(const void *arg, bool write_only)
{
	const struct v4l2_create_buffers *p = arg;

	pr_cont("index=%d, count=%d, memory=%s, capabilities=0x%08x, ",
		p->index, p->count, prt_names(p->memory, v4l2_memory_names),
		p->capabilities);
	v4l_print_format(&p->format, write_only);
}

static void v4l_print_streamparm(const void *arg, bool write_only)
{
	const struct v4l2_streamparm *p = arg;

	pr_cont("type=%s", prt_names(p->type, v4l2_type_names));

	if (p->type == V4L2_BUF_TYPE_VIDEO_CAPTURE ||
	    p->type == V4L2_BUF_TYPE_VIDEO_CAPTURE_MPLANE) {
		const struct v4l2_captureparm *c = &p->parm.capture;

		pr_cont(", capability=0x%x, capturemode=0x%x, timeperframe=%d/%d, extendedmode=%d, readbuffers=%d\n",
			c->capability, c->capturemode,
			c->timeperframe.numerator, c->timeperframe.denominator,
			c->extendedmode, c->readbuffers);
	} else if (p->type == V4L2_BUF_TYPE_VIDEO_OUTPUT ||
		   p->type == V4L2_BUF_TYPE_VIDEO_OUTPUT_MPLANE) {
		const struct v4l2_outputparm *c = &p->parm.output;

		pr_cont(", capability=0x%x, outputmode=0x%x, timeperframe=%d/%d, extendedmode=%d, writebuffers=%d\n",
			c->capability, c->outputmode,
			c->timeperframe.numerator, c->timeperframe.denominator,
			c->extendedmode, c->writebuffers);
	} else {
		pr_cont("\n");
	}
}

static void v4l_print_queryctrl(const void *arg, bool write_only)
{
	const struct v4l2_queryctrl *p = arg;

	pr_cont("id=0x%x, type=%d, name=%.*s, min/max=%d/%d, step=%d, default=%d, flags=0x%08x\n",
			p->id, p->type, (int)sizeof(p->name), p->name,
			p->minimum, p->maximum,
			p->step, p->default_value, p->flags);
}

static void v4l_print_query_ext_ctrl(const void *arg, bool write_only)
{
	const struct v4l2_query_ext_ctrl *p = arg;

	pr_cont("id=0x%x, type=%d, name=%.*s, min/max=%lld/%lld, step=%lld, default=%lld, flags=0x%08x, elem_size=%u, elems=%u, nr_of_dims=%u, dims=%u,%u,%u,%u\n",
			p->id, p->type, (int)sizeof(p->name), p->name,
			p->minimum, p->maximum,
			p->step, p->default_value, p->flags,
			p->elem_size, p->elems, p->nr_of_dims,
			p->dims[0], p->dims[1], p->dims[2], p->dims[3]);
}

static void v4l_print_querymenu(const void *arg, bool write_only)
{
	const struct v4l2_querymenu *p = arg;

	pr_cont("id=0x%x, index=%d\n", p->id, p->index);
}

static void v4l_print_control(const void *arg, bool write_only)
{
	const struct v4l2_control *p = arg;
	const char *name = v4l2_ctrl_get_name(p->id);

	if (name)
		pr_cont("name=%s, ", name);
	pr_cont("id=0x%x, value=%d\n", p->id, p->value);
}

static void v4l_print_ext_controls(const void *arg, bool write_only)
{
	const struct v4l2_ext_controls *p = arg;
	int i;

	pr_cont("which=0x%x, count=%d, error_idx=%d, request_fd=%d",
			p->which, p->count, p->error_idx, p->request_fd);
	for (i = 0; i < p->count; i++) {
		unsigned int id = p->controls[i].id;
		const char *name = v4l2_ctrl_get_name(id);

		if (name)
			pr_cont(", name=%s", name);
		if (!p->controls[i].size)
			pr_cont(", id/val=0x%x/0x%x", id, p->controls[i].value);
		else
			pr_cont(", id/size=0x%x/%u", id, p->controls[i].size);
	}
	pr_cont("\n");
}

static void v4l_print_cropcap(const void *arg, bool write_only)
{
	const struct v4l2_cropcap *p = arg;

	pr_cont("type=%s, bounds wxh=%dx%d, x,y=%d,%d, defrect wxh=%dx%d, x,y=%d,%d, pixelaspect %d/%d\n",
		prt_names(p->type, v4l2_type_names),
		p->bounds.width, p->bounds.height,
		p->bounds.left, p->bounds.top,
		p->defrect.width, p->defrect.height,
		p->defrect.left, p->defrect.top,
		p->pixelaspect.numerator, p->pixelaspect.denominator);
}

static void v4l_print_crop(const void *arg, bool write_only)
{
	const struct v4l2_crop *p = arg;

	pr_cont("type=%s, wxh=%dx%d, x,y=%d,%d\n",
		prt_names(p->type, v4l2_type_names),
		p->c.width, p->c.height,
		p->c.left, p->c.top);
}

static void v4l_print_selection(const void *arg, bool write_only)
{
	const struct v4l2_selection *p = arg;

	pr_cont("type=%s, target=%d, flags=0x%x, wxh=%dx%d, x,y=%d,%d\n",
		prt_names(p->type, v4l2_type_names),
		p->target, p->flags,
		p->r.width, p->r.height, p->r.left, p->r.top);
}

static void v4l_print_jpegcompression(const void *arg, bool write_only)
{
	const struct v4l2_jpegcompression *p = arg;

	pr_cont("quality=%d, APPn=%d, APP_len=%d, COM_len=%d, jpeg_markers=0x%x\n",
		p->quality, p->APPn, p->APP_len,
		p->COM_len, p->jpeg_markers);
}

static void v4l_print_enc_idx(const void *arg, bool write_only)
{
	const struct v4l2_enc_idx *p = arg;

	pr_cont("entries=%d, entries_cap=%d\n",
			p->entries, p->entries_cap);
}

static void v4l_print_encoder_cmd(const void *arg, bool write_only)
{
	const struct v4l2_encoder_cmd *p = arg;

	pr_cont("cmd=%d, flags=0x%x\n",
			p->cmd, p->flags);
}

static void v4l_print_decoder_cmd(const void *arg, bool write_only)
{
	const struct v4l2_decoder_cmd *p = arg;

	pr_cont("cmd=%d, flags=0x%x\n", p->cmd, p->flags);

	if (p->cmd == V4L2_DEC_CMD_START)
		pr_info("speed=%d, format=%u\n",
				p->start.speed, p->start.format);
	else if (p->cmd == V4L2_DEC_CMD_STOP)
		pr_info("pts=%llu\n", p->stop.pts);
}

static void v4l_print_dbg_chip_info(const void *arg, bool write_only)
{
	const struct v4l2_dbg_chip_info *p = arg;

	pr_cont("type=%u, ", p->match.type);
	if (p->match.type == V4L2_CHIP_MATCH_I2C_DRIVER)
		pr_cont("name=%.*s, ",
				(int)sizeof(p->match.name), p->match.name);
	else
		pr_cont("addr=%u, ", p->match.addr);
	pr_cont("name=%.*s\n", (int)sizeof(p->name), p->name);
}

static void v4l_print_dbg_register(const void *arg, bool write_only)
{
	const struct v4l2_dbg_register *p = arg;

	pr_cont("type=%u, ", p->match.type);
	if (p->match.type == V4L2_CHIP_MATCH_I2C_DRIVER)
		pr_cont("name=%.*s, ",
				(int)sizeof(p->match.name), p->match.name);
	else
		pr_cont("addr=%u, ", p->match.addr);
	pr_cont("reg=0x%llx, val=0x%llx\n",
			p->reg, p->val);
}

static void v4l_print_dv_timings(const void *arg, bool write_only)
{
	const struct v4l2_dv_timings *p = arg;

	switch (p->type) {
	case V4L2_DV_BT_656_1120:
		pr_cont("type=bt-656/1120, interlaced=%u, pixelclock=%llu, width=%u, height=%u, polarities=0x%x, hfrontporch=%u, hsync=%u, hbackporch=%u, vfrontporch=%u, vsync=%u, vbackporch=%u, il_vfrontporch=%u, il_vsync=%u, il_vbackporch=%u, standards=0x%x, flags=0x%x\n",
				p->bt.interlaced, p->bt.pixelclock,
				p->bt.width, p->bt.height,
				p->bt.polarities, p->bt.hfrontporch,
				p->bt.hsync, p->bt.hbackporch,
				p->bt.vfrontporch, p->bt.vsync,
				p->bt.vbackporch, p->bt.il_vfrontporch,
				p->bt.il_vsync, p->bt.il_vbackporch,
				p->bt.standards, p->bt.flags);
		break;
	default:
		pr_cont("type=%d\n", p->type);
		break;
	}
}

static void v4l_print_enum_dv_timings(const void *arg, bool write_only)
{
	const struct v4l2_enum_dv_timings *p = arg;

	pr_cont("index=%u, ", p->index);
	v4l_print_dv_timings(&p->timings, write_only);
}

static void v4l_print_dv_timings_cap(const void *arg, bool write_only)
{
	const struct v4l2_dv_timings_cap *p = arg;

	switch (p->type) {
	case V4L2_DV_BT_656_1120:
		pr_cont("type=bt-656/1120, width=%u-%u, height=%u-%u, pixelclock=%llu-%llu, standards=0x%x, capabilities=0x%x\n",
			p->bt.min_width, p->bt.max_width,
			p->bt.min_height, p->bt.max_height,
			p->bt.min_pixelclock, p->bt.max_pixelclock,
			p->bt.standards, p->bt.capabilities);
		break;
	default:
		pr_cont("type=%u\n", p->type);
		break;
	}
}

static void v4l_print_frmsizeenum(const void *arg, bool write_only)
{
	const struct v4l2_frmsizeenum *p = arg;

	pr_cont("index=%u, pixelformat=%p4cc, type=%u",
		p->index, &p->pixel_format, p->type);
	switch (p->type) {
	case V4L2_FRMSIZE_TYPE_DISCRETE:
		pr_cont(", wxh=%ux%u\n",
			p->discrete.width, p->discrete.height);
		break;
	case V4L2_FRMSIZE_TYPE_STEPWISE:
		pr_cont(", min=%ux%u, max=%ux%u, step=%ux%u\n",
				p->stepwise.min_width,
				p->stepwise.min_height,
				p->stepwise.max_width,
				p->stepwise.max_height,
				p->stepwise.step_width,
				p->stepwise.step_height);
		break;
	case V4L2_FRMSIZE_TYPE_CONTINUOUS:
	default:
		pr_cont("\n");
		break;
	}
}

static void v4l_print_frmivalenum(const void *arg, bool write_only)
{
	const struct v4l2_frmivalenum *p = arg;

	pr_cont("index=%u, pixelformat=%p4cc, wxh=%ux%u, type=%u",
		p->index, &p->pixel_format, p->width, p->height, p->type);
	switch (p->type) {
	case V4L2_FRMIVAL_TYPE_DISCRETE:
		pr_cont(", fps=%d/%d\n",
				p->discrete.numerator,
				p->discrete.denominator);
		break;
	case V4L2_FRMIVAL_TYPE_STEPWISE:
		pr_cont(", min=%d/%d, max=%d/%d, step=%d/%d\n",
				p->stepwise.min.numerator,
				p->stepwise.min.denominator,
				p->stepwise.max.numerator,
				p->stepwise.max.denominator,
				p->stepwise.step.numerator,
				p->stepwise.step.denominator);
		break;
	case V4L2_FRMIVAL_TYPE_CONTINUOUS:
	default:
		pr_cont("\n");
		break;
	}
}

static void v4l_print_event(const void *arg, bool write_only)
{
	const struct v4l2_event *p = arg;
	const struct v4l2_event_ctrl *c;

	pr_cont("type=0x%x, pending=%u, sequence=%u, id=%u, timestamp=%llu.%9.9llu\n",
			p->type, p->pending, p->sequence, p->id,
			p->timestamp.tv_sec, p->timestamp.tv_nsec);
	switch (p->type) {
	case V4L2_EVENT_VSYNC:
		printk(KERN_DEBUG "field=%s\n",
			prt_names(p->u.vsync.field, v4l2_field_names));
		break;
	case V4L2_EVENT_CTRL:
		c = &p->u.ctrl;
		printk(KERN_DEBUG "changes=0x%x, type=%u, ",
			c->changes, c->type);
		if (c->type == V4L2_CTRL_TYPE_INTEGER64)
			pr_cont("value64=%lld, ", c->value64);
		else
			pr_cont("value=%d, ", c->value);
		pr_cont("flags=0x%x, minimum=%d, maximum=%d, step=%d, default_value=%d\n",
			c->flags, c->minimum, c->maximum,
			c->step, c->default_value);
		break;
	case V4L2_EVENT_FRAME_SYNC:
		pr_cont("frame_sequence=%u\n",
			p->u.frame_sync.frame_sequence);
		break;
	}
}

static void v4l_print_event_subscription(const void *arg, bool write_only)
{
	const struct v4l2_event_subscription *p = arg;

	pr_cont("type=0x%x, id=0x%x, flags=0x%x\n",
			p->type, p->id, p->flags);
}

static void v4l_print_sliced_vbi_cap(const void *arg, bool write_only)
{
	const struct v4l2_sliced_vbi_cap *p = arg;
	int i;

	pr_cont("type=%s, service_set=0x%08x\n",
			prt_names(p->type, v4l2_type_names), p->service_set);
	for (i = 0; i < 24; i++)
		printk(KERN_DEBUG "line[%02u]=0x%04x, 0x%04x\n", i,
				p->service_lines[0][i],
				p->service_lines[1][i]);
}

static void v4l_print_freq_band(const void *arg, bool write_only)
{
	const struct v4l2_frequency_band *p = arg;

	pr_cont("tuner=%u, type=%u, index=%u, capability=0x%x, rangelow=%u, rangehigh=%u, modulation=0x%x\n",
			p->tuner, p->type, p->index,
			p->capability, p->rangelow,
			p->rangehigh, p->modulation);
}

static void v4l_print_edid(const void *arg, bool write_only)
{
	const struct v4l2_edid *p = arg;

	pr_cont("pad=%u, start_block=%u, blocks=%u\n",
		p->pad, p->start_block, p->blocks);
}

static void v4l_print_u32(const void *arg, bool write_only)
{
	pr_cont("value=%u\n", *(const u32 *)arg);
}

static void v4l_print_newline(const void *arg, bool write_only)
{
	pr_cont("\n");
}

static void v4l_print_default(const void *arg, bool write_only)
{
	pr_cont("driver-specific ioctl\n");
}

static bool check_ext_ctrls(struct v4l2_ext_controls *c, unsigned long ioctl)
{
	__u32 i;

	/* zero the reserved fields */
	c->reserved[0] = 0;
	for (i = 0; i < c->count; i++)
		c->controls[i].reserved2[0] = 0;

	switch (c->which) {
	case V4L2_CID_PRIVATE_BASE:
		/*
		 * V4L2_CID_PRIVATE_BASE cannot be used as control class
		 * when using extended controls.
		 * Only when passed in through VIDIOC_G_CTRL and VIDIOC_S_CTRL
		 * is it allowed for backwards compatibility.
		 */
		if (ioctl == VIDIOC_G_CTRL || ioctl == VIDIOC_S_CTRL)
			return false;
		break;
	case V4L2_CTRL_WHICH_DEF_VAL:
		/* Default value cannot be changed */
		if (ioctl == VIDIOC_S_EXT_CTRLS ||
		    ioctl == VIDIOC_TRY_EXT_CTRLS) {
			c->error_idx = c->count;
			return false;
		}
		return true;
	case V4L2_CTRL_WHICH_CUR_VAL:
		return true;
	case V4L2_CTRL_WHICH_REQUEST_VAL:
		c->error_idx = c->count;
		return false;
	}

	/* Check that all controls are from the same control class. */
	for (i = 0; i < c->count; i++) {
		if (V4L2_CTRL_ID2WHICH(c->controls[i].id) != c->which) {
			c->error_idx = ioctl == VIDIOC_TRY_EXT_CTRLS ? i :
								      c->count;
			return false;
		}
	}
	return true;
}

static int check_fmt(struct file *file, enum v4l2_buf_type type)
{
	const u32 vid_caps = V4L2_CAP_VIDEO_CAPTURE |
			     V4L2_CAP_VIDEO_CAPTURE_MPLANE |
			     V4L2_CAP_VIDEO_OUTPUT |
			     V4L2_CAP_VIDEO_OUTPUT_MPLANE |
			     V4L2_CAP_VIDEO_M2M | V4L2_CAP_VIDEO_M2M_MPLANE;
	const u32 meta_caps = V4L2_CAP_META_CAPTURE |
			      V4L2_CAP_META_OUTPUT;
	struct video_device *vfd = video_devdata(file);
	const struct v4l2_ioctl_ops *ops = vfd->ioctl_ops;
	bool is_vid = vfd->vfl_type == VFL_TYPE_VIDEO &&
		      (vfd->device_caps & vid_caps);
	bool is_vbi = vfd->vfl_type == VFL_TYPE_VBI;
	bool is_sdr = vfd->vfl_type == VFL_TYPE_SDR;
	bool is_tch = vfd->vfl_type == VFL_TYPE_TOUCH;
	bool is_meta = vfd->vfl_type == VFL_TYPE_VIDEO &&
		       (vfd->device_caps & meta_caps);
	bool is_rx = vfd->vfl_dir != VFL_DIR_TX;
	bool is_tx = vfd->vfl_dir != VFL_DIR_RX;

	if (ops == NULL)
		return -EINVAL;

	switch (type) {
	case V4L2_BUF_TYPE_VIDEO_CAPTURE:
		if ((is_vid || is_tch) && is_rx &&
		    (ops->vidioc_g_fmt_vid_cap || ops->vidioc_g_fmt_vid_cap_mplane))
			return 0;
		break;
	case V4L2_BUF_TYPE_VIDEO_CAPTURE_MPLANE:
		if ((is_vid || is_tch) && is_rx && ops->vidioc_g_fmt_vid_cap_mplane)
			return 0;
		break;
	case V4L2_BUF_TYPE_VIDEO_OVERLAY:
		if (is_vid && is_rx && ops->vidioc_g_fmt_vid_overlay)
			return 0;
		break;
	case V4L2_BUF_TYPE_VIDEO_OUTPUT:
		if (is_vid && is_tx &&
		    (ops->vidioc_g_fmt_vid_out || ops->vidioc_g_fmt_vid_out_mplane))
			return 0;
		break;
	case V4L2_BUF_TYPE_VIDEO_OUTPUT_MPLANE:
		if (is_vid && is_tx && ops->vidioc_g_fmt_vid_out_mplane)
			return 0;
		break;
	case V4L2_BUF_TYPE_VIDEO_OUTPUT_OVERLAY:
		if (is_vid && is_tx && ops->vidioc_g_fmt_vid_out_overlay)
			return 0;
		break;
	case V4L2_BUF_TYPE_VBI_CAPTURE:
		if (is_vbi && is_rx && ops->vidioc_g_fmt_vbi_cap)
			return 0;
		break;
	case V4L2_BUF_TYPE_VBI_OUTPUT:
		if (is_vbi && is_tx && ops->vidioc_g_fmt_vbi_out)
			return 0;
		break;
	case V4L2_BUF_TYPE_SLICED_VBI_CAPTURE:
		if (is_vbi && is_rx && ops->vidioc_g_fmt_sliced_vbi_cap)
			return 0;
		break;
	case V4L2_BUF_TYPE_SLICED_VBI_OUTPUT:
		if (is_vbi && is_tx && ops->vidioc_g_fmt_sliced_vbi_out)
			return 0;
		break;
	case V4L2_BUF_TYPE_SDR_CAPTURE:
		if (is_sdr && is_rx && ops->vidioc_g_fmt_sdr_cap)
			return 0;
		break;
	case V4L2_BUF_TYPE_SDR_OUTPUT:
		if (is_sdr && is_tx && ops->vidioc_g_fmt_sdr_out)
			return 0;
		break;
	case V4L2_BUF_TYPE_META_CAPTURE:
		if (is_meta && is_rx && ops->vidioc_g_fmt_meta_cap)
			return 0;
		break;
	case V4L2_BUF_TYPE_META_OUTPUT:
		if (is_meta && is_tx && ops->vidioc_g_fmt_meta_out)
			return 0;
		break;
	default:
		break;
	}
	return -EINVAL;
}

static void v4l_sanitize_colorspace(u32 pixelformat, u32 *colorspace,
				    u32 *encoding, u32 *quantization,
				    u32 *xfer_func)
{
	bool is_hsv = pixelformat == V4L2_PIX_FMT_HSV24 ||
		      pixelformat == V4L2_PIX_FMT_HSV32;

	if (!v4l2_is_colorspace_valid(*colorspace)) {
		*colorspace = V4L2_COLORSPACE_DEFAULT;
		*encoding = V4L2_YCBCR_ENC_DEFAULT;
		*quantization = V4L2_QUANTIZATION_DEFAULT;
		*xfer_func = V4L2_XFER_FUNC_DEFAULT;
	}

	if ((!is_hsv && !v4l2_is_ycbcr_enc_valid(*encoding)) ||
	    (is_hsv && !v4l2_is_hsv_enc_valid(*encoding)))
		*encoding = V4L2_YCBCR_ENC_DEFAULT;

	if (!v4l2_is_quant_valid(*quantization))
		*quantization = V4L2_QUANTIZATION_DEFAULT;

	if (!v4l2_is_xfer_func_valid(*xfer_func))
		*xfer_func = V4L2_XFER_FUNC_DEFAULT;
}

static void v4l_sanitize_format(struct v4l2_format *fmt)
{
	unsigned int offset;

	/* Make sure num_planes is not bogus */
	if (fmt->type == V4L2_BUF_TYPE_VIDEO_CAPTURE_MPLANE ||
	    fmt->type == V4L2_BUF_TYPE_VIDEO_OUTPUT_MPLANE)
		fmt->fmt.pix_mp.num_planes = min_t(u32, fmt->fmt.pix_mp.num_planes,
					       VIDEO_MAX_PLANES);

	/*
	 * The v4l2_pix_format structure has been extended with fields that were
	 * not previously required to be set to zero by applications. The priv
	 * field, when set to a magic value, indicates that the extended fields
	 * are valid. Otherwise they will contain undefined values. To simplify
	 * the API towards drivers zero the extended fields and set the priv
	 * field to the magic value when the extended pixel format structure
	 * isn't used by applications.
	 */
	if (fmt->type == V4L2_BUF_TYPE_VIDEO_CAPTURE ||
	    fmt->type == V4L2_BUF_TYPE_VIDEO_OUTPUT) {
		if (fmt->fmt.pix.priv != V4L2_PIX_FMT_PRIV_MAGIC) {
			fmt->fmt.pix.priv = V4L2_PIX_FMT_PRIV_MAGIC;

			offset = offsetof(struct v4l2_pix_format, priv)
			       + sizeof(fmt->fmt.pix.priv);
			memset(((void *)&fmt->fmt.pix) + offset, 0,
			       sizeof(fmt->fmt.pix) - offset);
		}
	}

	/* Replace invalid colorspace values with defaults. */
	if (fmt->type == V4L2_BUF_TYPE_VIDEO_CAPTURE ||
	    fmt->type == V4L2_BUF_TYPE_VIDEO_OUTPUT) {
		v4l_sanitize_colorspace(fmt->fmt.pix.pixelformat,
					&fmt->fmt.pix.colorspace,
					&fmt->fmt.pix.ycbcr_enc,
					&fmt->fmt.pix.quantization,
					&fmt->fmt.pix.xfer_func);
	} else if (fmt->type == V4L2_BUF_TYPE_VIDEO_CAPTURE_MPLANE ||
		   fmt->type == V4L2_BUF_TYPE_VIDEO_OUTPUT_MPLANE) {
		u32 ycbcr_enc = fmt->fmt.pix_mp.ycbcr_enc;
		u32 quantization = fmt->fmt.pix_mp.quantization;
		u32 xfer_func = fmt->fmt.pix_mp.xfer_func;
<<<<<<< HEAD

		v4l_sanitize_colorspace(fmt->fmt.pix_mp.pixelformat,
					&fmt->fmt.pix_mp.colorspace, &ycbcr_enc,
					&quantization, &xfer_func);

=======

		v4l_sanitize_colorspace(fmt->fmt.pix_mp.pixelformat,
					&fmt->fmt.pix_mp.colorspace, &ycbcr_enc,
					&quantization, &xfer_func);

>>>>>>> 7365df19
		fmt->fmt.pix_mp.ycbcr_enc = ycbcr_enc;
		fmt->fmt.pix_mp.quantization = quantization;
		fmt->fmt.pix_mp.xfer_func = xfer_func;
	}
}

static int v4l_querycap(const struct v4l2_ioctl_ops *ops,
				struct file *file, void *fh, void *arg)
{
	struct v4l2_capability *cap = (struct v4l2_capability *)arg;
	struct video_device *vfd = video_devdata(file);
	int ret;

	cap->version = LINUX_VERSION_CODE;
	cap->device_caps = vfd->device_caps;
	cap->capabilities = vfd->device_caps | V4L2_CAP_DEVICE_CAPS;

	media_set_bus_info(cap->bus_info, sizeof(cap->bus_info),
			   vfd->dev_parent);

	ret = ops->vidioc_querycap(file, fh, cap);

	/*
	 * Drivers must not change device_caps, so check for this and
	 * warn if this happened.
	 */
	WARN_ON(cap->device_caps != vfd->device_caps);
	/*
	 * Check that capabilities is a superset of
	 * vfd->device_caps | V4L2_CAP_DEVICE_CAPS
	 */
	WARN_ON((cap->capabilities &
		 (vfd->device_caps | V4L2_CAP_DEVICE_CAPS)) !=
		(vfd->device_caps | V4L2_CAP_DEVICE_CAPS));
	cap->capabilities |= V4L2_CAP_EXT_PIX_FORMAT;
	cap->device_caps |= V4L2_CAP_EXT_PIX_FORMAT;

	return ret;
}

static int v4l_g_input(const struct v4l2_ioctl_ops *ops,
		       struct file *file, void *fh, void *arg)
{
	struct video_device *vfd = video_devdata(file);

	if (vfd->device_caps & V4L2_CAP_IO_MC) {
		*(int *)arg = 0;
		return 0;
	}

	return ops->vidioc_g_input(file, fh, arg);
}

static int v4l_g_output(const struct v4l2_ioctl_ops *ops,
			struct file *file, void *fh, void *arg)
{
	struct video_device *vfd = video_devdata(file);

	if (vfd->device_caps & V4L2_CAP_IO_MC) {
		*(int *)arg = 0;
		return 0;
	}

	return ops->vidioc_g_output(file, fh, arg);
}

static int v4l_s_input(const struct v4l2_ioctl_ops *ops,
				struct file *file, void *fh, void *arg)
{
	struct video_device *vfd = video_devdata(file);
	int ret;

	ret = v4l_enable_media_source(vfd);
	if (ret)
		return ret;

	if (vfd->device_caps & V4L2_CAP_IO_MC)
		return  *(int *)arg ? -EINVAL : 0;

	return ops->vidioc_s_input(file, fh, *(unsigned int *)arg);
}

static int v4l_s_output(const struct v4l2_ioctl_ops *ops,
				struct file *file, void *fh, void *arg)
{
	struct video_device *vfd = video_devdata(file);

	if (vfd->device_caps & V4L2_CAP_IO_MC)
		return  *(int *)arg ? -EINVAL : 0;

	return ops->vidioc_s_output(file, fh, *(unsigned int *)arg);
}

static int v4l_g_priority(const struct v4l2_ioctl_ops *ops,
				struct file *file, void *fh, void *arg)
{
	struct video_device *vfd;
	u32 *p = arg;

	vfd = video_devdata(file);
	*p = v4l2_prio_max(vfd->prio);
	return 0;
}

static int v4l_s_priority(const struct v4l2_ioctl_ops *ops,
				struct file *file, void *fh, void *arg)
{
	struct video_device *vfd;
	struct v4l2_fh *vfh;
	u32 *p = arg;

	vfd = video_devdata(file);
	if (!test_bit(V4L2_FL_USES_V4L2_FH, &vfd->flags))
		return -ENOTTY;
	vfh = file->private_data;
	return v4l2_prio_change(vfd->prio, &vfh->prio, *p);
}

static int v4l_enuminput(const struct v4l2_ioctl_ops *ops,
				struct file *file, void *fh, void *arg)
{
	struct video_device *vfd = video_devdata(file);
	struct v4l2_input *p = arg;

	/*
	 * We set the flags for CAP_DV_TIMINGS &
	 * CAP_STD here based on ioctl handler provided by the
	 * driver. If the driver doesn't support these
	 * for a specific input, it must override these flags.
	 */
	if (is_valid_ioctl(vfd, VIDIOC_S_STD))
		p->capabilities |= V4L2_IN_CAP_STD;

	if (vfd->device_caps & V4L2_CAP_IO_MC) {
		if (p->index)
			return -EINVAL;
		strscpy(p->name, vfd->name, sizeof(p->name));
		p->type = V4L2_INPUT_TYPE_CAMERA;
		return 0;
	}

	return ops->vidioc_enum_input(file, fh, p);
}

static int v4l_enumoutput(const struct v4l2_ioctl_ops *ops,
				struct file *file, void *fh, void *arg)
{
	struct video_device *vfd = video_devdata(file);
	struct v4l2_output *p = arg;

	/*
	 * We set the flags for CAP_DV_TIMINGS &
	 * CAP_STD here based on ioctl handler provided by the
	 * driver. If the driver doesn't support these
	 * for a specific output, it must override these flags.
	 */
	if (is_valid_ioctl(vfd, VIDIOC_S_STD))
		p->capabilities |= V4L2_OUT_CAP_STD;

	if (vfd->device_caps & V4L2_CAP_IO_MC) {
		if (p->index)
			return -EINVAL;
		strscpy(p->name, vfd->name, sizeof(p->name));
		p->type = V4L2_OUTPUT_TYPE_ANALOG;
		return 0;
	}

	return ops->vidioc_enum_output(file, fh, p);
}

static void v4l_fill_fmtdesc(struct v4l2_fmtdesc *fmt)
{
	const unsigned sz = sizeof(fmt->description);
	const char *descr = NULL;
	u32 flags = 0;

	/*
	 * We depart from the normal coding style here since the descriptions
	 * should be aligned so it is easy to see which descriptions will be
	 * longer than 31 characters (the max length for a description).
	 * And frankly, this is easier to read anyway.
	 *
	 * Note that gcc will use O(log N) comparisons to find the right case.
	 */
	switch (fmt->pixelformat) {
	/* Max description length mask:	descr = "0123456789012345678901234567890" */
	case V4L2_PIX_FMT_RGB332:	descr = "8-bit RGB 3-3-2"; break;
	case V4L2_PIX_FMT_RGB444:	descr = "16-bit A/XRGB 4-4-4-4"; break;
	case V4L2_PIX_FMT_ARGB444:	descr = "16-bit ARGB 4-4-4-4"; break;
	case V4L2_PIX_FMT_XRGB444:	descr = "16-bit XRGB 4-4-4-4"; break;
	case V4L2_PIX_FMT_RGBA444:	descr = "16-bit RGBA 4-4-4-4"; break;
	case V4L2_PIX_FMT_RGBX444:	descr = "16-bit RGBX 4-4-4-4"; break;
	case V4L2_PIX_FMT_ABGR444:	descr = "16-bit ABGR 4-4-4-4"; break;
	case V4L2_PIX_FMT_XBGR444:	descr = "16-bit XBGR 4-4-4-4"; break;
	case V4L2_PIX_FMT_BGRA444:	descr = "16-bit BGRA 4-4-4-4"; break;
	case V4L2_PIX_FMT_BGRX444:	descr = "16-bit BGRX 4-4-4-4"; break;
	case V4L2_PIX_FMT_RGB555:	descr = "16-bit A/XRGB 1-5-5-5"; break;
	case V4L2_PIX_FMT_ARGB555:	descr = "16-bit ARGB 1-5-5-5"; break;
	case V4L2_PIX_FMT_XRGB555:	descr = "16-bit XRGB 1-5-5-5"; break;
	case V4L2_PIX_FMT_ABGR555:	descr = "16-bit ABGR 1-5-5-5"; break;
	case V4L2_PIX_FMT_XBGR555:	descr = "16-bit XBGR 1-5-5-5"; break;
	case V4L2_PIX_FMT_RGBA555:	descr = "16-bit RGBA 5-5-5-1"; break;
	case V4L2_PIX_FMT_RGBX555:	descr = "16-bit RGBX 5-5-5-1"; break;
	case V4L2_PIX_FMT_BGRA555:	descr = "16-bit BGRA 5-5-5-1"; break;
	case V4L2_PIX_FMT_BGRX555:	descr = "16-bit BGRX 5-5-5-1"; break;
	case V4L2_PIX_FMT_RGB565:	descr = "16-bit RGB 5-6-5"; break;
	case V4L2_PIX_FMT_RGB555X:	descr = "16-bit A/XRGB 1-5-5-5 BE"; break;
	case V4L2_PIX_FMT_ARGB555X:	descr = "16-bit ARGB 1-5-5-5 BE"; break;
	case V4L2_PIX_FMT_XRGB555X:	descr = "16-bit XRGB 1-5-5-5 BE"; break;
	case V4L2_PIX_FMT_RGB565X:	descr = "16-bit RGB 5-6-5 BE"; break;
	case V4L2_PIX_FMT_BGR666:	descr = "18-bit BGRX 6-6-6-14"; break;
	case V4L2_PIX_FMT_BGR24:	descr = "24-bit BGR 8-8-8"; break;
	case V4L2_PIX_FMT_RGB24:	descr = "24-bit RGB 8-8-8"; break;
	case V4L2_PIX_FMT_BGR32:	descr = "32-bit BGRA/X 8-8-8-8"; break;
	case V4L2_PIX_FMT_ABGR32:	descr = "32-bit BGRA 8-8-8-8"; break;
	case V4L2_PIX_FMT_XBGR32:	descr = "32-bit BGRX 8-8-8-8"; break;
	case V4L2_PIX_FMT_RGB32:	descr = "32-bit A/XRGB 8-8-8-8"; break;
	case V4L2_PIX_FMT_ARGB32:	descr = "32-bit ARGB 8-8-8-8"; break;
	case V4L2_PIX_FMT_XRGB32:	descr = "32-bit XRGB 8-8-8-8"; break;
	case V4L2_PIX_FMT_BGRA32:	descr = "32-bit ABGR 8-8-8-8"; break;
	case V4L2_PIX_FMT_BGRX32:	descr = "32-bit XBGR 8-8-8-8"; break;
	case V4L2_PIX_FMT_RGBA32:	descr = "32-bit RGBA 8-8-8-8"; break;
	case V4L2_PIX_FMT_RGBX32:	descr = "32-bit RGBX 8-8-8-8"; break;
	case V4L2_PIX_FMT_GREY:		descr = "8-bit Greyscale"; break;
	case V4L2_PIX_FMT_Y4:		descr = "4-bit Greyscale"; break;
	case V4L2_PIX_FMT_Y6:		descr = "6-bit Greyscale"; break;
	case V4L2_PIX_FMT_Y10:		descr = "10-bit Greyscale"; break;
	case V4L2_PIX_FMT_Y12:		descr = "12-bit Greyscale"; break;
	case V4L2_PIX_FMT_Y14:		descr = "14-bit Greyscale"; break;
	case V4L2_PIX_FMT_Y16:		descr = "16-bit Greyscale"; break;
	case V4L2_PIX_FMT_Y16_BE:	descr = "16-bit Greyscale BE"; break;
	case V4L2_PIX_FMT_Y10BPACK:	descr = "10-bit Greyscale (Packed)"; break;
	case V4L2_PIX_FMT_Y10P:		descr = "10-bit Greyscale (MIPI Packed)"; break;
	case V4L2_PIX_FMT_IPU3_Y10:	descr = "10-bit greyscale (IPU3 Packed)"; break;
	case V4L2_PIX_FMT_Y8I:		descr = "Interleaved 8-bit Greyscale"; break;
	case V4L2_PIX_FMT_Y12I:		descr = "Interleaved 12-bit Greyscale"; break;
	case V4L2_PIX_FMT_Z16:		descr = "16-bit Depth"; break;
	case V4L2_PIX_FMT_INZI:		descr = "Planar 10:16 Greyscale Depth"; break;
	case V4L2_PIX_FMT_CNF4:		descr = "4-bit Depth Confidence (Packed)"; break;
	case V4L2_PIX_FMT_PAL8:		descr = "8-bit Palette"; break;
	case V4L2_PIX_FMT_UV8:		descr = "8-bit Chrominance UV 4-4"; break;
	case V4L2_PIX_FMT_YVU410:	descr = "Planar YVU 4:1:0"; break;
	case V4L2_PIX_FMT_YVU420:	descr = "Planar YVU 4:2:0"; break;
	case V4L2_PIX_FMT_YUYV:		descr = "YUYV 4:2:2"; break;
	case V4L2_PIX_FMT_YYUV:		descr = "YYUV 4:2:2"; break;
	case V4L2_PIX_FMT_YVYU:		descr = "YVYU 4:2:2"; break;
	case V4L2_PIX_FMT_UYVY:		descr = "UYVY 4:2:2"; break;
	case V4L2_PIX_FMT_VYUY:		descr = "VYUY 4:2:2"; break;
	case V4L2_PIX_FMT_YUV422P:	descr = "Planar YUV 4:2:2"; break;
	case V4L2_PIX_FMT_YUV411P:	descr = "Planar YUV 4:1:1"; break;
	case V4L2_PIX_FMT_Y41P:		descr = "YUV 4:1:1 (Packed)"; break;
	case V4L2_PIX_FMT_YUV444:	descr = "16-bit A/XYUV 4-4-4-4"; break;
	case V4L2_PIX_FMT_YUV555:	descr = "16-bit A/XYUV 1-5-5-5"; break;
	case V4L2_PIX_FMT_YUV565:	descr = "16-bit YUV 5-6-5"; break;
	case V4L2_PIX_FMT_YUV24:	descr = "24-bit YUV 4:4:4 8-8-8"; break;
	case V4L2_PIX_FMT_YUV32:	descr = "32-bit A/XYUV 8-8-8-8"; break;
	case V4L2_PIX_FMT_AYUV32:	descr = "32-bit AYUV 8-8-8-8"; break;
	case V4L2_PIX_FMT_XYUV32:	descr = "32-bit XYUV 8-8-8-8"; break;
	case V4L2_PIX_FMT_VUYA32:	descr = "32-bit VUYA 8-8-8-8"; break;
	case V4L2_PIX_FMT_VUYX32:	descr = "32-bit VUYX 8-8-8-8"; break;
	case V4L2_PIX_FMT_YUVA32:	descr = "32-bit YUVA 8-8-8-8"; break;
	case V4L2_PIX_FMT_YUVX32:	descr = "32-bit YUVX 8-8-8-8"; break;
	case V4L2_PIX_FMT_YUV410:	descr = "Planar YUV 4:1:0"; break;
	case V4L2_PIX_FMT_YUV420:	descr = "Planar YUV 4:2:0"; break;
	case V4L2_PIX_FMT_HI240:	descr = "8-bit Dithered RGB (BTTV)"; break;
	case V4L2_PIX_FMT_M420:		descr = "YUV 4:2:0 (M420)"; break;
	case V4L2_PIX_FMT_NV12:		descr = "Y/CbCr 4:2:0"; break;
	case V4L2_PIX_FMT_NV21:		descr = "Y/CrCb 4:2:0"; break;
	case V4L2_PIX_FMT_NV16:		descr = "Y/CbCr 4:2:2"; break;
	case V4L2_PIX_FMT_NV61:		descr = "Y/CrCb 4:2:2"; break;
	case V4L2_PIX_FMT_NV24:		descr = "Y/CbCr 4:4:4"; break;
	case V4L2_PIX_FMT_NV42:		descr = "Y/CrCb 4:4:4"; break;
	case V4L2_PIX_FMT_P010:		descr = "10-bit Y/CbCr 4:2:0"; break;
	case V4L2_PIX_FMT_NV12_4L4:	descr = "Y/CbCr 4:2:0 (4x4 Linear)"; break;
	case V4L2_PIX_FMT_NV12_16L16:	descr = "Y/CbCr 4:2:0 (16x16 Linear)"; break;
	case V4L2_PIX_FMT_NV12_32L32:   descr = "Y/CbCr 4:2:0 (32x32 Linear)"; break;
	case V4L2_PIX_FMT_P010_4L4:	descr = "10-bit Y/CbCr 4:2:0 (4x4 Linear)"; break;
	case V4L2_PIX_FMT_NV12M:	descr = "Y/CbCr 4:2:0 (N-C)"; break;
	case V4L2_PIX_FMT_NV21M:	descr = "Y/CrCb 4:2:0 (N-C)"; break;
	case V4L2_PIX_FMT_NV16M:	descr = "Y/CbCr 4:2:2 (N-C)"; break;
	case V4L2_PIX_FMT_NV61M:	descr = "Y/CrCb 4:2:2 (N-C)"; break;
	case V4L2_PIX_FMT_NV12MT:	descr = "Y/CbCr 4:2:0 (64x32 MB, N-C)"; break;
	case V4L2_PIX_FMT_NV12MT_16X16:	descr = "Y/CbCr 4:2:0 (16x16 MB, N-C)"; break;
	case V4L2_PIX_FMT_YUV420M:	descr = "Planar YUV 4:2:0 (N-C)"; break;
	case V4L2_PIX_FMT_YVU420M:	descr = "Planar YVU 4:2:0 (N-C)"; break;
	case V4L2_PIX_FMT_YUV422M:	descr = "Planar YUV 4:2:2 (N-C)"; break;
	case V4L2_PIX_FMT_YVU422M:	descr = "Planar YVU 4:2:2 (N-C)"; break;
	case V4L2_PIX_FMT_YUV444M:	descr = "Planar YUV 4:4:4 (N-C)"; break;
	case V4L2_PIX_FMT_YVU444M:	descr = "Planar YVU 4:4:4 (N-C)"; break;
	case V4L2_PIX_FMT_SBGGR8:	descr = "8-bit Bayer BGBG/GRGR"; break;
	case V4L2_PIX_FMT_SGBRG8:	descr = "8-bit Bayer GBGB/RGRG"; break;
	case V4L2_PIX_FMT_SGRBG8:	descr = "8-bit Bayer GRGR/BGBG"; break;
	case V4L2_PIX_FMT_SRGGB8:	descr = "8-bit Bayer RGRG/GBGB"; break;
	case V4L2_PIX_FMT_SBGGR10:	descr = "10-bit Bayer BGBG/GRGR"; break;
	case V4L2_PIX_FMT_SGBRG10:	descr = "10-bit Bayer GBGB/RGRG"; break;
	case V4L2_PIX_FMT_SGRBG10:	descr = "10-bit Bayer GRGR/BGBG"; break;
	case V4L2_PIX_FMT_SRGGB10:	descr = "10-bit Bayer RGRG/GBGB"; break;
	case V4L2_PIX_FMT_SBGGR10P:	descr = "10-bit Bayer BGBG/GRGR Packed"; break;
	case V4L2_PIX_FMT_SGBRG10P:	descr = "10-bit Bayer GBGB/RGRG Packed"; break;
	case V4L2_PIX_FMT_SGRBG10P:	descr = "10-bit Bayer GRGR/BGBG Packed"; break;
	case V4L2_PIX_FMT_SRGGB10P:	descr = "10-bit Bayer RGRG/GBGB Packed"; break;
	case V4L2_PIX_FMT_IPU3_SBGGR10: descr = "10-bit bayer BGGR IPU3 Packed"; break;
	case V4L2_PIX_FMT_IPU3_SGBRG10: descr = "10-bit bayer GBRG IPU3 Packed"; break;
	case V4L2_PIX_FMT_IPU3_SGRBG10: descr = "10-bit bayer GRBG IPU3 Packed"; break;
	case V4L2_PIX_FMT_IPU3_SRGGB10: descr = "10-bit bayer RGGB IPU3 Packed"; break;
	case V4L2_PIX_FMT_SBGGR10ALAW8:	descr = "8-bit Bayer BGBG/GRGR (A-law)"; break;
	case V4L2_PIX_FMT_SGBRG10ALAW8:	descr = "8-bit Bayer GBGB/RGRG (A-law)"; break;
	case V4L2_PIX_FMT_SGRBG10ALAW8:	descr = "8-bit Bayer GRGR/BGBG (A-law)"; break;
	case V4L2_PIX_FMT_SRGGB10ALAW8:	descr = "8-bit Bayer RGRG/GBGB (A-law)"; break;
	case V4L2_PIX_FMT_SBGGR10DPCM8:	descr = "8-bit Bayer BGBG/GRGR (DPCM)"; break;
	case V4L2_PIX_FMT_SGBRG10DPCM8:	descr = "8-bit Bayer GBGB/RGRG (DPCM)"; break;
	case V4L2_PIX_FMT_SGRBG10DPCM8:	descr = "8-bit Bayer GRGR/BGBG (DPCM)"; break;
	case V4L2_PIX_FMT_SRGGB10DPCM8:	descr = "8-bit Bayer RGRG/GBGB (DPCM)"; break;
	case V4L2_PIX_FMT_SBGGR12:	descr = "12-bit Bayer BGBG/GRGR"; break;
	case V4L2_PIX_FMT_SGBRG12:	descr = "12-bit Bayer GBGB/RGRG"; break;
	case V4L2_PIX_FMT_SGRBG12:	descr = "12-bit Bayer GRGR/BGBG"; break;
	case V4L2_PIX_FMT_SRGGB12:	descr = "12-bit Bayer RGRG/GBGB"; break;
	case V4L2_PIX_FMT_SBGGR12P:	descr = "12-bit Bayer BGBG/GRGR Packed"; break;
	case V4L2_PIX_FMT_SGBRG12P:	descr = "12-bit Bayer GBGB/RGRG Packed"; break;
	case V4L2_PIX_FMT_SGRBG12P:	descr = "12-bit Bayer GRGR/BGBG Packed"; break;
	case V4L2_PIX_FMT_SRGGB12P:	descr = "12-bit Bayer RGRG/GBGB Packed"; break;
	case V4L2_PIX_FMT_SBGGR14:	descr = "14-bit Bayer BGBG/GRGR"; break;
	case V4L2_PIX_FMT_SGBRG14:	descr = "14-bit Bayer GBGB/RGRG"; break;
	case V4L2_PIX_FMT_SGRBG14:	descr = "14-bit Bayer GRGR/BGBG"; break;
	case V4L2_PIX_FMT_SRGGB14:	descr = "14-bit Bayer RGRG/GBGB"; break;
	case V4L2_PIX_FMT_SBGGR14P:	descr = "14-bit Bayer BGBG/GRGR Packed"; break;
	case V4L2_PIX_FMT_SGBRG14P:	descr = "14-bit Bayer GBGB/RGRG Packed"; break;
	case V4L2_PIX_FMT_SGRBG14P:	descr = "14-bit Bayer GRGR/BGBG Packed"; break;
	case V4L2_PIX_FMT_SRGGB14P:	descr = "14-bit Bayer RGRG/GBGB Packed"; break;
	case V4L2_PIX_FMT_SBGGR16:	descr = "16-bit Bayer BGBG/GRGR"; break;
	case V4L2_PIX_FMT_SGBRG16:	descr = "16-bit Bayer GBGB/RGRG"; break;
	case V4L2_PIX_FMT_SGRBG16:	descr = "16-bit Bayer GRGR/BGBG"; break;
	case V4L2_PIX_FMT_SRGGB16:	descr = "16-bit Bayer RGRG/GBGB"; break;
	case V4L2_PIX_FMT_SN9C20X_I420:	descr = "GSPCA SN9C20X I420"; break;
	case V4L2_PIX_FMT_SPCA501:	descr = "GSPCA SPCA501"; break;
	case V4L2_PIX_FMT_SPCA505:	descr = "GSPCA SPCA505"; break;
	case V4L2_PIX_FMT_SPCA508:	descr = "GSPCA SPCA508"; break;
	case V4L2_PIX_FMT_STV0680:	descr = "GSPCA STV0680"; break;
	case V4L2_PIX_FMT_TM6000:	descr = "A/V + VBI Mux Packet"; break;
	case V4L2_PIX_FMT_CIT_YYVYUY:	descr = "GSPCA CIT YYVYUY"; break;
	case V4L2_PIX_FMT_KONICA420:	descr = "GSPCA KONICA420"; break;
	case V4L2_PIX_FMT_MM21:		descr = "Mediatek 8-bit Block Format"; break;
	case V4L2_PIX_FMT_HSV24:	descr = "24-bit HSV 8-8-8"; break;
	case V4L2_PIX_FMT_HSV32:	descr = "32-bit XHSV 8-8-8-8"; break;
	case V4L2_SDR_FMT_CU8:		descr = "Complex U8"; break;
	case V4L2_SDR_FMT_CU16LE:	descr = "Complex U16LE"; break;
	case V4L2_SDR_FMT_CS8:		descr = "Complex S8"; break;
	case V4L2_SDR_FMT_CS14LE:	descr = "Complex S14LE"; break;
	case V4L2_SDR_FMT_RU12LE:	descr = "Real U12LE"; break;
	case V4L2_SDR_FMT_PCU16BE:	descr = "Planar Complex U16BE"; break;
	case V4L2_SDR_FMT_PCU18BE:	descr = "Planar Complex U18BE"; break;
	case V4L2_SDR_FMT_PCU20BE:	descr = "Planar Complex U20BE"; break;
	case V4L2_TCH_FMT_DELTA_TD16:	descr = "16-bit Signed Deltas"; break;
	case V4L2_TCH_FMT_DELTA_TD08:	descr = "8-bit Signed Deltas"; break;
	case V4L2_TCH_FMT_TU16:		descr = "16-bit Unsigned Touch Data"; break;
	case V4L2_TCH_FMT_TU08:		descr = "8-bit Unsigned Touch Data"; break;
	case V4L2_META_FMT_VSP1_HGO:	descr = "R-Car VSP1 1-D Histogram"; break;
	case V4L2_META_FMT_VSP1_HGT:	descr = "R-Car VSP1 2-D Histogram"; break;
	case V4L2_META_FMT_UVC:		descr = "UVC Payload Header Metadata"; break;
	case V4L2_META_FMT_D4XX:	descr = "Intel D4xx UVC Metadata"; break;
	case V4L2_META_FMT_VIVID:       descr = "Vivid Metadata"; break;
	case V4L2_META_FMT_RK_ISP1_PARAMS:	descr = "Rockchip ISP1 3A Parameters"; break;
	case V4L2_META_FMT_RK_ISP1_STAT_3A:	descr = "Rockchip ISP1 3A Statistics"; break;
	case V4L2_PIX_FMT_NV12M_8L128:	descr = "NV12M (8x128 Linear)"; break;
	case V4L2_PIX_FMT_NV12M_10BE_8L128:	descr = "10-bit NV12M (8x128 Linear, BE)"; break;

	default:
		/* Compressed formats */
		flags = V4L2_FMT_FLAG_COMPRESSED;
		switch (fmt->pixelformat) {
		/* Max description length mask:	descr = "0123456789012345678901234567890" */
		case V4L2_PIX_FMT_MJPEG:	descr = "Motion-JPEG"; break;
		case V4L2_PIX_FMT_JPEG:		descr = "JFIF JPEG"; break;
		case V4L2_PIX_FMT_DV:		descr = "1394"; break;
		case V4L2_PIX_FMT_MPEG:		descr = "MPEG-1/2/4"; break;
		case V4L2_PIX_FMT_H264:		descr = "H.264"; break;
		case V4L2_PIX_FMT_H264_NO_SC:	descr = "H.264 (No Start Codes)"; break;
		case V4L2_PIX_FMT_H264_MVC:	descr = "H.264 MVC"; break;
		case V4L2_PIX_FMT_H264_SLICE:	descr = "H.264 Parsed Slice Data"; break;
		case V4L2_PIX_FMT_H263:		descr = "H.263"; break;
		case V4L2_PIX_FMT_MPEG1:	descr = "MPEG-1 ES"; break;
		case V4L2_PIX_FMT_MPEG2:	descr = "MPEG-2 ES"; break;
		case V4L2_PIX_FMT_MPEG2_SLICE:	descr = "MPEG-2 Parsed Slice Data"; break;
		case V4L2_PIX_FMT_MPEG4:	descr = "MPEG-4 Part 2 ES"; break;
		case V4L2_PIX_FMT_XVID:		descr = "Xvid"; break;
		case V4L2_PIX_FMT_VC1_ANNEX_G:	descr = "VC-1 (SMPTE 412M Annex G)"; break;
		case V4L2_PIX_FMT_VC1_ANNEX_L:	descr = "VC-1 (SMPTE 412M Annex L)"; break;
		case V4L2_PIX_FMT_VP8:		descr = "VP8"; break;
		case V4L2_PIX_FMT_VP8_FRAME:    descr = "VP8 Frame"; break;
		case V4L2_PIX_FMT_VP9:		descr = "VP9"; break;
		case V4L2_PIX_FMT_VP9_FRAME:    descr = "VP9 Frame"; break;
		case V4L2_PIX_FMT_HEVC:		descr = "HEVC"; break; /* aka H.265 */
		case V4L2_PIX_FMT_HEVC_SLICE:	descr = "HEVC Parsed Slice Data"; break;
		case V4L2_PIX_FMT_FWHT:		descr = "FWHT"; break; /* used in vicodec */
		case V4L2_PIX_FMT_FWHT_STATELESS:	descr = "FWHT Stateless"; break; /* used in vicodec */
		case V4L2_PIX_FMT_CPIA1:	descr = "GSPCA CPiA YUV"; break;
		case V4L2_PIX_FMT_WNVA:		descr = "WNVA"; break;
		case V4L2_PIX_FMT_SN9C10X:	descr = "GSPCA SN9C10X"; break;
		case V4L2_PIX_FMT_PWC1:		descr = "Raw Philips Webcam Type (Old)"; break;
		case V4L2_PIX_FMT_PWC2:		descr = "Raw Philips Webcam Type (New)"; break;
		case V4L2_PIX_FMT_ET61X251:	descr = "GSPCA ET61X251"; break;
		case V4L2_PIX_FMT_SPCA561:	descr = "GSPCA SPCA561"; break;
		case V4L2_PIX_FMT_PAC207:	descr = "GSPCA PAC207"; break;
		case V4L2_PIX_FMT_MR97310A:	descr = "GSPCA MR97310A"; break;
		case V4L2_PIX_FMT_JL2005BCD:	descr = "GSPCA JL2005BCD"; break;
		case V4L2_PIX_FMT_SN9C2028:	descr = "GSPCA SN9C2028"; break;
		case V4L2_PIX_FMT_SQ905C:	descr = "GSPCA SQ905C"; break;
		case V4L2_PIX_FMT_PJPG:		descr = "GSPCA PJPG"; break;
		case V4L2_PIX_FMT_OV511:	descr = "GSPCA OV511"; break;
		case V4L2_PIX_FMT_OV518:	descr = "GSPCA OV518"; break;
		case V4L2_PIX_FMT_JPGL:		descr = "JPEG Lite"; break;
		case V4L2_PIX_FMT_SE401:	descr = "GSPCA SE401"; break;
		case V4L2_PIX_FMT_S5C_UYVY_JPG:	descr = "S5C73MX interleaved UYVY/JPEG"; break;
		case V4L2_PIX_FMT_MT21C:	descr = "Mediatek Compressed Format"; break;
		case V4L2_PIX_FMT_QC08C:	descr = "QCOM Compressed 8-bit Format"; break;
		case V4L2_PIX_FMT_QC10C:	descr = "QCOM Compressed 10-bit Format"; break;
		default:
			if (fmt->description[0])
				return;
			WARN(1, "Unknown pixelformat 0x%08x\n", fmt->pixelformat);
			flags = 0;
			snprintf(fmt->description, sz, "%p4cc",
				 &fmt->pixelformat);
			break;
		}
	}

	if (descr)
		WARN_ON(strscpy(fmt->description, descr, sz) < 0);
	fmt->flags |= flags;
}

static int v4l_enum_fmt(const struct v4l2_ioctl_ops *ops,
				struct file *file, void *fh, void *arg)
{
	struct video_device *vdev = video_devdata(file);
	struct v4l2_fmtdesc *p = arg;
	int ret = check_fmt(file, p->type);
	u32 mbus_code;
	u32 cap_mask;

	if (ret)
		return ret;
	ret = -EINVAL;

	if (!(vdev->device_caps & V4L2_CAP_IO_MC))
		p->mbus_code = 0;

	mbus_code = p->mbus_code;
	CLEAR_AFTER_FIELD(p, type);
	p->mbus_code = mbus_code;

	switch (p->type) {
	case V4L2_BUF_TYPE_VIDEO_CAPTURE:
	case V4L2_BUF_TYPE_VIDEO_CAPTURE_MPLANE:
		cap_mask = V4L2_CAP_VIDEO_CAPTURE_MPLANE |
			   V4L2_CAP_VIDEO_M2M_MPLANE;
		if (!!(vdev->device_caps & cap_mask) !=
		    (p->type == V4L2_BUF_TYPE_VIDEO_CAPTURE_MPLANE))
			break;

		if (unlikely(!ops->vidioc_enum_fmt_vid_cap))
			break;
		ret = ops->vidioc_enum_fmt_vid_cap(file, fh, arg);
		break;
	case V4L2_BUF_TYPE_VIDEO_OVERLAY:
		if (unlikely(!ops->vidioc_enum_fmt_vid_overlay))
			break;
		ret = ops->vidioc_enum_fmt_vid_overlay(file, fh, arg);
		break;
	case V4L2_BUF_TYPE_VIDEO_OUTPUT:
	case V4L2_BUF_TYPE_VIDEO_OUTPUT_MPLANE:
		cap_mask = V4L2_CAP_VIDEO_OUTPUT_MPLANE |
			   V4L2_CAP_VIDEO_M2M_MPLANE;
		if (!!(vdev->device_caps & cap_mask) !=
		    (p->type == V4L2_BUF_TYPE_VIDEO_OUTPUT_MPLANE))
			break;

		if (unlikely(!ops->vidioc_enum_fmt_vid_out))
			break;
		ret = ops->vidioc_enum_fmt_vid_out(file, fh, arg);
		break;
	case V4L2_BUF_TYPE_SDR_CAPTURE:
		if (unlikely(!ops->vidioc_enum_fmt_sdr_cap))
			break;
		ret = ops->vidioc_enum_fmt_sdr_cap(file, fh, arg);
		break;
	case V4L2_BUF_TYPE_SDR_OUTPUT:
		if (unlikely(!ops->vidioc_enum_fmt_sdr_out))
			break;
		ret = ops->vidioc_enum_fmt_sdr_out(file, fh, arg);
		break;
	case V4L2_BUF_TYPE_META_CAPTURE:
		if (unlikely(!ops->vidioc_enum_fmt_meta_cap))
			break;
		ret = ops->vidioc_enum_fmt_meta_cap(file, fh, arg);
		break;
	case V4L2_BUF_TYPE_META_OUTPUT:
		if (unlikely(!ops->vidioc_enum_fmt_meta_out))
			break;
		ret = ops->vidioc_enum_fmt_meta_out(file, fh, arg);
		break;
	}
	if (ret == 0)
		v4l_fill_fmtdesc(p);
	return ret;
}

static void v4l_pix_format_touch(struct v4l2_pix_format *p)
{
	/*
	 * The v4l2_pix_format structure contains fields that make no sense for
	 * touch. Set them to default values in this case.
	 */

	p->field = V4L2_FIELD_NONE;
	p->colorspace = V4L2_COLORSPACE_RAW;
	p->flags = 0;
	p->ycbcr_enc = 0;
	p->quantization = 0;
	p->xfer_func = 0;
}

static int v4l_g_fmt(const struct v4l2_ioctl_ops *ops,
				struct file *file, void *fh, void *arg)
{
	struct v4l2_format *p = arg;
	struct video_device *vfd = video_devdata(file);
	int ret = check_fmt(file, p->type);

	if (ret)
		return ret;

	/*
	 * fmt can't be cleared for these overlay types due to the 'clips'
	 * 'clipcount' and 'bitmap' pointers in struct v4l2_window.
	 * Those are provided by the user. So handle these two overlay types
	 * first, and then just do a simple memset for the other types.
	 */
	switch (p->type) {
	case V4L2_BUF_TYPE_VIDEO_OVERLAY:
	case V4L2_BUF_TYPE_VIDEO_OUTPUT_OVERLAY: {
		struct v4l2_clip *clips = p->fmt.win.clips;
		u32 clipcount = p->fmt.win.clipcount;
		void __user *bitmap = p->fmt.win.bitmap;

		memset(&p->fmt, 0, sizeof(p->fmt));
		p->fmt.win.clips = clips;
		p->fmt.win.clipcount = clipcount;
		p->fmt.win.bitmap = bitmap;
		break;
	}
	default:
		memset(&p->fmt, 0, sizeof(p->fmt));
		break;
	}

	switch (p->type) {
	case V4L2_BUF_TYPE_VIDEO_CAPTURE:
		if (unlikely(!ops->vidioc_g_fmt_vid_cap))
			break;
		p->fmt.pix.priv = V4L2_PIX_FMT_PRIV_MAGIC;
		ret = ops->vidioc_g_fmt_vid_cap(file, fh, arg);
		/* just in case the driver zeroed it again */
		p->fmt.pix.priv = V4L2_PIX_FMT_PRIV_MAGIC;
		if (vfd->vfl_type == VFL_TYPE_TOUCH)
			v4l_pix_format_touch(&p->fmt.pix);
		return ret;
	case V4L2_BUF_TYPE_VIDEO_CAPTURE_MPLANE:
		return ops->vidioc_g_fmt_vid_cap_mplane(file, fh, arg);
	case V4L2_BUF_TYPE_VIDEO_OVERLAY:
		return ops->vidioc_g_fmt_vid_overlay(file, fh, arg);
	case V4L2_BUF_TYPE_VBI_CAPTURE:
		return ops->vidioc_g_fmt_vbi_cap(file, fh, arg);
	case V4L2_BUF_TYPE_SLICED_VBI_CAPTURE:
		return ops->vidioc_g_fmt_sliced_vbi_cap(file, fh, arg);
	case V4L2_BUF_TYPE_VIDEO_OUTPUT:
		if (unlikely(!ops->vidioc_g_fmt_vid_out))
			break;
		p->fmt.pix.priv = V4L2_PIX_FMT_PRIV_MAGIC;
		ret = ops->vidioc_g_fmt_vid_out(file, fh, arg);
		/* just in case the driver zeroed it again */
		p->fmt.pix.priv = V4L2_PIX_FMT_PRIV_MAGIC;
		return ret;
	case V4L2_BUF_TYPE_VIDEO_OUTPUT_MPLANE:
		return ops->vidioc_g_fmt_vid_out_mplane(file, fh, arg);
	case V4L2_BUF_TYPE_VIDEO_OUTPUT_OVERLAY:
		return ops->vidioc_g_fmt_vid_out_overlay(file, fh, arg);
	case V4L2_BUF_TYPE_VBI_OUTPUT:
		return ops->vidioc_g_fmt_vbi_out(file, fh, arg);
	case V4L2_BUF_TYPE_SLICED_VBI_OUTPUT:
		return ops->vidioc_g_fmt_sliced_vbi_out(file, fh, arg);
	case V4L2_BUF_TYPE_SDR_CAPTURE:
		return ops->vidioc_g_fmt_sdr_cap(file, fh, arg);
	case V4L2_BUF_TYPE_SDR_OUTPUT:
		return ops->vidioc_g_fmt_sdr_out(file, fh, arg);
	case V4L2_BUF_TYPE_META_CAPTURE:
		return ops->vidioc_g_fmt_meta_cap(file, fh, arg);
	case V4L2_BUF_TYPE_META_OUTPUT:
		return ops->vidioc_g_fmt_meta_out(file, fh, arg);
	}
	return -EINVAL;
}

static int v4l_s_fmt(const struct v4l2_ioctl_ops *ops,
				struct file *file, void *fh, void *arg)
{
	struct v4l2_format *p = arg;
	struct video_device *vfd = video_devdata(file);
	int ret = check_fmt(file, p->type);
	unsigned int i;

	if (ret)
		return ret;

	ret = v4l_enable_media_source(vfd);
	if (ret)
		return ret;
	v4l_sanitize_format(p);

	switch (p->type) {
	case V4L2_BUF_TYPE_VIDEO_CAPTURE:
		if (unlikely(!ops->vidioc_s_fmt_vid_cap))
			break;
		CLEAR_AFTER_FIELD(p, fmt.pix);
		ret = ops->vidioc_s_fmt_vid_cap(file, fh, arg);
		/* just in case the driver zeroed it again */
		p->fmt.pix.priv = V4L2_PIX_FMT_PRIV_MAGIC;
		if (vfd->vfl_type == VFL_TYPE_TOUCH)
			v4l_pix_format_touch(&p->fmt.pix);
		return ret;
	case V4L2_BUF_TYPE_VIDEO_CAPTURE_MPLANE:
		if (unlikely(!ops->vidioc_s_fmt_vid_cap_mplane))
			break;
		CLEAR_AFTER_FIELD(p, fmt.pix_mp.xfer_func);
		for (i = 0; i < p->fmt.pix_mp.num_planes; i++)
			CLEAR_AFTER_FIELD(&p->fmt.pix_mp.plane_fmt[i],
					  bytesperline);
		return ops->vidioc_s_fmt_vid_cap_mplane(file, fh, arg);
	case V4L2_BUF_TYPE_VIDEO_OVERLAY:
		if (unlikely(!ops->vidioc_s_fmt_vid_overlay))
			break;
		CLEAR_AFTER_FIELD(p, fmt.win);
		return ops->vidioc_s_fmt_vid_overlay(file, fh, arg);
	case V4L2_BUF_TYPE_VBI_CAPTURE:
		if (unlikely(!ops->vidioc_s_fmt_vbi_cap))
			break;
		CLEAR_AFTER_FIELD(p, fmt.vbi.flags);
		return ops->vidioc_s_fmt_vbi_cap(file, fh, arg);
	case V4L2_BUF_TYPE_SLICED_VBI_CAPTURE:
		if (unlikely(!ops->vidioc_s_fmt_sliced_vbi_cap))
			break;
		CLEAR_AFTER_FIELD(p, fmt.sliced.io_size);
		return ops->vidioc_s_fmt_sliced_vbi_cap(file, fh, arg);
	case V4L2_BUF_TYPE_VIDEO_OUTPUT:
		if (unlikely(!ops->vidioc_s_fmt_vid_out))
			break;
		CLEAR_AFTER_FIELD(p, fmt.pix);
		ret = ops->vidioc_s_fmt_vid_out(file, fh, arg);
		/* just in case the driver zeroed it again */
		p->fmt.pix.priv = V4L2_PIX_FMT_PRIV_MAGIC;
		return ret;
	case V4L2_BUF_TYPE_VIDEO_OUTPUT_MPLANE:
		if (unlikely(!ops->vidioc_s_fmt_vid_out_mplane))
			break;
		CLEAR_AFTER_FIELD(p, fmt.pix_mp.xfer_func);
		for (i = 0; i < p->fmt.pix_mp.num_planes; i++)
			CLEAR_AFTER_FIELD(&p->fmt.pix_mp.plane_fmt[i],
					  bytesperline);
		return ops->vidioc_s_fmt_vid_out_mplane(file, fh, arg);
	case V4L2_BUF_TYPE_VIDEO_OUTPUT_OVERLAY:
		if (unlikely(!ops->vidioc_s_fmt_vid_out_overlay))
			break;
		CLEAR_AFTER_FIELD(p, fmt.win);
		return ops->vidioc_s_fmt_vid_out_overlay(file, fh, arg);
	case V4L2_BUF_TYPE_VBI_OUTPUT:
		if (unlikely(!ops->vidioc_s_fmt_vbi_out))
			break;
		CLEAR_AFTER_FIELD(p, fmt.vbi.flags);
		return ops->vidioc_s_fmt_vbi_out(file, fh, arg);
	case V4L2_BUF_TYPE_SLICED_VBI_OUTPUT:
		if (unlikely(!ops->vidioc_s_fmt_sliced_vbi_out))
			break;
		CLEAR_AFTER_FIELD(p, fmt.sliced.io_size);
		return ops->vidioc_s_fmt_sliced_vbi_out(file, fh, arg);
	case V4L2_BUF_TYPE_SDR_CAPTURE:
		if (unlikely(!ops->vidioc_s_fmt_sdr_cap))
			break;
		CLEAR_AFTER_FIELD(p, fmt.sdr.buffersize);
		return ops->vidioc_s_fmt_sdr_cap(file, fh, arg);
	case V4L2_BUF_TYPE_SDR_OUTPUT:
		if (unlikely(!ops->vidioc_s_fmt_sdr_out))
			break;
		CLEAR_AFTER_FIELD(p, fmt.sdr.buffersize);
		return ops->vidioc_s_fmt_sdr_out(file, fh, arg);
	case V4L2_BUF_TYPE_META_CAPTURE:
		if (unlikely(!ops->vidioc_s_fmt_meta_cap))
			break;
		CLEAR_AFTER_FIELD(p, fmt.meta);
		return ops->vidioc_s_fmt_meta_cap(file, fh, arg);
	case V4L2_BUF_TYPE_META_OUTPUT:
		if (unlikely(!ops->vidioc_s_fmt_meta_out))
			break;
		CLEAR_AFTER_FIELD(p, fmt.meta);
		return ops->vidioc_s_fmt_meta_out(file, fh, arg);
	}
	return -EINVAL;
}

static int v4l_try_fmt(const struct v4l2_ioctl_ops *ops,
				struct file *file, void *fh, void *arg)
{
	struct v4l2_format *p = arg;
	struct video_device *vfd = video_devdata(file);
	int ret = check_fmt(file, p->type);
	unsigned int i;

	if (ret)
		return ret;

	v4l_sanitize_format(p);

	switch (p->type) {
	case V4L2_BUF_TYPE_VIDEO_CAPTURE:
		if (unlikely(!ops->vidioc_try_fmt_vid_cap))
			break;
		CLEAR_AFTER_FIELD(p, fmt.pix);
		ret = ops->vidioc_try_fmt_vid_cap(file, fh, arg);
		/* just in case the driver zeroed it again */
		p->fmt.pix.priv = V4L2_PIX_FMT_PRIV_MAGIC;
		if (vfd->vfl_type == VFL_TYPE_TOUCH)
			v4l_pix_format_touch(&p->fmt.pix);
		return ret;
	case V4L2_BUF_TYPE_VIDEO_CAPTURE_MPLANE:
		if (unlikely(!ops->vidioc_try_fmt_vid_cap_mplane))
			break;
		CLEAR_AFTER_FIELD(p, fmt.pix_mp.xfer_func);
		for (i = 0; i < p->fmt.pix_mp.num_planes; i++)
			CLEAR_AFTER_FIELD(&p->fmt.pix_mp.plane_fmt[i],
					  bytesperline);
		return ops->vidioc_try_fmt_vid_cap_mplane(file, fh, arg);
	case V4L2_BUF_TYPE_VIDEO_OVERLAY:
		if (unlikely(!ops->vidioc_try_fmt_vid_overlay))
			break;
		CLEAR_AFTER_FIELD(p, fmt.win);
		return ops->vidioc_try_fmt_vid_overlay(file, fh, arg);
	case V4L2_BUF_TYPE_VBI_CAPTURE:
		if (unlikely(!ops->vidioc_try_fmt_vbi_cap))
			break;
		CLEAR_AFTER_FIELD(p, fmt.vbi.flags);
		return ops->vidioc_try_fmt_vbi_cap(file, fh, arg);
	case V4L2_BUF_TYPE_SLICED_VBI_CAPTURE:
		if (unlikely(!ops->vidioc_try_fmt_sliced_vbi_cap))
			break;
		CLEAR_AFTER_FIELD(p, fmt.sliced.io_size);
		return ops->vidioc_try_fmt_sliced_vbi_cap(file, fh, arg);
	case V4L2_BUF_TYPE_VIDEO_OUTPUT:
		if (unlikely(!ops->vidioc_try_fmt_vid_out))
			break;
		CLEAR_AFTER_FIELD(p, fmt.pix);
		ret = ops->vidioc_try_fmt_vid_out(file, fh, arg);
		/* just in case the driver zeroed it again */
		p->fmt.pix.priv = V4L2_PIX_FMT_PRIV_MAGIC;
		return ret;
	case V4L2_BUF_TYPE_VIDEO_OUTPUT_MPLANE:
		if (unlikely(!ops->vidioc_try_fmt_vid_out_mplane))
			break;
		CLEAR_AFTER_FIELD(p, fmt.pix_mp.xfer_func);
		for (i = 0; i < p->fmt.pix_mp.num_planes; i++)
			CLEAR_AFTER_FIELD(&p->fmt.pix_mp.plane_fmt[i],
					  bytesperline);
		return ops->vidioc_try_fmt_vid_out_mplane(file, fh, arg);
	case V4L2_BUF_TYPE_VIDEO_OUTPUT_OVERLAY:
		if (unlikely(!ops->vidioc_try_fmt_vid_out_overlay))
			break;
		CLEAR_AFTER_FIELD(p, fmt.win);
		return ops->vidioc_try_fmt_vid_out_overlay(file, fh, arg);
	case V4L2_BUF_TYPE_VBI_OUTPUT:
		if (unlikely(!ops->vidioc_try_fmt_vbi_out))
			break;
		CLEAR_AFTER_FIELD(p, fmt.vbi.flags);
		return ops->vidioc_try_fmt_vbi_out(file, fh, arg);
	case V4L2_BUF_TYPE_SLICED_VBI_OUTPUT:
		if (unlikely(!ops->vidioc_try_fmt_sliced_vbi_out))
			break;
		CLEAR_AFTER_FIELD(p, fmt.sliced.io_size);
		return ops->vidioc_try_fmt_sliced_vbi_out(file, fh, arg);
	case V4L2_BUF_TYPE_SDR_CAPTURE:
		if (unlikely(!ops->vidioc_try_fmt_sdr_cap))
			break;
		CLEAR_AFTER_FIELD(p, fmt.sdr.buffersize);
		return ops->vidioc_try_fmt_sdr_cap(file, fh, arg);
	case V4L2_BUF_TYPE_SDR_OUTPUT:
		if (unlikely(!ops->vidioc_try_fmt_sdr_out))
			break;
		CLEAR_AFTER_FIELD(p, fmt.sdr.buffersize);
		return ops->vidioc_try_fmt_sdr_out(file, fh, arg);
	case V4L2_BUF_TYPE_META_CAPTURE:
		if (unlikely(!ops->vidioc_try_fmt_meta_cap))
			break;
		CLEAR_AFTER_FIELD(p, fmt.meta);
		return ops->vidioc_try_fmt_meta_cap(file, fh, arg);
	case V4L2_BUF_TYPE_META_OUTPUT:
		if (unlikely(!ops->vidioc_try_fmt_meta_out))
			break;
		CLEAR_AFTER_FIELD(p, fmt.meta);
		return ops->vidioc_try_fmt_meta_out(file, fh, arg);
	}
	return -EINVAL;
}

static int v4l_streamon(const struct v4l2_ioctl_ops *ops,
				struct file *file, void *fh, void *arg)
{
	return ops->vidioc_streamon(file, fh, *(unsigned int *)arg);
}

static int v4l_streamoff(const struct v4l2_ioctl_ops *ops,
				struct file *file, void *fh, void *arg)
{
	return ops->vidioc_streamoff(file, fh, *(unsigned int *)arg);
}

static int v4l_g_tuner(const struct v4l2_ioctl_ops *ops,
				struct file *file, void *fh, void *arg)
{
	struct video_device *vfd = video_devdata(file);
	struct v4l2_tuner *p = arg;
	int err;

	p->type = (vfd->vfl_type == VFL_TYPE_RADIO) ?
			V4L2_TUNER_RADIO : V4L2_TUNER_ANALOG_TV;
	err = ops->vidioc_g_tuner(file, fh, p);
	if (!err)
		p->capability |= V4L2_TUNER_CAP_FREQ_BANDS;
	return err;
}

static int v4l_s_tuner(const struct v4l2_ioctl_ops *ops,
				struct file *file, void *fh, void *arg)
{
	struct video_device *vfd = video_devdata(file);
	struct v4l2_tuner *p = arg;
	int ret;

	ret = v4l_enable_media_source(vfd);
	if (ret)
		return ret;
	p->type = (vfd->vfl_type == VFL_TYPE_RADIO) ?
			V4L2_TUNER_RADIO : V4L2_TUNER_ANALOG_TV;
	return ops->vidioc_s_tuner(file, fh, p);
}

static int v4l_g_modulator(const struct v4l2_ioctl_ops *ops,
				struct file *file, void *fh, void *arg)
{
	struct video_device *vfd = video_devdata(file);
	struct v4l2_modulator *p = arg;
	int err;

	if (vfd->vfl_type == VFL_TYPE_RADIO)
		p->type = V4L2_TUNER_RADIO;

	err = ops->vidioc_g_modulator(file, fh, p);
	if (!err)
		p->capability |= V4L2_TUNER_CAP_FREQ_BANDS;
	return err;
}

static int v4l_s_modulator(const struct v4l2_ioctl_ops *ops,
				struct file *file, void *fh, void *arg)
{
	struct video_device *vfd = video_devdata(file);
	struct v4l2_modulator *p = arg;

	if (vfd->vfl_type == VFL_TYPE_RADIO)
		p->type = V4L2_TUNER_RADIO;

	return ops->vidioc_s_modulator(file, fh, p);
}

static int v4l_g_frequency(const struct v4l2_ioctl_ops *ops,
				struct file *file, void *fh, void *arg)
{
	struct video_device *vfd = video_devdata(file);
	struct v4l2_frequency *p = arg;

	if (vfd->vfl_type == VFL_TYPE_SDR)
		p->type = V4L2_TUNER_SDR;
	else
		p->type = (vfd->vfl_type == VFL_TYPE_RADIO) ?
				V4L2_TUNER_RADIO : V4L2_TUNER_ANALOG_TV;
	return ops->vidioc_g_frequency(file, fh, p);
}

static int v4l_s_frequency(const struct v4l2_ioctl_ops *ops,
				struct file *file, void *fh, void *arg)
{
	struct video_device *vfd = video_devdata(file);
	const struct v4l2_frequency *p = arg;
	enum v4l2_tuner_type type;
	int ret;

	ret = v4l_enable_media_source(vfd);
	if (ret)
		return ret;
	if (vfd->vfl_type == VFL_TYPE_SDR) {
		if (p->type != V4L2_TUNER_SDR && p->type != V4L2_TUNER_RF)
			return -EINVAL;
	} else {
		type = (vfd->vfl_type == VFL_TYPE_RADIO) ?
				V4L2_TUNER_RADIO : V4L2_TUNER_ANALOG_TV;
		if (type != p->type)
			return -EINVAL;
	}
	return ops->vidioc_s_frequency(file, fh, p);
}

static int v4l_enumstd(const struct v4l2_ioctl_ops *ops,
				struct file *file, void *fh, void *arg)
{
	struct video_device *vfd = video_devdata(file);
	struct v4l2_standard *p = arg;

	return v4l_video_std_enumstd(p, vfd->tvnorms);
}

static int v4l_s_std(const struct v4l2_ioctl_ops *ops,
				struct file *file, void *fh, void *arg)
{
	struct video_device *vfd = video_devdata(file);
	v4l2_std_id id = *(v4l2_std_id *)arg, norm;
	int ret;

	ret = v4l_enable_media_source(vfd);
	if (ret)
		return ret;
	norm = id & vfd->tvnorms;
	if (vfd->tvnorms && !norm)	/* Check if std is supported */
		return -EINVAL;

	/* Calls the specific handler */
	return ops->vidioc_s_std(file, fh, norm);
}

static int v4l_querystd(const struct v4l2_ioctl_ops *ops,
				struct file *file, void *fh, void *arg)
{
	struct video_device *vfd = video_devdata(file);
	v4l2_std_id *p = arg;
	int ret;

	ret = v4l_enable_media_source(vfd);
	if (ret)
		return ret;
	/*
	 * If no signal is detected, then the driver should return
	 * V4L2_STD_UNKNOWN. Otherwise it should return tvnorms with
	 * any standards that do not apply removed.
	 *
	 * This means that tuners, audio and video decoders can join
	 * their efforts to improve the standards detection.
	 */
	*p = vfd->tvnorms;
	return ops->vidioc_querystd(file, fh, arg);
}

static int v4l_s_hw_freq_seek(const struct v4l2_ioctl_ops *ops,
				struct file *file, void *fh, void *arg)
{
	struct video_device *vfd = video_devdata(file);
	struct v4l2_hw_freq_seek *p = arg;
	enum v4l2_tuner_type type;
	int ret;

	ret = v4l_enable_media_source(vfd);
	if (ret)
		return ret;
	/* s_hw_freq_seek is not supported for SDR for now */
	if (vfd->vfl_type == VFL_TYPE_SDR)
		return -EINVAL;

	type = (vfd->vfl_type == VFL_TYPE_RADIO) ?
		V4L2_TUNER_RADIO : V4L2_TUNER_ANALOG_TV;
	if (p->type != type)
		return -EINVAL;
	return ops->vidioc_s_hw_freq_seek(file, fh, p);
}

static int v4l_overlay(const struct v4l2_ioctl_ops *ops,
				struct file *file, void *fh, void *arg)
{
	return ops->vidioc_overlay(file, fh, *(unsigned int *)arg);
}

static int v4l_reqbufs(const struct v4l2_ioctl_ops *ops,
				struct file *file, void *fh, void *arg)
{
	struct v4l2_requestbuffers *p = arg;
	int ret = check_fmt(file, p->type);

	if (ret)
		return ret;

	CLEAR_AFTER_FIELD(p, flags);

	return ops->vidioc_reqbufs(file, fh, p);
}

static int v4l_querybuf(const struct v4l2_ioctl_ops *ops,
				struct file *file, void *fh, void *arg)
{
	struct v4l2_buffer *p = arg;
	int ret = check_fmt(file, p->type);

	return ret ? ret : ops->vidioc_querybuf(file, fh, p);
}

static int v4l_qbuf(const struct v4l2_ioctl_ops *ops,
				struct file *file, void *fh, void *arg)
{
	struct v4l2_buffer *p = arg;
	int ret = check_fmt(file, p->type);

	return ret ? ret : ops->vidioc_qbuf(file, fh, p);
}

static int v4l_dqbuf(const struct v4l2_ioctl_ops *ops,
				struct file *file, void *fh, void *arg)
{
	struct v4l2_buffer *p = arg;
	int ret = check_fmt(file, p->type);

	return ret ? ret : ops->vidioc_dqbuf(file, fh, p);
}

static int v4l_create_bufs(const struct v4l2_ioctl_ops *ops,
				struct file *file, void *fh, void *arg)
{
	struct v4l2_create_buffers *create = arg;
	int ret = check_fmt(file, create->format.type);

	if (ret)
		return ret;

	CLEAR_AFTER_FIELD(create, flags);

	v4l_sanitize_format(&create->format);

	ret = ops->vidioc_create_bufs(file, fh, create);

	if (create->format.type == V4L2_BUF_TYPE_VIDEO_CAPTURE ||
	    create->format.type == V4L2_BUF_TYPE_VIDEO_OUTPUT)
		create->format.fmt.pix.priv = V4L2_PIX_FMT_PRIV_MAGIC;

	return ret;
}

static int v4l_prepare_buf(const struct v4l2_ioctl_ops *ops,
				struct file *file, void *fh, void *arg)
{
	struct v4l2_buffer *b = arg;
	int ret = check_fmt(file, b->type);

	return ret ? ret : ops->vidioc_prepare_buf(file, fh, b);
}

static int v4l_g_parm(const struct v4l2_ioctl_ops *ops,
				struct file *file, void *fh, void *arg)
{
	struct video_device *vfd = video_devdata(file);
	struct v4l2_streamparm *p = arg;
	v4l2_std_id std;
	int ret = check_fmt(file, p->type);

	if (ret)
		return ret;
	if (ops->vidioc_g_parm)
		return ops->vidioc_g_parm(file, fh, p);
	if (p->type != V4L2_BUF_TYPE_VIDEO_CAPTURE &&
	    p->type != V4L2_BUF_TYPE_VIDEO_CAPTURE_MPLANE)
		return -EINVAL;
	if (vfd->device_caps & V4L2_CAP_READWRITE)
		p->parm.capture.readbuffers = 2;
	ret = ops->vidioc_g_std(file, fh, &std);
	if (ret == 0)
		v4l2_video_std_frame_period(std, &p->parm.capture.timeperframe);
	return ret;
}

static int v4l_s_parm(const struct v4l2_ioctl_ops *ops,
				struct file *file, void *fh, void *arg)
{
	struct v4l2_streamparm *p = arg;
	int ret = check_fmt(file, p->type);

	if (ret)
		return ret;

	/* Note: extendedmode is never used in drivers */
	if (V4L2_TYPE_IS_OUTPUT(p->type)) {
		memset(p->parm.output.reserved, 0,
		       sizeof(p->parm.output.reserved));
		p->parm.output.extendedmode = 0;
		p->parm.output.outputmode &= V4L2_MODE_HIGHQUALITY;
	} else {
		memset(p->parm.capture.reserved, 0,
		       sizeof(p->parm.capture.reserved));
		p->parm.capture.extendedmode = 0;
		p->parm.capture.capturemode &= V4L2_MODE_HIGHQUALITY;
	}
	return ops->vidioc_s_parm(file, fh, p);
}

static int v4l_queryctrl(const struct v4l2_ioctl_ops *ops,
				struct file *file, void *fh, void *arg)
{
	struct video_device *vfd = video_devdata(file);
	struct v4l2_queryctrl *p = arg;
	struct v4l2_fh *vfh =
		test_bit(V4L2_FL_USES_V4L2_FH, &vfd->flags) ? fh : NULL;

	if (vfh && vfh->ctrl_handler)
		return v4l2_queryctrl(vfh->ctrl_handler, p);
	if (vfd->ctrl_handler)
		return v4l2_queryctrl(vfd->ctrl_handler, p);
	if (ops->vidioc_queryctrl)
		return ops->vidioc_queryctrl(file, fh, p);
	return -ENOTTY;
}

static int v4l_query_ext_ctrl(const struct v4l2_ioctl_ops *ops,
				struct file *file, void *fh, void *arg)
{
	struct video_device *vfd = video_devdata(file);
	struct v4l2_query_ext_ctrl *p = arg;
	struct v4l2_fh *vfh =
		test_bit(V4L2_FL_USES_V4L2_FH, &vfd->flags) ? fh : NULL;

	if (vfh && vfh->ctrl_handler)
		return v4l2_query_ext_ctrl(vfh->ctrl_handler, p);
	if (vfd->ctrl_handler)
		return v4l2_query_ext_ctrl(vfd->ctrl_handler, p);
	if (ops->vidioc_query_ext_ctrl)
		return ops->vidioc_query_ext_ctrl(file, fh, p);
	return -ENOTTY;
}

static int v4l_querymenu(const struct v4l2_ioctl_ops *ops,
				struct file *file, void *fh, void *arg)
{
	struct video_device *vfd = video_devdata(file);
	struct v4l2_querymenu *p = arg;
	struct v4l2_fh *vfh =
		test_bit(V4L2_FL_USES_V4L2_FH, &vfd->flags) ? fh : NULL;

	if (vfh && vfh->ctrl_handler)
		return v4l2_querymenu(vfh->ctrl_handler, p);
	if (vfd->ctrl_handler)
		return v4l2_querymenu(vfd->ctrl_handler, p);
	if (ops->vidioc_querymenu)
		return ops->vidioc_querymenu(file, fh, p);
	return -ENOTTY;
}

static int v4l_g_ctrl(const struct v4l2_ioctl_ops *ops,
				struct file *file, void *fh, void *arg)
{
	struct video_device *vfd = video_devdata(file);
	struct v4l2_control *p = arg;
	struct v4l2_fh *vfh =
		test_bit(V4L2_FL_USES_V4L2_FH, &vfd->flags) ? fh : NULL;
	struct v4l2_ext_controls ctrls;
	struct v4l2_ext_control ctrl;

	if (vfh && vfh->ctrl_handler)
		return v4l2_g_ctrl(vfh->ctrl_handler, p);
	if (vfd->ctrl_handler)
		return v4l2_g_ctrl(vfd->ctrl_handler, p);
	if (ops->vidioc_g_ctrl)
		return ops->vidioc_g_ctrl(file, fh, p);
	if (ops->vidioc_g_ext_ctrls == NULL)
		return -ENOTTY;

	ctrls.which = V4L2_CTRL_ID2WHICH(p->id);
	ctrls.count = 1;
	ctrls.controls = &ctrl;
	ctrl.id = p->id;
	ctrl.value = p->value;
	if (check_ext_ctrls(&ctrls, VIDIOC_G_CTRL)) {
		int ret = ops->vidioc_g_ext_ctrls(file, fh, &ctrls);

		if (ret == 0)
			p->value = ctrl.value;
		return ret;
	}
	return -EINVAL;
}

static int v4l_s_ctrl(const struct v4l2_ioctl_ops *ops,
				struct file *file, void *fh, void *arg)
{
	struct video_device *vfd = video_devdata(file);
	struct v4l2_control *p = arg;
	struct v4l2_fh *vfh =
		test_bit(V4L2_FL_USES_V4L2_FH, &vfd->flags) ? fh : NULL;
	struct v4l2_ext_controls ctrls;
	struct v4l2_ext_control ctrl;
	int ret;

	if (vfh && vfh->ctrl_handler)
		return v4l2_s_ctrl(vfh, vfh->ctrl_handler, p);
	if (vfd->ctrl_handler)
		return v4l2_s_ctrl(NULL, vfd->ctrl_handler, p);
	if (ops->vidioc_s_ctrl)
		return ops->vidioc_s_ctrl(file, fh, p);
	if (ops->vidioc_s_ext_ctrls == NULL)
		return -ENOTTY;

	ctrls.which = V4L2_CTRL_ID2WHICH(p->id);
	ctrls.count = 1;
	ctrls.controls = &ctrl;
	ctrl.id = p->id;
	ctrl.value = p->value;
	if (!check_ext_ctrls(&ctrls, VIDIOC_S_CTRL))
		return -EINVAL;
	ret = ops->vidioc_s_ext_ctrls(file, fh, &ctrls);
	p->value = ctrl.value;
	return ret;
}

static int v4l_g_ext_ctrls(const struct v4l2_ioctl_ops *ops,
				struct file *file, void *fh, void *arg)
{
	struct video_device *vfd = video_devdata(file);
	struct v4l2_ext_controls *p = arg;
	struct v4l2_fh *vfh =
		test_bit(V4L2_FL_USES_V4L2_FH, &vfd->flags) ? fh : NULL;

	p->error_idx = p->count;
	if (vfh && vfh->ctrl_handler)
		return v4l2_g_ext_ctrls(vfh->ctrl_handler,
					vfd, vfd->v4l2_dev->mdev, p);
	if (vfd->ctrl_handler)
		return v4l2_g_ext_ctrls(vfd->ctrl_handler,
					vfd, vfd->v4l2_dev->mdev, p);
	if (ops->vidioc_g_ext_ctrls == NULL)
		return -ENOTTY;
	return check_ext_ctrls(p, VIDIOC_G_EXT_CTRLS) ?
				ops->vidioc_g_ext_ctrls(file, fh, p) : -EINVAL;
}

static int v4l_s_ext_ctrls(const struct v4l2_ioctl_ops *ops,
				struct file *file, void *fh, void *arg)
{
	struct video_device *vfd = video_devdata(file);
	struct v4l2_ext_controls *p = arg;
	struct v4l2_fh *vfh =
		test_bit(V4L2_FL_USES_V4L2_FH, &vfd->flags) ? fh : NULL;

	p->error_idx = p->count;
	if (vfh && vfh->ctrl_handler)
		return v4l2_s_ext_ctrls(vfh, vfh->ctrl_handler,
					vfd, vfd->v4l2_dev->mdev, p);
	if (vfd->ctrl_handler)
		return v4l2_s_ext_ctrls(NULL, vfd->ctrl_handler,
					vfd, vfd->v4l2_dev->mdev, p);
	if (ops->vidioc_s_ext_ctrls == NULL)
		return -ENOTTY;
	return check_ext_ctrls(p, VIDIOC_S_EXT_CTRLS) ?
				ops->vidioc_s_ext_ctrls(file, fh, p) : -EINVAL;
}

static int v4l_try_ext_ctrls(const struct v4l2_ioctl_ops *ops,
				struct file *file, void *fh, void *arg)
{
	struct video_device *vfd = video_devdata(file);
	struct v4l2_ext_controls *p = arg;
	struct v4l2_fh *vfh =
		test_bit(V4L2_FL_USES_V4L2_FH, &vfd->flags) ? fh : NULL;

	p->error_idx = p->count;
	if (vfh && vfh->ctrl_handler)
		return v4l2_try_ext_ctrls(vfh->ctrl_handler,
					  vfd, vfd->v4l2_dev->mdev, p);
	if (vfd->ctrl_handler)
		return v4l2_try_ext_ctrls(vfd->ctrl_handler,
					  vfd, vfd->v4l2_dev->mdev, p);
	if (ops->vidioc_try_ext_ctrls == NULL)
		return -ENOTTY;
	return check_ext_ctrls(p, VIDIOC_TRY_EXT_CTRLS) ?
			ops->vidioc_try_ext_ctrls(file, fh, p) : -EINVAL;
}

/*
 * The selection API specified originally that the _MPLANE buffer types
 * shouldn't be used. The reasons for this are lost in the mists of time
 * (or just really crappy memories). Regardless, this is really annoying
 * for userspace. So to keep things simple we map _MPLANE buffer types
 * to their 'regular' counterparts before calling the driver. And we
 * restore it afterwards. This way applications can use either buffer
 * type and drivers don't need to check for both.
 */
static int v4l_g_selection(const struct v4l2_ioctl_ops *ops,
			   struct file *file, void *fh, void *arg)
{
	struct v4l2_selection *p = arg;
	u32 old_type = p->type;
	int ret;

	if (p->type == V4L2_BUF_TYPE_VIDEO_CAPTURE_MPLANE)
		p->type = V4L2_BUF_TYPE_VIDEO_CAPTURE;
	else if (p->type == V4L2_BUF_TYPE_VIDEO_OUTPUT_MPLANE)
		p->type = V4L2_BUF_TYPE_VIDEO_OUTPUT;
	ret = ops->vidioc_g_selection(file, fh, p);
	p->type = old_type;
	return ret;
}

static int v4l_s_selection(const struct v4l2_ioctl_ops *ops,
			   struct file *file, void *fh, void *arg)
{
	struct v4l2_selection *p = arg;
	u32 old_type = p->type;
	int ret;

	if (p->type == V4L2_BUF_TYPE_VIDEO_CAPTURE_MPLANE)
		p->type = V4L2_BUF_TYPE_VIDEO_CAPTURE;
	else if (p->type == V4L2_BUF_TYPE_VIDEO_OUTPUT_MPLANE)
		p->type = V4L2_BUF_TYPE_VIDEO_OUTPUT;
	ret = ops->vidioc_s_selection(file, fh, p);
	p->type = old_type;
	return ret;
}

static int v4l_g_crop(const struct v4l2_ioctl_ops *ops,
				struct file *file, void *fh, void *arg)
{
	struct video_device *vfd = video_devdata(file);
	struct v4l2_crop *p = arg;
	struct v4l2_selection s = {
		.type = p->type,
	};
	int ret;

	/* simulate capture crop using selection api */

	/* crop means compose for output devices */
	if (V4L2_TYPE_IS_OUTPUT(p->type))
		s.target = V4L2_SEL_TGT_COMPOSE;
	else
		s.target = V4L2_SEL_TGT_CROP;

	if (test_bit(V4L2_FL_QUIRK_INVERTED_CROP, &vfd->flags))
		s.target = s.target == V4L2_SEL_TGT_COMPOSE ?
			V4L2_SEL_TGT_CROP : V4L2_SEL_TGT_COMPOSE;

	ret = v4l_g_selection(ops, file, fh, &s);

	/* copying results to old structure on success */
	if (!ret)
		p->c = s.r;
	return ret;
}

static int v4l_s_crop(const struct v4l2_ioctl_ops *ops,
				struct file *file, void *fh, void *arg)
{
	struct video_device *vfd = video_devdata(file);
	struct v4l2_crop *p = arg;
	struct v4l2_selection s = {
		.type = p->type,
		.r = p->c,
	};

	/* simulate capture crop using selection api */

	/* crop means compose for output devices */
	if (V4L2_TYPE_IS_OUTPUT(p->type))
		s.target = V4L2_SEL_TGT_COMPOSE;
	else
		s.target = V4L2_SEL_TGT_CROP;

	if (test_bit(V4L2_FL_QUIRK_INVERTED_CROP, &vfd->flags))
		s.target = s.target == V4L2_SEL_TGT_COMPOSE ?
			V4L2_SEL_TGT_CROP : V4L2_SEL_TGT_COMPOSE;

	return v4l_s_selection(ops, file, fh, &s);
}

static int v4l_cropcap(const struct v4l2_ioctl_ops *ops,
				struct file *file, void *fh, void *arg)
{
	struct video_device *vfd = video_devdata(file);
	struct v4l2_cropcap *p = arg;
	struct v4l2_selection s = { .type = p->type };
	int ret = 0;

	/* setting trivial pixelaspect */
	p->pixelaspect.numerator = 1;
	p->pixelaspect.denominator = 1;

	if (s.type == V4L2_BUF_TYPE_VIDEO_CAPTURE_MPLANE)
		s.type = V4L2_BUF_TYPE_VIDEO_CAPTURE;
	else if (s.type == V4L2_BUF_TYPE_VIDEO_OUTPUT_MPLANE)
		s.type = V4L2_BUF_TYPE_VIDEO_OUTPUT;

	/*
	 * The determine_valid_ioctls() call already should ensure
	 * that this can never happen, but just in case...
	 */
	if (WARN_ON(!ops->vidioc_g_selection))
		return -ENOTTY;

	if (ops->vidioc_g_pixelaspect)
		ret = ops->vidioc_g_pixelaspect(file, fh, s.type,
						&p->pixelaspect);

	/*
	 * Ignore ENOTTY or ENOIOCTLCMD error returns, just use the
	 * square pixel aspect ratio in that case.
	 */
	if (ret && ret != -ENOTTY && ret != -ENOIOCTLCMD)
		return ret;

	/* Use g_selection() to fill in the bounds and defrect rectangles */

	/* obtaining bounds */
	if (V4L2_TYPE_IS_OUTPUT(p->type))
		s.target = V4L2_SEL_TGT_COMPOSE_BOUNDS;
	else
		s.target = V4L2_SEL_TGT_CROP_BOUNDS;

	if (test_bit(V4L2_FL_QUIRK_INVERTED_CROP, &vfd->flags))
		s.target = s.target == V4L2_SEL_TGT_COMPOSE_BOUNDS ?
			V4L2_SEL_TGT_CROP_BOUNDS : V4L2_SEL_TGT_COMPOSE_BOUNDS;

	ret = v4l_g_selection(ops, file, fh, &s);
	if (ret)
		return ret;
	p->bounds = s.r;

	/* obtaining defrect */
	if (s.target == V4L2_SEL_TGT_COMPOSE_BOUNDS)
		s.target = V4L2_SEL_TGT_COMPOSE_DEFAULT;
	else
		s.target = V4L2_SEL_TGT_CROP_DEFAULT;

	ret = v4l_g_selection(ops, file, fh, &s);
	if (ret)
		return ret;
	p->defrect = s.r;

	return 0;
}

static int v4l_log_status(const struct v4l2_ioctl_ops *ops,
				struct file *file, void *fh, void *arg)
{
	struct video_device *vfd = video_devdata(file);
	int ret;

	if (vfd->v4l2_dev)
		pr_info("%s: =================  START STATUS  =================\n",
			vfd->v4l2_dev->name);
	ret = ops->vidioc_log_status(file, fh);
	if (vfd->v4l2_dev)
		pr_info("%s: ==================  END STATUS  ==================\n",
			vfd->v4l2_dev->name);
	return ret;
}

static int v4l_dbg_g_register(const struct v4l2_ioctl_ops *ops,
				struct file *file, void *fh, void *arg)
{
#ifdef CONFIG_VIDEO_ADV_DEBUG
	struct v4l2_dbg_register *p = arg;
	struct video_device *vfd = video_devdata(file);
	struct v4l2_subdev *sd;
	int idx = 0;

	if (!capable(CAP_SYS_ADMIN))
		return -EPERM;
	if (p->match.type == V4L2_CHIP_MATCH_SUBDEV) {
		if (vfd->v4l2_dev == NULL)
			return -EINVAL;
		v4l2_device_for_each_subdev(sd, vfd->v4l2_dev)
			if (p->match.addr == idx++)
				return v4l2_subdev_call(sd, core, g_register, p);
		return -EINVAL;
	}
	if (ops->vidioc_g_register && p->match.type == V4L2_CHIP_MATCH_BRIDGE &&
	    (ops->vidioc_g_chip_info || p->match.addr == 0))
		return ops->vidioc_g_register(file, fh, p);
	return -EINVAL;
#else
	return -ENOTTY;
#endif
}

static int v4l_dbg_s_register(const struct v4l2_ioctl_ops *ops,
				struct file *file, void *fh, void *arg)
{
#ifdef CONFIG_VIDEO_ADV_DEBUG
	const struct v4l2_dbg_register *p = arg;
	struct video_device *vfd = video_devdata(file);
	struct v4l2_subdev *sd;
	int idx = 0;

	if (!capable(CAP_SYS_ADMIN))
		return -EPERM;
	if (p->match.type == V4L2_CHIP_MATCH_SUBDEV) {
		if (vfd->v4l2_dev == NULL)
			return -EINVAL;
		v4l2_device_for_each_subdev(sd, vfd->v4l2_dev)
			if (p->match.addr == idx++)
				return v4l2_subdev_call(sd, core, s_register, p);
		return -EINVAL;
	}
	if (ops->vidioc_s_register && p->match.type == V4L2_CHIP_MATCH_BRIDGE &&
	    (ops->vidioc_g_chip_info || p->match.addr == 0))
		return ops->vidioc_s_register(file, fh, p);
	return -EINVAL;
#else
	return -ENOTTY;
#endif
}

static int v4l_dbg_g_chip_info(const struct v4l2_ioctl_ops *ops,
				struct file *file, void *fh, void *arg)
{
#ifdef CONFIG_VIDEO_ADV_DEBUG
	struct video_device *vfd = video_devdata(file);
	struct v4l2_dbg_chip_info *p = arg;
	struct v4l2_subdev *sd;
	int idx = 0;

	switch (p->match.type) {
	case V4L2_CHIP_MATCH_BRIDGE:
		if (ops->vidioc_s_register)
			p->flags |= V4L2_CHIP_FL_WRITABLE;
		if (ops->vidioc_g_register)
			p->flags |= V4L2_CHIP_FL_READABLE;
		strscpy(p->name, vfd->v4l2_dev->name, sizeof(p->name));
		if (ops->vidioc_g_chip_info)
			return ops->vidioc_g_chip_info(file, fh, arg);
		if (p->match.addr)
			return -EINVAL;
		return 0;

	case V4L2_CHIP_MATCH_SUBDEV:
		if (vfd->v4l2_dev == NULL)
			break;
		v4l2_device_for_each_subdev(sd, vfd->v4l2_dev) {
			if (p->match.addr != idx++)
				continue;
			if (sd->ops->core && sd->ops->core->s_register)
				p->flags |= V4L2_CHIP_FL_WRITABLE;
			if (sd->ops->core && sd->ops->core->g_register)
				p->flags |= V4L2_CHIP_FL_READABLE;
			strscpy(p->name, sd->name, sizeof(p->name));
			return 0;
		}
		break;
	}
	return -EINVAL;
#else
	return -ENOTTY;
#endif
}

static int v4l_dqevent(const struct v4l2_ioctl_ops *ops,
				struct file *file, void *fh, void *arg)
{
	return v4l2_event_dequeue(fh, arg, file->f_flags & O_NONBLOCK);
}

static int v4l_subscribe_event(const struct v4l2_ioctl_ops *ops,
				struct file *file, void *fh, void *arg)
{
	return ops->vidioc_subscribe_event(fh, arg);
}

static int v4l_unsubscribe_event(const struct v4l2_ioctl_ops *ops,
				struct file *file, void *fh, void *arg)
{
	return ops->vidioc_unsubscribe_event(fh, arg);
}

static int v4l_g_sliced_vbi_cap(const struct v4l2_ioctl_ops *ops,
				struct file *file, void *fh, void *arg)
{
	struct v4l2_sliced_vbi_cap *p = arg;
	int ret = check_fmt(file, p->type);

	if (ret)
		return ret;

	/* Clear up to type, everything after type is zeroed already */
	memset(p, 0, offsetof(struct v4l2_sliced_vbi_cap, type));

	return ops->vidioc_g_sliced_vbi_cap(file, fh, p);
}

static int v4l_enum_freq_bands(const struct v4l2_ioctl_ops *ops,
				struct file *file, void *fh, void *arg)
{
	struct video_device *vfd = video_devdata(file);
	struct v4l2_frequency_band *p = arg;
	enum v4l2_tuner_type type;
	int err;

	if (vfd->vfl_type == VFL_TYPE_SDR) {
		if (p->type != V4L2_TUNER_SDR && p->type != V4L2_TUNER_RF)
			return -EINVAL;
		type = p->type;
	} else {
		type = (vfd->vfl_type == VFL_TYPE_RADIO) ?
				V4L2_TUNER_RADIO : V4L2_TUNER_ANALOG_TV;
		if (type != p->type)
			return -EINVAL;
	}
	if (ops->vidioc_enum_freq_bands) {
		err = ops->vidioc_enum_freq_bands(file, fh, p);
		if (err != -ENOTTY)
			return err;
	}
	if (is_valid_ioctl(vfd, VIDIOC_G_TUNER)) {
		struct v4l2_tuner t = {
			.index = p->tuner,
			.type = type,
		};

		if (p->index)
			return -EINVAL;
		err = ops->vidioc_g_tuner(file, fh, &t);
		if (err)
			return err;
		p->capability = t.capability | V4L2_TUNER_CAP_FREQ_BANDS;
		p->rangelow = t.rangelow;
		p->rangehigh = t.rangehigh;
		p->modulation = (type == V4L2_TUNER_RADIO) ?
			V4L2_BAND_MODULATION_FM : V4L2_BAND_MODULATION_VSB;
		return 0;
	}
	if (is_valid_ioctl(vfd, VIDIOC_G_MODULATOR)) {
		struct v4l2_modulator m = {
			.index = p->tuner,
		};

		if (type != V4L2_TUNER_RADIO)
			return -EINVAL;
		if (p->index)
			return -EINVAL;
		err = ops->vidioc_g_modulator(file, fh, &m);
		if (err)
			return err;
		p->capability = m.capability | V4L2_TUNER_CAP_FREQ_BANDS;
		p->rangelow = m.rangelow;
		p->rangehigh = m.rangehigh;
		p->modulation = (type == V4L2_TUNER_RADIO) ?
			V4L2_BAND_MODULATION_FM : V4L2_BAND_MODULATION_VSB;
		return 0;
	}
	return -ENOTTY;
}

struct v4l2_ioctl_info {
	unsigned int ioctl;
	u32 flags;
	const char * const name;
	int (*func)(const struct v4l2_ioctl_ops *ops, struct file *file,
		    void *fh, void *p);
	void (*debug)(const void *arg, bool write_only);
};

/* This control needs a priority check */
#define INFO_FL_PRIO		(1 << 0)
/* This control can be valid if the filehandle passes a control handler. */
#define INFO_FL_CTRL		(1 << 1)
/* Queuing ioctl */
#define INFO_FL_QUEUE		(1 << 2)
/* Always copy back result, even on error */
#define INFO_FL_ALWAYS_COPY	(1 << 3)
/* Zero struct from after the field to the end */
#define INFO_FL_CLEAR(v4l2_struct, field)			\
	((offsetof(struct v4l2_struct, field) +			\
	  sizeof_field(struct v4l2_struct, field)) << 16)
#define INFO_FL_CLEAR_MASK	(_IOC_SIZEMASK << 16)

#define DEFINE_V4L_STUB_FUNC(_vidioc)				\
	static int v4l_stub_ ## _vidioc(			\
			const struct v4l2_ioctl_ops *ops,	\
			struct file *file, void *fh, void *p)	\
	{							\
		return ops->vidioc_ ## _vidioc(file, fh, p);	\
	}

#define IOCTL_INFO(_ioctl, _func, _debug, _flags)		\
	[_IOC_NR(_ioctl)] = {					\
		.ioctl = _ioctl,				\
		.flags = _flags,				\
		.name = #_ioctl,				\
		.func = _func,					\
		.debug = _debug,				\
	}

DEFINE_V4L_STUB_FUNC(g_fbuf)
DEFINE_V4L_STUB_FUNC(s_fbuf)
DEFINE_V4L_STUB_FUNC(expbuf)
DEFINE_V4L_STUB_FUNC(g_std)
DEFINE_V4L_STUB_FUNC(g_audio)
DEFINE_V4L_STUB_FUNC(s_audio)
DEFINE_V4L_STUB_FUNC(g_edid)
DEFINE_V4L_STUB_FUNC(s_edid)
DEFINE_V4L_STUB_FUNC(g_audout)
DEFINE_V4L_STUB_FUNC(s_audout)
DEFINE_V4L_STUB_FUNC(g_jpegcomp)
DEFINE_V4L_STUB_FUNC(s_jpegcomp)
DEFINE_V4L_STUB_FUNC(enumaudio)
DEFINE_V4L_STUB_FUNC(enumaudout)
DEFINE_V4L_STUB_FUNC(enum_framesizes)
DEFINE_V4L_STUB_FUNC(enum_frameintervals)
DEFINE_V4L_STUB_FUNC(g_enc_index)
DEFINE_V4L_STUB_FUNC(encoder_cmd)
DEFINE_V4L_STUB_FUNC(try_encoder_cmd)
DEFINE_V4L_STUB_FUNC(decoder_cmd)
DEFINE_V4L_STUB_FUNC(try_decoder_cmd)
DEFINE_V4L_STUB_FUNC(s_dv_timings)
DEFINE_V4L_STUB_FUNC(g_dv_timings)
DEFINE_V4L_STUB_FUNC(enum_dv_timings)
DEFINE_V4L_STUB_FUNC(query_dv_timings)
DEFINE_V4L_STUB_FUNC(dv_timings_cap)

static const struct v4l2_ioctl_info v4l2_ioctls[] = {
	IOCTL_INFO(VIDIOC_QUERYCAP, v4l_querycap, v4l_print_querycap, 0),
	IOCTL_INFO(VIDIOC_ENUM_FMT, v4l_enum_fmt, v4l_print_fmtdesc, 0),
	IOCTL_INFO(VIDIOC_G_FMT, v4l_g_fmt, v4l_print_format, 0),
	IOCTL_INFO(VIDIOC_S_FMT, v4l_s_fmt, v4l_print_format, INFO_FL_PRIO),
	IOCTL_INFO(VIDIOC_REQBUFS, v4l_reqbufs, v4l_print_requestbuffers, INFO_FL_PRIO | INFO_FL_QUEUE),
	IOCTL_INFO(VIDIOC_QUERYBUF, v4l_querybuf, v4l_print_buffer, INFO_FL_QUEUE | INFO_FL_CLEAR(v4l2_buffer, length)),
	IOCTL_INFO(VIDIOC_G_FBUF, v4l_stub_g_fbuf, v4l_print_framebuffer, 0),
	IOCTL_INFO(VIDIOC_S_FBUF, v4l_stub_s_fbuf, v4l_print_framebuffer, INFO_FL_PRIO),
	IOCTL_INFO(VIDIOC_OVERLAY, v4l_overlay, v4l_print_u32, INFO_FL_PRIO),
	IOCTL_INFO(VIDIOC_QBUF, v4l_qbuf, v4l_print_buffer, INFO_FL_QUEUE),
	IOCTL_INFO(VIDIOC_EXPBUF, v4l_stub_expbuf, v4l_print_exportbuffer, INFO_FL_QUEUE | INFO_FL_CLEAR(v4l2_exportbuffer, flags)),
	IOCTL_INFO(VIDIOC_DQBUF, v4l_dqbuf, v4l_print_buffer, INFO_FL_QUEUE),
	IOCTL_INFO(VIDIOC_STREAMON, v4l_streamon, v4l_print_buftype, INFO_FL_PRIO | INFO_FL_QUEUE),
	IOCTL_INFO(VIDIOC_STREAMOFF, v4l_streamoff, v4l_print_buftype, INFO_FL_PRIO | INFO_FL_QUEUE),
	IOCTL_INFO(VIDIOC_G_PARM, v4l_g_parm, v4l_print_streamparm, INFO_FL_CLEAR(v4l2_streamparm, type)),
	IOCTL_INFO(VIDIOC_S_PARM, v4l_s_parm, v4l_print_streamparm, INFO_FL_PRIO),
	IOCTL_INFO(VIDIOC_G_STD, v4l_stub_g_std, v4l_print_std, 0),
	IOCTL_INFO(VIDIOC_S_STD, v4l_s_std, v4l_print_std, INFO_FL_PRIO),
	IOCTL_INFO(VIDIOC_ENUMSTD, v4l_enumstd, v4l_print_standard, INFO_FL_CLEAR(v4l2_standard, index)),
	IOCTL_INFO(VIDIOC_ENUMINPUT, v4l_enuminput, v4l_print_enuminput, INFO_FL_CLEAR(v4l2_input, index)),
	IOCTL_INFO(VIDIOC_G_CTRL, v4l_g_ctrl, v4l_print_control, INFO_FL_CTRL | INFO_FL_CLEAR(v4l2_control, id)),
	IOCTL_INFO(VIDIOC_S_CTRL, v4l_s_ctrl, v4l_print_control, INFO_FL_PRIO | INFO_FL_CTRL),
	IOCTL_INFO(VIDIOC_G_TUNER, v4l_g_tuner, v4l_print_tuner, INFO_FL_CLEAR(v4l2_tuner, index)),
	IOCTL_INFO(VIDIOC_S_TUNER, v4l_s_tuner, v4l_print_tuner, INFO_FL_PRIO),
	IOCTL_INFO(VIDIOC_G_AUDIO, v4l_stub_g_audio, v4l_print_audio, 0),
	IOCTL_INFO(VIDIOC_S_AUDIO, v4l_stub_s_audio, v4l_print_audio, INFO_FL_PRIO),
	IOCTL_INFO(VIDIOC_QUERYCTRL, v4l_queryctrl, v4l_print_queryctrl, INFO_FL_CTRL | INFO_FL_CLEAR(v4l2_queryctrl, id)),
	IOCTL_INFO(VIDIOC_QUERYMENU, v4l_querymenu, v4l_print_querymenu, INFO_FL_CTRL | INFO_FL_CLEAR(v4l2_querymenu, index)),
	IOCTL_INFO(VIDIOC_G_INPUT, v4l_g_input, v4l_print_u32, 0),
	IOCTL_INFO(VIDIOC_S_INPUT, v4l_s_input, v4l_print_u32, INFO_FL_PRIO),
	IOCTL_INFO(VIDIOC_G_EDID, v4l_stub_g_edid, v4l_print_edid, INFO_FL_ALWAYS_COPY),
	IOCTL_INFO(VIDIOC_S_EDID, v4l_stub_s_edid, v4l_print_edid, INFO_FL_PRIO | INFO_FL_ALWAYS_COPY),
	IOCTL_INFO(VIDIOC_G_OUTPUT, v4l_g_output, v4l_print_u32, 0),
	IOCTL_INFO(VIDIOC_S_OUTPUT, v4l_s_output, v4l_print_u32, INFO_FL_PRIO),
	IOCTL_INFO(VIDIOC_ENUMOUTPUT, v4l_enumoutput, v4l_print_enumoutput, INFO_FL_CLEAR(v4l2_output, index)),
	IOCTL_INFO(VIDIOC_G_AUDOUT, v4l_stub_g_audout, v4l_print_audioout, 0),
	IOCTL_INFO(VIDIOC_S_AUDOUT, v4l_stub_s_audout, v4l_print_audioout, INFO_FL_PRIO),
	IOCTL_INFO(VIDIOC_G_MODULATOR, v4l_g_modulator, v4l_print_modulator, INFO_FL_CLEAR(v4l2_modulator, index)),
	IOCTL_INFO(VIDIOC_S_MODULATOR, v4l_s_modulator, v4l_print_modulator, INFO_FL_PRIO),
	IOCTL_INFO(VIDIOC_G_FREQUENCY, v4l_g_frequency, v4l_print_frequency, INFO_FL_CLEAR(v4l2_frequency, tuner)),
	IOCTL_INFO(VIDIOC_S_FREQUENCY, v4l_s_frequency, v4l_print_frequency, INFO_FL_PRIO),
	IOCTL_INFO(VIDIOC_CROPCAP, v4l_cropcap, v4l_print_cropcap, INFO_FL_CLEAR(v4l2_cropcap, type)),
	IOCTL_INFO(VIDIOC_G_CROP, v4l_g_crop, v4l_print_crop, INFO_FL_CLEAR(v4l2_crop, type)),
	IOCTL_INFO(VIDIOC_S_CROP, v4l_s_crop, v4l_print_crop, INFO_FL_PRIO),
	IOCTL_INFO(VIDIOC_G_SELECTION, v4l_g_selection, v4l_print_selection, INFO_FL_CLEAR(v4l2_selection, r)),
	IOCTL_INFO(VIDIOC_S_SELECTION, v4l_s_selection, v4l_print_selection, INFO_FL_PRIO | INFO_FL_CLEAR(v4l2_selection, r)),
	IOCTL_INFO(VIDIOC_G_JPEGCOMP, v4l_stub_g_jpegcomp, v4l_print_jpegcompression, 0),
	IOCTL_INFO(VIDIOC_S_JPEGCOMP, v4l_stub_s_jpegcomp, v4l_print_jpegcompression, INFO_FL_PRIO),
	IOCTL_INFO(VIDIOC_QUERYSTD, v4l_querystd, v4l_print_std, 0),
	IOCTL_INFO(VIDIOC_TRY_FMT, v4l_try_fmt, v4l_print_format, 0),
	IOCTL_INFO(VIDIOC_ENUMAUDIO, v4l_stub_enumaudio, v4l_print_audio, INFO_FL_CLEAR(v4l2_audio, index)),
	IOCTL_INFO(VIDIOC_ENUMAUDOUT, v4l_stub_enumaudout, v4l_print_audioout, INFO_FL_CLEAR(v4l2_audioout, index)),
	IOCTL_INFO(VIDIOC_G_PRIORITY, v4l_g_priority, v4l_print_u32, 0),
	IOCTL_INFO(VIDIOC_S_PRIORITY, v4l_s_priority, v4l_print_u32, INFO_FL_PRIO),
	IOCTL_INFO(VIDIOC_G_SLICED_VBI_CAP, v4l_g_sliced_vbi_cap, v4l_print_sliced_vbi_cap, INFO_FL_CLEAR(v4l2_sliced_vbi_cap, type)),
	IOCTL_INFO(VIDIOC_LOG_STATUS, v4l_log_status, v4l_print_newline, 0),
	IOCTL_INFO(VIDIOC_G_EXT_CTRLS, v4l_g_ext_ctrls, v4l_print_ext_controls, INFO_FL_CTRL | INFO_FL_ALWAYS_COPY),
	IOCTL_INFO(VIDIOC_S_EXT_CTRLS, v4l_s_ext_ctrls, v4l_print_ext_controls, INFO_FL_PRIO | INFO_FL_CTRL | INFO_FL_ALWAYS_COPY),
	IOCTL_INFO(VIDIOC_TRY_EXT_CTRLS, v4l_try_ext_ctrls, v4l_print_ext_controls, INFO_FL_CTRL | INFO_FL_ALWAYS_COPY),
	IOCTL_INFO(VIDIOC_ENUM_FRAMESIZES, v4l_stub_enum_framesizes, v4l_print_frmsizeenum, INFO_FL_CLEAR(v4l2_frmsizeenum, pixel_format)),
	IOCTL_INFO(VIDIOC_ENUM_FRAMEINTERVALS, v4l_stub_enum_frameintervals, v4l_print_frmivalenum, INFO_FL_CLEAR(v4l2_frmivalenum, height)),
	IOCTL_INFO(VIDIOC_G_ENC_INDEX, v4l_stub_g_enc_index, v4l_print_enc_idx, 0),
	IOCTL_INFO(VIDIOC_ENCODER_CMD, v4l_stub_encoder_cmd, v4l_print_encoder_cmd, INFO_FL_PRIO | INFO_FL_CLEAR(v4l2_encoder_cmd, flags)),
	IOCTL_INFO(VIDIOC_TRY_ENCODER_CMD, v4l_stub_try_encoder_cmd, v4l_print_encoder_cmd, INFO_FL_CLEAR(v4l2_encoder_cmd, flags)),
	IOCTL_INFO(VIDIOC_DECODER_CMD, v4l_stub_decoder_cmd, v4l_print_decoder_cmd, INFO_FL_PRIO),
	IOCTL_INFO(VIDIOC_TRY_DECODER_CMD, v4l_stub_try_decoder_cmd, v4l_print_decoder_cmd, 0),
	IOCTL_INFO(VIDIOC_DBG_S_REGISTER, v4l_dbg_s_register, v4l_print_dbg_register, 0),
	IOCTL_INFO(VIDIOC_DBG_G_REGISTER, v4l_dbg_g_register, v4l_print_dbg_register, 0),
	IOCTL_INFO(VIDIOC_S_HW_FREQ_SEEK, v4l_s_hw_freq_seek, v4l_print_hw_freq_seek, INFO_FL_PRIO),
	IOCTL_INFO(VIDIOC_S_DV_TIMINGS, v4l_stub_s_dv_timings, v4l_print_dv_timings, INFO_FL_PRIO | INFO_FL_CLEAR(v4l2_dv_timings, bt.flags)),
	IOCTL_INFO(VIDIOC_G_DV_TIMINGS, v4l_stub_g_dv_timings, v4l_print_dv_timings, 0),
	IOCTL_INFO(VIDIOC_DQEVENT, v4l_dqevent, v4l_print_event, 0),
	IOCTL_INFO(VIDIOC_SUBSCRIBE_EVENT, v4l_subscribe_event, v4l_print_event_subscription, 0),
	IOCTL_INFO(VIDIOC_UNSUBSCRIBE_EVENT, v4l_unsubscribe_event, v4l_print_event_subscription, 0),
	IOCTL_INFO(VIDIOC_CREATE_BUFS, v4l_create_bufs, v4l_print_create_buffers, INFO_FL_PRIO | INFO_FL_QUEUE),
	IOCTL_INFO(VIDIOC_PREPARE_BUF, v4l_prepare_buf, v4l_print_buffer, INFO_FL_QUEUE),
	IOCTL_INFO(VIDIOC_ENUM_DV_TIMINGS, v4l_stub_enum_dv_timings, v4l_print_enum_dv_timings, INFO_FL_CLEAR(v4l2_enum_dv_timings, pad)),
	IOCTL_INFO(VIDIOC_QUERY_DV_TIMINGS, v4l_stub_query_dv_timings, v4l_print_dv_timings, INFO_FL_ALWAYS_COPY),
	IOCTL_INFO(VIDIOC_DV_TIMINGS_CAP, v4l_stub_dv_timings_cap, v4l_print_dv_timings_cap, INFO_FL_CLEAR(v4l2_dv_timings_cap, pad)),
	IOCTL_INFO(VIDIOC_ENUM_FREQ_BANDS, v4l_enum_freq_bands, v4l_print_freq_band, 0),
	IOCTL_INFO(VIDIOC_DBG_G_CHIP_INFO, v4l_dbg_g_chip_info, v4l_print_dbg_chip_info, INFO_FL_CLEAR(v4l2_dbg_chip_info, match)),
	IOCTL_INFO(VIDIOC_QUERY_EXT_CTRL, v4l_query_ext_ctrl, v4l_print_query_ext_ctrl, INFO_FL_CTRL | INFO_FL_CLEAR(v4l2_query_ext_ctrl, id)),
};
#define V4L2_IOCTLS ARRAY_SIZE(v4l2_ioctls)

static bool v4l2_is_known_ioctl(unsigned int cmd)
{
	if (_IOC_NR(cmd) >= V4L2_IOCTLS)
		return false;
	return v4l2_ioctls[_IOC_NR(cmd)].ioctl == cmd;
}

static struct mutex *v4l2_ioctl_get_lock(struct video_device *vdev,
					 struct v4l2_fh *vfh, unsigned int cmd,
					 void *arg)
{
	if (_IOC_NR(cmd) >= V4L2_IOCTLS)
		return vdev->lock;
	if (vfh && vfh->m2m_ctx &&
	    (v4l2_ioctls[_IOC_NR(cmd)].flags & INFO_FL_QUEUE)) {
		if (vfh->m2m_ctx->q_lock)
			return vfh->m2m_ctx->q_lock;
	}
	if (vdev->queue && vdev->queue->lock &&
			(v4l2_ioctls[_IOC_NR(cmd)].flags & INFO_FL_QUEUE))
		return vdev->queue->lock;
	return vdev->lock;
}

/* Common ioctl debug function. This function can be used by
   external ioctl messages as well as internal V4L ioctl */
void v4l_printk_ioctl(const char *prefix, unsigned int cmd)
{
	const char *dir, *type;

	if (prefix)
		printk(KERN_DEBUG "%s: ", prefix);

	switch (_IOC_TYPE(cmd)) {
	case 'd':
		type = "v4l2_int";
		break;
	case 'V':
		if (_IOC_NR(cmd) >= V4L2_IOCTLS) {
			type = "v4l2";
			break;
		}
		pr_cont("%s", v4l2_ioctls[_IOC_NR(cmd)].name);
		return;
	default:
		type = "unknown";
		break;
	}

	switch (_IOC_DIR(cmd)) {
	case _IOC_NONE:              dir = "--"; break;
	case _IOC_READ:              dir = "r-"; break;
	case _IOC_WRITE:             dir = "-w"; break;
	case _IOC_READ | _IOC_WRITE: dir = "rw"; break;
	default:                     dir = "*ERR*"; break;
	}
	pr_cont("%s ioctl '%c', dir=%s, #%d (0x%08x)",
		type, _IOC_TYPE(cmd), dir, _IOC_NR(cmd), cmd);
}
EXPORT_SYMBOL(v4l_printk_ioctl);

static long __video_do_ioctl(struct file *file,
		unsigned int cmd, void *arg)
{
	struct video_device *vfd = video_devdata(file);
	struct mutex *req_queue_lock = NULL;
	struct mutex *lock; /* ioctl serialization mutex */
	const struct v4l2_ioctl_ops *ops = vfd->ioctl_ops;
	bool write_only = false;
	struct v4l2_ioctl_info default_info;
	const struct v4l2_ioctl_info *info;
	void *fh = file->private_data;
	struct v4l2_fh *vfh = NULL;
	int dev_debug = vfd->dev_debug;
	long ret = -ENOTTY;

	if (ops == NULL) {
		pr_warn("%s: has no ioctl_ops.\n",
				video_device_node_name(vfd));
		return ret;
	}

	if (test_bit(V4L2_FL_USES_V4L2_FH, &vfd->flags))
		vfh = file->private_data;

	/*
	 * We need to serialize streamon/off with queueing new requests.
	 * These ioctls may trigger the cancellation of a streaming
	 * operation, and that should not be mixed with queueing a new
	 * request at the same time.
	 */
	if (v4l2_device_supports_requests(vfd->v4l2_dev) &&
	    (cmd == VIDIOC_STREAMON || cmd == VIDIOC_STREAMOFF)) {
		req_queue_lock = &vfd->v4l2_dev->mdev->req_queue_mutex;

		if (mutex_lock_interruptible(req_queue_lock))
			return -ERESTARTSYS;
	}

	lock = v4l2_ioctl_get_lock(vfd, vfh, cmd, arg);

	if (lock && mutex_lock_interruptible(lock)) {
		if (req_queue_lock)
			mutex_unlock(req_queue_lock);
		return -ERESTARTSYS;
	}

	if (!video_is_registered(vfd)) {
		ret = -ENODEV;
		goto unlock;
	}

	if (v4l2_is_known_ioctl(cmd)) {
		info = &v4l2_ioctls[_IOC_NR(cmd)];

		if (!test_bit(_IOC_NR(cmd), vfd->valid_ioctls) &&
		    !((info->flags & INFO_FL_CTRL) && vfh && vfh->ctrl_handler))
			goto done;

		if (vfh && (info->flags & INFO_FL_PRIO)) {
			ret = v4l2_prio_check(vfd->prio, vfh->prio);
			if (ret)
				goto done;
		}
	} else {
		default_info.ioctl = cmd;
		default_info.flags = 0;
		default_info.debug = v4l_print_default;
		info = &default_info;
	}

	write_only = _IOC_DIR(cmd) == _IOC_WRITE;
	if (info != &default_info) {
		ret = info->func(ops, file, fh, arg);
	} else if (!ops->vidioc_default) {
		ret = -ENOTTY;
	} else {
		ret = ops->vidioc_default(file, fh,
			vfh ? v4l2_prio_check(vfd->prio, vfh->prio) >= 0 : 0,
			cmd, arg);
	}

done:
	if (dev_debug & (V4L2_DEV_DEBUG_IOCTL | V4L2_DEV_DEBUG_IOCTL_ARG)) {
		if (!(dev_debug & V4L2_DEV_DEBUG_STREAMING) &&
		    (cmd == VIDIOC_QBUF || cmd == VIDIOC_DQBUF))
			goto unlock;

		v4l_printk_ioctl(video_device_node_name(vfd), cmd);
		if (ret < 0)
			pr_cont(": error %ld", ret);
		if (!(dev_debug & V4L2_DEV_DEBUG_IOCTL_ARG))
			pr_cont("\n");
		else if (_IOC_DIR(cmd) == _IOC_NONE)
			info->debug(arg, write_only);
		else {
			pr_cont(": ");
			info->debug(arg, write_only);
		}
	}

unlock:
	if (lock)
		mutex_unlock(lock);
	if (req_queue_lock)
		mutex_unlock(req_queue_lock);
	return ret;
}

static int check_array_args(unsigned int cmd, void *parg, size_t *array_size,
			    void __user **user_ptr, void ***kernel_ptr)
{
	int ret = 0;

	switch (cmd) {
	case VIDIOC_PREPARE_BUF:
	case VIDIOC_QUERYBUF:
	case VIDIOC_QBUF:
	case VIDIOC_DQBUF: {
		struct v4l2_buffer *buf = parg;

		if (V4L2_TYPE_IS_MULTIPLANAR(buf->type) && buf->length > 0) {
			if (buf->length > VIDEO_MAX_PLANES) {
				ret = -EINVAL;
				break;
			}
			*user_ptr = (void __user *)buf->m.planes;
			*kernel_ptr = (void **)&buf->m.planes;
			*array_size = sizeof(struct v4l2_plane) * buf->length;
			ret = 1;
		}
		break;
	}

	case VIDIOC_G_EDID:
	case VIDIOC_S_EDID: {
		struct v4l2_edid *edid = parg;

		if (edid->blocks) {
			if (edid->blocks > 256) {
				ret = -EINVAL;
				break;
			}
			*user_ptr = (void __user *)edid->edid;
			*kernel_ptr = (void **)&edid->edid;
			*array_size = edid->blocks * 128;
			ret = 1;
		}
		break;
	}

	case VIDIOC_S_EXT_CTRLS:
	case VIDIOC_G_EXT_CTRLS:
	case VIDIOC_TRY_EXT_CTRLS: {
		struct v4l2_ext_controls *ctrls = parg;

		if (ctrls->count != 0) {
			if (ctrls->count > V4L2_CID_MAX_CTRLS) {
				ret = -EINVAL;
				break;
			}
			*user_ptr = (void __user *)ctrls->controls;
			*kernel_ptr = (void **)&ctrls->controls;
			*array_size = sizeof(struct v4l2_ext_control)
				    * ctrls->count;
			ret = 1;
		}
		break;
	}
	case VIDIOC_G_FMT:
	case VIDIOC_S_FMT:
	case VIDIOC_TRY_FMT: {
		struct v4l2_format *fmt = parg;

		if (fmt->type != V4L2_BUF_TYPE_VIDEO_OVERLAY &&
		    fmt->type != V4L2_BUF_TYPE_VIDEO_OUTPUT_OVERLAY)
			break;
		if (fmt->fmt.win.clipcount > 2048)
			return -EINVAL;
		if (!fmt->fmt.win.clipcount)
			break;

		*user_ptr = (void __user *)fmt->fmt.win.clips;
		*kernel_ptr = (void **)&fmt->fmt.win.clips;
		*array_size = sizeof(struct v4l2_clip)
				* fmt->fmt.win.clipcount;

		ret = 1;
		break;
	}
	}

	return ret;
}

static unsigned int video_translate_cmd(unsigned int cmd)
{
#if !defined(CONFIG_64BIT) && defined(CONFIG_COMPAT_32BIT_TIME)
	switch (cmd) {
	case VIDIOC_DQEVENT_TIME32:
		return VIDIOC_DQEVENT;
	case VIDIOC_QUERYBUF_TIME32:
		return VIDIOC_QUERYBUF;
	case VIDIOC_QBUF_TIME32:
		return VIDIOC_QBUF;
	case VIDIOC_DQBUF_TIME32:
		return VIDIOC_DQBUF;
	case VIDIOC_PREPARE_BUF_TIME32:
		return VIDIOC_PREPARE_BUF;
	}
#endif
	if (in_compat_syscall())
		return v4l2_compat_translate_cmd(cmd);

	return cmd;
}

static int video_get_user(void __user *arg, void *parg,
			  unsigned int real_cmd, unsigned int cmd,
			  bool *always_copy)
{
	unsigned int n = _IOC_SIZE(real_cmd);
	int err = 0;

	if (!(_IOC_DIR(cmd) & _IOC_WRITE)) {
		/* read-only ioctl */
		memset(parg, 0, n);
		return 0;
	}

	/*
	 * In some cases, only a few fields are used as input,
	 * i.e. when the app sets "index" and then the driver
	 * fills in the rest of the structure for the thing
	 * with that index.  We only need to copy up the first
	 * non-input field.
	 */
	if (v4l2_is_known_ioctl(real_cmd)) {
		u32 flags = v4l2_ioctls[_IOC_NR(real_cmd)].flags;

		if (flags & INFO_FL_CLEAR_MASK)
			n = (flags & INFO_FL_CLEAR_MASK) >> 16;
		*always_copy = flags & INFO_FL_ALWAYS_COPY;
	}

	if (cmd == real_cmd) {
		if (copy_from_user(parg, (void __user *)arg, n))
			err = -EFAULT;
	} else if (in_compat_syscall()) {
		memset(parg, 0, n);
		err = v4l2_compat_get_user(arg, parg, cmd);
	} else {
		memset(parg, 0, n);
#if !defined(CONFIG_64BIT) && defined(CONFIG_COMPAT_32BIT_TIME)
		switch (cmd) {
		case VIDIOC_QUERYBUF_TIME32:
		case VIDIOC_QBUF_TIME32:
		case VIDIOC_DQBUF_TIME32:
		case VIDIOC_PREPARE_BUF_TIME32: {
			struct v4l2_buffer_time32 vb32;
			struct v4l2_buffer *vb = parg;

			if (copy_from_user(&vb32, arg, sizeof(vb32)))
				return -EFAULT;

			*vb = (struct v4l2_buffer) {
				.index		= vb32.index,
				.type		= vb32.type,
				.bytesused	= vb32.bytesused,
				.flags		= vb32.flags,
				.field		= vb32.field,
				.timestamp.tv_sec	= vb32.timestamp.tv_sec,
				.timestamp.tv_usec	= vb32.timestamp.tv_usec,
				.timecode	= vb32.timecode,
				.sequence	= vb32.sequence,
				.memory		= vb32.memory,
				.m.userptr	= vb32.m.userptr,
				.length		= vb32.length,
				.request_fd	= vb32.request_fd,
			};
			break;
		}
		}
#endif
	}

	/* zero out anything we don't copy from userspace */
	if (!err && n < _IOC_SIZE(real_cmd))
		memset((u8 *)parg + n, 0, _IOC_SIZE(real_cmd) - n);
	return err;
}

static int video_put_user(void __user *arg, void *parg,
			  unsigned int real_cmd, unsigned int cmd)
{
	if (!(_IOC_DIR(cmd) & _IOC_READ))
		return 0;

	if (cmd == real_cmd) {
		/*  Copy results into user buffer  */
		if (copy_to_user(arg, parg, _IOC_SIZE(cmd)))
			return -EFAULT;
		return 0;
	}

	if (in_compat_syscall())
		return v4l2_compat_put_user(arg, parg, cmd);

#if !defined(CONFIG_64BIT) && defined(CONFIG_COMPAT_32BIT_TIME)
	switch (cmd) {
	case VIDIOC_DQEVENT_TIME32: {
		struct v4l2_event *ev = parg;
		struct v4l2_event_time32 ev32;

		memset(&ev32, 0, sizeof(ev32));

		ev32.type	= ev->type;
		ev32.pending	= ev->pending;
		ev32.sequence	= ev->sequence;
		ev32.timestamp.tv_sec	= ev->timestamp.tv_sec;
		ev32.timestamp.tv_nsec	= ev->timestamp.tv_nsec;
		ev32.id		= ev->id;

		memcpy(&ev32.u, &ev->u, sizeof(ev->u));
		memcpy(&ev32.reserved, &ev->reserved, sizeof(ev->reserved));

		if (copy_to_user(arg, &ev32, sizeof(ev32)))
			return -EFAULT;
		break;
	}
	case VIDIOC_QUERYBUF_TIME32:
	case VIDIOC_QBUF_TIME32:
	case VIDIOC_DQBUF_TIME32:
	case VIDIOC_PREPARE_BUF_TIME32: {
		struct v4l2_buffer *vb = parg;
		struct v4l2_buffer_time32 vb32;

		memset(&vb32, 0, sizeof(vb32));

		vb32.index	= vb->index;
		vb32.type	= vb->type;
		vb32.bytesused	= vb->bytesused;
		vb32.flags	= vb->flags;
		vb32.field	= vb->field;
		vb32.timestamp.tv_sec	= vb->timestamp.tv_sec;
		vb32.timestamp.tv_usec	= vb->timestamp.tv_usec;
		vb32.timecode	= vb->timecode;
		vb32.sequence	= vb->sequence;
		vb32.memory	= vb->memory;
		vb32.m.userptr	= vb->m.userptr;
		vb32.length	= vb->length;
		vb32.request_fd	= vb->request_fd;

		if (copy_to_user(arg, &vb32, sizeof(vb32)))
			return -EFAULT;
		break;
	}
	}
#endif

	return 0;
}

long
video_usercopy(struct file *file, unsigned int orig_cmd, unsigned long arg,
	       v4l2_kioctl func)
{
	char	sbuf[128];
	void    *mbuf = NULL, *array_buf = NULL;
	void	*parg = (void *)arg;
	long	err  = -EINVAL;
	bool	has_array_args;
	bool	always_copy = false;
	size_t  array_size = 0;
	void __user *user_ptr = NULL;
	void	**kernel_ptr = NULL;
	unsigned int cmd = video_translate_cmd(orig_cmd);
	const size_t ioc_size = _IOC_SIZE(cmd);

	/*  Copy arguments into temp kernel buffer  */
	if (_IOC_DIR(cmd) != _IOC_NONE) {
		if (ioc_size <= sizeof(sbuf)) {
			parg = sbuf;
		} else {
			/* too big to allocate from stack */
			mbuf = kmalloc(ioc_size, GFP_KERNEL);
			if (NULL == mbuf)
				return -ENOMEM;
			parg = mbuf;
		}

		err = video_get_user((void __user *)arg, parg, cmd,
				     orig_cmd, &always_copy);
		if (err)
			goto out;
	}

	err = check_array_args(cmd, parg, &array_size, &user_ptr, &kernel_ptr);
	if (err < 0)
		goto out;
	has_array_args = err;

	if (has_array_args) {
		array_buf = kvmalloc(array_size, GFP_KERNEL);
		err = -ENOMEM;
		if (array_buf == NULL)
			goto out;
		if (in_compat_syscall())
			err = v4l2_compat_get_array_args(file, array_buf,
							 user_ptr, array_size,
							 orig_cmd, parg);
		else
			err = copy_from_user(array_buf, user_ptr, array_size) ?
								-EFAULT : 0;
		if (err)
			goto out;
		*kernel_ptr = array_buf;
	}

	/* Handles IOCTL */
	err = func(file, cmd, parg);
	if (err == -ENOTTY || err == -ENOIOCTLCMD) {
		err = -ENOTTY;
		goto out;
	}

	if (err == 0) {
		if (cmd == VIDIOC_DQBUF)
			trace_v4l2_dqbuf(video_devdata(file)->minor, parg);
		else if (cmd == VIDIOC_QBUF)
			trace_v4l2_qbuf(video_devdata(file)->minor, parg);
	}

	/*
	 * Some ioctls can return an error, but still have valid
	 * results that must be returned.
	 */
	if (err < 0 && !always_copy)
		goto out;

	if (has_array_args) {
		*kernel_ptr = (void __force *)user_ptr;
		if (in_compat_syscall()) {
			int put_err;

			put_err = v4l2_compat_put_array_args(file, user_ptr,
							     array_buf,
							     array_size,
							     orig_cmd, parg);
			if (put_err)
				err = put_err;
		} else if (copy_to_user(user_ptr, array_buf, array_size)) {
			err = -EFAULT;
		}
	}

	if (video_put_user((void __user *)arg, parg, cmd, orig_cmd))
		err = -EFAULT;
out:
	kvfree(array_buf);
	kfree(mbuf);
	return err;
}

long video_ioctl2(struct file *file,
	       unsigned int cmd, unsigned long arg)
{
	return video_usercopy(file, cmd, arg, __video_do_ioctl);
}
EXPORT_SYMBOL(video_ioctl2);<|MERGE_RESOLUTION|>--- conflicted
+++ resolved
@@ -1076,19 +1076,11 @@
 		u32 ycbcr_enc = fmt->fmt.pix_mp.ycbcr_enc;
 		u32 quantization = fmt->fmt.pix_mp.quantization;
 		u32 xfer_func = fmt->fmt.pix_mp.xfer_func;
-<<<<<<< HEAD
 
 		v4l_sanitize_colorspace(fmt->fmt.pix_mp.pixelformat,
 					&fmt->fmt.pix_mp.colorspace, &ycbcr_enc,
 					&quantization, &xfer_func);
 
-=======
-
-		v4l_sanitize_colorspace(fmt->fmt.pix_mp.pixelformat,
-					&fmt->fmt.pix_mp.colorspace, &ycbcr_enc,
-					&quantization, &xfer_func);
-
->>>>>>> 7365df19
 		fmt->fmt.pix_mp.ycbcr_enc = ycbcr_enc;
 		fmt->fmt.pix_mp.quantization = quantization;
 		fmt->fmt.pix_mp.xfer_func = xfer_func;
