--- conflicted
+++ resolved
@@ -14,13 +14,8 @@
 config PCIE_MOBIVEIL_PLAT
 	bool "Mobiveil AXI PCIe controller"
 	depends on ARCH_ZYNQMP || COMPILE_TEST
-<<<<<<< HEAD
 	depends on OF || COMPILE_TEST
-	depends on PCI_MSI_IRQ_DOMAIN
-=======
-	depends on OF
 	depends on PCI_MSI
->>>>>>> 7613c41a
 	select PCIE_MOBIVEIL_HOST
 	help
 	  Say Y here if you want to enable support for the Mobiveil AXI PCIe
