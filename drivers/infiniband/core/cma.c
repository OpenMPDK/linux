--- conflicted
+++ resolved
@@ -3807,11 +3807,7 @@
 
 	inet_get_local_port_range(net, &low, &high);
 	remaining = (high - low) + 1;
-<<<<<<< HEAD
-	rover = prandom_u32_max(remaining) + low;
-=======
 	rover = get_random_u32_inclusive(low, remaining + low - 1);
->>>>>>> 0ee29814
 retry:
 	if (last_used_port != rover) {
 		struct rdma_bind_list *bind_list;
