/* SPDX-License-Identifier: GPL-2.0 OR Linux-OpenIB */
/*
 * Copyright (c) 2018 Mellanox Technologies. All rights reserved.
 */

#ifndef __MLX5_IB_REP_H__
#define __MLX5_IB_REP_H__

#include <linux/mlx5/eswitch.h>
#include "mlx5_ib.h"

#ifdef CONFIG_MLX5_ESWITCH
extern const struct mlx5_ib_profile uplink_rep_profile;

u8 mlx5_ib_eswitch_mode(struct mlx5_eswitch *esw);
struct mlx5_ib_dev *mlx5_ib_get_rep_ibdev(struct mlx5_eswitch *esw,
					  u16 vport_num);
struct mlx5_ib_dev *mlx5_ib_get_uplink_ibdev(struct mlx5_eswitch *esw);
struct mlx5_eswitch_rep *mlx5_ib_vport_rep(struct mlx5_eswitch *esw,
<<<<<<< HEAD
					   int vport_index);
void mlx5_ib_register_vport_reps(struct mlx5_core_dev *mdev);
void mlx5_ib_unregister_vport_reps(struct mlx5_core_dev *mdev);
int create_flow_rule_vport_sq(struct mlx5_ib_dev *dev,
			      struct mlx5_ib_sq *sq);
=======
					   u16 vport_num);
void mlx5_ib_register_vport_reps(struct mlx5_core_dev *mdev);
void mlx5_ib_unregister_vport_reps(struct mlx5_core_dev *mdev);
struct mlx5_flow_handle *create_flow_rule_vport_sq(struct mlx5_ib_dev *dev,
						   struct mlx5_ib_sq *sq,
						   u16 port);
>>>>>>> 0ecfebd2
struct net_device *mlx5_ib_get_rep_netdev(struct mlx5_eswitch *esw,
					  u16 vport_num);
#else /* CONFIG_MLX5_ESWITCH */
static inline u8 mlx5_ib_eswitch_mode(struct mlx5_eswitch *esw)
{
	return SRIOV_NONE;
}

static inline
struct mlx5_ib_dev *mlx5_ib_get_rep_ibdev(struct mlx5_eswitch *esw,
					  u16 vport_num)
{
	return NULL;
}

static inline
struct mlx5_ib_dev *mlx5_ib_get_uplink_ibdev(struct mlx5_eswitch *esw)
{
	return NULL;
}

static inline
struct mlx5_eswitch_rep *mlx5_ib_vport_rep(struct mlx5_eswitch *esw,
					   u16 vport_num)
{
	return NULL;
}

static inline void mlx5_ib_register_vport_reps(struct mlx5_core_dev *mdev) {}
static inline void mlx5_ib_unregister_vport_reps(struct mlx5_core_dev *mdev) {}
<<<<<<< HEAD
static inline int create_flow_rule_vport_sq(struct mlx5_ib_dev *dev,
					    struct mlx5_ib_sq *sq)
=======
static inline
struct mlx5_flow_handle *create_flow_rule_vport_sq(struct mlx5_ib_dev *dev,
						   struct mlx5_ib_sq *sq,
						   u16 port)
>>>>>>> 0ecfebd2
{
	return NULL;
}

static inline
struct net_device *mlx5_ib_get_rep_netdev(struct mlx5_eswitch *esw,
					  u16 vport_num)
{
	return NULL;
}
#endif

static inline
struct mlx5_ib_dev *mlx5_ib_rep_to_dev(struct mlx5_eswitch_rep *rep)
{
	return (struct mlx5_ib_dev *)rep->rep_if[REP_IB].priv;
}
#endif /* __MLX5_IB_REP_H__ */<|MERGE_RESOLUTION|>--- conflicted
+++ resolved
@@ -17,20 +17,12 @@
 					  u16 vport_num);
 struct mlx5_ib_dev *mlx5_ib_get_uplink_ibdev(struct mlx5_eswitch *esw);
 struct mlx5_eswitch_rep *mlx5_ib_vport_rep(struct mlx5_eswitch *esw,
-<<<<<<< HEAD
-					   int vport_index);
-void mlx5_ib_register_vport_reps(struct mlx5_core_dev *mdev);
-void mlx5_ib_unregister_vport_reps(struct mlx5_core_dev *mdev);
-int create_flow_rule_vport_sq(struct mlx5_ib_dev *dev,
-			      struct mlx5_ib_sq *sq);
-=======
 					   u16 vport_num);
 void mlx5_ib_register_vport_reps(struct mlx5_core_dev *mdev);
 void mlx5_ib_unregister_vport_reps(struct mlx5_core_dev *mdev);
 struct mlx5_flow_handle *create_flow_rule_vport_sq(struct mlx5_ib_dev *dev,
 						   struct mlx5_ib_sq *sq,
 						   u16 port);
->>>>>>> 0ecfebd2
 struct net_device *mlx5_ib_get_rep_netdev(struct mlx5_eswitch *esw,
 					  u16 vport_num);
 #else /* CONFIG_MLX5_ESWITCH */
@@ -61,15 +53,10 @@
 
 static inline void mlx5_ib_register_vport_reps(struct mlx5_core_dev *mdev) {}
 static inline void mlx5_ib_unregister_vport_reps(struct mlx5_core_dev *mdev) {}
-<<<<<<< HEAD
-static inline int create_flow_rule_vport_sq(struct mlx5_ib_dev *dev,
-					    struct mlx5_ib_sq *sq)
-=======
 static inline
 struct mlx5_flow_handle *create_flow_rule_vport_sq(struct mlx5_ib_dev *dev,
 						   struct mlx5_ib_sq *sq,
 						   u16 port)
->>>>>>> 0ecfebd2
 {
 	return NULL;
 }
