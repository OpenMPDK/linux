// SPDX-License-Identifier: GPL-2.0+
/*
 * Synopsys DesignWare 8250 driver.
 *
 * Copyright 2011 Picochip, Jamie Iles.
 * Copyright 2013 Intel Corporation
 *
 * The Synopsys DesignWare 8250 has an extra feature whereby it detects if the
 * LCR is written whilst busy.  If it is, then a busy detect interrupt is
 * raised, the LCR needs to be rewritten and the uart status register read.
 */
#include <linux/acpi.h>
#include <linux/clk.h>
#include <linux/delay.h>
#include <linux/device.h>
#include <linux/io.h>
#include <linux/mod_devicetable.h>
#include <linux/module.h>
#include <linux/notifier.h>
#include <linux/of.h>
#include <linux/platform_device.h>
<<<<<<< HEAD
#include <linux/property.h>
#include <linux/workqueue.h>
#include <linux/notifier.h>
#include <linux/slab.h>
#include <linux/acpi.h>
#include <linux/clk.h>
#include <linux/reset.h>
=======
>>>>>>> 66283a8f
#include <linux/pm_runtime.h>
#include <linux/property.h>
#include <linux/reset.h>
#include <linux/slab.h>
#include <linux/workqueue.h>

#include <asm/byteorder.h>

#include <linux/serial_8250.h>
#include <linux/serial_reg.h>

#include "8250_dwlib.h"

/* Offsets for the DesignWare specific registers */
#define DW_UART_USR	0x1f /* UART Status Register */
#define DW_UART_DMASA	0xa8 /* DMA Software Ack */
<<<<<<< HEAD

#define OCTEON_UART_USR	0x27 /* UART Status Register */

#define RZN1_UART_TDMACR 0x10c /* DMA Control Register Transmit Mode */
#define RZN1_UART_RDMACR 0x110 /* DMA Control Register Receive Mode */
=======
>>>>>>> 66283a8f

#define OCTEON_UART_USR	0x27 /* UART Status Register */

<<<<<<< HEAD
/* Renesas specific register fields */
#define RZN1_UART_xDMACR_DMA_EN		BIT(0)
#define RZN1_UART_xDMACR_1_WORD_BURST	(0 << 1)
#define RZN1_UART_xDMACR_4_WORD_BURST	(1 << 1)
#define RZN1_UART_xDMACR_8_WORD_BURST	(2 << 1)
#define RZN1_UART_xDMACR_BLK_SZ(x)	((x) << 3)

=======
#define RZN1_UART_TDMACR 0x10c /* DMA Control Register Transmit Mode */
#define RZN1_UART_RDMACR 0x110 /* DMA Control Register Receive Mode */

/* DesignWare specific register fields */
#define DW_UART_MCR_SIRE		BIT(6)

/* Renesas specific register fields */
#define RZN1_UART_xDMACR_DMA_EN		BIT(0)
#define RZN1_UART_xDMACR_1_WORD_BURST	(0 << 1)
#define RZN1_UART_xDMACR_4_WORD_BURST	(1 << 1)
#define RZN1_UART_xDMACR_8_WORD_BURST	(2 << 1)
#define RZN1_UART_xDMACR_BLK_SZ(x)	((x) << 3)

>>>>>>> 66283a8f
/* Quirks */
#define DW_UART_QUIRK_OCTEON		BIT(0)
#define DW_UART_QUIRK_ARMADA_38X	BIT(1)
#define DW_UART_QUIRK_SKIP_SET_RATE	BIT(2)
#define DW_UART_QUIRK_IS_DMA_FC		BIT(3)

static inline struct dw8250_data *clk_to_dw8250_data(struct notifier_block *nb)
{
	return container_of(nb, struct dw8250_data, clk_notifier);
}

static inline struct dw8250_data *work_to_dw8250_data(struct work_struct *work)
{
	return container_of(work, struct dw8250_data, clk_work);
}

static inline int dw8250_modify_msr(struct uart_port *p, int offset, int value)
{
	struct dw8250_data *d = to_dw8250_data(p->private_data);

	/* Override any modem control signals if needed */
	if (offset == UART_MSR) {
		value |= d->msr_mask_on;
		value &= ~d->msr_mask_off;
	}

	return value;
}

static void dw8250_force_idle(struct uart_port *p)
{
	struct uart_8250_port *up = up_to_u8250p(p);
	unsigned int lsr;

	serial8250_clear_and_reinit_fifos(up);

	/*
	 * With PSLVERR_RESP_EN parameter set to 1, the device generates an
	 * error response when an attempt to read an empty RBR with FIFO
	 * enabled.
	 */
	if (up->fcr & UART_FCR_ENABLE_FIFO) {
		lsr = p->serial_in(p, UART_LSR);
		if (!(lsr & UART_LSR_DR))
			return;
	}

	(void)p->serial_in(p, UART_RX);
}

static void dw8250_check_lcr(struct uart_port *p, int value)
{
	void __iomem *offset = p->membase + (UART_LCR << p->regshift);
	int tries = 1000;

	/* Make sure LCR write wasn't ignored */
	while (tries--) {
		unsigned int lcr = p->serial_in(p, UART_LCR);

		if ((value & ~UART_LCR_SPAR) == (lcr & ~UART_LCR_SPAR))
			return;

		dw8250_force_idle(p);

#ifdef CONFIG_64BIT
		if (p->type == PORT_OCTEON)
			__raw_writeq(value & 0xff, offset);
		else
#endif
		if (p->iotype == UPIO_MEM32)
			writel(value, offset);
		else if (p->iotype == UPIO_MEM32BE)
			iowrite32be(value, offset);
		else
			writeb(value, offset);
	}
	/*
	 * FIXME: this deadlocks if port->lock is already held
	 * dev_err(p->dev, "Couldn't set LCR to %d\n", value);
	 */
}

/* Returns once the transmitter is empty or we run out of retries */
static void dw8250_tx_wait_empty(struct uart_port *p)
{
	struct uart_8250_port *up = up_to_u8250p(p);
	unsigned int tries = 20000;
	unsigned int delay_threshold = tries - 1000;
	unsigned int lsr;

	while (tries--) {
		lsr = readb (p->membase + (UART_LSR << p->regshift));
		up->lsr_saved_flags |= lsr & up->lsr_save_mask;

		if (lsr & UART_LSR_TEMT)
			break;

		/* The device is first given a chance to empty without delay,
		 * to avoid slowdowns at high bitrates. If after 1000 tries
		 * the buffer has still not emptied, allow more time for low-
		 * speed links. */
		if (tries < delay_threshold)
			udelay (1);
	}
}

static void dw8250_serial_out(struct uart_port *p, int offset, int value)
{
	struct dw8250_data *d = to_dw8250_data(p->private_data);

	writeb(value, p->membase + (offset << p->regshift));

	if (offset == UART_LCR && !d->uart_16550_compatible)
		dw8250_check_lcr(p, value);
}

static void dw8250_serial_out38x(struct uart_port *p, int offset, int value)
{
	/* Allow the TX to drain before we reconfigure */
	if (offset == UART_LCR)
		dw8250_tx_wait_empty(p);

	dw8250_serial_out(p, offset, value);
}

static unsigned int dw8250_serial_in(struct uart_port *p, int offset)
{
	unsigned int value = readb(p->membase + (offset << p->regshift));

	return dw8250_modify_msr(p, offset, value);
}

#ifdef CONFIG_64BIT
static unsigned int dw8250_serial_inq(struct uart_port *p, int offset)
{
	unsigned int value;

	value = (u8)__raw_readq(p->membase + (offset << p->regshift));

	return dw8250_modify_msr(p, offset, value);
}

static void dw8250_serial_outq(struct uart_port *p, int offset, int value)
{
	struct dw8250_data *d = to_dw8250_data(p->private_data);

	value &= 0xff;
	__raw_writeq(value, p->membase + (offset << p->regshift));
	/* Read back to ensure register write ordering. */
	__raw_readq(p->membase + (UART_LCR << p->regshift));

	if (offset == UART_LCR && !d->uart_16550_compatible)
		dw8250_check_lcr(p, value);
}
#endif /* CONFIG_64BIT */

static void dw8250_serial_out32(struct uart_port *p, int offset, int value)
{
	struct dw8250_data *d = to_dw8250_data(p->private_data);

	writel(value, p->membase + (offset << p->regshift));

	if (offset == UART_LCR && !d->uart_16550_compatible)
		dw8250_check_lcr(p, value);
}

static unsigned int dw8250_serial_in32(struct uart_port *p, int offset)
{
	unsigned int value = readl(p->membase + (offset << p->regshift));

	return dw8250_modify_msr(p, offset, value);
}

static void dw8250_serial_out32be(struct uart_port *p, int offset, int value)
{
	struct dw8250_data *d = to_dw8250_data(p->private_data);

	iowrite32be(value, p->membase + (offset << p->regshift));

	if (offset == UART_LCR && !d->uart_16550_compatible)
		dw8250_check_lcr(p, value);
}

static unsigned int dw8250_serial_in32be(struct uart_port *p, int offset)
{
       unsigned int value = ioread32be(p->membase + (offset << p->regshift));

       return dw8250_modify_msr(p, offset, value);
}


static int dw8250_handle_irq(struct uart_port *p)
{
	struct uart_8250_port *up = up_to_u8250p(p);
	struct dw8250_data *d = to_dw8250_data(p->private_data);
	unsigned int iir = p->serial_in(p, UART_IIR);
	bool rx_timeout = (iir & 0x3f) == UART_IIR_RX_TIMEOUT;
	unsigned int quirks = d->pdata->quirks;
	unsigned int status;
	unsigned long flags;

	/*
	 * There are ways to get Designware-based UARTs into a state where
	 * they are asserting UART_IIR_RX_TIMEOUT but there is no actual
	 * data available.  If we see such a case then we'll do a bogus
	 * read.  If we don't do this then the "RX TIMEOUT" interrupt will
	 * fire forever.
	 *
	 * This problem has only been observed so far when not in DMA mode
	 * so we limit the workaround only to non-DMA mode.
	 */
	if (!up->dma && rx_timeout) {
		spin_lock_irqsave(&p->lock, flags);
		status = serial_lsr_in(up);

		if (!(status & (UART_LSR_DR | UART_LSR_BI)))
			(void) p->serial_in(p, UART_RX);

		spin_unlock_irqrestore(&p->lock, flags);
	}

	/* Manually stop the Rx DMA transfer when acting as flow controller */
	if (quirks & DW_UART_QUIRK_IS_DMA_FC && up->dma && up->dma->rx_running && rx_timeout) {
<<<<<<< HEAD
		status = p->serial_in(p, UART_LSR);
=======
		spin_lock_irqsave(&p->lock, flags);
		status = serial_lsr_in(up);
		spin_unlock_irqrestore(&p->lock, flags);

>>>>>>> 66283a8f
		if (status & (UART_LSR_DR | UART_LSR_BI)) {
			dw8250_writel_ext(p, RZN1_UART_RDMACR, 0);
			dw8250_writel_ext(p, DW_UART_DMASA, 1);
		}
	}

	if (serial8250_handle_irq(p, iir))
		return 1;

	if ((iir & UART_IIR_BUSY) == UART_IIR_BUSY) {
		/* Clear the USR */
		(void)p->serial_in(p, d->pdata->usr_reg);

		return 1;
	}

	return 0;
}

static void dw8250_clk_work_cb(struct work_struct *work)
{
	struct dw8250_data *d = work_to_dw8250_data(work);
	struct uart_8250_port *up;
	unsigned long rate;

	rate = clk_get_rate(d->clk);
	if (rate <= 0)
		return;

	up = serial8250_get_port(d->data.line);

	serial8250_update_uartclk(&up->port, rate);
}

static int dw8250_clk_notifier_cb(struct notifier_block *nb,
				  unsigned long event, void *data)
{
	struct dw8250_data *d = clk_to_dw8250_data(nb);

	/*
	 * We have no choice but to defer the uartclk update due to two
	 * deadlocks. First one is caused by a recursive mutex lock which
	 * happens when clk_set_rate() is called from dw8250_set_termios().
	 * Second deadlock is more tricky and is caused by an inverted order of
	 * the clk and tty-port mutexes lock. It happens if clock rate change
	 * is requested asynchronously while set_termios() is executed between
	 * tty-port mutex lock and clk_set_rate() function invocation and
	 * vise-versa. Anyway if we didn't have the reference clock alteration
	 * in the dw8250_set_termios() method we wouldn't have needed this
	 * deferred event handling complication.
	 */
	if (event == POST_RATE_CHANGE) {
		queue_work(system_unbound_wq, &d->clk_work);
		return NOTIFY_OK;
	}

	return NOTIFY_DONE;
}

static void
dw8250_do_pm(struct uart_port *port, unsigned int state, unsigned int old)
{
	if (!state)
		pm_runtime_get_sync(port->dev);

	serial8250_do_pm(port, state, old);

	if (state)
		pm_runtime_put_sync_suspend(port->dev);
}

static void dw8250_set_termios(struct uart_port *p, struct ktermios *termios,
			       const struct ktermios *old)
{
	unsigned long newrate = tty_termios_baud_rate(termios) * 16;
	struct dw8250_data *d = to_dw8250_data(p->private_data);
	long rate;
	int ret;

	clk_disable_unprepare(d->clk);
	rate = clk_round_rate(d->clk, newrate);
	if (rate > 0) {
		/*
		 * Note that any clock-notifer worker will block in
		 * serial8250_update_uartclk() until we are done.
		 */
		ret = clk_set_rate(d->clk, newrate);
		if (!ret)
			p->uartclk = rate;
	}
	clk_prepare_enable(d->clk);

	dw8250_do_set_termios(p, termios, old);
}

static void dw8250_set_ldisc(struct uart_port *p, struct ktermios *termios)
{
	struct uart_8250_port *up = up_to_u8250p(p);
	unsigned int mcr = p->serial_in(p, UART_MCR);

	if (up->capabilities & UART_CAP_IRDA) {
		if (termios->c_line == N_IRDA)
			mcr |= DW_UART_MCR_SIRE;
		else
			mcr &= ~DW_UART_MCR_SIRE;

		p->serial_out(p, UART_MCR, mcr);
	}
	serial8250_do_set_ldisc(p, termios);
}

/*
 * dw8250_fallback_dma_filter will prevent the UART from getting just any free
 * channel on platforms that have DMA engines, but don't have any channels
 * assigned to the UART.
 *
 * REVISIT: This is a work around for limitation in the DMA Engine API. Once the
 * core problem is fixed, this function is no longer needed.
 */
static bool dw8250_fallback_dma_filter(struct dma_chan *chan, void *param)
{
	return false;
}

static bool dw8250_idma_filter(struct dma_chan *chan, void *param)
{
	return param == chan->device->dev;
}

static u32 dw8250_rzn1_get_dmacr_burst(int max_burst)
{
	if (max_burst >= 8)
		return RZN1_UART_xDMACR_8_WORD_BURST;
	else if (max_burst >= 4)
		return RZN1_UART_xDMACR_4_WORD_BURST;
	else
		return RZN1_UART_xDMACR_1_WORD_BURST;
}

static void dw8250_prepare_tx_dma(struct uart_8250_port *p)
{
	struct uart_port *up = &p->port;
	struct uart_8250_dma *dma = p->dma;
	u32 val;

	dw8250_writel_ext(up, RZN1_UART_TDMACR, 0);
	val = dw8250_rzn1_get_dmacr_burst(dma->txconf.dst_maxburst) |
	      RZN1_UART_xDMACR_BLK_SZ(dma->tx_size) |
	      RZN1_UART_xDMACR_DMA_EN;
	dw8250_writel_ext(up, RZN1_UART_TDMACR, val);
}

static void dw8250_prepare_rx_dma(struct uart_8250_port *p)
{
	struct uart_port *up = &p->port;
	struct uart_8250_dma *dma = p->dma;
	u32 val;

	dw8250_writel_ext(up, RZN1_UART_RDMACR, 0);
	val = dw8250_rzn1_get_dmacr_burst(dma->rxconf.src_maxburst) |
	      RZN1_UART_xDMACR_BLK_SZ(dma->rx_size) |
	      RZN1_UART_xDMACR_DMA_EN;
	dw8250_writel_ext(up, RZN1_UART_RDMACR, val);
}

static void dw8250_quirks(struct uart_port *p, struct dw8250_data *data)
{
	struct device_node *np = p->dev->of_node;

	if (np) {
		unsigned int quirks = data->pdata->quirks;
		int id;

		/* get index of serial line, if found in DT aliases */
		id = of_alias_get_id(np, "serial");
		if (id >= 0)
			p->line = id;
#ifdef CONFIG_64BIT
		if (quirks & DW_UART_QUIRK_OCTEON) {
			p->serial_in = dw8250_serial_inq;
			p->serial_out = dw8250_serial_outq;
			p->flags = UPF_SKIP_TEST | UPF_SHARE_IRQ | UPF_FIXED_TYPE;
			p->type = PORT_OCTEON;
			data->skip_autocfg = true;
		}
#endif

		if (of_device_is_big_endian(np)) {
			p->iotype = UPIO_MEM32BE;
			p->serial_in = dw8250_serial_in32be;
			p->serial_out = dw8250_serial_out32be;
		}

		if (quirks & DW_UART_QUIRK_ARMADA_38X)
			p->serial_out = dw8250_serial_out38x;
		if (quirks & DW_UART_QUIRK_SKIP_SET_RATE)
			p->set_termios = dw8250_do_set_termios;
		if (quirks & DW_UART_QUIRK_IS_DMA_FC) {
			data->data.dma.txconf.device_fc = 1;
			data->data.dma.rxconf.device_fc = 1;
			data->data.dma.prepare_tx_dma = dw8250_prepare_tx_dma;
			data->data.dma.prepare_rx_dma = dw8250_prepare_rx_dma;
		}

	} else if (acpi_dev_present("APMC0D08", NULL, -1)) {
		p->iotype = UPIO_MEM32;
		p->regshift = 2;
		p->serial_in = dw8250_serial_in32;
		data->uart_16550_compatible = true;
	}

	/* Platforms with iDMA 64-bit */
	if (platform_get_resource_byname(to_platform_device(p->dev),
					 IORESOURCE_MEM, "lpss_priv")) {
		data->data.dma.rx_param = p->dev->parent;
		data->data.dma.tx_param = p->dev->parent;
		data->data.dma.fn = dw8250_idma_filter;
	}
}

static void dw8250_clk_disable_unprepare(void *data)
{
	clk_disable_unprepare(data);
}

static void dw8250_reset_control_assert(void *data)
{
	reset_control_assert(data);
}

static int dw8250_probe(struct platform_device *pdev)
{
	struct uart_8250_port uart = {}, *up = &uart;
	struct uart_port *p = &up->port;
	struct device *dev = &pdev->dev;
	struct dw8250_data *data;
	struct resource *regs;
	int irq;
	int err;
	u32 val;

	regs = platform_get_resource(pdev, IORESOURCE_MEM, 0);
	if (!regs)
		return dev_err_probe(dev, -EINVAL, "no registers defined\n");

	irq = platform_get_irq(pdev, 0);
	if (irq < 0)
		return irq;

	spin_lock_init(&p->lock);
	p->mapbase	= regs->start;
	p->irq		= irq;
	p->handle_irq	= dw8250_handle_irq;
	p->pm		= dw8250_do_pm;
	p->type		= PORT_8250;
	p->flags	= UPF_SHARE_IRQ | UPF_FIXED_PORT;
	p->dev		= dev;
	p->iotype	= UPIO_MEM;
	p->serial_in	= dw8250_serial_in;
	p->serial_out	= dw8250_serial_out;
	p->set_ldisc	= dw8250_set_ldisc;
	p->set_termios	= dw8250_set_termios;

	p->membase = devm_ioremap(dev, regs->start, resource_size(regs));
	if (!p->membase)
		return -ENOMEM;

	data = devm_kzalloc(dev, sizeof(*data), GFP_KERNEL);
	if (!data)
		return -ENOMEM;

	data->data.dma.fn = dw8250_fallback_dma_filter;
	data->pdata = device_get_match_data(p->dev);
	p->private_data = &data->data;

	data->uart_16550_compatible = device_property_read_bool(dev,
						"snps,uart-16550-compatible");

	err = device_property_read_u32(dev, "reg-shift", &val);
	if (!err)
		p->regshift = val;

	err = device_property_read_u32(dev, "reg-io-width", &val);
	if (!err && val == 4) {
		p->iotype = UPIO_MEM32;
		p->serial_in = dw8250_serial_in32;
		p->serial_out = dw8250_serial_out32;
	}

	if (device_property_read_bool(dev, "dcd-override")) {
		/* Always report DCD as active */
		data->msr_mask_on |= UART_MSR_DCD;
		data->msr_mask_off |= UART_MSR_DDCD;
	}

	if (device_property_read_bool(dev, "dsr-override")) {
		/* Always report DSR as active */
		data->msr_mask_on |= UART_MSR_DSR;
		data->msr_mask_off |= UART_MSR_DDSR;
	}

	if (device_property_read_bool(dev, "cts-override")) {
		/* Always report CTS as active */
		data->msr_mask_on |= UART_MSR_CTS;
		data->msr_mask_off |= UART_MSR_DCTS;
	}

	if (device_property_read_bool(dev, "ri-override")) {
		/* Always report Ring indicator as inactive */
		data->msr_mask_off |= UART_MSR_RI;
		data->msr_mask_off |= UART_MSR_TERI;
	}

	/* Always ask for fixed clock rate from a property. */
	device_property_read_u32(dev, "clock-frequency", &p->uartclk);

	/* If there is separate baudclk, get the rate from it. */
	data->clk = devm_clk_get_optional(dev, "baudclk");
	if (data->clk == NULL)
		data->clk = devm_clk_get_optional(dev, NULL);
	if (IS_ERR(data->clk))
		return PTR_ERR(data->clk);

	INIT_WORK(&data->clk_work, dw8250_clk_work_cb);
	data->clk_notifier.notifier_call = dw8250_clk_notifier_cb;

	err = clk_prepare_enable(data->clk);
	if (err)
		return dev_err_probe(dev, err, "could not enable optional baudclk\n");

	err = devm_add_action_or_reset(dev, dw8250_clk_disable_unprepare, data->clk);
	if (err)
		return err;

	if (data->clk)
		p->uartclk = clk_get_rate(data->clk);

	/* If no clock rate is defined, fail. */
	if (!p->uartclk)
		return dev_err_probe(dev, -EINVAL, "clock rate not defined\n");

	data->pclk = devm_clk_get_optional(dev, "apb_pclk");
	if (IS_ERR(data->pclk))
		return PTR_ERR(data->pclk);

	err = clk_prepare_enable(data->pclk);
	if (err)
		return dev_err_probe(dev, err, "could not enable apb_pclk\n");

	err = devm_add_action_or_reset(dev, dw8250_clk_disable_unprepare, data->pclk);
	if (err)
		return err;

	data->rst = devm_reset_control_get_optional_exclusive(dev, NULL);
	if (IS_ERR(data->rst))
		return PTR_ERR(data->rst);

	reset_control_deassert(data->rst);

	err = devm_add_action_or_reset(dev, dw8250_reset_control_assert, data->rst);
	if (err)
		return err;

	dw8250_quirks(p, data);

	/* If the Busy Functionality is not implemented, don't handle it */
	if (data->uart_16550_compatible)
		p->handle_irq = NULL;

	if (!data->skip_autocfg)
		dw8250_setup_port(p);

	/* If we have a valid fifosize, try hooking up DMA */
	if (p->fifosize) {
		data->data.dma.rxconf.src_maxburst = p->fifosize / 4;
		data->data.dma.txconf.dst_maxburst = p->fifosize / 4;
		up->dma = &data->data.dma;
	}

	data->data.line = serial8250_register_8250_port(up);
	if (data->data.line < 0)
		return data->data.line;

	/*
	 * Some platforms may provide a reference clock shared between several
	 * devices. In this case any clock state change must be known to the
	 * UART port at least post factum.
	 */
	if (data->clk) {
		err = clk_notifier_register(data->clk, &data->clk_notifier);
		if (err)
			return dev_err_probe(dev, err, "Failed to set the clock notifier\n");
		queue_work(system_unbound_wq, &data->clk_work);
	}

	platform_set_drvdata(pdev, data);

	pm_runtime_set_active(dev);
	pm_runtime_enable(dev);

	return 0;
}

static int dw8250_remove(struct platform_device *pdev)
{
	struct dw8250_data *data = platform_get_drvdata(pdev);
	struct device *dev = &pdev->dev;

	pm_runtime_get_sync(dev);

	if (data->clk) {
		clk_notifier_unregister(data->clk, &data->clk_notifier);

		flush_work(&data->clk_work);
	}

	serial8250_unregister_port(data->data.line);

	pm_runtime_disable(dev);
	pm_runtime_put_noidle(dev);

	return 0;
}

static int dw8250_suspend(struct device *dev)
{
	struct dw8250_data *data = dev_get_drvdata(dev);

	serial8250_suspend_port(data->data.line);

	return 0;
}

static int dw8250_resume(struct device *dev)
{
	struct dw8250_data *data = dev_get_drvdata(dev);

	serial8250_resume_port(data->data.line);

	return 0;
}

static int dw8250_runtime_suspend(struct device *dev)
{
	struct dw8250_data *data = dev_get_drvdata(dev);

	clk_disable_unprepare(data->clk);

	clk_disable_unprepare(data->pclk);

	return 0;
}

static int dw8250_runtime_resume(struct device *dev)
{
	struct dw8250_data *data = dev_get_drvdata(dev);

	clk_prepare_enable(data->pclk);

	clk_prepare_enable(data->clk);

	return 0;
}

static const struct dev_pm_ops dw8250_pm_ops = {
	SYSTEM_SLEEP_PM_OPS(dw8250_suspend, dw8250_resume)
	RUNTIME_PM_OPS(dw8250_runtime_suspend, dw8250_runtime_resume, NULL)
};

static const struct dw8250_platform_data dw8250_dw_apb = {
	.usr_reg = DW_UART_USR,
};

static const struct dw8250_platform_data dw8250_octeon_3860_data = {
	.usr_reg = OCTEON_UART_USR,
	.quirks = DW_UART_QUIRK_OCTEON,
};

static const struct dw8250_platform_data dw8250_armada_38x_data = {
	.usr_reg = DW_UART_USR,
	.quirks = DW_UART_QUIRK_ARMADA_38X,
};

static const struct dw8250_platform_data dw8250_renesas_rzn1_data = {
	.usr_reg = DW_UART_USR,
	.cpr_val = 0x00012f32,
	.quirks = DW_UART_QUIRK_IS_DMA_FC,
};

static const struct dw8250_platform_data dw8250_starfive_jh7100_data = {
	.usr_reg = DW_UART_USR,
	.quirks = DW_UART_QUIRK_SKIP_SET_RATE,
};

static const struct dw8250_platform_data dw8250_dw_apb = {
	.usr_reg = DW_UART_USR,
};

static const struct dw8250_platform_data dw8250_octeon_3860_data = {
	.usr_reg = OCTEON_UART_USR,
	.quirks = DW_UART_QUIRK_OCTEON,
};

static const struct dw8250_platform_data dw8250_armada_38x_data = {
	.usr_reg = DW_UART_USR,
	.quirks = DW_UART_QUIRK_ARMADA_38X,
};

static const struct dw8250_platform_data dw8250_renesas_rzn1_data = {
	.usr_reg = DW_UART_USR,
	.cpr_val = 0x00012f32,
	.quirks = DW_UART_QUIRK_IS_DMA_FC,
};

static const struct dw8250_platform_data dw8250_starfive_jh7100_data = {
	.usr_reg = DW_UART_USR,
	.quirks = DW_UART_QUIRK_SKIP_SET_RATE,
};

static const struct of_device_id dw8250_of_match[] = {
	{ .compatible = "snps,dw-apb-uart", .data = &dw8250_dw_apb },
	{ .compatible = "cavium,octeon-3860-uart", .data = &dw8250_octeon_3860_data },
	{ .compatible = "marvell,armada-38x-uart", .data = &dw8250_armada_38x_data },
	{ .compatible = "renesas,rzn1-uart", .data = &dw8250_renesas_rzn1_data },
	{ .compatible = "starfive,jh7100-uart", .data = &dw8250_starfive_jh7100_data },
	{ /* Sentinel */ }
};
MODULE_DEVICE_TABLE(of, dw8250_of_match);

static const struct acpi_device_id dw8250_acpi_match[] = {
	{ "80860F0A", (kernel_ulong_t)&dw8250_dw_apb },
	{ "8086228A", (kernel_ulong_t)&dw8250_dw_apb },
	{ "AMD0020", (kernel_ulong_t)&dw8250_dw_apb },
	{ "AMDI0020", (kernel_ulong_t)&dw8250_dw_apb },
	{ "AMDI0022", (kernel_ulong_t)&dw8250_dw_apb },
	{ "APMC0D08", (kernel_ulong_t)&dw8250_dw_apb},
	{ "BRCM2032", (kernel_ulong_t)&dw8250_dw_apb },
	{ "HISI0031", (kernel_ulong_t)&dw8250_dw_apb },
	{ "INT33C4", (kernel_ulong_t)&dw8250_dw_apb },
	{ "INT33C5", (kernel_ulong_t)&dw8250_dw_apb },
	{ "INT3434", (kernel_ulong_t)&dw8250_dw_apb },
	{ "INT3435", (kernel_ulong_t)&dw8250_dw_apb },
	{ },
};
MODULE_DEVICE_TABLE(acpi, dw8250_acpi_match);

static struct platform_driver dw8250_platform_driver = {
	.driver = {
		.name		= "dw-apb-uart",
		.pm		= pm_ptr(&dw8250_pm_ops),
		.of_match_table	= dw8250_of_match,
		.acpi_match_table = dw8250_acpi_match,
	},
	.probe			= dw8250_probe,
	.remove			= dw8250_remove,
};

module_platform_driver(dw8250_platform_driver);

MODULE_AUTHOR("Jamie Iles");
MODULE_LICENSE("GPL");
MODULE_DESCRIPTION("Synopsys DesignWare 8250 serial port driver");
MODULE_ALIAS("platform:dw-apb-uart");<|MERGE_RESOLUTION|>--- conflicted
+++ resolved
@@ -19,16 +19,6 @@
 #include <linux/notifier.h>
 #include <linux/of.h>
 #include <linux/platform_device.h>
-<<<<<<< HEAD
-#include <linux/property.h>
-#include <linux/workqueue.h>
-#include <linux/notifier.h>
-#include <linux/slab.h>
-#include <linux/acpi.h>
-#include <linux/clk.h>
-#include <linux/reset.h>
-=======
->>>>>>> 66283a8f
 #include <linux/pm_runtime.h>
 #include <linux/property.h>
 #include <linux/reset.h>
@@ -45,18 +35,15 @@
 /* Offsets for the DesignWare specific registers */
 #define DW_UART_USR	0x1f /* UART Status Register */
 #define DW_UART_DMASA	0xa8 /* DMA Software Ack */
-<<<<<<< HEAD
 
 #define OCTEON_UART_USR	0x27 /* UART Status Register */
 
 #define RZN1_UART_TDMACR 0x10c /* DMA Control Register Transmit Mode */
 #define RZN1_UART_RDMACR 0x110 /* DMA Control Register Receive Mode */
-=======
->>>>>>> 66283a8f
-
-#define OCTEON_UART_USR	0x27 /* UART Status Register */
-
-<<<<<<< HEAD
+
+/* DesignWare specific register fields */
+#define DW_UART_MCR_SIRE		BIT(6)
+
 /* Renesas specific register fields */
 #define RZN1_UART_xDMACR_DMA_EN		BIT(0)
 #define RZN1_UART_xDMACR_1_WORD_BURST	(0 << 1)
@@ -64,21 +51,6 @@
 #define RZN1_UART_xDMACR_8_WORD_BURST	(2 << 1)
 #define RZN1_UART_xDMACR_BLK_SZ(x)	((x) << 3)
 
-=======
-#define RZN1_UART_TDMACR 0x10c /* DMA Control Register Transmit Mode */
-#define RZN1_UART_RDMACR 0x110 /* DMA Control Register Receive Mode */
-
-/* DesignWare specific register fields */
-#define DW_UART_MCR_SIRE		BIT(6)
-
-/* Renesas specific register fields */
-#define RZN1_UART_xDMACR_DMA_EN		BIT(0)
-#define RZN1_UART_xDMACR_1_WORD_BURST	(0 << 1)
-#define RZN1_UART_xDMACR_4_WORD_BURST	(1 << 1)
-#define RZN1_UART_xDMACR_8_WORD_BURST	(2 << 1)
-#define RZN1_UART_xDMACR_BLK_SZ(x)	((x) << 3)
-
->>>>>>> 66283a8f
 /* Quirks */
 #define DW_UART_QUIRK_OCTEON		BIT(0)
 #define DW_UART_QUIRK_ARMADA_38X	BIT(1)
@@ -302,14 +274,10 @@
 
 	/* Manually stop the Rx DMA transfer when acting as flow controller */
 	if (quirks & DW_UART_QUIRK_IS_DMA_FC && up->dma && up->dma->rx_running && rx_timeout) {
-<<<<<<< HEAD
-		status = p->serial_in(p, UART_LSR);
-=======
 		spin_lock_irqsave(&p->lock, flags);
 		status = serial_lsr_in(up);
 		spin_unlock_irqrestore(&p->lock, flags);
 
->>>>>>> 66283a8f
 		if (status & (UART_LSR_DR | UART_LSR_BI)) {
 			dw8250_writel_ext(p, RZN1_UART_RDMACR, 0);
 			dw8250_writel_ext(p, DW_UART_DMASA, 1);
@@ -777,31 +745,6 @@
 static const struct dev_pm_ops dw8250_pm_ops = {
 	SYSTEM_SLEEP_PM_OPS(dw8250_suspend, dw8250_resume)
 	RUNTIME_PM_OPS(dw8250_runtime_suspend, dw8250_runtime_resume, NULL)
-};
-
-static const struct dw8250_platform_data dw8250_dw_apb = {
-	.usr_reg = DW_UART_USR,
-};
-
-static const struct dw8250_platform_data dw8250_octeon_3860_data = {
-	.usr_reg = OCTEON_UART_USR,
-	.quirks = DW_UART_QUIRK_OCTEON,
-};
-
-static const struct dw8250_platform_data dw8250_armada_38x_data = {
-	.usr_reg = DW_UART_USR,
-	.quirks = DW_UART_QUIRK_ARMADA_38X,
-};
-
-static const struct dw8250_platform_data dw8250_renesas_rzn1_data = {
-	.usr_reg = DW_UART_USR,
-	.cpr_val = 0x00012f32,
-	.quirks = DW_UART_QUIRK_IS_DMA_FC,
-};
-
-static const struct dw8250_platform_data dw8250_starfive_jh7100_data = {
-	.usr_reg = DW_UART_USR,
-	.quirks = DW_UART_QUIRK_SKIP_SET_RATE,
 };
 
 static const struct dw8250_platform_data dw8250_dw_apb = {
