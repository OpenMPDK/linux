--- conflicted
+++ resolved
@@ -470,10 +470,6 @@
 
 	while (head) {
 		struct tty_buffer *next;
-<<<<<<< HEAD
-		unsigned char *p, *f = NULL;
-=======
->>>>>>> 9fecab24
 		unsigned int count;
 
 		/*
@@ -492,13 +488,6 @@
 			continue;
 		}
 
-<<<<<<< HEAD
-		p = char_buf_ptr(head, head->lookahead);
-		if (~head->flags & TTYB_NORMAL)
-			f = flag_buf_ptr(head, head->lookahead);
-
-		port->client_ops->lookahead_buf(port, p, f, count);
-=======
 		if (port->client_ops->lookahead_buf) {
 			unsigned char *p, *f = NULL;
 
@@ -509,7 +498,6 @@
 			port->client_ops->lookahead_buf(port, p, f, count);
 		}
 
->>>>>>> 9fecab24
 		head->lookahead += count;
 	}
 }
