// SPDX-License-Identifier: GPL-2.0-only
/*
 * Atmel ADC driver for SAMA5D2 devices and compatible.
 *
 * Copyright (C) 2015 Atmel,
 *               2015 Ludovic Desroches <ludovic.desroches@atmel.com>
 *		 2021 Microchip Technology, Inc. and its subsidiaries
 *		 2021 Eugen Hristev <eugen.hristev@microchip.com>
 */

#include <linux/bitops.h>
#include <linux/clk.h>
#include <linux/delay.h>
#include <linux/dma-mapping.h>
#include <linux/dmaengine.h>
#include <linux/interrupt.h>
#include <linux/io.h>
#include <linux/module.h>
#include <linux/mod_devicetable.h>
#include <linux/platform_device.h>
#include <linux/property.h>
#include <linux/sched.h>
#include <linux/units.h>
#include <linux/wait.h>
#include <linux/iio/iio.h>
#include <linux/iio/sysfs.h>
#include <linux/iio/buffer.h>
#include <linux/iio/trigger.h>
#include <linux/iio/trigger_consumer.h>
#include <linux/iio/triggered_buffer.h>
#include <linux/nvmem-consumer.h>
#include <linux/pinctrl/consumer.h>
#include <linux/pm_runtime.h>
#include <linux/regulator/consumer.h>

#include <dt-bindings/iio/adc/at91-sama5d2_adc.h>

struct at91_adc_reg_layout {
/* Control Register */
	u16				CR;
/* Software Reset */
#define	AT91_SAMA5D2_CR_SWRST		BIT(0)
/* Start Conversion */
#define	AT91_SAMA5D2_CR_START		BIT(1)
/* Touchscreen Calibration */
#define	AT91_SAMA5D2_CR_TSCALIB		BIT(2)
/* Comparison Restart */
#define	AT91_SAMA5D2_CR_CMPRST		BIT(4)

/* Mode Register */
	u16				MR;
/* Trigger Selection */
#define	AT91_SAMA5D2_MR_TRGSEL(v)	((v) << 1)
/* ADTRG */
#define	AT91_SAMA5D2_MR_TRGSEL_TRIG0	0
/* TIOA0 */
#define	AT91_SAMA5D2_MR_TRGSEL_TRIG1	1
/* TIOA1 */
#define	AT91_SAMA5D2_MR_TRGSEL_TRIG2	2
/* TIOA2 */
#define	AT91_SAMA5D2_MR_TRGSEL_TRIG3	3
/* PWM event line 0 */
#define	AT91_SAMA5D2_MR_TRGSEL_TRIG4	4
/* PWM event line 1 */
#define	AT91_SAMA5D2_MR_TRGSEL_TRIG5	5
/* TIOA3 */
#define	AT91_SAMA5D2_MR_TRGSEL_TRIG6	6
/* RTCOUT0 */
#define	AT91_SAMA5D2_MR_TRGSEL_TRIG7	7
/* Sleep Mode */
#define	AT91_SAMA5D2_MR_SLEEP		BIT(5)
/* Fast Wake Up */
#define	AT91_SAMA5D2_MR_FWUP		BIT(6)
/* Prescaler Rate Selection */
#define	AT91_SAMA5D2_MR_PRESCAL(v)	((v) << AT91_SAMA5D2_MR_PRESCAL_OFFSET)
#define	AT91_SAMA5D2_MR_PRESCAL_OFFSET	8
#define	AT91_SAMA5D2_MR_PRESCAL_MAX	0xff
#define AT91_SAMA5D2_MR_PRESCAL_MASK	GENMASK(15, 8)
/* Startup Time */
#define	AT91_SAMA5D2_MR_STARTUP(v)	((v) << 16)
#define AT91_SAMA5D2_MR_STARTUP_MASK	GENMASK(19, 16)
/* Minimum startup time for temperature sensor */
#define AT91_SAMA5D2_MR_STARTUP_TS_MIN	(50)
/* Analog Change */
#define	AT91_SAMA5D2_MR_ANACH		BIT(23)
/* Tracking Time */
#define	AT91_SAMA5D2_MR_TRACKTIM(v)	((v) << 24)
#define	AT91_SAMA5D2_MR_TRACKTIM_TS	6
#define	AT91_SAMA5D2_MR_TRACKTIM_MAX	0xf
/* Transfer Time */
#define	AT91_SAMA5D2_MR_TRANSFER(v)	((v) << 28)
#define	AT91_SAMA5D2_MR_TRANSFER_MAX	0x3
/* Use Sequence Enable */
#define	AT91_SAMA5D2_MR_USEQ		BIT(31)

/* Channel Sequence Register 1 */
	u16				SEQR1;
/* Channel Sequence Register 2 */
	u16				SEQR2;
/* Channel Enable Register */
	u16				CHER;
/* Channel Disable Register */
	u16				CHDR;
/* Channel Status Register */
	u16				CHSR;
/* Last Converted Data Register */
	u16				LCDR;
/* Interrupt Enable Register */
	u16				IER;
/* Interrupt Enable Register - TS X measurement ready */
#define AT91_SAMA5D2_IER_XRDY   BIT(20)
/* Interrupt Enable Register - TS Y measurement ready */
#define AT91_SAMA5D2_IER_YRDY   BIT(21)
/* Interrupt Enable Register - TS pressure measurement ready */
#define AT91_SAMA5D2_IER_PRDY   BIT(22)
/* Interrupt Enable Register - Data ready */
#define AT91_SAMA5D2_IER_DRDY   BIT(24)
/* Interrupt Enable Register - general overrun error */
#define AT91_SAMA5D2_IER_GOVRE BIT(25)
/* Interrupt Enable Register - Pen detect */
#define AT91_SAMA5D2_IER_PEN    BIT(29)
/* Interrupt Enable Register - No pen detect */
#define AT91_SAMA5D2_IER_NOPEN  BIT(30)

/* Interrupt Disable Register */
	u16				IDR;
/* Interrupt Mask Register */
	u16				IMR;
/* Interrupt Status Register */
	u16				ISR;
/* End of Conversion Interrupt Enable Register */
	u16				EOC_IER;
/* End of Conversion Interrupt Disable Register */
	u16				EOC_IDR;
/* End of Conversion Interrupt Mask Register */
	u16				EOC_IMR;
/* End of Conversion Interrupt Status Register */
	u16				EOC_ISR;
/* Interrupt Status Register - Pen touching sense status */
#define AT91_SAMA5D2_ISR_PENS   BIT(31)
/* Last Channel Trigger Mode Register */
	u16				LCTMR;
/* Last Channel Compare Window Register */
	u16				LCCWR;
/* Overrun Status Register */
	u16				OVER;
/* Extended Mode Register */
	u16				EMR;
/* Extended Mode Register - Oversampling rate */
#define AT91_SAMA5D2_EMR_OSR(V, M)		(((V) << 16) & (M))
#define AT91_SAMA5D2_EMR_OSR_1SAMPLES		0
#define AT91_SAMA5D2_EMR_OSR_4SAMPLES		1
#define AT91_SAMA5D2_EMR_OSR_16SAMPLES		2
#define AT91_SAMA5D2_EMR_OSR_64SAMPLES		3
#define AT91_SAMA5D2_EMR_OSR_256SAMPLES		4

/* Extended Mode Register - TRACKX */
#define AT91_SAMA5D2_TRACKX_MASK		GENMASK(23, 22)
#define AT91_SAMA5D2_TRACKX(x)			(((x) << 22) & \
						 AT91_SAMA5D2_TRACKX_MASK)
/* TRACKX for temperature sensor. */
#define AT91_SAMA5D2_TRACKX_TS			(1)

/* Extended Mode Register - Averaging on single trigger event */
#define AT91_SAMA5D2_EMR_ASTE(V)		((V) << 20)

/* Compare Window Register */
	u16				CWR;
/* Channel Gain Register */
	u16				CGR;
/* Channel Offset Register */
	u16				COR;
/* Channel Offset Register differential offset - constant, not a register */
	u16				COR_diff_offset;
/* Analog Control Register */
	u16				ACR;
/* Analog Control Register - Pen detect sensitivity mask */
#define AT91_SAMA5D2_ACR_PENDETSENS_MASK        GENMASK(1, 0)
/* Analog Control Register - Source last channel */
#define AT91_SAMA5D2_ACR_SRCLCH		BIT(16)

/* Touchscreen Mode Register */
	u16				TSMR;
/* Touchscreen Mode Register - No touch mode */
#define AT91_SAMA5D2_TSMR_TSMODE_NONE           0
/* Touchscreen Mode Register - 4 wire screen, no pressure measurement */
#define AT91_SAMA5D2_TSMR_TSMODE_4WIRE_NO_PRESS 1
/* Touchscreen Mode Register - 4 wire screen, pressure measurement */
#define AT91_SAMA5D2_TSMR_TSMODE_4WIRE_PRESS    2
/* Touchscreen Mode Register - 5 wire screen */
#define AT91_SAMA5D2_TSMR_TSMODE_5WIRE          3
/* Touchscreen Mode Register - Average samples mask */
#define AT91_SAMA5D2_TSMR_TSAV_MASK             GENMASK(5, 4)
/* Touchscreen Mode Register - Average samples */
#define AT91_SAMA5D2_TSMR_TSAV(x)               ((x) << 4)
/* Touchscreen Mode Register - Touch/trigger frequency ratio mask */
#define AT91_SAMA5D2_TSMR_TSFREQ_MASK           GENMASK(11, 8)
/* Touchscreen Mode Register - Touch/trigger frequency ratio */
#define AT91_SAMA5D2_TSMR_TSFREQ(x)             ((x) << 8)
/* Touchscreen Mode Register - Pen Debounce Time mask */
#define AT91_SAMA5D2_TSMR_PENDBC_MASK           GENMASK(31, 28)
/* Touchscreen Mode Register - Pen Debounce Time */
#define AT91_SAMA5D2_TSMR_PENDBC(x)            ((x) << 28)
/* Touchscreen Mode Register - No DMA for touch measurements */
#define AT91_SAMA5D2_TSMR_NOTSDMA               BIT(22)
/* Touchscreen Mode Register - Disable pen detection */
#define AT91_SAMA5D2_TSMR_PENDET_DIS            (0 << 24)
/* Touchscreen Mode Register - Enable pen detection */
#define AT91_SAMA5D2_TSMR_PENDET_ENA            BIT(24)

/* Touchscreen X Position Register */
	u16				XPOSR;
/* Touchscreen Y Position Register */
	u16				YPOSR;
/* Touchscreen Pressure Register */
	u16				PRESSR;
/* Trigger Register */
	u16				TRGR;
/* Mask for TRGMOD field of TRGR register */
#define AT91_SAMA5D2_TRGR_TRGMOD_MASK GENMASK(2, 0)
/* No trigger, only software trigger can start conversions */
#define AT91_SAMA5D2_TRGR_TRGMOD_NO_TRIGGER 0
/* Trigger Mode external trigger rising edge */
#define AT91_SAMA5D2_TRGR_TRGMOD_EXT_TRIG_RISE 1
/* Trigger Mode external trigger falling edge */
#define AT91_SAMA5D2_TRGR_TRGMOD_EXT_TRIG_FALL 2
/* Trigger Mode external trigger any edge */
#define AT91_SAMA5D2_TRGR_TRGMOD_EXT_TRIG_ANY 3
/* Trigger Mode internal periodic */
#define AT91_SAMA5D2_TRGR_TRGMOD_PERIODIC 5
/* Trigger Mode - trigger period mask */
#define AT91_SAMA5D2_TRGR_TRGPER_MASK           GENMASK(31, 16)
/* Trigger Mode - trigger period */
#define AT91_SAMA5D2_TRGR_TRGPER(x)             ((x) << 16)

/* Correction Select Register */
	u16				COSR;
/* Correction Value Register */
	u16				CVR;
/* Channel Error Correction Register */
	u16				CECR;
/* Write Protection Mode Register */
	u16				WPMR;
/* Write Protection Status Register */
	u16				WPSR;
/* Version Register */
	u16				VERSION;
/* Temperature Sensor Mode Register */
	u16				TEMPMR;
/* Temperature Sensor Mode - Temperature sensor on */
#define AT91_SAMA5D2_TEMPMR_TEMPON	BIT(0)
};

static const struct at91_adc_reg_layout sama5d2_layout = {
	.CR =			0x00,
	.MR =			0x04,
	.SEQR1 =		0x08,
	.SEQR2 =		0x0c,
	.CHER =			0x10,
	.CHDR =			0x14,
	.CHSR =			0x18,
	.LCDR =			0x20,
	.IER =			0x24,
	.IDR =			0x28,
	.IMR =			0x2c,
	.ISR =			0x30,
	.LCTMR =		0x34,
	.LCCWR =		0x38,
	.OVER =			0x3c,
	.EMR =			0x40,
	.CWR =			0x44,
	.CGR =			0x48,
	.COR =			0x4c,
	.COR_diff_offset =	16,
	.ACR =			0x94,
	.TSMR =			0xb0,
	.XPOSR =		0xb4,
	.YPOSR =		0xb8,
	.PRESSR =		0xbc,
	.TRGR =			0xc0,
	.COSR =			0xd0,
	.CVR =			0xd4,
	.CECR =			0xd8,
	.WPMR =			0xe4,
	.WPSR =			0xe8,
	.VERSION =		0xfc,
};

static const struct at91_adc_reg_layout sama7g5_layout = {
	.CR =			0x00,
	.MR =			0x04,
	.SEQR1 =		0x08,
	.SEQR2 =		0x0c,
	.CHER =			0x10,
	.CHDR =			0x14,
	.CHSR =			0x18,
	.LCDR =			0x20,
	.IER =			0x24,
	.IDR =			0x28,
	.IMR =			0x2c,
	.ISR =			0x30,
	.EOC_IER =		0x34,
	.EOC_IDR =		0x38,
	.EOC_IMR =		0x3c,
	.EOC_ISR =		0x40,
	.TEMPMR =		0x44,
	.OVER =			0x4c,
	.EMR =			0x50,
	.CWR =			0x54,
	.COR =			0x5c,
	.COR_diff_offset =	0,
	.ACR =			0xe0,
	.TRGR =			0x100,
	.COSR =			0x104,
	.CVR =			0x108,
	.CECR =			0x10c,
	.WPMR =			0x118,
	.WPSR =			0x11c,
	.VERSION =		0x130,
};

#define AT91_SAMA5D2_TOUCH_SAMPLE_PERIOD_US          2000    /* 2ms */
#define AT91_SAMA5D2_TOUCH_PEN_DETECT_DEBOUNCE_US    200

#define AT91_SAMA5D2_XYZ_MASK		GENMASK(11, 0)

#define AT91_SAMA5D2_MAX_POS_BITS			12

#define AT91_HWFIFO_MAX_SIZE_STR	"128"
#define AT91_HWFIFO_MAX_SIZE		128

#define AT91_SAMA5D2_CHAN_SINGLE(index, num, addr)			\
	{								\
		.type = IIO_VOLTAGE,					\
		.channel = num,						\
		.address = addr,					\
		.scan_index = index,					\
		.scan_type = {						\
			.sign = 'u',					\
			.realbits = 14,					\
			.storagebits = 16,				\
		},							\
		.info_mask_separate = BIT(IIO_CHAN_INFO_RAW),		\
		.info_mask_shared_by_type = BIT(IIO_CHAN_INFO_SCALE),	\
		.info_mask_shared_by_all = BIT(IIO_CHAN_INFO_SAMP_FREQ)|\
				BIT(IIO_CHAN_INFO_OVERSAMPLING_RATIO),	\
		.info_mask_shared_by_all_available =			\
				BIT(IIO_CHAN_INFO_OVERSAMPLING_RATIO),	\
		.datasheet_name = "CH"#num,				\
		.indexed = 1,						\
	}

#define AT91_SAMA5D2_CHAN_DIFF(index, num, num2, addr)			\
	{								\
		.type = IIO_VOLTAGE,					\
		.differential = 1,					\
		.channel = num,						\
		.channel2 = num2,					\
		.address = addr,					\
		.scan_index = index,					\
		.scan_type = {						\
			.sign = 's',					\
			.realbits = 14,					\
			.storagebits = 16,				\
		},							\
		.info_mask_separate = BIT(IIO_CHAN_INFO_RAW),		\
		.info_mask_shared_by_type = BIT(IIO_CHAN_INFO_SCALE),	\
		.info_mask_shared_by_all = BIT(IIO_CHAN_INFO_SAMP_FREQ)|\
				BIT(IIO_CHAN_INFO_OVERSAMPLING_RATIO),	\
		.info_mask_shared_by_all_available =			\
				BIT(IIO_CHAN_INFO_OVERSAMPLING_RATIO),	\
		.datasheet_name = "CH"#num"-CH"#num2,			\
		.indexed = 1,						\
	}

#define AT91_SAMA5D2_CHAN_TOUCH(num, name, mod)				\
	{								\
		.type = IIO_POSITIONRELATIVE,				\
		.modified = 1,						\
		.channel = num,						\
		.channel2 = mod,					\
		.scan_index = num,					\
		.scan_type = {						\
			.sign = 'u',					\
			.realbits = 12,					\
			.storagebits = 16,				\
		},							\
		.info_mask_separate = BIT(IIO_CHAN_INFO_RAW),		\
		.info_mask_shared_by_all = BIT(IIO_CHAN_INFO_SAMP_FREQ)|\
				BIT(IIO_CHAN_INFO_OVERSAMPLING_RATIO),	\
		.info_mask_shared_by_all_available =			\
				BIT(IIO_CHAN_INFO_OVERSAMPLING_RATIO),	\
		.datasheet_name = name,					\
	}
#define AT91_SAMA5D2_CHAN_PRESSURE(num, name)				\
	{								\
		.type = IIO_PRESSURE,					\
		.channel = num,						\
		.scan_index = num,					\
		.scan_type = {						\
			.sign = 'u',					\
			.realbits = 12,					\
			.storagebits = 16,				\
		},							\
		.info_mask_separate = BIT(IIO_CHAN_INFO_RAW),		\
		.info_mask_shared_by_all = BIT(IIO_CHAN_INFO_SAMP_FREQ)|\
				BIT(IIO_CHAN_INFO_OVERSAMPLING_RATIO),	\
		.info_mask_shared_by_all_available =			\
				BIT(IIO_CHAN_INFO_OVERSAMPLING_RATIO),	\
		.datasheet_name = name,					\
	}

#define AT91_SAMA5D2_CHAN_TEMP(num, name, addr)				\
	{								\
		.type = IIO_TEMP,					\
		.channel = num,						\
		.address =  addr,					\
		.scan_index = num,					\
		.info_mask_separate = BIT(IIO_CHAN_INFO_PROCESSED),	\
		.info_mask_shared_by_all =				\
				BIT(IIO_CHAN_INFO_PROCESSED) |		\
				BIT(IIO_CHAN_INFO_OVERSAMPLING_RATIO),	\
		.info_mask_shared_by_all_available =			\
				BIT(IIO_CHAN_INFO_OVERSAMPLING_RATIO),	\
		.datasheet_name = name,					\
	}

#define at91_adc_readl(st, reg)						\
	readl_relaxed((st)->base + (st)->soc_info.platform->layout->reg)
#define at91_adc_read_chan(st, reg)					\
	readl_relaxed((st)->base + reg)
#define at91_adc_writel(st, reg, val)					\
	writel_relaxed(val, (st)->base + (st)->soc_info.platform->layout->reg)

/**
 * struct at91_adc_platform - at91-sama5d2 platform information struct
 * @layout:		pointer to the reg layout struct
 * @adc_channels:	pointer to an array of channels for registering in
 *			the iio subsystem
 * @nr_channels:	number of physical channels available
 * @touch_chan_x:	index of the touchscreen X channel
 * @touch_chan_y:	index of the touchscreen Y channel
 * @touch_chan_p:	index of the touchscreen P channel
 * @max_channels:	number of total channels
 * @max_index:		highest channel index (highest index may be higher
 *			than the total channel number)
 * @hw_trig_cnt:	number of possible hardware triggers
 * @osr_mask:		oversampling ratio bitmask on EMR register
 * @oversampling_avail:	available oversampling values
 * @oversampling_avail_no: number of available oversampling values
 * @chan_realbits:	realbits for registered channels
 * @temp_chan:		temperature channel index
 * @temp_sensor:	temperature sensor supported
 */
struct at91_adc_platform {
	const struct at91_adc_reg_layout	*layout;
	const struct iio_chan_spec		(*adc_channels)[];
	unsigned int				nr_channels;
	unsigned int				touch_chan_x;
	unsigned int				touch_chan_y;
	unsigned int				touch_chan_p;
	unsigned int				max_channels;
	unsigned int				max_index;
	unsigned int				hw_trig_cnt;
	unsigned int				osr_mask;
	unsigned int				oversampling_avail[5];
	unsigned int				oversampling_avail_no;
	unsigned int				chan_realbits;
	unsigned int				temp_chan;
	bool					temp_sensor;
};

/**
 * struct at91_adc_temp_sensor_clb - at91-sama5d2 temperature sensor
 * calibration data structure
 * @p1: P1 calibration temperature
 * @p4: P4 calibration voltage
 * @p6: P6 calibration voltage
 */
struct at91_adc_temp_sensor_clb {
	u32 p1;
	u32 p4;
	u32 p6;
};

/**
 * enum at91_adc_ts_clb_idx - calibration indexes in NVMEM buffer
 * @AT91_ADC_TS_CLB_IDX_P1: index for P1
 * @AT91_ADC_TS_CLB_IDX_P4: index for P4
 * @AT91_ADC_TS_CLB_IDX_P6: index for P6
 * @AT91_ADC_TS_CLB_IDX_MAX: max index for temperature calibration packet in OTP
 */
enum at91_adc_ts_clb_idx {
	AT91_ADC_TS_CLB_IDX_P1 = 2,
	AT91_ADC_TS_CLB_IDX_P4 = 5,
	AT91_ADC_TS_CLB_IDX_P6 = 7,
	AT91_ADC_TS_CLB_IDX_MAX = 19,
};

/* Temperature sensor calibration - Vtemp voltage sensitivity to temperature. */
#define AT91_ADC_TS_VTEMP_DT		(2080U)

/**
 * struct at91_adc_soc_info - at91-sama5d2 soc information struct
 * @startup_time:	device startup time
 * @min_sample_rate:	minimum sample rate in Hz
 * @max_sample_rate:	maximum sample rate in Hz
 * @platform:		pointer to the platform structure
 * @temp_sensor_clb:	temperature sensor calibration data structure
 */
struct at91_adc_soc_info {
	unsigned			startup_time;
	unsigned			min_sample_rate;
	unsigned			max_sample_rate;
	const struct at91_adc_platform	*platform;
	struct at91_adc_temp_sensor_clb	temp_sensor_clb;
};

struct at91_adc_trigger {
	char				*name;
	unsigned int			trgmod_value;
	unsigned int			edge_type;
	bool				hw_trig;
};

/**
 * struct at91_adc_dma - at91-sama5d2 dma information struct
 * @dma_chan:		the dma channel acquired
 * @rx_buf:		dma coherent allocated area
 * @rx_dma_buf:		dma handler for the buffer
 * @phys_addr:		physical address of the ADC base register
 * @buf_idx:		index inside the dma buffer where reading was last done
 * @rx_buf_sz:		size of buffer used by DMA operation
 * @watermark:		number of conversions to copy before DMA triggers irq
 * @dma_ts:		hold the start timestamp of dma operation
 */
struct at91_adc_dma {
	struct dma_chan			*dma_chan;
	u8				*rx_buf;
	dma_addr_t			rx_dma_buf;
	phys_addr_t			phys_addr;
	int				buf_idx;
	int				rx_buf_sz;
	int				watermark;
	s64				dma_ts;
};

/**
 * struct at91_adc_touch - at91-sama5d2 touchscreen information struct
 * @sample_period_val:		the value for periodic trigger interval
 * @touching:			is the pen touching the screen or not
 * @x_pos:			temporary placeholder for pressure computation
 * @channels_bitmask:		bitmask with the touchscreen channels enabled
 * @workq:			workqueue for buffer data pushing
 */
struct at91_adc_touch {
	u16				sample_period_val;
	bool				touching;
	u16				x_pos;
	unsigned long			channels_bitmask;
	struct work_struct		workq;
};

/**
 * struct at91_adc_temp - at91-sama5d2 temperature information structure
 * @sample_period_val:	sample period value
 * @saved_sample_rate:	saved sample rate
 * @saved_oversampling:	saved oversampling
 */
struct at91_adc_temp {
	u16				sample_period_val;
	u16				saved_sample_rate;
	u16				saved_oversampling;
};

/*
 * Buffer size requirements:
 * No channels * bytes_per_channel(2) + timestamp bytes (8)
 * Divided by 2 because we need half words.
 * We assume 32 channels for now, has to be increased if needed.
 * Nobody minds a buffer being too big.
 */
#define AT91_BUFFER_MAX_HWORDS ((32 * 2 + 8) / 2)

struct at91_adc_state {
	void __iomem			*base;
	int				irq;
	struct clk			*per_clk;
	struct regulator		*reg;
	struct regulator		*vref;
	int				vref_uv;
	unsigned int			current_sample_rate;
	struct iio_trigger		*trig;
	const struct at91_adc_trigger	*selected_trig;
	const struct iio_chan_spec	*chan;
	bool				conversion_done;
	u32				conversion_value;
	unsigned int			oversampling_ratio;
	struct at91_adc_soc_info	soc_info;
	wait_queue_head_t		wq_data_available;
	struct at91_adc_dma		dma_st;
	struct at91_adc_touch		touch_st;
	struct at91_adc_temp		temp_st;
	struct iio_dev			*indio_dev;
	struct device			*dev;
	/* Ensure naturally aligned timestamp */
	u16				buffer[AT91_BUFFER_MAX_HWORDS] __aligned(8);
	/*
	 * lock to prevent concurrent 'single conversion' requests through
	 * sysfs.
	 */
	struct mutex			lock;
};

static const struct at91_adc_trigger at91_adc_trigger_list[] = {
	{
		.name = "external_rising",
		.trgmod_value = AT91_SAMA5D2_TRGR_TRGMOD_EXT_TRIG_RISE,
		.edge_type = IRQ_TYPE_EDGE_RISING,
		.hw_trig = true,
	},
	{
		.name = "external_falling",
		.trgmod_value = AT91_SAMA5D2_TRGR_TRGMOD_EXT_TRIG_FALL,
		.edge_type = IRQ_TYPE_EDGE_FALLING,
		.hw_trig = true,
	},
	{
		.name = "external_any",
		.trgmod_value = AT91_SAMA5D2_TRGR_TRGMOD_EXT_TRIG_ANY,
		.edge_type = IRQ_TYPE_EDGE_BOTH,
		.hw_trig = true,
	},
	{
		.name = "software",
		.trgmod_value = AT91_SAMA5D2_TRGR_TRGMOD_NO_TRIGGER,
		.edge_type = IRQ_TYPE_NONE,
		.hw_trig = false,
	},
};

static const struct iio_chan_spec at91_sama5d2_adc_channels[] = {
	AT91_SAMA5D2_CHAN_SINGLE(0, 0, 0x50),
	AT91_SAMA5D2_CHAN_SINGLE(1, 1, 0x54),
	AT91_SAMA5D2_CHAN_SINGLE(2, 2, 0x58),
	AT91_SAMA5D2_CHAN_SINGLE(3, 3, 0x5c),
	AT91_SAMA5D2_CHAN_SINGLE(4, 4, 0x60),
	AT91_SAMA5D2_CHAN_SINGLE(5, 5, 0x64),
	AT91_SAMA5D2_CHAN_SINGLE(6, 6, 0x68),
	AT91_SAMA5D2_CHAN_SINGLE(7, 7, 0x6c),
	AT91_SAMA5D2_CHAN_SINGLE(8, 8, 0x70),
	AT91_SAMA5D2_CHAN_SINGLE(9, 9, 0x74),
	AT91_SAMA5D2_CHAN_SINGLE(10, 10, 0x78),
	AT91_SAMA5D2_CHAN_SINGLE(11, 11, 0x7c),
	/* original ABI has the differential channels with a gap in between */
	AT91_SAMA5D2_CHAN_DIFF(12, 0, 1, 0x50),
	AT91_SAMA5D2_CHAN_DIFF(14, 2, 3, 0x58),
	AT91_SAMA5D2_CHAN_DIFF(16, 4, 5, 0x60),
	AT91_SAMA5D2_CHAN_DIFF(18, 6, 7, 0x68),
	AT91_SAMA5D2_CHAN_DIFF(20, 8, 9, 0x70),
	AT91_SAMA5D2_CHAN_DIFF(22, 10, 11, 0x78),
	IIO_CHAN_SOFT_TIMESTAMP(23),
	AT91_SAMA5D2_CHAN_TOUCH(24, "x", IIO_MOD_X),
	AT91_SAMA5D2_CHAN_TOUCH(25, "y", IIO_MOD_Y),
	AT91_SAMA5D2_CHAN_PRESSURE(26, "pressure"),
};

static const struct iio_chan_spec at91_sama7g5_adc_channels[] = {
	AT91_SAMA5D2_CHAN_SINGLE(0, 0, 0x60),
	AT91_SAMA5D2_CHAN_SINGLE(1, 1, 0x64),
	AT91_SAMA5D2_CHAN_SINGLE(2, 2, 0x68),
	AT91_SAMA5D2_CHAN_SINGLE(3, 3, 0x6c),
	AT91_SAMA5D2_CHAN_SINGLE(4, 4, 0x70),
	AT91_SAMA5D2_CHAN_SINGLE(5, 5, 0x74),
	AT91_SAMA5D2_CHAN_SINGLE(6, 6, 0x78),
	AT91_SAMA5D2_CHAN_SINGLE(7, 7, 0x7c),
	AT91_SAMA5D2_CHAN_SINGLE(8, 8, 0x80),
	AT91_SAMA5D2_CHAN_SINGLE(9, 9, 0x84),
	AT91_SAMA5D2_CHAN_SINGLE(10, 10, 0x88),
	AT91_SAMA5D2_CHAN_SINGLE(11, 11, 0x8c),
	AT91_SAMA5D2_CHAN_SINGLE(12, 12, 0x90),
	AT91_SAMA5D2_CHAN_SINGLE(13, 13, 0x94),
	AT91_SAMA5D2_CHAN_SINGLE(14, 14, 0x98),
	AT91_SAMA5D2_CHAN_SINGLE(15, 15, 0x9c),
	AT91_SAMA5D2_CHAN_DIFF(16, 0, 1, 0x60),
	AT91_SAMA5D2_CHAN_DIFF(17, 2, 3, 0x68),
	AT91_SAMA5D2_CHAN_DIFF(18, 4, 5, 0x70),
	AT91_SAMA5D2_CHAN_DIFF(19, 6, 7, 0x78),
	AT91_SAMA5D2_CHAN_DIFF(20, 8, 9, 0x80),
	AT91_SAMA5D2_CHAN_DIFF(21, 10, 11, 0x88),
	AT91_SAMA5D2_CHAN_DIFF(22, 12, 13, 0x90),
	AT91_SAMA5D2_CHAN_DIFF(23, 14, 15, 0x98),
	IIO_CHAN_SOFT_TIMESTAMP(24),
	AT91_SAMA5D2_CHAN_TEMP(AT91_SAMA7G5_ADC_TEMP_CHANNEL, "temp", 0xdc),
};

static const struct at91_adc_platform sama5d2_platform = {
	.layout = &sama5d2_layout,
	.adc_channels = &at91_sama5d2_adc_channels,
#define AT91_SAMA5D2_SINGLE_CHAN_CNT 12
#define AT91_SAMA5D2_DIFF_CHAN_CNT 6
	.nr_channels = AT91_SAMA5D2_SINGLE_CHAN_CNT +
		       AT91_SAMA5D2_DIFF_CHAN_CNT,
#define AT91_SAMA5D2_TOUCH_X_CHAN_IDX	(AT91_SAMA5D2_SINGLE_CHAN_CNT + \
					AT91_SAMA5D2_DIFF_CHAN_CNT * 2)
	.touch_chan_x = AT91_SAMA5D2_TOUCH_X_CHAN_IDX,
#define AT91_SAMA5D2_TOUCH_Y_CHAN_IDX	(AT91_SAMA5D2_TOUCH_X_CHAN_IDX + 1)
	.touch_chan_y = AT91_SAMA5D2_TOUCH_Y_CHAN_IDX,
#define AT91_SAMA5D2_TOUCH_P_CHAN_IDX	(AT91_SAMA5D2_TOUCH_Y_CHAN_IDX + 1)
	.touch_chan_p = AT91_SAMA5D2_TOUCH_P_CHAN_IDX,
#define AT91_SAMA5D2_MAX_CHAN_IDX	AT91_SAMA5D2_TOUCH_P_CHAN_IDX
	.max_channels = ARRAY_SIZE(at91_sama5d2_adc_channels),
	.max_index = AT91_SAMA5D2_MAX_CHAN_IDX,
#define AT91_SAMA5D2_HW_TRIG_CNT	3
	.hw_trig_cnt = AT91_SAMA5D2_HW_TRIG_CNT,
	.osr_mask = GENMASK(17, 16),
	.oversampling_avail = { 1, 4, 16, },
	.oversampling_avail_no = 3,
	.chan_realbits = 14,
};

static const struct at91_adc_platform sama7g5_platform = {
	.layout = &sama7g5_layout,
	.adc_channels = &at91_sama7g5_adc_channels,
#define AT91_SAMA7G5_SINGLE_CHAN_CNT	16
#define AT91_SAMA7G5_DIFF_CHAN_CNT	8
#define AT91_SAMA7G5_TEMP_CHAN_CNT	1
	.nr_channels = AT91_SAMA7G5_SINGLE_CHAN_CNT +
		       AT91_SAMA7G5_DIFF_CHAN_CNT +
		       AT91_SAMA7G5_TEMP_CHAN_CNT,
#define AT91_SAMA7G5_MAX_CHAN_IDX	(AT91_SAMA7G5_SINGLE_CHAN_CNT + \
					AT91_SAMA7G5_DIFF_CHAN_CNT + \
					AT91_SAMA7G5_TEMP_CHAN_CNT)
	.max_channels = ARRAY_SIZE(at91_sama7g5_adc_channels),
	.max_index = AT91_SAMA7G5_MAX_CHAN_IDX,
#define AT91_SAMA7G5_HW_TRIG_CNT	3
	.hw_trig_cnt = AT91_SAMA7G5_HW_TRIG_CNT,
	.osr_mask = GENMASK(18, 16),
	.oversampling_avail = { 1, 4, 16, 64, 256, },
	.oversampling_avail_no = 5,
	.chan_realbits = 16,
	.temp_sensor = true,
	.temp_chan = AT91_SAMA7G5_ADC_TEMP_CHANNEL,
};

static int at91_adc_chan_xlate(struct iio_dev *indio_dev, int chan)
{
	int i;

	for (i = 0; i < indio_dev->num_channels; i++) {
		if (indio_dev->channels[i].scan_index == chan)
			return i;
	}
	return -EINVAL;
}

static inline struct iio_chan_spec const *
at91_adc_chan_get(struct iio_dev *indio_dev, int chan)
{
	int index = at91_adc_chan_xlate(indio_dev, chan);

	if (index < 0)
		return NULL;
	return indio_dev->channels + index;
}

static inline int at91_adc_fwnode_xlate(struct iio_dev *indio_dev,
					const struct fwnode_reference_args *iiospec)
{
	return at91_adc_chan_xlate(indio_dev, iiospec->args[0]);
}

static unsigned int at91_adc_active_scan_mask_to_reg(struct iio_dev *indio_dev)
{
	u32 mask = 0;
	u8 bit;
	struct at91_adc_state *st = iio_priv(indio_dev);

	for_each_set_bit(bit, indio_dev->active_scan_mask,
			 indio_dev->num_channels) {
		struct iio_chan_spec const *chan =
			 at91_adc_chan_get(indio_dev, bit);
		mask |= BIT(chan->channel);
	}

	return mask & GENMASK(st->soc_info.platform->nr_channels, 0);
}

static void at91_adc_cor(struct at91_adc_state *st,
			 struct iio_chan_spec const *chan)
{
	u32 cor, cur_cor;

	cor = BIT(chan->channel) | BIT(chan->channel2);

	cur_cor = at91_adc_readl(st, COR);
	cor <<= st->soc_info.platform->layout->COR_diff_offset;
	if (chan->differential)
		at91_adc_writel(st, COR, cur_cor | cor);
	else
		at91_adc_writel(st, COR, cur_cor & ~cor);
}

static void at91_adc_irq_status(struct at91_adc_state *st, u32 *status,
				u32 *eoc)
{
	*status = at91_adc_readl(st, ISR);
	if (st->soc_info.platform->layout->EOC_ISR)
		*eoc = at91_adc_readl(st, EOC_ISR);
	else
		*eoc = *status;
}

static void at91_adc_irq_mask(struct at91_adc_state *st, u32 *status, u32 *eoc)
{
	*status = at91_adc_readl(st, IMR);
	if (st->soc_info.platform->layout->EOC_IMR)
		*eoc = at91_adc_readl(st, EOC_IMR);
	else
		*eoc = *status;
}

static void at91_adc_eoc_dis(struct at91_adc_state *st, unsigned int channel)
{
	/*
	 * On some products having the EOC bits in a separate register,
	 * errata recommends not writing this register (EOC_IDR).
	 * On products having the EOC bits in the IDR register, it's fine to write it.
	 */
	if (!st->soc_info.platform->layout->EOC_IDR)
		at91_adc_writel(st, IDR, BIT(channel));
}

static void at91_adc_eoc_ena(struct at91_adc_state *st, unsigned int channel)
{
	if (!st->soc_info.platform->layout->EOC_IDR)
		at91_adc_writel(st, IER, BIT(channel));
	else
		at91_adc_writel(st, EOC_IER, BIT(channel));
}

static int at91_adc_config_emr(struct at91_adc_state *st,
			       u32 oversampling_ratio, u32 trackx)
{
	/* configure the extended mode register */
	unsigned int emr, osr;
	unsigned int osr_mask = st->soc_info.platform->osr_mask;
	int i, ret;

	/* Check against supported oversampling values. */
	for (i = 0; i < st->soc_info.platform->oversampling_avail_no; i++) {
		if (oversampling_ratio == st->soc_info.platform->oversampling_avail[i])
			break;
	}
	if (i == st->soc_info.platform->oversampling_avail_no)
		return -EINVAL;

	/* select oversampling ratio from configuration */
	switch (oversampling_ratio) {
	case 1:
		osr = AT91_SAMA5D2_EMR_OSR(AT91_SAMA5D2_EMR_OSR_1SAMPLES,
					   osr_mask);
		break;
	case 4:
		osr = AT91_SAMA5D2_EMR_OSR(AT91_SAMA5D2_EMR_OSR_4SAMPLES,
					   osr_mask);
		break;
	case 16:
		osr = AT91_SAMA5D2_EMR_OSR(AT91_SAMA5D2_EMR_OSR_16SAMPLES,
					   osr_mask);
		break;
	case 64:
		osr = AT91_SAMA5D2_EMR_OSR(AT91_SAMA5D2_EMR_OSR_64SAMPLES,
					   osr_mask);
		break;
	case 256:
		osr = AT91_SAMA5D2_EMR_OSR(AT91_SAMA5D2_EMR_OSR_256SAMPLES,
					   osr_mask);
		break;
	}

	ret = pm_runtime_resume_and_get(st->dev);
	if (ret < 0)
		return ret;

	emr = at91_adc_readl(st, EMR);
	/* select oversampling per single trigger event */
	emr |= AT91_SAMA5D2_EMR_ASTE(1);
	/* delete leftover content if it's the case */
	emr &= ~(osr_mask | AT91_SAMA5D2_TRACKX_MASK);
	/* Update osr and trackx. */
	emr |= osr | AT91_SAMA5D2_TRACKX(trackx);
	at91_adc_writel(st, EMR, emr);

	pm_runtime_mark_last_busy(st->dev);
	pm_runtime_put_autosuspend(st->dev);

	st->oversampling_ratio = oversampling_ratio;

	return 0;
}

static int at91_adc_adjust_val_osr(struct at91_adc_state *st, int *val)
{
	int nbits, diff;

	if (st->oversampling_ratio == 1)
		nbits = 12;
	else if (st->oversampling_ratio == 4)
		nbits = 13;
	else if (st->oversampling_ratio == 16)
		nbits = 14;
	else if (st->oversampling_ratio == 64)
		nbits = 15;
	else if (st->oversampling_ratio == 256)
		nbits = 16;
	else
		/* Should not happen. */
		return -EINVAL;

	/*
	 * We have nbits of real data and channel is registered as
	 * st->soc_info.platform->chan_realbits, so shift left diff bits.
	 */
	diff = st->soc_info.platform->chan_realbits - nbits;
	*val <<= diff;

	return IIO_VAL_INT;
}

static void at91_adc_adjust_val_osr_array(struct at91_adc_state *st, void *buf,
					  int len)
{
	int i = 0, val;
	u16 *buf_u16 = (u16 *) buf;

	/*
	 * We are converting each two bytes (each sample).
	 * First convert the byte based array to u16, and convert each sample
	 * separately.
	 * Each value is two bytes in an array of chars, so to not shift
	 * more than we need, save the value separately.
	 * len is in bytes, so divide by two to get number of samples.
	 */
	while (i < len / 2) {
		val = buf_u16[i];
		at91_adc_adjust_val_osr(st, &val);
		buf_u16[i] = val;
		i++;
	}
}

static int at91_adc_configure_touch(struct at91_adc_state *st, bool state)
{
	u32 clk_khz = st->current_sample_rate / 1000;
	int i = 0, ret;
	u16 pendbc;
	u32 tsmr, acr;

	if (state) {
		ret = pm_runtime_resume_and_get(st->dev);
		if (ret < 0)
			return ret;
	} else {
		/* disabling touch IRQs and setting mode to no touch enabled */
		at91_adc_writel(st, IDR,
				AT91_SAMA5D2_IER_PEN | AT91_SAMA5D2_IER_NOPEN);
		at91_adc_writel(st, TSMR, 0);

		pm_runtime_mark_last_busy(st->dev);
		pm_runtime_put_autosuspend(st->dev);
		return 0;
	}
	/*
	 * debounce time is in microseconds, we need it in milliseconds to
	 * multiply with kilohertz, so, divide by 1000, but after the multiply.
	 * round up to make sure pendbc is at least 1
	 */
	pendbc = round_up(AT91_SAMA5D2_TOUCH_PEN_DETECT_DEBOUNCE_US *
			  clk_khz / 1000, 1);

	/* get the required exponent */
	while (pendbc >> i++)
		;

	pendbc = i;

	tsmr = AT91_SAMA5D2_TSMR_TSMODE_4WIRE_PRESS;

	tsmr |= AT91_SAMA5D2_TSMR_TSAV(2) & AT91_SAMA5D2_TSMR_TSAV_MASK;
	tsmr |= AT91_SAMA5D2_TSMR_PENDBC(pendbc) &
		AT91_SAMA5D2_TSMR_PENDBC_MASK;
	tsmr |= AT91_SAMA5D2_TSMR_NOTSDMA;
	tsmr |= AT91_SAMA5D2_TSMR_PENDET_ENA;
	tsmr |= AT91_SAMA5D2_TSMR_TSFREQ(2) & AT91_SAMA5D2_TSMR_TSFREQ_MASK;

	at91_adc_writel(st, TSMR, tsmr);

	acr =  at91_adc_readl(st, ACR);
	acr &= ~AT91_SAMA5D2_ACR_PENDETSENS_MASK;
	acr |= 0x02 & AT91_SAMA5D2_ACR_PENDETSENS_MASK;
	at91_adc_writel(st, ACR, acr);

	/* Sample Period Time = (TRGPER + 1) / ADCClock */
	st->touch_st.sample_period_val =
				 round_up((AT91_SAMA5D2_TOUCH_SAMPLE_PERIOD_US *
				 clk_khz / 1000) - 1, 1);
	/* enable pen detect IRQ */
	at91_adc_writel(st, IER, AT91_SAMA5D2_IER_PEN);

	return 0;
}

static u16 at91_adc_touch_pos(struct at91_adc_state *st, int reg)
{
	u32 val = 0;
	u32 scale, result, pos;

	/*
	 * to obtain the actual position we must divide by scale
	 * and multiply with max, where
	 * max = 2^AT91_SAMA5D2_MAX_POS_BITS - 1
	 */
	/* first half of register is the x or y, second half is the scale */
	if (reg == st->soc_info.platform->layout->XPOSR)
		val = at91_adc_readl(st, XPOSR);
	else if (reg == st->soc_info.platform->layout->YPOSR)
		val = at91_adc_readl(st, YPOSR);

	if (!val)
		dev_dbg(&st->indio_dev->dev, "pos is 0\n");

	pos = val & AT91_SAMA5D2_XYZ_MASK;
	result = (pos << AT91_SAMA5D2_MAX_POS_BITS) - pos;
	scale = (val >> 16) & AT91_SAMA5D2_XYZ_MASK;
	if (scale == 0) {
		dev_err(&st->indio_dev->dev, "scale is 0\n");
		return 0;
	}
	result /= scale;

	return result;
}

static u16 at91_adc_touch_x_pos(struct at91_adc_state *st)
{
	st->touch_st.x_pos = at91_adc_touch_pos(st, st->soc_info.platform->layout->XPOSR);
	return st->touch_st.x_pos;
}

static u16 at91_adc_touch_y_pos(struct at91_adc_state *st)
{
	return at91_adc_touch_pos(st, st->soc_info.platform->layout->YPOSR);
}

static u16 at91_adc_touch_pressure(struct at91_adc_state *st)
{
	u32 val;
	u32 z1, z2;
	u32 pres;
	u32 rxp = 1;
	u32 factor = 1000;

	/* calculate the pressure */
	val = at91_adc_readl(st, PRESSR);
	z1 = val & AT91_SAMA5D2_XYZ_MASK;
	z2 = (val >> 16) & AT91_SAMA5D2_XYZ_MASK;

	if (z1 != 0)
		pres = rxp * (st->touch_st.x_pos * factor / 1024) *
			(z2 * factor / z1 - factor) /
			factor;
	else
		pres = 0xFFFF;       /* no pen contact */

	/*
	 * The pressure from device grows down, minimum is 0xFFFF, maximum 0x0.
	 * We compute it this way, but let's return it in the expected way,
	 * growing from 0 to 0xFFFF.
	 */
	return 0xFFFF - pres;
}

static int at91_adc_read_position(struct at91_adc_state *st, int chan, u16 *val)
{
	*val = 0;
	if (!st->touch_st.touching)
		return -ENODATA;
	if (chan == st->soc_info.platform->touch_chan_x)
		*val = at91_adc_touch_x_pos(st);
	else if (chan == st->soc_info.platform->touch_chan_y)
		*val = at91_adc_touch_y_pos(st);
	else
		return -ENODATA;

	return IIO_VAL_INT;
}

static int at91_adc_read_pressure(struct at91_adc_state *st, int chan, u16 *val)
{
	*val = 0;
	if (!st->touch_st.touching)
		return -ENODATA;
	if (chan == st->soc_info.platform->touch_chan_p)
		*val = at91_adc_touch_pressure(st);
	else
		return -ENODATA;

	return IIO_VAL_INT;
}

static void at91_adc_configure_trigger_registers(struct at91_adc_state *st,
						 bool state)
{
	u32 status = at91_adc_readl(st, TRGR);

	/* clear TRGMOD */
	status &= ~AT91_SAMA5D2_TRGR_TRGMOD_MASK;

	if (state)
		status |= st->selected_trig->trgmod_value;

	/* set/unset hw trigger */
	at91_adc_writel(st, TRGR, status);
}

static int at91_adc_configure_trigger(struct iio_trigger *trig, bool state)
{
	struct iio_dev *indio = iio_trigger_get_drvdata(trig);
	struct at91_adc_state *st = iio_priv(indio);
	int ret;

	if (state) {
		ret = pm_runtime_resume_and_get(st->dev);
		if (ret < 0)
			return ret;
	}

	at91_adc_configure_trigger_registers(st, state);

	if (!state) {
		pm_runtime_mark_last_busy(st->dev);
		pm_runtime_put_autosuspend(st->dev);
	}

	return 0;
}

static void at91_adc_reenable_trigger(struct iio_trigger *trig)
{
	struct iio_dev *indio = iio_trigger_get_drvdata(trig);
	struct at91_adc_state *st = iio_priv(indio);

	/* if we are using DMA, we must not reenable irq after each trigger */
	if (st->dma_st.dma_chan)
		return;

	enable_irq(st->irq);

	/* Needed to ACK the DRDY interruption */
	at91_adc_readl(st, LCDR);
}

static const struct iio_trigger_ops at91_adc_trigger_ops = {
	.set_trigger_state = &at91_adc_configure_trigger,
	.reenable = &at91_adc_reenable_trigger,
	.validate_device = iio_trigger_validate_own_device,
};

static int at91_adc_dma_size_done(struct at91_adc_state *st)
{
	struct dma_tx_state state;
	enum dma_status status;
	int i, size;

	status = dmaengine_tx_status(st->dma_st.dma_chan,
				     st->dma_st.dma_chan->cookie,
				     &state);
	if (status != DMA_IN_PROGRESS)
		return 0;

	/* Transferred length is size in bytes from end of buffer */
	i = st->dma_st.rx_buf_sz - state.residue;

	/* Return available bytes */
	if (i >= st->dma_st.buf_idx)
		size = i - st->dma_st.buf_idx;
	else
		size = st->dma_st.rx_buf_sz + i - st->dma_st.buf_idx;
	return size;
}

static void at91_dma_buffer_done(void *data)
{
	struct iio_dev *indio_dev = data;

	iio_trigger_poll_chained(indio_dev->trig);
}

static int at91_adc_dma_start(struct iio_dev *indio_dev)
{
	struct at91_adc_state *st = iio_priv(indio_dev);
	struct dma_async_tx_descriptor *desc;
	dma_cookie_t cookie;
	int ret;
	u8 bit;

	if (!st->dma_st.dma_chan)
		return 0;

	/* we start a new DMA, so set buffer index to start */
	st->dma_st.buf_idx = 0;

	/*
	 * compute buffer size w.r.t. watermark and enabled channels.
	 * scan_bytes is aligned so we need an exact size for DMA
	 */
	st->dma_st.rx_buf_sz = 0;

	for_each_set_bit(bit, indio_dev->active_scan_mask,
			 indio_dev->num_channels) {
		struct iio_chan_spec const *chan =
					 at91_adc_chan_get(indio_dev, bit);

		if (!chan)
			continue;

		st->dma_st.rx_buf_sz += chan->scan_type.storagebits / 8;
	}
	st->dma_st.rx_buf_sz *= st->dma_st.watermark;

	/* Prepare a DMA cyclic transaction */
	desc = dmaengine_prep_dma_cyclic(st->dma_st.dma_chan,
					 st->dma_st.rx_dma_buf,
					 st->dma_st.rx_buf_sz,
					 st->dma_st.rx_buf_sz / 2,
					 DMA_DEV_TO_MEM, DMA_PREP_INTERRUPT);

	if (!desc) {
		dev_err(&indio_dev->dev, "cannot prepare DMA cyclic\n");
		return -EBUSY;
	}

	desc->callback = at91_dma_buffer_done;
	desc->callback_param = indio_dev;

	cookie = dmaengine_submit(desc);
	ret = dma_submit_error(cookie);
	if (ret) {
		dev_err(&indio_dev->dev, "cannot submit DMA cyclic\n");
		dmaengine_terminate_async(st->dma_st.dma_chan);
		return ret;
	}

	/* enable general overrun error signaling */
	at91_adc_writel(st, IER, AT91_SAMA5D2_IER_GOVRE);
	/* Issue pending DMA requests */
	dma_async_issue_pending(st->dma_st.dma_chan);

	/* consider current time as DMA start time for timestamps */
	st->dma_st.dma_ts = iio_get_time_ns(indio_dev);

	dev_dbg(&indio_dev->dev, "DMA cyclic started\n");

	return 0;
}

static bool at91_adc_buffer_check_use_irq(struct iio_dev *indio,
					  struct at91_adc_state *st)
{
	/* if using DMA, we do not use our own IRQ (we use DMA-controller) */
	if (st->dma_st.dma_chan)
		return false;
	/* if the trigger is not ours, then it has its own IRQ */
	if (iio_trigger_validate_own_device(indio->trig, indio))
		return false;
	return true;
}

static bool at91_adc_current_chan_is_touch(struct iio_dev *indio_dev)
{
	struct at91_adc_state *st = iio_priv(indio_dev);

	return !!bitmap_subset(indio_dev->active_scan_mask,
			       &st->touch_st.channels_bitmask,
			       st->soc_info.platform->max_index + 1);
}

static int at91_adc_buffer_prepare(struct iio_dev *indio_dev)
{
	int ret;
	u8 bit;
	struct at91_adc_state *st = iio_priv(indio_dev);

	/* check if we are enabling triggered buffer or the touchscreen */
	if (at91_adc_current_chan_is_touch(indio_dev))
		return at91_adc_configure_touch(st, true);

	/* if we are not in triggered mode, we cannot enable the buffer. */
	if (!(iio_device_get_current_mode(indio_dev) & INDIO_ALL_TRIGGERED_MODES))
		return -EINVAL;

	ret = pm_runtime_resume_and_get(st->dev);
	if (ret < 0)
		return ret;

	/* we continue with the triggered buffer */
	ret = at91_adc_dma_start(indio_dev);
	if (ret) {
		dev_err(&indio_dev->dev, "buffer prepare failed\n");
		goto pm_runtime_put;
	}

	for_each_set_bit(bit, indio_dev->active_scan_mask,
			 indio_dev->num_channels) {
		struct iio_chan_spec const *chan =
					at91_adc_chan_get(indio_dev, bit);
		if (!chan)
			continue;
		/* these channel types cannot be handled by this trigger */
		if (chan->type == IIO_POSITIONRELATIVE ||
		    chan->type == IIO_PRESSURE ||
		    chan->type == IIO_TEMP)
			continue;

		at91_adc_cor(st, chan);

		at91_adc_writel(st, CHER, BIT(chan->channel));
	}

	if (at91_adc_buffer_check_use_irq(indio_dev, st))
		at91_adc_writel(st, IER, AT91_SAMA5D2_IER_DRDY);

pm_runtime_put:
	pm_runtime_mark_last_busy(st->dev);
	pm_runtime_put_autosuspend(st->dev);
	return ret;
}

static int at91_adc_buffer_postdisable(struct iio_dev *indio_dev)
{
	struct at91_adc_state *st = iio_priv(indio_dev);
	int ret;
	u8 bit;

	/* check if we are disabling triggered buffer or the touchscreen */
	if (at91_adc_current_chan_is_touch(indio_dev))
		return at91_adc_configure_touch(st, false);

	/* if we are not in triggered mode, nothing to do here */
	if (!(iio_device_get_current_mode(indio_dev) & INDIO_ALL_TRIGGERED_MODES))
		return -EINVAL;

	ret = pm_runtime_resume_and_get(st->dev);
	if (ret < 0)
		return ret;

	/*
	 * For each enable channel we must disable it in hardware.
	 * In the case of DMA, we must read the last converted value
	 * to clear EOC status and not get a possible interrupt later.
	 * This value is being read by DMA from LCDR anyway, so it's not lost.
	 */
	for_each_set_bit(bit, indio_dev->active_scan_mask,
			 indio_dev->num_channels) {
		struct iio_chan_spec const *chan =
					at91_adc_chan_get(indio_dev, bit);

		if (!chan)
			continue;
		/* these channel types are virtual, no need to do anything */
		if (chan->type == IIO_POSITIONRELATIVE ||
		    chan->type == IIO_PRESSURE ||
		    chan->type == IIO_TEMP)
			continue;

		at91_adc_writel(st, CHDR, BIT(chan->channel));

		if (st->dma_st.dma_chan)
			at91_adc_read_chan(st, chan->address);
	}

	if (at91_adc_buffer_check_use_irq(indio_dev, st))
		at91_adc_writel(st, IDR, AT91_SAMA5D2_IER_DRDY);

	/* read overflow register to clear possible overflow status */
	at91_adc_readl(st, OVER);

	/* if we are using DMA we must clear registers and end DMA */
	if (st->dma_st.dma_chan)
		dmaengine_terminate_sync(st->dma_st.dma_chan);

	pm_runtime_mark_last_busy(st->dev);
	pm_runtime_put_autosuspend(st->dev);

	return 0;
}

static const struct iio_buffer_setup_ops at91_buffer_setup_ops = {
	.postdisable = &at91_adc_buffer_postdisable,
};

static struct iio_trigger *at91_adc_allocate_trigger(struct iio_dev *indio,
						     char *trigger_name)
{
	struct iio_trigger *trig;
	int ret;

	trig = devm_iio_trigger_alloc(&indio->dev, "%s-dev%d-%s", indio->name,
				iio_device_id(indio), trigger_name);
	if (!trig)
		return NULL;

	trig->dev.parent = indio->dev.parent;
	iio_trigger_set_drvdata(trig, indio);
	trig->ops = &at91_adc_trigger_ops;

	ret = devm_iio_trigger_register(&indio->dev, trig);
	if (ret)
		return ERR_PTR(ret);

	return trig;
}

static void at91_adc_trigger_handler_nodma(struct iio_dev *indio_dev,
					   struct iio_poll_func *pf)
{
	struct at91_adc_state *st = iio_priv(indio_dev);
	int i = 0;
	int val;
	u8 bit;
	u32 mask = at91_adc_active_scan_mask_to_reg(indio_dev);
	unsigned int timeout = 50;
	u32 status, imr, eoc = 0, eoc_imr;

	/*
	 * Check if the conversion is ready. If not, wait a little bit, and
	 * in case of timeout exit with an error.
	 */
	while (((eoc & mask) != mask) && timeout) {
		at91_adc_irq_status(st, &status, &eoc);
		at91_adc_irq_mask(st, &imr, &eoc_imr);
		usleep_range(50, 100);
		timeout--;
	}

	/* Cannot read data, not ready. Continue without reporting data */
	if (!timeout)
		return;

	for_each_set_bit(bit, indio_dev->active_scan_mask,
			 indio_dev->num_channels) {
		struct iio_chan_spec const *chan =
					at91_adc_chan_get(indio_dev, bit);

		if (!chan)
			continue;
		/*
		 * Our external trigger only supports the voltage channels.
		 * In case someone requested a different type of channel
		 * just put zeroes to buffer.
		 * This should not happen because we check the scan mode
		 * and scan mask when we enable the buffer, and we don't allow
		 * the buffer to start with a mixed mask (voltage and something
		 * else).
		 * Thus, emit a warning.
		 */
		if (chan->type == IIO_VOLTAGE) {
			val = at91_adc_read_chan(st, chan->address);
			at91_adc_adjust_val_osr(st, &val);
			st->buffer[i] = val;
		} else {
			st->buffer[i] = 0;
			WARN(true, "This trigger cannot handle this type of channel");
		}
		i++;
	}
	iio_push_to_buffers_with_timestamp(indio_dev, st->buffer,
					   pf->timestamp);
}

static void at91_adc_trigger_handler_dma(struct iio_dev *indio_dev)
{
	struct at91_adc_state *st = iio_priv(indio_dev);
	int transferred_len = at91_adc_dma_size_done(st);
	s64 ns = iio_get_time_ns(indio_dev);
	s64 interval;
	int sample_index = 0, sample_count, sample_size;

	u32 status = at91_adc_readl(st, ISR);
	/* if we reached this point, we cannot sample faster */
	if (status & AT91_SAMA5D2_IER_GOVRE)
		pr_info_ratelimited("%s: conversion overrun detected\n",
				    indio_dev->name);

	sample_size = div_s64(st->dma_st.rx_buf_sz, st->dma_st.watermark);

	sample_count = div_s64(transferred_len, sample_size);

	/*
	 * interval between samples is total time since last transfer handling
	 * divided by the number of samples (total size divided by sample size)
	 */
	interval = div_s64((ns - st->dma_st.dma_ts), sample_count);

	while (transferred_len >= sample_size) {
		/*
		 * for all the values in the current sample,
		 * adjust the values inside the buffer for oversampling
		 */
		at91_adc_adjust_val_osr_array(st,
					&st->dma_st.rx_buf[st->dma_st.buf_idx],
					sample_size);

		iio_push_to_buffers_with_timestamp(indio_dev,
				(st->dma_st.rx_buf + st->dma_st.buf_idx),
				(st->dma_st.dma_ts + interval * sample_index));
		/* adjust remaining length */
		transferred_len -= sample_size;
		/* adjust buffer index */
		st->dma_st.buf_idx += sample_size;
		/* in case of reaching end of buffer, reset index */
		if (st->dma_st.buf_idx >= st->dma_st.rx_buf_sz)
			st->dma_st.buf_idx = 0;
		sample_index++;
	}
	/* adjust saved time for next transfer handling */
	st->dma_st.dma_ts = iio_get_time_ns(indio_dev);
}

static irqreturn_t at91_adc_trigger_handler(int irq, void *p)
{
	struct iio_poll_func *pf = p;
	struct iio_dev *indio_dev = pf->indio_dev;
	struct at91_adc_state *st = iio_priv(indio_dev);

	/*
	 * If it's not our trigger, start a conversion now, as we are
	 * actually polling the trigger now.
	 */
	if (iio_trigger_validate_own_device(indio_dev->trig, indio_dev))
		at91_adc_writel(st, CR, AT91_SAMA5D2_CR_START);

	if (st->dma_st.dma_chan)
		at91_adc_trigger_handler_dma(indio_dev);
	else
		at91_adc_trigger_handler_nodma(indio_dev, pf);

	iio_trigger_notify_done(indio_dev->trig);

	return IRQ_HANDLED;
}

static unsigned at91_adc_startup_time(unsigned startup_time_min,
				      unsigned adc_clk_khz)
{
	static const unsigned int startup_lookup[] = {
		  0,   8,  16,  24,
		 64,  80,  96, 112,
		512, 576, 640, 704,
		768, 832, 896, 960
		};
	unsigned ticks_min, i;

	/*
	 * Since the adc frequency is checked before, there is no reason
	 * to not meet the startup time constraint.
	 */

	ticks_min = startup_time_min * adc_clk_khz / 1000;
	for (i = 0; i < ARRAY_SIZE(startup_lookup); i++)
		if (startup_lookup[i] > ticks_min)
			break;

	return i;
}

static void at91_adc_setup_samp_freq(struct iio_dev *indio_dev, unsigned freq,
				     unsigned int startup_time,
				     unsigned int tracktim)
{
	struct at91_adc_state *st = iio_priv(indio_dev);
	unsigned f_per, prescal, startup, mr;
	int ret;

	f_per = clk_get_rate(st->per_clk);
	prescal = (f_per / (2 * freq)) - 1;

	startup = at91_adc_startup_time(startup_time, freq / 1000);

	ret = pm_runtime_resume_and_get(st->dev);
	if (ret < 0)
		return;

	mr = at91_adc_readl(st, MR);
	mr &= ~(AT91_SAMA5D2_MR_STARTUP_MASK | AT91_SAMA5D2_MR_PRESCAL_MASK);
	mr |= AT91_SAMA5D2_MR_STARTUP(startup);
	mr |= AT91_SAMA5D2_MR_PRESCAL(prescal);
	mr |= AT91_SAMA5D2_MR_TRACKTIM(tracktim);
	at91_adc_writel(st, MR, mr);

	pm_runtime_mark_last_busy(st->dev);
	pm_runtime_put_autosuspend(st->dev);

	dev_dbg(&indio_dev->dev, "freq: %u, startup: %u, prescal: %u, tracktim=%u\n",
		freq, startup, prescal, tracktim);
	st->current_sample_rate = freq;
}

static inline unsigned at91_adc_get_sample_freq(struct at91_adc_state *st)
{
	return st->current_sample_rate;
}

static void at91_adc_touch_data_handler(struct iio_dev *indio_dev)
{
	struct at91_adc_state *st = iio_priv(indio_dev);
	u8 bit;
	u16 val;
	int i = 0;

	for_each_set_bit(bit, indio_dev->active_scan_mask,
			 st->soc_info.platform->max_index + 1) {
		struct iio_chan_spec const *chan =
					 at91_adc_chan_get(indio_dev, bit);

		if (chan->type == IIO_POSITIONRELATIVE)
			at91_adc_read_position(st, chan->channel, &val);
		else if (chan->type == IIO_PRESSURE)
			at91_adc_read_pressure(st, chan->channel, &val);
		else
			continue;
		st->buffer[i] = val;
		i++;
	}
	/*
	 * Schedule work to push to buffers.
	 * This is intended to push to the callback buffer that another driver
	 * registered. We are still in a handler from our IRQ. If we push
	 * directly, it means the other driver has it's callback called
	 * from our IRQ context. Which is something we better avoid.
	 * Let's schedule it after our IRQ is completed.
	 */
	schedule_work(&st->touch_st.workq);
}

static void at91_adc_pen_detect_interrupt(struct at91_adc_state *st)
{
	at91_adc_writel(st, IDR, AT91_SAMA5D2_IER_PEN);
	at91_adc_writel(st, IER, AT91_SAMA5D2_IER_NOPEN |
			AT91_SAMA5D2_IER_XRDY | AT91_SAMA5D2_IER_YRDY |
			AT91_SAMA5D2_IER_PRDY);
	at91_adc_writel(st, TRGR, AT91_SAMA5D2_TRGR_TRGMOD_PERIODIC |
			AT91_SAMA5D2_TRGR_TRGPER(st->touch_st.sample_period_val));
	st->touch_st.touching = true;
}

static void at91_adc_no_pen_detect_interrupt(struct iio_dev *indio_dev)
{
	struct at91_adc_state *st = iio_priv(indio_dev);

	at91_adc_writel(st, TRGR, AT91_SAMA5D2_TRGR_TRGMOD_NO_TRIGGER);
	at91_adc_writel(st, IDR, AT91_SAMA5D2_IER_NOPEN |
			AT91_SAMA5D2_IER_XRDY | AT91_SAMA5D2_IER_YRDY |
			AT91_SAMA5D2_IER_PRDY);
	st->touch_st.touching = false;

	at91_adc_touch_data_handler(indio_dev);

	at91_adc_writel(st, IER, AT91_SAMA5D2_IER_PEN);
}

static void at91_adc_workq_handler(struct work_struct *workq)
{
	struct at91_adc_touch *touch_st = container_of(workq,
					struct at91_adc_touch, workq);
	struct at91_adc_state *st = container_of(touch_st,
					struct at91_adc_state, touch_st);
	struct iio_dev *indio_dev = st->indio_dev;

	iio_push_to_buffers(indio_dev, st->buffer);
}

static irqreturn_t at91_adc_interrupt(int irq, void *private)
{
	struct iio_dev *indio = private;
	struct at91_adc_state *st = iio_priv(indio);
	u32 status, eoc, imr, eoc_imr;
	u32 rdy_mask = AT91_SAMA5D2_IER_XRDY | AT91_SAMA5D2_IER_YRDY |
			AT91_SAMA5D2_IER_PRDY;

	at91_adc_irq_status(st, &status, &eoc);
	at91_adc_irq_mask(st, &imr, &eoc_imr);

	if (!(status & imr) && !(eoc & eoc_imr))
		return IRQ_NONE;
	if (status & AT91_SAMA5D2_IER_PEN) {
		/* pen detected IRQ */
		at91_adc_pen_detect_interrupt(st);
	} else if ((status & AT91_SAMA5D2_IER_NOPEN)) {
		/* nopen detected IRQ */
		at91_adc_no_pen_detect_interrupt(indio);
	} else if ((status & AT91_SAMA5D2_ISR_PENS) &&
		   ((status & rdy_mask) == rdy_mask)) {
		/* periodic trigger IRQ - during pen sense */
		at91_adc_touch_data_handler(indio);
	} else if (status & AT91_SAMA5D2_ISR_PENS) {
		/*
		 * touching, but the measurements are not ready yet.
		 * read and ignore.
		 */
		status = at91_adc_readl(st, XPOSR);
		status = at91_adc_readl(st, YPOSR);
		status = at91_adc_readl(st, PRESSR);
	} else if (iio_buffer_enabled(indio) &&
		   (status & AT91_SAMA5D2_IER_DRDY)) {
		/* triggered buffer without DMA */
		disable_irq_nosync(irq);
		iio_trigger_poll(indio->trig);
	} else if (iio_buffer_enabled(indio) && st->dma_st.dma_chan) {
		/* triggered buffer with DMA - should not happen */
		disable_irq_nosync(irq);
		WARN(true, "Unexpected irq occurred\n");
	} else if (!iio_buffer_enabled(indio)) {
		/* software requested conversion */
		st->conversion_value = at91_adc_read_chan(st, st->chan->address);
		st->conversion_done = true;
		wake_up_interruptible(&st->wq_data_available);
	}
	return IRQ_HANDLED;
}

/* This needs to be called with direct mode claimed and st->lock locked. */
static int at91_adc_read_info_raw(struct iio_dev *indio_dev,
				  struct iio_chan_spec const *chan, int *val)
{
	struct at91_adc_state *st = iio_priv(indio_dev);
	u16 tmp_val;
	int ret;

	ret = pm_runtime_resume_and_get(st->dev);
	if (ret < 0)
		return ret;

	/*
	 * Keep in mind that we cannot use software trigger or touchscreen
	 * if external trigger is enabled
	 */
	if (chan->type == IIO_POSITIONRELATIVE) {
		ret = at91_adc_read_position(st, chan->channel,
					     &tmp_val);
		*val = tmp_val;
		if (ret > 0)
			ret = at91_adc_adjust_val_osr(st, val);

		goto pm_runtime_put;
	}
	if (chan->type == IIO_PRESSURE) {
		ret = at91_adc_read_pressure(st, chan->channel,
					     &tmp_val);
		*val = tmp_val;
		if (ret > 0)
			ret = at91_adc_adjust_val_osr(st, val);

		goto pm_runtime_put;
	}

	/* in this case we have a voltage or temperature channel */

	st->chan = chan;

	at91_adc_cor(st, chan);
	at91_adc_writel(st, CHER, BIT(chan->channel));
	/*
	 * TEMPMR.TEMPON needs to update after CHER otherwise if none
	 * of the channels are enabled and TEMPMR.TEMPON = 1 will
	 * trigger DRDY interruption while preparing for temperature read.
	 */
	if (chan->type == IIO_TEMP)
		at91_adc_writel(st, TEMPMR, AT91_SAMA5D2_TEMPMR_TEMPON);
	at91_adc_eoc_ena(st, chan->channel);
	at91_adc_writel(st, CR, AT91_SAMA5D2_CR_START);

	ret = wait_event_interruptible_timeout(st->wq_data_available,
					       st->conversion_done,
					       msecs_to_jiffies(1000));
	if (ret == 0)
		ret = -ETIMEDOUT;

	if (ret > 0) {
		*val = st->conversion_value;
		ret = at91_adc_adjust_val_osr(st, val);
		if (chan->scan_type.sign == 's')
			*val = sign_extend32(*val,
					     chan->scan_type.realbits - 1);
		st->conversion_done = false;
	}

	at91_adc_eoc_dis(st, st->chan->channel);
	if (chan->type == IIO_TEMP)
		at91_adc_writel(st, TEMPMR, 0U);
	at91_adc_writel(st, CHDR, BIT(chan->channel));

	/* Needed to ACK the DRDY interruption */
	at91_adc_readl(st, LCDR);

pm_runtime_put:
	pm_runtime_mark_last_busy(st->dev);
	pm_runtime_put_autosuspend(st->dev);
	return ret;
}

static int at91_adc_read_info_locked(struct iio_dev *indio_dev,
				     struct iio_chan_spec const *chan, int *val)
{
	struct at91_adc_state *st = iio_priv(indio_dev);
	int ret;

	ret = iio_device_claim_direct_mode(indio_dev);
	if (ret)
		return ret;

	mutex_lock(&st->lock);
	ret = at91_adc_read_info_raw(indio_dev, chan, val);
	mutex_unlock(&st->lock);

	iio_device_release_direct_mode(indio_dev);

	return ret;
}

static void at91_adc_temp_sensor_configure(struct at91_adc_state *st,
					   bool start)
{
	u32 sample_rate, oversampling_ratio;
	u32 startup_time, tracktim, trackx;

	if (start) {
		/*
		 * Configure the sensor for best accuracy: 10MHz frequency,
		 * oversampling rate of 256, tracktim=0xf and trackx=1.
		 */
		sample_rate = 10 * MEGA;
		oversampling_ratio = 256;
		startup_time = AT91_SAMA5D2_MR_STARTUP_TS_MIN;
		tracktim = AT91_SAMA5D2_MR_TRACKTIM_TS;
		trackx = AT91_SAMA5D2_TRACKX_TS;

		st->temp_st.saved_sample_rate = st->current_sample_rate;
		st->temp_st.saved_oversampling = st->oversampling_ratio;
	} else {
		/* Go back to previous settings. */
		sample_rate = st->temp_st.saved_sample_rate;
		oversampling_ratio = st->temp_st.saved_oversampling;
		startup_time = st->soc_info.startup_time;
		tracktim = 0;
		trackx = 0;
	}

	at91_adc_setup_samp_freq(st->indio_dev, sample_rate, startup_time,
				 tracktim);
	at91_adc_config_emr(st, oversampling_ratio, trackx);
}

static int at91_adc_read_temp(struct iio_dev *indio_dev,
			      struct iio_chan_spec const *chan, int *val)
{
	struct at91_adc_state *st = iio_priv(indio_dev);
	struct at91_adc_temp_sensor_clb *clb = &st->soc_info.temp_sensor_clb;
	u64 div1, div2;
	u32 tmp;
	int ret, vbg, vtemp;

	ret = iio_device_claim_direct_mode(indio_dev);
	if (ret)
		return ret;
	mutex_lock(&st->lock);

	ret = pm_runtime_resume_and_get(st->dev);
	if (ret < 0)
		goto unlock;

	at91_adc_temp_sensor_configure(st, true);

	/* Read VBG. */
	tmp = at91_adc_readl(st, ACR);
	tmp |= AT91_SAMA5D2_ACR_SRCLCH;
	at91_adc_writel(st, ACR, tmp);
	ret = at91_adc_read_info_raw(indio_dev, chan, &vbg);
	if (ret < 0)
		goto restore_config;

	/* Read VTEMP. */
	tmp &= ~AT91_SAMA5D2_ACR_SRCLCH;
	at91_adc_writel(st, ACR, tmp);
	ret = at91_adc_read_info_raw(indio_dev, chan, &vtemp);

restore_config:
	/* Revert previous settings. */
	at91_adc_temp_sensor_configure(st, false);
	pm_runtime_mark_last_busy(st->dev);
	pm_runtime_put_autosuspend(st->dev);
unlock:
	mutex_unlock(&st->lock);
	iio_device_release_direct_mode(indio_dev);
	if (ret < 0)
		return ret;

	/*
	 * Temp[milli] = p1[milli] + (vtemp * clb->p6 - clb->p4 * vbg)/
	 *			     (vbg * AT91_ADC_TS_VTEMP_DT)
	 */
	div1 = DIV_ROUND_CLOSEST_ULL(((u64)vtemp * clb->p6), vbg);
	div1 = DIV_ROUND_CLOSEST_ULL((div1 * 1000), AT91_ADC_TS_VTEMP_DT);
	div2 = DIV_ROUND_CLOSEST_ULL((u64)clb->p4, AT91_ADC_TS_VTEMP_DT);
	div2 *= 1000;
	*val = clb->p1 + (int)div1 - (int)div2;

	return ret;
}

static int at91_adc_read_raw(struct iio_dev *indio_dev,
			     struct iio_chan_spec const *chan,
			     int *val, int *val2, long mask)
{
	struct at91_adc_state *st = iio_priv(indio_dev);

	switch (mask) {
	case IIO_CHAN_INFO_RAW:
		return at91_adc_read_info_locked(indio_dev, chan, val);

	case IIO_CHAN_INFO_SCALE:
		*val = st->vref_uv / 1000;
		if (chan->differential)
			*val *= 2;
		*val2 = chan->scan_type.realbits;
		return IIO_VAL_FRACTIONAL_LOG2;

	case IIO_CHAN_INFO_PROCESSED:
		if (chan->type != IIO_TEMP)
			return -EINVAL;
		return at91_adc_read_temp(indio_dev, chan, val);

	case IIO_CHAN_INFO_SAMP_FREQ:
		*val = at91_adc_get_sample_freq(st);
		return IIO_VAL_INT;

	case IIO_CHAN_INFO_OVERSAMPLING_RATIO:
		*val = st->oversampling_ratio;
		return IIO_VAL_INT;

	default:
		return -EINVAL;
	}
}

static int at91_adc_write_raw(struct iio_dev *indio_dev,
			      struct iio_chan_spec const *chan,
			      int val, int val2, long mask)
{
	struct at91_adc_state *st = iio_priv(indio_dev);
	int ret;

	switch (mask) {
	case IIO_CHAN_INFO_OVERSAMPLING_RATIO:
		/* if no change, optimize out */
		if (val == st->oversampling_ratio)
			return 0;

		ret = iio_device_claim_direct_mode(indio_dev);
		if (ret)
			return ret;
		mutex_lock(&st->lock);
		/* update ratio */
		ret = at91_adc_config_emr(st, val, 0);
		mutex_unlock(&st->lock);
		iio_device_release_direct_mode(indio_dev);
		return ret;
	case IIO_CHAN_INFO_SAMP_FREQ:
		if (val < st->soc_info.min_sample_rate ||
		    val > st->soc_info.max_sample_rate)
			return -EINVAL;

		ret = iio_device_claim_direct_mode(indio_dev);
		if (ret)
			return ret;
		mutex_lock(&st->lock);
		at91_adc_setup_samp_freq(indio_dev, val,
					 st->soc_info.startup_time, 0);
		mutex_unlock(&st->lock);
		iio_device_release_direct_mode(indio_dev);
		return 0;
	default:
		return -EINVAL;
	}
}

static int at91_adc_read_avail(struct iio_dev *indio_dev,
			       struct iio_chan_spec const *chan,
			       const int **vals, int *type, int *length,
			       long mask)
{
	struct at91_adc_state *st = iio_priv(indio_dev);

	switch (mask) {
	case IIO_CHAN_INFO_OVERSAMPLING_RATIO:
		*vals = (int *)st->soc_info.platform->oversampling_avail;
		*type = IIO_VAL_INT;
		*length = st->soc_info.platform->oversampling_avail_no;
		return IIO_AVAIL_LIST;
	default:
		return -EINVAL;
	}
}

static void at91_adc_dma_init(struct at91_adc_state *st)
{
	struct device *dev = &st->indio_dev->dev;
	struct dma_slave_config config = {0};
	/* we have 2 bytes for each channel */
	unsigned int sample_size = st->soc_info.platform->nr_channels * 2;
	/*
	 * We make the buffer double the size of the fifo,
	 * such that DMA uses one half of the buffer (full fifo size)
	 * and the software uses the other half to read/write.
	 */
	unsigned int pages = DIV_ROUND_UP(AT91_HWFIFO_MAX_SIZE *
					  sample_size * 2, PAGE_SIZE);

	if (st->dma_st.dma_chan)
		return;

	st->dma_st.dma_chan = dma_request_chan(dev, "rx");
	if (IS_ERR(st->dma_st.dma_chan))  {
		dev_info(dev, "can't get DMA channel\n");
		st->dma_st.dma_chan = NULL;
		goto dma_exit;
	}

	st->dma_st.rx_buf = dma_alloc_coherent(st->dma_st.dma_chan->device->dev,
					       pages * PAGE_SIZE,
					       &st->dma_st.rx_dma_buf,
					       GFP_KERNEL);
	if (!st->dma_st.rx_buf) {
		dev_info(dev, "can't allocate coherent DMA area\n");
		goto dma_chan_disable;
	}

	/* Configure DMA channel to read data register */
	config.direction = DMA_DEV_TO_MEM;
	config.src_addr = (phys_addr_t)(st->dma_st.phys_addr
			  + st->soc_info.platform->layout->LCDR);
	config.src_addr_width = DMA_SLAVE_BUSWIDTH_2_BYTES;
	config.src_maxburst = 1;
	config.dst_maxburst = 1;

	if (dmaengine_slave_config(st->dma_st.dma_chan, &config)) {
		dev_info(dev, "can't configure DMA slave\n");
		goto dma_free_area;
	}

	dev_info(dev, "using %s for rx DMA transfers\n",
		 dma_chan_name(st->dma_st.dma_chan));

	return;

dma_free_area:
	dma_free_coherent(st->dma_st.dma_chan->device->dev, pages * PAGE_SIZE,
			  st->dma_st.rx_buf, st->dma_st.rx_dma_buf);
dma_chan_disable:
	dma_release_channel(st->dma_st.dma_chan);
	st->dma_st.dma_chan = NULL;
dma_exit:
	dev_info(dev, "continuing without DMA support\n");
}

static void at91_adc_dma_disable(struct at91_adc_state *st)
{
	struct device *dev = &st->indio_dev->dev;
	/* we have 2 bytes for each channel */
	unsigned int sample_size = st->soc_info.platform->nr_channels * 2;
	unsigned int pages = DIV_ROUND_UP(AT91_HWFIFO_MAX_SIZE *
					  sample_size * 2, PAGE_SIZE);

	/* if we are not using DMA, just return */
	if (!st->dma_st.dma_chan)
		return;

	/* wait for all transactions to be terminated first*/
	dmaengine_terminate_sync(st->dma_st.dma_chan);

	dma_free_coherent(st->dma_st.dma_chan->device->dev, pages * PAGE_SIZE,
			  st->dma_st.rx_buf, st->dma_st.rx_dma_buf);
	dma_release_channel(st->dma_st.dma_chan);
	st->dma_st.dma_chan = NULL;

	dev_info(dev, "continuing without DMA support\n");
}

static int at91_adc_set_watermark(struct iio_dev *indio_dev, unsigned int val)
{
	struct at91_adc_state *st = iio_priv(indio_dev);
	int ret;

	if (val > AT91_HWFIFO_MAX_SIZE)
		val = AT91_HWFIFO_MAX_SIZE;

	if (!st->selected_trig->hw_trig) {
		dev_dbg(&indio_dev->dev, "we need hw trigger for DMA\n");
		return 0;
	}

	dev_dbg(&indio_dev->dev, "new watermark is %u\n", val);
	st->dma_st.watermark = val;

	/*
	 * The logic here is: if we have watermark 1, it means we do
	 * each conversion with it's own IRQ, thus we don't need DMA.
	 * If the watermark is higher, we do DMA to do all the transfers in bulk
	 */

	if (val == 1)
		at91_adc_dma_disable(st);
	else if (val > 1)
		at91_adc_dma_init(st);

	/*
	 * We can start the DMA only after setting the watermark and
	 * having the DMA initialization completed
	 */
	ret = at91_adc_buffer_prepare(indio_dev);
	if (ret)
		at91_adc_dma_disable(st);

	return ret;
}

static int at91_adc_update_scan_mode(struct iio_dev *indio_dev,
				     const unsigned long *scan_mask)
{
	struct at91_adc_state *st = iio_priv(indio_dev);

	if (bitmap_subset(scan_mask, &st->touch_st.channels_bitmask,
			  st->soc_info.platform->max_index + 1))
		return 0;
	/*
	 * if the new bitmap is a combination of touchscreen and regular
	 * channels, then we are not fine
	 */
	if (bitmap_intersects(&st->touch_st.channels_bitmask, scan_mask,
			      st->soc_info.platform->max_index + 1))
		return -EINVAL;
	return 0;
}

static void at91_adc_hw_init(struct iio_dev *indio_dev)
{
	struct at91_adc_state *st = iio_priv(indio_dev);

	at91_adc_writel(st, CR, AT91_SAMA5D2_CR_SWRST);
	if (st->soc_info.platform->layout->EOC_IDR)
		at91_adc_writel(st, EOC_IDR, 0xffffffff);
	at91_adc_writel(st, IDR, 0xffffffff);
	/*
	 * Transfer field must be set to 2 according to the datasheet and
	 * allows different analog settings for each channel.
	 */
	at91_adc_writel(st, MR,
			AT91_SAMA5D2_MR_TRANSFER(2) | AT91_SAMA5D2_MR_ANACH);

	at91_adc_setup_samp_freq(indio_dev, st->soc_info.min_sample_rate,
				 st->soc_info.startup_time, 0);

	/* configure extended mode register */
	at91_adc_config_emr(st, st->oversampling_ratio, 0);
}

static ssize_t at91_adc_get_fifo_state(struct device *dev,
				       struct device_attribute *attr, char *buf)
{
	struct iio_dev *indio_dev = dev_to_iio_dev(dev);
	struct at91_adc_state *st = iio_priv(indio_dev);

	return scnprintf(buf, PAGE_SIZE, "%d\n", !!st->dma_st.dma_chan);
}

static ssize_t at91_adc_get_watermark(struct device *dev,
				      struct device_attribute *attr, char *buf)
{
	struct iio_dev *indio_dev = dev_to_iio_dev(dev);
	struct at91_adc_state *st = iio_priv(indio_dev);

	return scnprintf(buf, PAGE_SIZE, "%d\n", st->dma_st.watermark);
}

static ssize_t hwfifo_watermark_min_show(struct device *dev,
					 struct device_attribute *attr,
					 char *buf)
{
	return sysfs_emit(buf, "%s\n", "2");
}

static ssize_t hwfifo_watermark_max_show(struct device *dev,
					 struct device_attribute *attr,
					 char *buf)
{
	return sysfs_emit(buf, "%s\n", AT91_HWFIFO_MAX_SIZE_STR);
}

static IIO_DEVICE_ATTR(hwfifo_enabled, 0444,
		       at91_adc_get_fifo_state, NULL, 0);
static IIO_DEVICE_ATTR(hwfifo_watermark, 0444,
		       at91_adc_get_watermark, NULL, 0);
static IIO_DEVICE_ATTR_RO(hwfifo_watermark_min, 0);
static IIO_DEVICE_ATTR_RO(hwfifo_watermark_max, 0);

static const struct attribute *at91_adc_fifo_attributes[] = {
	&iio_dev_attr_hwfifo_watermark_min.dev_attr.attr,
	&iio_dev_attr_hwfifo_watermark_max.dev_attr.attr,
	&iio_dev_attr_hwfifo_watermark.dev_attr.attr,
	&iio_dev_attr_hwfifo_enabled.dev_attr.attr,
	NULL,
};

static const struct iio_info at91_adc_info = {
	.read_avail = &at91_adc_read_avail,
	.read_raw = &at91_adc_read_raw,
	.write_raw = &at91_adc_write_raw,
	.update_scan_mode = &at91_adc_update_scan_mode,
	.fwnode_xlate = &at91_adc_fwnode_xlate,
	.hwfifo_set_watermark = &at91_adc_set_watermark,
};

static int at91_adc_buffer_and_trigger_init(struct device *dev,
					    struct iio_dev *indio)
{
	struct at91_adc_state *st = iio_priv(indio);
	const struct attribute **fifo_attrs;
	int ret;

	if (st->selected_trig->hw_trig)
		fifo_attrs = at91_adc_fifo_attributes;
	else
		fifo_attrs = NULL;

	ret = devm_iio_triggered_buffer_setup_ext(&indio->dev, indio,
		&iio_pollfunc_store_time, &at91_adc_trigger_handler,
		IIO_BUFFER_DIRECTION_IN, &at91_buffer_setup_ops, fifo_attrs);
	if (ret < 0) {
		dev_err(dev, "couldn't initialize the buffer.\n");
		return ret;
	}

	if (!st->selected_trig->hw_trig)
		return 0;

	st->trig = at91_adc_allocate_trigger(indio, st->selected_trig->name);
	if (IS_ERR(st->trig)) {
		dev_err(dev, "could not allocate trigger\n");
		return PTR_ERR(st->trig);
	}

	/*
	 * Initially the iio buffer has a length of 2 and
	 * a watermark of 1
	 */
	st->dma_st.watermark = 1;

	return 0;
}

static int at91_adc_temp_sensor_init(struct at91_adc_state *st,
				     struct device *dev)
{
	struct at91_adc_temp_sensor_clb *clb = &st->soc_info.temp_sensor_clb;
	struct nvmem_cell *temp_calib;
	u32 *buf;
	size_t len;
	int ret = 0;

	if (!st->soc_info.platform->temp_sensor)
		return 0;

	/* Get the calibration data from NVMEM. */
	temp_calib = devm_nvmem_cell_get(dev, "temperature_calib");
	if (IS_ERR(temp_calib)) {
		ret = PTR_ERR(temp_calib);
		if (ret != -ENOENT)
			dev_err(dev, "Failed to get temperature_calib cell!\n");
		return ret;
	}

	buf = nvmem_cell_read(temp_calib, &len);
	if (IS_ERR(buf)) {
		dev_err(dev, "Failed to read calibration data!\n");
		return PTR_ERR(buf);
	}
	if (len < AT91_ADC_TS_CLB_IDX_MAX * 4) {
		dev_err(dev, "Invalid calibration data!\n");
		ret = -EINVAL;
		goto free_buf;
	}

	/* Store calibration data for later use. */
	clb->p1 = buf[AT91_ADC_TS_CLB_IDX_P1];
	clb->p4 = buf[AT91_ADC_TS_CLB_IDX_P4];
	clb->p6 = buf[AT91_ADC_TS_CLB_IDX_P6];

	/*
<<<<<<< HEAD
	 * We prepare here the conversion to milli and also add constant
	 * factor (5 degrees Celsius) to p1 here to avoid doing it on
	 * hotpath.
	 */
	clb->p1 = clb->p1 * 1000 + 5000;
=======
	 * We prepare here the conversion to milli to avoid doing it on hotpath.
	 */
	clb->p1 = clb->p1 * 1000;
>>>>>>> 0ee29814

free_buf:
	kfree(buf);
	return ret;
}

static int at91_adc_probe(struct platform_device *pdev)
{
	struct device *dev = &pdev->dev;
	struct iio_dev *indio_dev;
	struct at91_adc_state *st;
	struct resource	*res;
	int ret, i, num_channels;
	u32 edge_type = IRQ_TYPE_NONE;

	indio_dev = devm_iio_device_alloc(&pdev->dev, sizeof(*st));
	if (!indio_dev)
		return -ENOMEM;

	st = iio_priv(indio_dev);
	st->indio_dev = indio_dev;

	st->soc_info.platform = device_get_match_data(dev);

	ret = at91_adc_temp_sensor_init(st, &pdev->dev);
	/* Don't register temperature channel if initialization failed. */
	if (ret)
		num_channels = st->soc_info.platform->max_channels - 1;
	else
		num_channels = st->soc_info.platform->max_channels;

	indio_dev->name = dev_name(&pdev->dev);
	indio_dev->modes = INDIO_DIRECT_MODE | INDIO_BUFFER_SOFTWARE;
	indio_dev->info = &at91_adc_info;
	indio_dev->channels = *st->soc_info.platform->adc_channels;
	indio_dev->num_channels = num_channels;

	bitmap_set(&st->touch_st.channels_bitmask,
		   st->soc_info.platform->touch_chan_x, 1);
	bitmap_set(&st->touch_st.channels_bitmask,
		   st->soc_info.platform->touch_chan_y, 1);
	bitmap_set(&st->touch_st.channels_bitmask,
		   st->soc_info.platform->touch_chan_p, 1);

	st->oversampling_ratio = 1;

	ret = device_property_read_u32(dev, "atmel,min-sample-rate-hz",
				       &st->soc_info.min_sample_rate);
	if (ret) {
		dev_err(&pdev->dev,
			"invalid or missing value for atmel,min-sample-rate-hz\n");
		return ret;
	}

	ret = device_property_read_u32(dev, "atmel,max-sample-rate-hz",
				       &st->soc_info.max_sample_rate);
	if (ret) {
		dev_err(&pdev->dev,
			"invalid or missing value for atmel,max-sample-rate-hz\n");
		return ret;
	}

	ret = device_property_read_u32(dev, "atmel,startup-time-ms",
				       &st->soc_info.startup_time);
	if (ret) {
		dev_err(&pdev->dev,
			"invalid or missing value for atmel,startup-time-ms\n");
		return ret;
	}

	ret = device_property_read_u32(dev, "atmel,trigger-edge-type",
				       &edge_type);
	if (ret) {
		dev_dbg(&pdev->dev,
			"atmel,trigger-edge-type not specified, only software trigger available\n");
	}

	st->selected_trig = NULL;

	/* find the right trigger, or no trigger at all */
	for (i = 0; i < st->soc_info.platform->hw_trig_cnt + 1; i++)
		if (at91_adc_trigger_list[i].edge_type == edge_type) {
			st->selected_trig = &at91_adc_trigger_list[i];
			break;
		}

	if (!st->selected_trig) {
		dev_err(&pdev->dev, "invalid external trigger edge value\n");
		return -EINVAL;
	}

	init_waitqueue_head(&st->wq_data_available);
	mutex_init(&st->lock);
	INIT_WORK(&st->touch_st.workq, at91_adc_workq_handler);

	st->base = devm_platform_get_and_ioremap_resource(pdev, 0, &res);
	if (IS_ERR(st->base))
		return PTR_ERR(st->base);

	/* if we plan to use DMA, we need the physical address of the regs */
	st->dma_st.phys_addr = res->start;

	st->irq = platform_get_irq(pdev, 0);
	if (st->irq <= 0) {
		if (!st->irq)
			st->irq = -ENXIO;

		return st->irq;
	}

	st->per_clk = devm_clk_get(&pdev->dev, "adc_clk");
	if (IS_ERR(st->per_clk))
		return PTR_ERR(st->per_clk);

	st->reg = devm_regulator_get(&pdev->dev, "vddana");
	if (IS_ERR(st->reg))
		return PTR_ERR(st->reg);

	st->vref = devm_regulator_get(&pdev->dev, "vref");
	if (IS_ERR(st->vref))
		return PTR_ERR(st->vref);

	ret = devm_request_irq(&pdev->dev, st->irq, at91_adc_interrupt, 0,
			       pdev->dev.driver->name, indio_dev);
	if (ret)
		return ret;

	ret = regulator_enable(st->reg);
	if (ret)
		return ret;

	ret = regulator_enable(st->vref);
	if (ret)
		goto reg_disable;

	st->vref_uv = regulator_get_voltage(st->vref);
	if (st->vref_uv <= 0) {
		ret = -EINVAL;
		goto vref_disable;
	}

	ret = clk_prepare_enable(st->per_clk);
	if (ret)
		goto vref_disable;

	platform_set_drvdata(pdev, indio_dev);
	st->dev = &pdev->dev;
	pm_runtime_set_autosuspend_delay(st->dev, 500);
	pm_runtime_use_autosuspend(st->dev);
	pm_runtime_set_active(st->dev);
	pm_runtime_enable(st->dev);
	pm_runtime_get_noresume(st->dev);

	at91_adc_hw_init(indio_dev);

	ret = at91_adc_buffer_and_trigger_init(&pdev->dev, indio_dev);
	if (ret < 0)
		goto err_pm_disable;

	if (dma_coerce_mask_and_coherent(&indio_dev->dev, DMA_BIT_MASK(32)))
		dev_info(&pdev->dev, "cannot set DMA mask to 32-bit\n");

	ret = iio_device_register(indio_dev);
	if (ret < 0)
		goto dma_disable;

	if (st->selected_trig->hw_trig)
		dev_info(&pdev->dev, "setting up trigger as %s\n",
			 st->selected_trig->name);

	dev_info(&pdev->dev, "version: %x\n",
		 readl_relaxed(st->base + st->soc_info.platform->layout->VERSION));

	pm_runtime_mark_last_busy(st->dev);
	pm_runtime_put_autosuspend(st->dev);

	return 0;

dma_disable:
	at91_adc_dma_disable(st);
err_pm_disable:
	pm_runtime_put_noidle(st->dev);
	pm_runtime_disable(st->dev);
	pm_runtime_set_suspended(st->dev);
	pm_runtime_dont_use_autosuspend(st->dev);
	clk_disable_unprepare(st->per_clk);
vref_disable:
	regulator_disable(st->vref);
reg_disable:
	regulator_disable(st->reg);
	return ret;
}

static int at91_adc_remove(struct platform_device *pdev)
{
	struct iio_dev *indio_dev = platform_get_drvdata(pdev);
	struct at91_adc_state *st = iio_priv(indio_dev);

	iio_device_unregister(indio_dev);

	at91_adc_dma_disable(st);

	pm_runtime_disable(st->dev);
	pm_runtime_set_suspended(st->dev);
	clk_disable_unprepare(st->per_clk);

	regulator_disable(st->vref);
	regulator_disable(st->reg);

	return 0;
}

static int at91_adc_suspend(struct device *dev)
{
	struct iio_dev *indio_dev = dev_get_drvdata(dev);
	struct at91_adc_state *st = iio_priv(indio_dev);
	int ret;

	ret = pm_runtime_resume_and_get(st->dev);
	if (ret < 0)
		return ret;

	if (iio_buffer_enabled(indio_dev))
		at91_adc_buffer_postdisable(indio_dev);

	/*
	 * Do a sofware reset of the ADC before we go to suspend.
	 * this will ensure that all pins are free from being muxed by the ADC
	 * and can be used by for other devices.
	 * Otherwise, ADC will hog them and we can't go to suspend mode.
	 */
	at91_adc_writel(st, CR, AT91_SAMA5D2_CR_SWRST);

	pm_runtime_mark_last_busy(st->dev);
	pm_runtime_put_noidle(st->dev);
	clk_disable_unprepare(st->per_clk);
	regulator_disable(st->vref);
	regulator_disable(st->reg);

	return pinctrl_pm_select_sleep_state(dev);
}

static int at91_adc_resume(struct device *dev)
{
	struct iio_dev *indio_dev = dev_get_drvdata(dev);
	struct at91_adc_state *st = iio_priv(indio_dev);
	int ret;

	ret = pinctrl_pm_select_default_state(dev);
	if (ret)
		goto resume_failed;

	ret = regulator_enable(st->reg);
	if (ret)
		goto resume_failed;

	ret = regulator_enable(st->vref);
	if (ret)
		goto reg_disable_resume;

	ret = clk_prepare_enable(st->per_clk);
	if (ret)
		goto vref_disable_resume;

	pm_runtime_get_noresume(st->dev);

	at91_adc_hw_init(indio_dev);

	/* reconfiguring trigger hardware state */
	if (iio_buffer_enabled(indio_dev)) {
		ret = at91_adc_buffer_prepare(indio_dev);
		if (ret)
			goto pm_runtime_put;

		at91_adc_configure_trigger_registers(st, true);
	}

	pm_runtime_mark_last_busy(st->dev);
	pm_runtime_put_autosuspend(st->dev);

	return 0;

pm_runtime_put:
	pm_runtime_mark_last_busy(st->dev);
	pm_runtime_put_noidle(st->dev);
	clk_disable_unprepare(st->per_clk);
vref_disable_resume:
	regulator_disable(st->vref);
reg_disable_resume:
	regulator_disable(st->reg);
resume_failed:
	dev_err(&indio_dev->dev, "failed to resume\n");
	return ret;
}

static int at91_adc_runtime_suspend(struct device *dev)
{
	struct iio_dev *indio_dev = dev_get_drvdata(dev);
	struct at91_adc_state *st = iio_priv(indio_dev);

	clk_disable(st->per_clk);

	return 0;
}

static int at91_adc_runtime_resume(struct device *dev)
{
	struct iio_dev *indio_dev = dev_get_drvdata(dev);
	struct at91_adc_state *st = iio_priv(indio_dev);

	return clk_enable(st->per_clk);
}

static const struct dev_pm_ops at91_adc_pm_ops = {
	SYSTEM_SLEEP_PM_OPS(at91_adc_suspend, at91_adc_resume)
	RUNTIME_PM_OPS(at91_adc_runtime_suspend, at91_adc_runtime_resume,
		       NULL)
};

static const struct of_device_id at91_adc_dt_match[] = {
	{
		.compatible = "atmel,sama5d2-adc",
		.data = (const void *)&sama5d2_platform,
	}, {
		.compatible = "microchip,sama7g5-adc",
		.data = (const void *)&sama7g5_platform,
	}, {
		/* sentinel */
	}
};
MODULE_DEVICE_TABLE(of, at91_adc_dt_match);

static struct platform_driver at91_adc_driver = {
	.probe = at91_adc_probe,
	.remove = at91_adc_remove,
	.driver = {
		.name = "at91-sama5d2_adc",
		.of_match_table = at91_adc_dt_match,
		.pm = pm_ptr(&at91_adc_pm_ops),
	},
};
module_platform_driver(at91_adc_driver)

MODULE_AUTHOR("Ludovic Desroches <ludovic.desroches@microchip.com>");
MODULE_AUTHOR("Eugen Hristev <eugen.hristev@microchip.com");
MODULE_DESCRIPTION("Atmel AT91 SAMA5D2 ADC");
MODULE_LICENSE("GPL v2");<|MERGE_RESOLUTION|>--- conflicted
+++ resolved
@@ -2307,17 +2307,9 @@
 	clb->p6 = buf[AT91_ADC_TS_CLB_IDX_P6];
 
 	/*
-<<<<<<< HEAD
-	 * We prepare here the conversion to milli and also add constant
-	 * factor (5 degrees Celsius) to p1 here to avoid doing it on
-	 * hotpath.
-	 */
-	clb->p1 = clb->p1 * 1000 + 5000;
-=======
 	 * We prepare here the conversion to milli to avoid doing it on hotpath.
 	 */
 	clb->p1 = clb->p1 * 1000;
->>>>>>> 0ee29814
 
 free_buf:
 	kfree(buf);
