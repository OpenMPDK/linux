// SPDX-License-Identifier: GPL-2.0-only
/*
 * CPPC (Collaborative Processor Performance Control) methods used by CPUfreq drivers.
 *
 * (C) Copyright 2014, 2015 Linaro Ltd.
 * Author: Ashwin Chaugule <ashwin.chaugule@linaro.org>
 *
 * CPPC describes a few methods for controlling CPU performance using
 * information from a per CPU table called CPC. This table is described in
 * the ACPI v5.0+ specification. The table consists of a list of
 * registers which may be memory mapped or hardware registers and also may
 * include some static integer values.
 *
 * CPU performance is on an abstract continuous scale as against a discretized
 * P-state scale which is tied to CPU frequency only. In brief, the basic
 * operation involves:
 *
 * - OS makes a CPU performance request. (Can provide min and max bounds)
 *
 * - Platform (such as BMC) is free to optimize request within requested bounds
 *   depending on power/thermal budgets etc.
 *
 * - Platform conveys its decision back to OS
 *
 * The communication between OS and platform occurs through another medium
 * called (PCC) Platform Communication Channel. This is a generic mailbox like
 * mechanism which includes doorbell semantics to indicate register updates.
 * See drivers/mailbox/pcc.c for details on PCC.
 *
 * Finer details about the PCC and CPPC spec are available in the ACPI v5.1 and
 * above specifications.
 */

#define pr_fmt(fmt)	"ACPI CPPC: " fmt

#include <linux/delay.h>
#include <linux/iopoll.h>
#include <linux/ktime.h>
#include <linux/rwsem.h>
#include <linux/wait.h>
#include <linux/topology.h>

#include <acpi/cppc_acpi.h>

struct cppc_pcc_data {
	struct pcc_mbox_chan *pcc_channel;
	void __iomem *pcc_comm_addr;
	bool pcc_channel_acquired;
	unsigned int deadline_us;
	unsigned int pcc_mpar, pcc_mrtt, pcc_nominal;

	bool pending_pcc_write_cmd;	/* Any pending/batched PCC write cmds? */
	bool platform_owns_pcc;		/* Ownership of PCC subspace */
	unsigned int pcc_write_cnt;	/* Running count of PCC write commands */

	/*
	 * Lock to provide controlled access to the PCC channel.
	 *
	 * For performance critical usecases(currently cppc_set_perf)
	 *	We need to take read_lock and check if channel belongs to OSPM
	 * before reading or writing to PCC subspace
	 *	We need to take write_lock before transferring the channel
	 * ownership to the platform via a Doorbell
	 *	This allows us to batch a number of CPPC requests if they happen
	 * to originate in about the same time
	 *
	 * For non-performance critical usecases(init)
	 *	Take write_lock for all purposes which gives exclusive access
	 */
	struct rw_semaphore pcc_lock;

	/* Wait queue for CPUs whose requests were batched */
	wait_queue_head_t pcc_write_wait_q;
	ktime_t last_cmd_cmpl_time;
	ktime_t last_mpar_reset;
	int mpar_count;
	int refcount;
};

/* Array to represent the PCC channel per subspace ID */
static struct cppc_pcc_data *pcc_data[MAX_PCC_SUBSPACES];
/* The cpu_pcc_subspace_idx contains per CPU subspace ID */
static DEFINE_PER_CPU(int, cpu_pcc_subspace_idx);

/*
 * The cpc_desc structure contains the ACPI register details
 * as described in the per CPU _CPC tables. The details
 * include the type of register (e.g. PCC, System IO, FFH etc.)
 * and destination addresses which lets us READ/WRITE CPU performance
 * information using the appropriate I/O methods.
 */
static DEFINE_PER_CPU(struct cpc_desc *, cpc_desc_ptr);

/* pcc mapped address + header size + offset within PCC subspace */
#define GET_PCC_VADDR(offs, pcc_ss_id) (pcc_data[pcc_ss_id]->pcc_comm_addr + \
						0x8 + (offs))

/* Check if a CPC register is in PCC */
#define CPC_IN_PCC(cpc) ((cpc)->type == ACPI_TYPE_BUFFER &&		\
				(cpc)->cpc_entry.reg.space_id ==	\
				ACPI_ADR_SPACE_PLATFORM_COMM)

/* Check if a CPC register is in SystemMemory */
#define CPC_IN_SYSTEM_MEMORY(cpc) ((cpc)->type == ACPI_TYPE_BUFFER &&	\
				(cpc)->cpc_entry.reg.space_id ==	\
				ACPI_ADR_SPACE_SYSTEM_MEMORY)

/* Check if a CPC register is in SystemIo */
#define CPC_IN_SYSTEM_IO(cpc) ((cpc)->type == ACPI_TYPE_BUFFER &&	\
				(cpc)->cpc_entry.reg.space_id ==	\
				ACPI_ADR_SPACE_SYSTEM_IO)

/* Evaluates to True if reg is a NULL register descriptor */
#define IS_NULL_REG(reg) ((reg)->space_id ==  ACPI_ADR_SPACE_SYSTEM_MEMORY && \
				(reg)->address == 0 &&			\
				(reg)->bit_width == 0 &&		\
				(reg)->bit_offset == 0 &&		\
				(reg)->access_width == 0)

/* Evaluates to True if an optional cpc field is supported */
#define CPC_SUPPORTED(cpc) ((cpc)->type == ACPI_TYPE_INTEGER ?		\
				!!(cpc)->cpc_entry.int_value :		\
				!IS_NULL_REG(&(cpc)->cpc_entry.reg))
/*
 * Arbitrary Retries in case the remote processor is slow to respond
 * to PCC commands. Keeping it high enough to cover emulators where
 * the processors run painfully slow.
 */
#define NUM_RETRIES 500ULL

#define OVER_16BTS_MASK ~0xFFFFULL

#define define_one_cppc_ro(_name)		\
static struct kobj_attribute _name =		\
__ATTR(_name, 0444, show_##_name, NULL)

#define to_cpc_desc(a) container_of(a, struct cpc_desc, kobj)

#define show_cppc_data(access_fn, struct_name, member_name)		\
	static ssize_t show_##member_name(struct kobject *kobj,		\
				struct kobj_attribute *attr, char *buf)	\
	{								\
		struct cpc_desc *cpc_ptr = to_cpc_desc(kobj);		\
		struct struct_name st_name = {0};			\
		int ret;						\
									\
		ret = access_fn(cpc_ptr->cpu_id, &st_name);		\
		if (ret)						\
			return ret;					\
									\
		return scnprintf(buf, PAGE_SIZE, "%llu\n",		\
				(u64)st_name.member_name);		\
	}								\
	define_one_cppc_ro(member_name)

show_cppc_data(cppc_get_perf_caps, cppc_perf_caps, highest_perf);
show_cppc_data(cppc_get_perf_caps, cppc_perf_caps, lowest_perf);
show_cppc_data(cppc_get_perf_caps, cppc_perf_caps, nominal_perf);
show_cppc_data(cppc_get_perf_caps, cppc_perf_caps, lowest_nonlinear_perf);
show_cppc_data(cppc_get_perf_caps, cppc_perf_caps, lowest_freq);
show_cppc_data(cppc_get_perf_caps, cppc_perf_caps, nominal_freq);

show_cppc_data(cppc_get_perf_ctrs, cppc_perf_fb_ctrs, reference_perf);
show_cppc_data(cppc_get_perf_ctrs, cppc_perf_fb_ctrs, wraparound_time);

static ssize_t show_feedback_ctrs(struct kobject *kobj,
		struct kobj_attribute *attr, char *buf)
{
	struct cpc_desc *cpc_ptr = to_cpc_desc(kobj);
	struct cppc_perf_fb_ctrs fb_ctrs = {0};
	int ret;

	ret = cppc_get_perf_ctrs(cpc_ptr->cpu_id, &fb_ctrs);
	if (ret)
		return ret;

	return scnprintf(buf, PAGE_SIZE, "ref:%llu del:%llu\n",
			fb_ctrs.reference, fb_ctrs.delivered);
}
define_one_cppc_ro(feedback_ctrs);

static struct attribute *cppc_attrs[] = {
	&feedback_ctrs.attr,
	&reference_perf.attr,
	&wraparound_time.attr,
	&highest_perf.attr,
	&lowest_perf.attr,
	&lowest_nonlinear_perf.attr,
	&nominal_perf.attr,
	&nominal_freq.attr,
	&lowest_freq.attr,
	NULL
};
ATTRIBUTE_GROUPS(cppc);

static struct kobj_type cppc_ktype = {
	.sysfs_ops = &kobj_sysfs_ops,
	.default_groups = cppc_groups,
};

static int check_pcc_chan(int pcc_ss_id, bool chk_err_bit)
{
	int ret, status;
	struct cppc_pcc_data *pcc_ss_data = pcc_data[pcc_ss_id];
	struct acpi_pcct_shared_memory __iomem *generic_comm_base =
		pcc_ss_data->pcc_comm_addr;

	if (!pcc_ss_data->platform_owns_pcc)
		return 0;

	/*
	 * Poll PCC status register every 3us(delay_us) for maximum of
	 * deadline_us(timeout_us) until PCC command complete bit is set(cond)
	 */
	ret = readw_relaxed_poll_timeout(&generic_comm_base->status, status,
					status & PCC_CMD_COMPLETE_MASK, 3,
					pcc_ss_data->deadline_us);

	if (likely(!ret)) {
		pcc_ss_data->platform_owns_pcc = false;
		if (chk_err_bit && (status & PCC_ERROR_MASK))
			ret = -EIO;
	}

	if (unlikely(ret))
		pr_err("PCC check channel failed for ss: %d. ret=%d\n",
		       pcc_ss_id, ret);

	return ret;
}

/*
 * This function transfers the ownership of the PCC to the platform
 * So it must be called while holding write_lock(pcc_lock)
 */
static int send_pcc_cmd(int pcc_ss_id, u16 cmd)
{
	int ret = -EIO, i;
	struct cppc_pcc_data *pcc_ss_data = pcc_data[pcc_ss_id];
	struct acpi_pcct_shared_memory __iomem *generic_comm_base =
		pcc_ss_data->pcc_comm_addr;
	unsigned int time_delta;

	/*
	 * For CMD_WRITE we know for a fact the caller should have checked
	 * the channel before writing to PCC space
	 */
	if (cmd == CMD_READ) {
		/*
		 * If there are pending cpc_writes, then we stole the channel
		 * before write completion, so first send a WRITE command to
		 * platform
		 */
		if (pcc_ss_data->pending_pcc_write_cmd)
			send_pcc_cmd(pcc_ss_id, CMD_WRITE);

		ret = check_pcc_chan(pcc_ss_id, false);
		if (ret)
			goto end;
	} else /* CMD_WRITE */
		pcc_ss_data->pending_pcc_write_cmd = FALSE;

	/*
	 * Handle the Minimum Request Turnaround Time(MRTT)
	 * "The minimum amount of time that OSPM must wait after the completion
	 * of a command before issuing the next command, in microseconds"
	 */
	if (pcc_ss_data->pcc_mrtt) {
		time_delta = ktime_us_delta(ktime_get(),
					    pcc_ss_data->last_cmd_cmpl_time);
		if (pcc_ss_data->pcc_mrtt > time_delta)
			udelay(pcc_ss_data->pcc_mrtt - time_delta);
	}

	/*
	 * Handle the non-zero Maximum Periodic Access Rate(MPAR)
	 * "The maximum number of periodic requests that the subspace channel can
	 * support, reported in commands per minute. 0 indicates no limitation."
	 *
	 * This parameter should be ideally zero or large enough so that it can
	 * handle maximum number of requests that all the cores in the system can
	 * collectively generate. If it is not, we will follow the spec and just
	 * not send the request to the platform after hitting the MPAR limit in
	 * any 60s window
	 */
	if (pcc_ss_data->pcc_mpar) {
		if (pcc_ss_data->mpar_count == 0) {
			time_delta = ktime_ms_delta(ktime_get(),
						    pcc_ss_data->last_mpar_reset);
			if ((time_delta < 60 * MSEC_PER_SEC) && pcc_ss_data->last_mpar_reset) {
				pr_debug("PCC cmd for subspace %d not sent due to MPAR limit",
					 pcc_ss_id);
				ret = -EIO;
				goto end;
			}
			pcc_ss_data->last_mpar_reset = ktime_get();
			pcc_ss_data->mpar_count = pcc_ss_data->pcc_mpar;
		}
		pcc_ss_data->mpar_count--;
	}

	/* Write to the shared comm region. */
	writew_relaxed(cmd, &generic_comm_base->command);

	/* Flip CMD COMPLETE bit */
	writew_relaxed(0, &generic_comm_base->status);

	pcc_ss_data->platform_owns_pcc = true;

	/* Ring doorbell */
	ret = mbox_send_message(pcc_ss_data->pcc_channel->mchan, &cmd);
	if (ret < 0) {
		pr_err("Err sending PCC mbox message. ss: %d cmd:%d, ret:%d\n",
		       pcc_ss_id, cmd, ret);
		goto end;
	}

	/* wait for completion and check for PCC error bit */
	ret = check_pcc_chan(pcc_ss_id, true);

	if (pcc_ss_data->pcc_mrtt)
		pcc_ss_data->last_cmd_cmpl_time = ktime_get();

	if (pcc_ss_data->pcc_channel->mchan->mbox->txdone_irq)
		mbox_chan_txdone(pcc_ss_data->pcc_channel->mchan, ret);
	else
		mbox_client_txdone(pcc_ss_data->pcc_channel->mchan, ret);

end:
	if (cmd == CMD_WRITE) {
		if (unlikely(ret)) {
			for_each_possible_cpu(i) {
				struct cpc_desc *desc = per_cpu(cpc_desc_ptr, i);

				if (!desc)
					continue;

				if (desc->write_cmd_id == pcc_ss_data->pcc_write_cnt)
					desc->write_cmd_status = ret;
			}
		}
		pcc_ss_data->pcc_write_cnt++;
		wake_up_all(&pcc_ss_data->pcc_write_wait_q);
	}

	return ret;
}

static void cppc_chan_tx_done(struct mbox_client *cl, void *msg, int ret)
{
	if (ret < 0)
		pr_debug("TX did not complete: CMD sent:%x, ret:%d\n",
				*(u16 *)msg, ret);
	else
		pr_debug("TX completed. CMD sent:%x, ret:%d\n",
				*(u16 *)msg, ret);
}

static struct mbox_client cppc_mbox_cl = {
	.tx_done = cppc_chan_tx_done,
	.knows_txdone = true,
};

static int acpi_get_psd(struct cpc_desc *cpc_ptr, acpi_handle handle)
{
	int result = -EFAULT;
	acpi_status status = AE_OK;
	struct acpi_buffer buffer = {ACPI_ALLOCATE_BUFFER, NULL};
	struct acpi_buffer format = {sizeof("NNNNN"), "NNNNN"};
	struct acpi_buffer state = {0, NULL};
	union acpi_object  *psd = NULL;
	struct acpi_psd_package *pdomain;

	status = acpi_evaluate_object_typed(handle, "_PSD", NULL,
					    &buffer, ACPI_TYPE_PACKAGE);
	if (status == AE_NOT_FOUND)	/* _PSD is optional */
		return 0;
	if (ACPI_FAILURE(status))
		return -ENODEV;

	psd = buffer.pointer;
	if (!psd || psd->package.count != 1) {
		pr_debug("Invalid _PSD data\n");
		goto end;
	}

	pdomain = &(cpc_ptr->domain_info);

	state.length = sizeof(struct acpi_psd_package);
	state.pointer = pdomain;

	status = acpi_extract_package(&(psd->package.elements[0]),
		&format, &state);
	if (ACPI_FAILURE(status)) {
		pr_debug("Invalid _PSD data for CPU:%d\n", cpc_ptr->cpu_id);
		goto end;
	}

	if (pdomain->num_entries != ACPI_PSD_REV0_ENTRIES) {
		pr_debug("Unknown _PSD:num_entries for CPU:%d\n", cpc_ptr->cpu_id);
		goto end;
	}

	if (pdomain->revision != ACPI_PSD_REV0_REVISION) {
		pr_debug("Unknown _PSD:revision for CPU: %d\n", cpc_ptr->cpu_id);
		goto end;
	}

	if (pdomain->coord_type != DOMAIN_COORD_TYPE_SW_ALL &&
	    pdomain->coord_type != DOMAIN_COORD_TYPE_SW_ANY &&
	    pdomain->coord_type != DOMAIN_COORD_TYPE_HW_ALL) {
		pr_debug("Invalid _PSD:coord_type for CPU:%d\n", cpc_ptr->cpu_id);
		goto end;
	}

	result = 0;
end:
	kfree(buffer.pointer);
	return result;
}

bool acpi_cpc_valid(void)
{
	struct cpc_desc *cpc_ptr;
	int cpu;

	if (acpi_disabled)
		return false;

	for_each_present_cpu(cpu) {
		cpc_ptr = per_cpu(cpc_desc_ptr, cpu);
		if (!cpc_ptr)
			return false;
	}

	return true;
}
EXPORT_SYMBOL_GPL(acpi_cpc_valid);

bool cppc_allow_fast_switch(void)
{
	struct cpc_register_resource *desired_reg;
	struct cpc_desc *cpc_ptr;
	int cpu;

	for_each_possible_cpu(cpu) {
		cpc_ptr = per_cpu(cpc_desc_ptr, cpu);
		desired_reg = &cpc_ptr->cpc_regs[DESIRED_PERF];
		if (!CPC_IN_SYSTEM_MEMORY(desired_reg) &&
				!CPC_IN_SYSTEM_IO(desired_reg))
			return false;
	}

	return true;
}
EXPORT_SYMBOL_GPL(cppc_allow_fast_switch);

/**
 * acpi_get_psd_map - Map the CPUs in the freq domain of a given cpu
 * @cpu: Find all CPUs that share a domain with cpu.
 * @cpu_data: Pointer to CPU specific CPPC data including PSD info.
 *
 *	Return: 0 for success or negative value for err.
 */
int acpi_get_psd_map(unsigned int cpu, struct cppc_cpudata *cpu_data)
{
	struct cpc_desc *cpc_ptr, *match_cpc_ptr;
	struct acpi_psd_package *match_pdomain;
	struct acpi_psd_package *pdomain;
	int count_target, i;

	/*
	 * Now that we have _PSD data from all CPUs, let's setup P-state
	 * domain info.
	 */
	cpc_ptr = per_cpu(cpc_desc_ptr, cpu);
	if (!cpc_ptr)
		return -EFAULT;

	pdomain = &(cpc_ptr->domain_info);
	cpumask_set_cpu(cpu, cpu_data->shared_cpu_map);
	if (pdomain->num_processors <= 1)
		return 0;

	/* Validate the Domain info */
	count_target = pdomain->num_processors;
	if (pdomain->coord_type == DOMAIN_COORD_TYPE_SW_ALL)
		cpu_data->shared_type = CPUFREQ_SHARED_TYPE_ALL;
	else if (pdomain->coord_type == DOMAIN_COORD_TYPE_HW_ALL)
		cpu_data->shared_type = CPUFREQ_SHARED_TYPE_HW;
	else if (pdomain->coord_type == DOMAIN_COORD_TYPE_SW_ANY)
		cpu_data->shared_type = CPUFREQ_SHARED_TYPE_ANY;

	for_each_possible_cpu(i) {
		if (i == cpu)
			continue;

		match_cpc_ptr = per_cpu(cpc_desc_ptr, i);
		if (!match_cpc_ptr)
			goto err_fault;

		match_pdomain = &(match_cpc_ptr->domain_info);
		if (match_pdomain->domain != pdomain->domain)
			continue;

		/* Here i and cpu are in the same domain */
		if (match_pdomain->num_processors != count_target)
			goto err_fault;

		if (pdomain->coord_type != match_pdomain->coord_type)
			goto err_fault;

		cpumask_set_cpu(i, cpu_data->shared_cpu_map);
	}

	return 0;

err_fault:
	/* Assume no coordination on any error parsing domain info */
	cpumask_clear(cpu_data->shared_cpu_map);
	cpumask_set_cpu(cpu, cpu_data->shared_cpu_map);
	cpu_data->shared_type = CPUFREQ_SHARED_TYPE_NONE;

	return -EFAULT;
}
EXPORT_SYMBOL_GPL(acpi_get_psd_map);

static int register_pcc_channel(int pcc_ss_idx)
{
	struct pcc_mbox_chan *pcc_chan;
	u64 usecs_lat;

	if (pcc_ss_idx >= 0) {
		pcc_chan = pcc_mbox_request_channel(&cppc_mbox_cl, pcc_ss_idx);

		if (IS_ERR(pcc_chan)) {
			pr_err("Failed to find PCC channel for subspace %d\n",
			       pcc_ss_idx);
			return -ENODEV;
		}

		pcc_data[pcc_ss_idx]->pcc_channel = pcc_chan;
		/*
		 * cppc_ss->latency is just a Nominal value. In reality
		 * the remote processor could be much slower to reply.
		 * So add an arbitrary amount of wait on top of Nominal.
		 */
		usecs_lat = NUM_RETRIES * pcc_chan->latency;
		pcc_data[pcc_ss_idx]->deadline_us = usecs_lat;
		pcc_data[pcc_ss_idx]->pcc_mrtt = pcc_chan->min_turnaround_time;
		pcc_data[pcc_ss_idx]->pcc_mpar = pcc_chan->max_access_rate;
		pcc_data[pcc_ss_idx]->pcc_nominal = pcc_chan->latency;

		pcc_data[pcc_ss_idx]->pcc_comm_addr =
			acpi_os_ioremap(pcc_chan->shmem_base_addr,
					pcc_chan->shmem_size);
		if (!pcc_data[pcc_ss_idx]->pcc_comm_addr) {
			pr_err("Failed to ioremap PCC comm region mem for %d\n",
			       pcc_ss_idx);
			return -ENOMEM;
		}

		/* Set flag so that we don't come here for each CPU. */
		pcc_data[pcc_ss_idx]->pcc_channel_acquired = true;
	}

	return 0;
}

/**
 * cpc_ffh_supported() - check if FFH reading supported
 *
 * Check if the architecture has support for functional fixed hardware
 * read/write capability.
 *
 * Return: true for supported, false for not supported
 */
bool __weak cpc_ffh_supported(void)
{
	return false;
}

/**
 * cpc_supported_by_cpu() - check if CPPC is supported by CPU
 *
 * Check if the architectural support for CPPC is present even
 * if the _OSC hasn't prescribed it
 *
 * Return: true for supported, false for not supported
 */
bool __weak cpc_supported_by_cpu(void)
{
	return false;
}

/**
 * pcc_data_alloc() - Allocate the pcc_data memory for pcc subspace
 *
 * Check and allocate the cppc_pcc_data memory.
 * In some processor configurations it is possible that same subspace
 * is shared between multiple CPUs. This is seen especially in CPUs
 * with hardware multi-threading support.
 *
 * Return: 0 for success, errno for failure
 */
static int pcc_data_alloc(int pcc_ss_id)
{
	if (pcc_ss_id < 0 || pcc_ss_id >= MAX_PCC_SUBSPACES)
		return -EINVAL;

	if (pcc_data[pcc_ss_id]) {
		pcc_data[pcc_ss_id]->refcount++;
	} else {
		pcc_data[pcc_ss_id] = kzalloc(sizeof(struct cppc_pcc_data),
					      GFP_KERNEL);
		if (!pcc_data[pcc_ss_id])
			return -ENOMEM;
		pcc_data[pcc_ss_id]->refcount++;
	}

	return 0;
}

/*
 * An example CPC table looks like the following.
 *
 *  Name (_CPC, Package() {
 *      17,							// NumEntries
 *      1,							// Revision
 *      ResourceTemplate() {Register(PCC, 32, 0, 0x120, 2)},	// Highest Performance
 *      ResourceTemplate() {Register(PCC, 32, 0, 0x124, 2)},	// Nominal Performance
 *      ResourceTemplate() {Register(PCC, 32, 0, 0x128, 2)},	// Lowest Nonlinear Performance
 *      ResourceTemplate() {Register(PCC, 32, 0, 0x12C, 2)},	// Lowest Performance
 *      ResourceTemplate() {Register(PCC, 32, 0, 0x130, 2)},	// Guaranteed Performance Register
 *      ResourceTemplate() {Register(PCC, 32, 0, 0x110, 2)},	// Desired Performance Register
 *      ResourceTemplate() {Register(SystemMemory, 0, 0, 0, 0)},
 *      ...
 *      ...
 *      ...
 *  }
 * Each Register() encodes how to access that specific register.
 * e.g. a sample PCC entry has the following encoding:
 *
 *  Register (
 *      PCC,	// AddressSpaceKeyword
 *      8,	// RegisterBitWidth
 *      8,	// RegisterBitOffset
 *      0x30,	// RegisterAddress
 *      9,	// AccessSize (subspace ID)
 *  )
 */

#ifndef arch_init_invariance_cppc
static inline void arch_init_invariance_cppc(void) { }
#endif

/**
 * acpi_cppc_processor_probe - Search for per CPU _CPC objects.
 * @pr: Ptr to acpi_processor containing this CPU's logical ID.
 *
 *	Return: 0 for success or negative value for err.
 */
int acpi_cppc_processor_probe(struct acpi_processor *pr)
{
	struct acpi_buffer output = {ACPI_ALLOCATE_BUFFER, NULL};
	union acpi_object *out_obj, *cpc_obj;
	struct cpc_desc *cpc_ptr;
	struct cpc_reg *gas_t;
	struct device *cpu_dev;
	acpi_handle handle = pr->handle;
	unsigned int num_ent, i, cpc_rev;
	int pcc_subspace_id = -1;
	acpi_status status;
	int ret = -ENODATA;

	if (!osc_sb_cppc2_support_acked) {
		pr_debug("CPPC v2 _OSC not acked\n");
		if (!cpc_supported_by_cpu())
			return -ENODEV;
	}

	/* Parse the ACPI _CPC table for this CPU. */
	status = acpi_evaluate_object_typed(handle, "_CPC", NULL, &output,
			ACPI_TYPE_PACKAGE);
	if (ACPI_FAILURE(status)) {
		ret = -ENODEV;
		goto out_buf_free;
	}

	out_obj = (union acpi_object *) output.pointer;

	cpc_ptr = kzalloc(sizeof(struct cpc_desc), GFP_KERNEL);
	if (!cpc_ptr) {
		ret = -ENOMEM;
		goto out_buf_free;
	}

	/* First entry is NumEntries. */
	cpc_obj = &out_obj->package.elements[0];
	if (cpc_obj->type == ACPI_TYPE_INTEGER)	{
		num_ent = cpc_obj->integer.value;
		if (num_ent <= 1) {
			pr_debug("Unexpected _CPC NumEntries value (%d) for CPU:%d\n",
				 num_ent, pr->id);
			goto out_free;
		}
	} else {
		pr_debug("Unexpected _CPC NumEntries entry type (%d) for CPU:%d\n",
			 cpc_obj->type, pr->id);
		goto out_free;
	}

	/* Second entry should be revision. */
	cpc_obj = &out_obj->package.elements[1];
	if (cpc_obj->type == ACPI_TYPE_INTEGER)	{
		cpc_rev = cpc_obj->integer.value;
	} else {
		pr_debug("Unexpected _CPC Revision entry type (%d) for CPU:%d\n",
			 cpc_obj->type, pr->id);
		goto out_free;
	}

	if (cpc_rev < CPPC_V2_REV) {
		pr_debug("Unsupported _CPC Revision (%d) for CPU:%d\n", cpc_rev,
			 pr->id);
<<<<<<< HEAD
		goto out_free;
	}

	/*
	 * Disregard _CPC if the number of entries in the return pachage is not
	 * as expected, but support future revisions being proper supersets of
	 * the v3 and only causing more entries to be returned by _CPC.
	 */
	if ((cpc_rev == CPPC_V2_REV && num_ent != CPPC_V2_NUM_ENT) ||
	    (cpc_rev == CPPC_V3_REV && num_ent != CPPC_V3_NUM_ENT) ||
	    (cpc_rev > CPPC_V3_REV && num_ent <= CPPC_V3_NUM_ENT)) {
		pr_debug("Unexpected number of _CPC return package entries (%d) for CPU:%d\n",
			 num_ent, pr->id);
		goto out_free;
	}
=======
		goto out_free;
	}

	/*
	 * Disregard _CPC if the number of entries in the return pachage is not
	 * as expected, but support future revisions being proper supersets of
	 * the v3 and only causing more entries to be returned by _CPC.
	 */
	if ((cpc_rev == CPPC_V2_REV && num_ent != CPPC_V2_NUM_ENT) ||
	    (cpc_rev == CPPC_V3_REV && num_ent != CPPC_V3_NUM_ENT) ||
	    (cpc_rev > CPPC_V3_REV && num_ent <= CPPC_V3_NUM_ENT)) {
		pr_debug("Unexpected number of _CPC return package entries (%d) for CPU:%d\n",
			 num_ent, pr->id);
		goto out_free;
	}
>>>>>>> 7365df19
	if (cpc_rev > CPPC_V3_REV) {
		num_ent = CPPC_V3_NUM_ENT;
		cpc_rev = CPPC_V3_REV;
	}

	cpc_ptr->num_entries = num_ent;
	cpc_ptr->version = cpc_rev;

	/* Iterate through remaining entries in _CPC */
	for (i = 2; i < num_ent; i++) {
		cpc_obj = &out_obj->package.elements[i];

		if (cpc_obj->type == ACPI_TYPE_INTEGER)	{
			cpc_ptr->cpc_regs[i-2].type = ACPI_TYPE_INTEGER;
			cpc_ptr->cpc_regs[i-2].cpc_entry.int_value = cpc_obj->integer.value;
		} else if (cpc_obj->type == ACPI_TYPE_BUFFER) {
			gas_t = (struct cpc_reg *)
				cpc_obj->buffer.pointer;

			/*
			 * The PCC Subspace index is encoded inside
			 * the CPC table entries. The same PCC index
			 * will be used for all the PCC entries,
			 * so extract it only once.
			 */
			if (gas_t->space_id == ACPI_ADR_SPACE_PLATFORM_COMM) {
				if (pcc_subspace_id < 0) {
					pcc_subspace_id = gas_t->access_width;
					if (pcc_data_alloc(pcc_subspace_id))
						goto out_free;
				} else if (pcc_subspace_id != gas_t->access_width) {
					pr_debug("Mismatched PCC ids in _CPC for CPU:%d\n",
						 pr->id);
					goto out_free;
				}
			} else if (gas_t->space_id == ACPI_ADR_SPACE_SYSTEM_MEMORY) {
				if (gas_t->address) {
					void __iomem *addr;

					if (!osc_cpc_flexible_adr_space_confirmed) {
						pr_debug("Flexible address space capability not supported\n");
						if (!cpc_supported_by_cpu())
							goto out_free;
					}

					addr = ioremap(gas_t->address, gas_t->bit_width/8);
					if (!addr)
						goto out_free;
					cpc_ptr->cpc_regs[i-2].sys_mem_vaddr = addr;
				}
			} else if (gas_t->space_id == ACPI_ADR_SPACE_SYSTEM_IO) {
				if (gas_t->access_width < 1 || gas_t->access_width > 3) {
					/*
					 * 1 = 8-bit, 2 = 16-bit, and 3 = 32-bit.
					 * SystemIO doesn't implement 64-bit
					 * registers.
					 */
					pr_debug("Invalid access width %d for SystemIO register in _CPC\n",
						 gas_t->access_width);
					goto out_free;
				}
				if (gas_t->address & OVER_16BTS_MASK) {
					/* SystemIO registers use 16-bit integer addresses */
					pr_debug("Invalid IO port %llu for SystemIO register in _CPC\n",
						 gas_t->address);
					goto out_free;
				}
				if (!osc_cpc_flexible_adr_space_confirmed) {
					pr_debug("Flexible address space capability not supported\n");
					if (!cpc_supported_by_cpu())
						goto out_free;
				}
			} else {
				if (gas_t->space_id != ACPI_ADR_SPACE_FIXED_HARDWARE || !cpc_ffh_supported()) {
					/* Support only PCC, SystemMemory, SystemIO, and FFH type regs. */
					pr_debug("Unsupported register type (%d) in _CPC\n",
						 gas_t->space_id);
					goto out_free;
				}
			}

			cpc_ptr->cpc_regs[i-2].type = ACPI_TYPE_BUFFER;
			memcpy(&cpc_ptr->cpc_regs[i-2].cpc_entry.reg, gas_t, sizeof(*gas_t));
		} else {
			pr_debug("Invalid entry type (%d) in _CPC for CPU:%d\n",
				 i, pr->id);
			goto out_free;
		}
	}
	per_cpu(cpu_pcc_subspace_idx, pr->id) = pcc_subspace_id;

	/*
	 * Initialize the remaining cpc_regs as unsupported.
	 * Example: In case FW exposes CPPC v2, the below loop will initialize
	 * LOWEST_FREQ and NOMINAL_FREQ regs as unsupported
	 */
	for (i = num_ent - 2; i < MAX_CPC_REG_ENT; i++) {
		cpc_ptr->cpc_regs[i].type = ACPI_TYPE_INTEGER;
		cpc_ptr->cpc_regs[i].cpc_entry.int_value = 0;
	}


	/* Store CPU Logical ID */
	cpc_ptr->cpu_id = pr->id;

	/* Parse PSD data for this CPU */
	ret = acpi_get_psd(cpc_ptr, handle);
	if (ret)
		goto out_free;

	/* Register PCC channel once for all PCC subspace ID. */
	if (pcc_subspace_id >= 0 && !pcc_data[pcc_subspace_id]->pcc_channel_acquired) {
		ret = register_pcc_channel(pcc_subspace_id);
		if (ret)
			goto out_free;

		init_rwsem(&pcc_data[pcc_subspace_id]->pcc_lock);
		init_waitqueue_head(&pcc_data[pcc_subspace_id]->pcc_write_wait_q);
	}

	/* Everything looks okay */
	pr_debug("Parsed CPC struct for CPU: %d\n", pr->id);

	/* Add per logical CPU nodes for reading its feedback counters. */
	cpu_dev = get_cpu_device(pr->id);
	if (!cpu_dev) {
		ret = -EINVAL;
		goto out_free;
	}

	/* Plug PSD data into this CPU's CPC descriptor. */
	per_cpu(cpc_desc_ptr, pr->id) = cpc_ptr;

	ret = kobject_init_and_add(&cpc_ptr->kobj, &cppc_ktype, &cpu_dev->kobj,
			"acpi_cppc");
	if (ret) {
		per_cpu(cpc_desc_ptr, pr->id) = NULL;
		kobject_put(&cpc_ptr->kobj);
		goto out_free;
	}

	arch_init_invariance_cppc();

	kfree(output.pointer);
	return 0;

out_free:
	/* Free all the mapped sys mem areas for this CPU */
	for (i = 2; i < cpc_ptr->num_entries; i++) {
		void __iomem *addr = cpc_ptr->cpc_regs[i-2].sys_mem_vaddr;

		if (addr)
			iounmap(addr);
	}
	kfree(cpc_ptr);

out_buf_free:
	kfree(output.pointer);
	return ret;
}
EXPORT_SYMBOL_GPL(acpi_cppc_processor_probe);

/**
 * acpi_cppc_processor_exit - Cleanup CPC structs.
 * @pr: Ptr to acpi_processor containing this CPU's logical ID.
 *
 * Return: Void
 */
void acpi_cppc_processor_exit(struct acpi_processor *pr)
{
	struct cpc_desc *cpc_ptr;
	unsigned int i;
	void __iomem *addr;
	int pcc_ss_id = per_cpu(cpu_pcc_subspace_idx, pr->id);

	if (pcc_ss_id >= 0 && pcc_data[pcc_ss_id]) {
		if (pcc_data[pcc_ss_id]->pcc_channel_acquired) {
			pcc_data[pcc_ss_id]->refcount--;
			if (!pcc_data[pcc_ss_id]->refcount) {
				pcc_mbox_free_channel(pcc_data[pcc_ss_id]->pcc_channel);
				kfree(pcc_data[pcc_ss_id]);
				pcc_data[pcc_ss_id] = NULL;
			}
		}
	}

	cpc_ptr = per_cpu(cpc_desc_ptr, pr->id);
	if (!cpc_ptr)
		return;

	/* Free all the mapped sys mem areas for this CPU */
	for (i = 2; i < cpc_ptr->num_entries; i++) {
		addr = cpc_ptr->cpc_regs[i-2].sys_mem_vaddr;
		if (addr)
			iounmap(addr);
	}

	kobject_put(&cpc_ptr->kobj);
	kfree(cpc_ptr);
}
EXPORT_SYMBOL_GPL(acpi_cppc_processor_exit);

/**
 * cpc_read_ffh() - Read FFH register
 * @cpunum:	CPU number to read
 * @reg:	cppc register information
 * @val:	place holder for return value
 *
 * Read bit_width bits from a specified address and bit_offset
 *
 * Return: 0 for success and error code
 */
int __weak cpc_read_ffh(int cpunum, struct cpc_reg *reg, u64 *val)
{
	return -ENOTSUPP;
}

/**
 * cpc_write_ffh() - Write FFH register
 * @cpunum:	CPU number to write
 * @reg:	cppc register information
 * @val:	value to write
 *
 * Write value of bit_width bits to a specified address and bit_offset
 *
 * Return: 0 for success and error code
 */
int __weak cpc_write_ffh(int cpunum, struct cpc_reg *reg, u64 val)
{
	return -ENOTSUPP;
}

/*
 * Since cpc_read and cpc_write are called while holding pcc_lock, it should be
 * as fast as possible. We have already mapped the PCC subspace during init, so
 * we can directly write to it.
 */

static int cpc_read(int cpu, struct cpc_register_resource *reg_res, u64 *val)
{
	void __iomem *vaddr = NULL;
	int pcc_ss_id = per_cpu(cpu_pcc_subspace_idx, cpu);
	struct cpc_reg *reg = &reg_res->cpc_entry.reg;

	if (reg_res->type == ACPI_TYPE_INTEGER) {
		*val = reg_res->cpc_entry.int_value;
		return 0;
	}

	*val = 0;

	if (reg->space_id == ACPI_ADR_SPACE_SYSTEM_IO) {
		u32 width = 8 << (reg->access_width - 1);
		u32 val_u32;
		acpi_status status;

		status = acpi_os_read_port((acpi_io_address)reg->address,
					   &val_u32, width);
		if (ACPI_FAILURE(status)) {
			pr_debug("Error: Failed to read SystemIO port %llx\n",
				 reg->address);
			return -EFAULT;
		}

		*val = val_u32;
		return 0;
	} else if (reg->space_id == ACPI_ADR_SPACE_PLATFORM_COMM && pcc_ss_id >= 0)
		vaddr = GET_PCC_VADDR(reg->address, pcc_ss_id);
	else if (reg->space_id == ACPI_ADR_SPACE_SYSTEM_MEMORY)
		vaddr = reg_res->sys_mem_vaddr;
	else if (reg->space_id == ACPI_ADR_SPACE_FIXED_HARDWARE)
		return cpc_read_ffh(cpu, reg, val);
	else
		return acpi_os_read_memory((acpi_physical_address)reg->address,
				val, reg->bit_width);

	switch (reg->bit_width) {
	case 8:
		*val = readb_relaxed(vaddr);
		break;
	case 16:
		*val = readw_relaxed(vaddr);
		break;
	case 32:
		*val = readl_relaxed(vaddr);
		break;
	case 64:
		*val = readq_relaxed(vaddr);
		break;
	default:
		pr_debug("Error: Cannot read %u bit width from PCC for ss: %d\n",
			 reg->bit_width, pcc_ss_id);
		return -EFAULT;
	}

	return 0;
}

static int cpc_write(int cpu, struct cpc_register_resource *reg_res, u64 val)
{
	int ret_val = 0;
	void __iomem *vaddr = NULL;
	int pcc_ss_id = per_cpu(cpu_pcc_subspace_idx, cpu);
	struct cpc_reg *reg = &reg_res->cpc_entry.reg;

	if (reg->space_id == ACPI_ADR_SPACE_SYSTEM_IO) {
		u32 width = 8 << (reg->access_width - 1);
		acpi_status status;

		status = acpi_os_write_port((acpi_io_address)reg->address,
					    (u32)val, width);
		if (ACPI_FAILURE(status)) {
			pr_debug("Error: Failed to write SystemIO port %llx\n",
				 reg->address);
			return -EFAULT;
		}

		return 0;
	} else if (reg->space_id == ACPI_ADR_SPACE_PLATFORM_COMM && pcc_ss_id >= 0)
		vaddr = GET_PCC_VADDR(reg->address, pcc_ss_id);
	else if (reg->space_id == ACPI_ADR_SPACE_SYSTEM_MEMORY)
		vaddr = reg_res->sys_mem_vaddr;
	else if (reg->space_id == ACPI_ADR_SPACE_FIXED_HARDWARE)
		return cpc_write_ffh(cpu, reg, val);
	else
		return acpi_os_write_memory((acpi_physical_address)reg->address,
				val, reg->bit_width);

	switch (reg->bit_width) {
	case 8:
		writeb_relaxed(val, vaddr);
		break;
	case 16:
		writew_relaxed(val, vaddr);
		break;
	case 32:
		writel_relaxed(val, vaddr);
		break;
	case 64:
		writeq_relaxed(val, vaddr);
		break;
	default:
		pr_debug("Error: Cannot write %u bit width to PCC for ss: %d\n",
			 reg->bit_width, pcc_ss_id);
		ret_val = -EFAULT;
		break;
	}

	return ret_val;
}

static int cppc_get_perf(int cpunum, enum cppc_regs reg_idx, u64 *perf)
{
	struct cpc_desc *cpc_desc = per_cpu(cpc_desc_ptr, cpunum);
	struct cpc_register_resource *reg;

	if (!cpc_desc) {
		pr_debug("No CPC descriptor for CPU:%d\n", cpunum);
		return -ENODEV;
	}

	reg = &cpc_desc->cpc_regs[reg_idx];

	if (CPC_IN_PCC(reg)) {
		int pcc_ss_id = per_cpu(cpu_pcc_subspace_idx, cpunum);
		struct cppc_pcc_data *pcc_ss_data = NULL;
		int ret = 0;

		if (pcc_ss_id < 0)
			return -EIO;

		pcc_ss_data = pcc_data[pcc_ss_id];

		down_write(&pcc_ss_data->pcc_lock);

		if (send_pcc_cmd(pcc_ss_id, CMD_READ) >= 0)
			cpc_read(cpunum, reg, perf);
		else
			ret = -EIO;

		up_write(&pcc_ss_data->pcc_lock);

		return ret;
	}

	cpc_read(cpunum, reg, perf);

	return 0;
}

/**
 * cppc_get_desired_perf - Get the desired performance register value.
 * @cpunum: CPU from which to get desired performance.
 * @desired_perf: Return address.
 *
 * Return: 0 for success, -EIO otherwise.
 */
int cppc_get_desired_perf(int cpunum, u64 *desired_perf)
{
	return cppc_get_perf(cpunum, DESIRED_PERF, desired_perf);
}
EXPORT_SYMBOL_GPL(cppc_get_desired_perf);

/**
 * cppc_get_nominal_perf - Get the nominal performance register value.
 * @cpunum: CPU from which to get nominal performance.
 * @nominal_perf: Return address.
 *
 * Return: 0 for success, -EIO otherwise.
 */
int cppc_get_nominal_perf(int cpunum, u64 *nominal_perf)
{
	return cppc_get_perf(cpunum, NOMINAL_PERF, nominal_perf);
}

/**
 * cppc_get_perf_caps - Get a CPU's performance capabilities.
 * @cpunum: CPU from which to get capabilities info.
 * @perf_caps: ptr to cppc_perf_caps. See cppc_acpi.h
 *
 * Return: 0 for success with perf_caps populated else -ERRNO.
 */
int cppc_get_perf_caps(int cpunum, struct cppc_perf_caps *perf_caps)
{
	struct cpc_desc *cpc_desc = per_cpu(cpc_desc_ptr, cpunum);
	struct cpc_register_resource *highest_reg, *lowest_reg,
		*lowest_non_linear_reg, *nominal_reg, *guaranteed_reg,
		*low_freq_reg = NULL, *nom_freq_reg = NULL;
	u64 high, low, guaranteed, nom, min_nonlinear, low_f = 0, nom_f = 0;
	int pcc_ss_id = per_cpu(cpu_pcc_subspace_idx, cpunum);
	struct cppc_pcc_data *pcc_ss_data = NULL;
	int ret = 0, regs_in_pcc = 0;

	if (!cpc_desc) {
		pr_debug("No CPC descriptor for CPU:%d\n", cpunum);
		return -ENODEV;
	}

	highest_reg = &cpc_desc->cpc_regs[HIGHEST_PERF];
	lowest_reg = &cpc_desc->cpc_regs[LOWEST_PERF];
	lowest_non_linear_reg = &cpc_desc->cpc_regs[LOW_NON_LINEAR_PERF];
	nominal_reg = &cpc_desc->cpc_regs[NOMINAL_PERF];
	low_freq_reg = &cpc_desc->cpc_regs[LOWEST_FREQ];
	nom_freq_reg = &cpc_desc->cpc_regs[NOMINAL_FREQ];
	guaranteed_reg = &cpc_desc->cpc_regs[GUARANTEED_PERF];

	/* Are any of the regs PCC ?*/
	if (CPC_IN_PCC(highest_reg) || CPC_IN_PCC(lowest_reg) ||
		CPC_IN_PCC(lowest_non_linear_reg) || CPC_IN_PCC(nominal_reg) ||
		CPC_IN_PCC(low_freq_reg) || CPC_IN_PCC(nom_freq_reg)) {
		if (pcc_ss_id < 0) {
			pr_debug("Invalid pcc_ss_id\n");
			return -ENODEV;
		}
		pcc_ss_data = pcc_data[pcc_ss_id];
		regs_in_pcc = 1;
		down_write(&pcc_ss_data->pcc_lock);
		/* Ring doorbell once to update PCC subspace */
		if (send_pcc_cmd(pcc_ss_id, CMD_READ) < 0) {
			ret = -EIO;
			goto out_err;
		}
	}

	cpc_read(cpunum, highest_reg, &high);
	perf_caps->highest_perf = high;

	cpc_read(cpunum, lowest_reg, &low);
	perf_caps->lowest_perf = low;

	cpc_read(cpunum, nominal_reg, &nom);
	perf_caps->nominal_perf = nom;

	if (guaranteed_reg->type != ACPI_TYPE_BUFFER  ||
	    IS_NULL_REG(&guaranteed_reg->cpc_entry.reg)) {
		perf_caps->guaranteed_perf = 0;
	} else {
		cpc_read(cpunum, guaranteed_reg, &guaranteed);
		perf_caps->guaranteed_perf = guaranteed;
	}

	cpc_read(cpunum, lowest_non_linear_reg, &min_nonlinear);
	perf_caps->lowest_nonlinear_perf = min_nonlinear;

	if (!high || !low || !nom || !min_nonlinear)
		ret = -EFAULT;

	/* Read optional lowest and nominal frequencies if present */
	if (CPC_SUPPORTED(low_freq_reg))
		cpc_read(cpunum, low_freq_reg, &low_f);

	if (CPC_SUPPORTED(nom_freq_reg))
		cpc_read(cpunum, nom_freq_reg, &nom_f);

	perf_caps->lowest_freq = low_f;
	perf_caps->nominal_freq = nom_f;


out_err:
	if (regs_in_pcc)
		up_write(&pcc_ss_data->pcc_lock);
	return ret;
}
EXPORT_SYMBOL_GPL(cppc_get_perf_caps);

/**
 * cppc_perf_ctrs_in_pcc - Check if any perf counters are in a PCC region.
 *
 * CPPC has flexibility about how CPU performance counters are accessed.
 * One of the choices is PCC regions, which can have a high access latency. This
 * routine allows callers of cppc_get_perf_ctrs() to know this ahead of time.
 *
 * Return: true if any of the counters are in PCC regions, false otherwise
 */
bool cppc_perf_ctrs_in_pcc(void)
{
	int cpu;

	for_each_present_cpu(cpu) {
		struct cpc_register_resource *ref_perf_reg;
		struct cpc_desc *cpc_desc;

		cpc_desc = per_cpu(cpc_desc_ptr, cpu);

		if (CPC_IN_PCC(&cpc_desc->cpc_regs[DELIVERED_CTR]) ||
		    CPC_IN_PCC(&cpc_desc->cpc_regs[REFERENCE_CTR]) ||
		    CPC_IN_PCC(&cpc_desc->cpc_regs[CTR_WRAP_TIME]))
			return true;


		ref_perf_reg = &cpc_desc->cpc_regs[REFERENCE_PERF];

		/*
		 * If reference perf register is not supported then we should
		 * use the nominal perf value
		 */
		if (!CPC_SUPPORTED(ref_perf_reg))
			ref_perf_reg = &cpc_desc->cpc_regs[NOMINAL_PERF];

		if (CPC_IN_PCC(ref_perf_reg))
			return true;
	}

	return false;
}
EXPORT_SYMBOL_GPL(cppc_perf_ctrs_in_pcc);

/**
 * cppc_get_perf_ctrs - Read a CPU's performance feedback counters.
 * @cpunum: CPU from which to read counters.
 * @perf_fb_ctrs: ptr to cppc_perf_fb_ctrs. See cppc_acpi.h
 *
 * Return: 0 for success with perf_fb_ctrs populated else -ERRNO.
 */
int cppc_get_perf_ctrs(int cpunum, struct cppc_perf_fb_ctrs *perf_fb_ctrs)
{
	struct cpc_desc *cpc_desc = per_cpu(cpc_desc_ptr, cpunum);
	struct cpc_register_resource *delivered_reg, *reference_reg,
		*ref_perf_reg, *ctr_wrap_reg;
	int pcc_ss_id = per_cpu(cpu_pcc_subspace_idx, cpunum);
	struct cppc_pcc_data *pcc_ss_data = NULL;
	u64 delivered, reference, ref_perf, ctr_wrap_time;
	int ret = 0, regs_in_pcc = 0;

	if (!cpc_desc) {
		pr_debug("No CPC descriptor for CPU:%d\n", cpunum);
		return -ENODEV;
	}

	delivered_reg = &cpc_desc->cpc_regs[DELIVERED_CTR];
	reference_reg = &cpc_desc->cpc_regs[REFERENCE_CTR];
	ref_perf_reg = &cpc_desc->cpc_regs[REFERENCE_PERF];
	ctr_wrap_reg = &cpc_desc->cpc_regs[CTR_WRAP_TIME];

	/*
	 * If reference perf register is not supported then we should
	 * use the nominal perf value
	 */
	if (!CPC_SUPPORTED(ref_perf_reg))
		ref_perf_reg = &cpc_desc->cpc_regs[NOMINAL_PERF];

	/* Are any of the regs PCC ?*/
	if (CPC_IN_PCC(delivered_reg) || CPC_IN_PCC(reference_reg) ||
		CPC_IN_PCC(ctr_wrap_reg) || CPC_IN_PCC(ref_perf_reg)) {
		if (pcc_ss_id < 0) {
			pr_debug("Invalid pcc_ss_id\n");
			return -ENODEV;
		}
		pcc_ss_data = pcc_data[pcc_ss_id];
		down_write(&pcc_ss_data->pcc_lock);
		regs_in_pcc = 1;
		/* Ring doorbell once to update PCC subspace */
		if (send_pcc_cmd(pcc_ss_id, CMD_READ) < 0) {
			ret = -EIO;
			goto out_err;
		}
	}

	cpc_read(cpunum, delivered_reg, &delivered);
	cpc_read(cpunum, reference_reg, &reference);
	cpc_read(cpunum, ref_perf_reg, &ref_perf);

	/*
	 * Per spec, if ctr_wrap_time optional register is unsupported, then the
	 * performance counters are assumed to never wrap during the lifetime of
	 * platform
	 */
	ctr_wrap_time = (u64)(~((u64)0));
	if (CPC_SUPPORTED(ctr_wrap_reg))
		cpc_read(cpunum, ctr_wrap_reg, &ctr_wrap_time);

	if (!delivered || !reference ||	!ref_perf) {
		ret = -EFAULT;
		goto out_err;
	}

	perf_fb_ctrs->delivered = delivered;
	perf_fb_ctrs->reference = reference;
	perf_fb_ctrs->reference_perf = ref_perf;
	perf_fb_ctrs->wraparound_time = ctr_wrap_time;
out_err:
	if (regs_in_pcc)
		up_write(&pcc_ss_data->pcc_lock);
	return ret;
}
EXPORT_SYMBOL_GPL(cppc_get_perf_ctrs);

/**
 * cppc_set_enable - Set to enable CPPC on the processor by writing the
 * Continuous Performance Control package EnableRegister field.
 * @cpu: CPU for which to enable CPPC register.
 * @enable: 0 - disable, 1 - enable CPPC feature on the processor.
 *
 * Return: 0 for success, -ERRNO or -EIO otherwise.
 */
int cppc_set_enable(int cpu, bool enable)
{
	int pcc_ss_id = per_cpu(cpu_pcc_subspace_idx, cpu);
	struct cpc_register_resource *enable_reg;
	struct cpc_desc *cpc_desc = per_cpu(cpc_desc_ptr, cpu);
	struct cppc_pcc_data *pcc_ss_data = NULL;
	int ret = -EINVAL;

	if (!cpc_desc) {
		pr_debug("No CPC descriptor for CPU:%d\n", cpu);
		return -EINVAL;
	}

	enable_reg = &cpc_desc->cpc_regs[ENABLE];

	if (CPC_IN_PCC(enable_reg)) {

		if (pcc_ss_id < 0)
			return -EIO;

		ret = cpc_write(cpu, enable_reg, enable);
		if (ret)
			return ret;

		pcc_ss_data = pcc_data[pcc_ss_id];

		down_write(&pcc_ss_data->pcc_lock);
		/* after writing CPC, transfer the ownership of PCC to platfrom */
		ret = send_pcc_cmd(pcc_ss_id, CMD_WRITE);
		up_write(&pcc_ss_data->pcc_lock);
		return ret;
	}

	return cpc_write(cpu, enable_reg, enable);
}
EXPORT_SYMBOL_GPL(cppc_set_enable);

/**
 * cppc_set_perf - Set a CPU's performance controls.
 * @cpu: CPU for which to set performance controls.
 * @perf_ctrls: ptr to cppc_perf_ctrls. See cppc_acpi.h
 *
 * Return: 0 for success, -ERRNO otherwise.
 */
int cppc_set_perf(int cpu, struct cppc_perf_ctrls *perf_ctrls)
{
	struct cpc_desc *cpc_desc = per_cpu(cpc_desc_ptr, cpu);
	struct cpc_register_resource *desired_reg;
	int pcc_ss_id = per_cpu(cpu_pcc_subspace_idx, cpu);
	struct cppc_pcc_data *pcc_ss_data = NULL;
	int ret = 0;

	if (!cpc_desc) {
		pr_debug("No CPC descriptor for CPU:%d\n", cpu);
		return -ENODEV;
	}

	desired_reg = &cpc_desc->cpc_regs[DESIRED_PERF];

	/*
	 * This is Phase-I where we want to write to CPC registers
	 * -> We want all CPUs to be able to execute this phase in parallel
	 *
	 * Since read_lock can be acquired by multiple CPUs simultaneously we
	 * achieve that goal here
	 */
	if (CPC_IN_PCC(desired_reg)) {
		if (pcc_ss_id < 0) {
			pr_debug("Invalid pcc_ss_id\n");
			return -ENODEV;
		}
		pcc_ss_data = pcc_data[pcc_ss_id];
		down_read(&pcc_ss_data->pcc_lock); /* BEGIN Phase-I */
		if (pcc_ss_data->platform_owns_pcc) {
			ret = check_pcc_chan(pcc_ss_id, false);
			if (ret) {
				up_read(&pcc_ss_data->pcc_lock);
				return ret;
			}
		}
		/*
		 * Update the pending_write to make sure a PCC CMD_READ will not
		 * arrive and steal the channel during the switch to write lock
		 */
		pcc_ss_data->pending_pcc_write_cmd = true;
		cpc_desc->write_cmd_id = pcc_ss_data->pcc_write_cnt;
		cpc_desc->write_cmd_status = 0;
	}

	/*
	 * Skip writing MIN/MAX until Linux knows how to come up with
	 * useful values.
	 */
	cpc_write(cpu, desired_reg, perf_ctrls->desired_perf);

	if (CPC_IN_PCC(desired_reg))
		up_read(&pcc_ss_data->pcc_lock);	/* END Phase-I */
	/*
	 * This is Phase-II where we transfer the ownership of PCC to Platform
	 *
	 * Short Summary: Basically if we think of a group of cppc_set_perf
	 * requests that happened in short overlapping interval. The last CPU to
	 * come out of Phase-I will enter Phase-II and ring the doorbell.
	 *
	 * We have the following requirements for Phase-II:
	 *     1. We want to execute Phase-II only when there are no CPUs
	 * currently executing in Phase-I
	 *     2. Once we start Phase-II we want to avoid all other CPUs from
	 * entering Phase-I.
	 *     3. We want only one CPU among all those who went through Phase-I
	 * to run phase-II
	 *
	 * If write_trylock fails to get the lock and doesn't transfer the
	 * PCC ownership to the platform, then one of the following will be TRUE
	 *     1. There is at-least one CPU in Phase-I which will later execute
	 * write_trylock, so the CPUs in Phase-I will be responsible for
	 * executing the Phase-II.
	 *     2. Some other CPU has beaten this CPU to successfully execute the
	 * write_trylock and has already acquired the write_lock. We know for a
	 * fact it (other CPU acquiring the write_lock) couldn't have happened
	 * before this CPU's Phase-I as we held the read_lock.
	 *     3. Some other CPU executing pcc CMD_READ has stolen the
	 * down_write, in which case, send_pcc_cmd will check for pending
	 * CMD_WRITE commands by checking the pending_pcc_write_cmd.
	 * So this CPU can be certain that its request will be delivered
	 *    So in all cases, this CPU knows that its request will be delivered
	 * by another CPU and can return
	 *
	 * After getting the down_write we still need to check for
	 * pending_pcc_write_cmd to take care of the following scenario
	 *    The thread running this code could be scheduled out between
	 * Phase-I and Phase-II. Before it is scheduled back on, another CPU
	 * could have delivered the request to Platform by triggering the
	 * doorbell and transferred the ownership of PCC to platform. So this
	 * avoids triggering an unnecessary doorbell and more importantly before
	 * triggering the doorbell it makes sure that the PCC channel ownership
	 * is still with OSPM.
	 *   pending_pcc_write_cmd can also be cleared by a different CPU, if
	 * there was a pcc CMD_READ waiting on down_write and it steals the lock
	 * before the pcc CMD_WRITE is completed. send_pcc_cmd checks for this
	 * case during a CMD_READ and if there are pending writes it delivers
	 * the write command before servicing the read command
	 */
	if (CPC_IN_PCC(desired_reg)) {
		if (down_write_trylock(&pcc_ss_data->pcc_lock)) {/* BEGIN Phase-II */
			/* Update only if there are pending write commands */
			if (pcc_ss_data->pending_pcc_write_cmd)
				send_pcc_cmd(pcc_ss_id, CMD_WRITE);
			up_write(&pcc_ss_data->pcc_lock);	/* END Phase-II */
		} else
			/* Wait until pcc_write_cnt is updated by send_pcc_cmd */
			wait_event(pcc_ss_data->pcc_write_wait_q,
				   cpc_desc->write_cmd_id != pcc_ss_data->pcc_write_cnt);

		/* send_pcc_cmd updates the status in case of failure */
		ret = cpc_desc->write_cmd_status;
	}
	return ret;
}
EXPORT_SYMBOL_GPL(cppc_set_perf);

/**
 * cppc_get_transition_latency - returns frequency transition latency in ns
 *
 * ACPI CPPC does not explicitly specify how a platform can specify the
 * transition latency for performance change requests. The closest we have
 * is the timing information from the PCCT tables which provides the info
 * on the number and frequency of PCC commands the platform can handle.
 *
 * If desired_reg is in the SystemMemory or SystemIo ACPI address space,
 * then assume there is no latency.
 */
unsigned int cppc_get_transition_latency(int cpu_num)
{
	/*
	 * Expected transition latency is based on the PCCT timing values
	 * Below are definition from ACPI spec:
	 * pcc_nominal- Expected latency to process a command, in microseconds
	 * pcc_mpar   - The maximum number of periodic requests that the subspace
	 *              channel can support, reported in commands per minute. 0
	 *              indicates no limitation.
	 * pcc_mrtt   - The minimum amount of time that OSPM must wait after the
	 *              completion of a command before issuing the next command,
	 *              in microseconds.
	 */
	unsigned int latency_ns = 0;
	struct cpc_desc *cpc_desc;
	struct cpc_register_resource *desired_reg;
	int pcc_ss_id = per_cpu(cpu_pcc_subspace_idx, cpu_num);
	struct cppc_pcc_data *pcc_ss_data;

	cpc_desc = per_cpu(cpc_desc_ptr, cpu_num);
	if (!cpc_desc)
		return CPUFREQ_ETERNAL;

	desired_reg = &cpc_desc->cpc_regs[DESIRED_PERF];
	if (CPC_IN_SYSTEM_MEMORY(desired_reg) || CPC_IN_SYSTEM_IO(desired_reg))
		return 0;
	else if (!CPC_IN_PCC(desired_reg))
		return CPUFREQ_ETERNAL;

	if (pcc_ss_id < 0)
		return CPUFREQ_ETERNAL;

	pcc_ss_data = pcc_data[pcc_ss_id];
	if (pcc_ss_data->pcc_mpar)
		latency_ns = 60 * (1000 * 1000 * 1000 / pcc_ss_data->pcc_mpar);

	latency_ns = max(latency_ns, pcc_ss_data->pcc_nominal * 1000);
	latency_ns = max(latency_ns, pcc_ss_data->pcc_mrtt * 1000);

	return latency_ns;
}
EXPORT_SYMBOL_GPL(cppc_get_transition_latency);<|MERGE_RESOLUTION|>--- conflicted
+++ resolved
@@ -723,7 +723,6 @@
 	if (cpc_rev < CPPC_V2_REV) {
 		pr_debug("Unsupported _CPC Revision (%d) for CPU:%d\n", cpc_rev,
 			 pr->id);
-<<<<<<< HEAD
 		goto out_free;
 	}
 
@@ -739,23 +738,6 @@
 			 num_ent, pr->id);
 		goto out_free;
 	}
-=======
-		goto out_free;
-	}
-
-	/*
-	 * Disregard _CPC if the number of entries in the return pachage is not
-	 * as expected, but support future revisions being proper supersets of
-	 * the v3 and only causing more entries to be returned by _CPC.
-	 */
-	if ((cpc_rev == CPPC_V2_REV && num_ent != CPPC_V2_NUM_ENT) ||
-	    (cpc_rev == CPPC_V3_REV && num_ent != CPPC_V3_NUM_ENT) ||
-	    (cpc_rev > CPPC_V3_REV && num_ent <= CPPC_V3_NUM_ENT)) {
-		pr_debug("Unexpected number of _CPC return package entries (%d) for CPU:%d\n",
-			 num_ent, pr->id);
-		goto out_free;
-	}
->>>>>>> 7365df19
 	if (cpc_rev > CPPC_V3_REV) {
 		num_ent = CPPC_V3_NUM_ENT;
 		cpc_rev = CPPC_V3_REV;
