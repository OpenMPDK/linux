--- conflicted
+++ resolved
@@ -49,13 +49,9 @@
 /* All UBLK_F_* have to be included into UBLK_F_ALL */
 #define UBLK_F_ALL (UBLK_F_SUPPORT_ZERO_COPY \
 		| UBLK_F_URING_CMD_COMP_IN_TASK \
-<<<<<<< HEAD
-		| UBLK_F_NEED_GET_DATA)
-=======
 		| UBLK_F_NEED_GET_DATA \
 		| UBLK_F_USER_RECOVERY \
 		| UBLK_F_USER_RECOVERY_REISSUE)
->>>>>>> 9fecab24
 
 /* All UBLK_PARAM_TYPE_* should be included here */
 #define UBLK_PARAM_TYPE_ALL (UBLK_PARAM_TYPE_BASIC | UBLK_PARAM_TYPE_DISCARD)
@@ -691,10 +687,6 @@
 	struct ublk_queue *ubq = req->mq_hctx->driver_data;
 	int tag = req->tag;
 	struct ublk_io *io = &ubq->ios[tag];
-<<<<<<< HEAD
-	bool task_exiting = current != ubq->ubq_daemon || ubq_daemon_is_dying(ubq);
-=======
->>>>>>> 9fecab24
 	unsigned int mapped_bytes;
 
 	pr_devel("%s: complete: op %d, qid %d tag %d io_flags %x addr %llx\n",
@@ -1869,8 +1861,6 @@
 	return ret;
 }
 
-<<<<<<< HEAD
-=======
 static void ublk_queue_reinit(struct ublk_device *ub, struct ublk_queue *ubq)
 {
 	int i;
@@ -1981,7 +1971,6 @@
 	return ret;
 }
 
->>>>>>> 9fecab24
 static int ublk_ctrl_uring_cmd(struct io_uring_cmd *cmd,
 		unsigned int issue_flags)
 {
@@ -2023,15 +2012,12 @@
 	case UBLK_CMD_SET_PARAMS:
 		ret = ublk_ctrl_set_params(cmd);
 		break;
-<<<<<<< HEAD
-=======
 	case UBLK_CMD_START_USER_RECOVERY:
 		ret = ublk_ctrl_start_recovery(cmd);
 		break;
 	case UBLK_CMD_END_USER_RECOVERY:
 		ret = ublk_ctrl_end_recovery(cmd);
 		break;
->>>>>>> 9fecab24
 	default:
 		break;
 	}
