--- conflicted
+++ resolved
@@ -1859,17 +1859,10 @@
 		if (priv->slave[i]->addr == addr)
 			return priv->slave[i];
 	}
-<<<<<<< HEAD
 
 	return NULL;
 }
 
-=======
-
-	return NULL;
-}
-
->>>>>>> ec4a04aa
 /*
  * Send byte to 'external' smbus master. This function is executed when
  * an external smbus master wants to read data from the BlueField.
@@ -2254,10 +2247,6 @@
 	.max_write_len = MLXBF_I2C_MASTER_DATA_W_LENGTH,
 };
 
-<<<<<<< HEAD
-#ifdef CONFIG_ACPI
-=======
->>>>>>> ec4a04aa
 static const struct acpi_device_id mlxbf_i2c_acpi_ids[] = {
 	{ "MLNXBF03", (kernel_ulong_t)&mlxbf_i2c_chip[MLXBF_I2C_CHIP_TYPE_1] },
 	{ "MLNXBF23", (kernel_ulong_t)&mlxbf_i2c_chip[MLXBF_I2C_CHIP_TYPE_2] },
@@ -2292,15 +2281,6 @@
 
 	return 0;
 }
-<<<<<<< HEAD
-#else
-static int mlxbf_i2c_acpi_probe(struct device *dev, struct mlxbf_i2c_priv *priv)
-{
-	return -ENOENT;
-}
-#endif /* CONFIG_ACPI */
-=======
->>>>>>> ec4a04aa
 
 static int mlxbf_i2c_probe(struct platform_device *pdev)
 {
@@ -2503,10 +2483,6 @@
 	.remove = mlxbf_i2c_remove,
 	.driver = {
 		.name = "i2c-mlxbf",
-<<<<<<< HEAD
-#ifdef CONFIG_ACPI
-=======
->>>>>>> ec4a04aa
 		.acpi_match_table = ACPI_PTR(mlxbf_i2c_acpi_ids),
 	},
 };
