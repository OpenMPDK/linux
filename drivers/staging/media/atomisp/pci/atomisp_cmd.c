--- conflicted
+++ resolved
@@ -741,96 +741,6 @@
 	atomisp_handle_parameter_and_buffer(pipe);
 }
 
-<<<<<<< HEAD
-/* find atomisp_video_pipe with css pipe id, buffer type and atomisp run_mode */
-static struct atomisp_video_pipe *__atomisp_get_pipe(
-    struct atomisp_sub_device *asd,
-    enum atomisp_input_stream_id stream_id,
-    enum ia_css_pipe_id css_pipe_id,
-    enum ia_css_buffer_type buf_type)
-{
-	/* video is same in online as in continuouscapture mode */
-	if (asd->vfpp->val == ATOMISP_VFPP_DISABLE_LOWLAT) {
-		/*
-		 * Disable vf_pp and run CSS in still capture mode. In this
-		 * mode, CSS does not cause extra latency with buffering, but
-		 * scaling is not available.
-		 */
-		return &asd->video_out_capture;
-	} else if (asd->vfpp->val == ATOMISP_VFPP_DISABLE_SCALER) {
-		/*
-		 * Disable vf_pp and run CSS in video mode. This allows using
-		 * ISP scaling but it has one frame delay due to CSS internal
-		 * buffering.
-		 */
-		return &asd->video_out_video_capture;
-	} else if (css_pipe_id == IA_CSS_PIPE_ID_YUVPP) {
-		/*
-		 * to SOC camera, yuvpp pipe is run for capture/video/SDV/ZSL.
-		 */
-		if (asd->continuous_mode->val) {
-			if (asd->run_mode->val == ATOMISP_RUN_MODE_VIDEO) {
-				/* SDV case */
-				switch (buf_type) {
-				case IA_CSS_BUFFER_TYPE_SEC_OUTPUT_FRAME:
-					return &asd->video_out_video_capture;
-				case IA_CSS_BUFFER_TYPE_SEC_VF_OUTPUT_FRAME:
-					return &asd->video_out_preview;
-				case IA_CSS_BUFFER_TYPE_OUTPUT_FRAME:
-					return &asd->video_out_capture;
-				default:
-					return &asd->video_out_vf;
-				}
-			} else if (asd->run_mode->val == ATOMISP_RUN_MODE_PREVIEW) {
-				/* ZSL case */
-				switch (buf_type) {
-				case IA_CSS_BUFFER_TYPE_SEC_OUTPUT_FRAME:
-					return &asd->video_out_preview;
-				case IA_CSS_BUFFER_TYPE_OUTPUT_FRAME:
-					return &asd->video_out_capture;
-				default:
-					return &asd->video_out_vf;
-				}
-			}
-		} else if (buf_type == IA_CSS_BUFFER_TYPE_OUTPUT_FRAME) {
-			switch (asd->run_mode->val) {
-			case ATOMISP_RUN_MODE_VIDEO:
-				return &asd->video_out_video_capture;
-			case ATOMISP_RUN_MODE_PREVIEW:
-				return &asd->video_out_preview;
-			default:
-				return &asd->video_out_capture;
-			}
-		} else if (buf_type == IA_CSS_BUFFER_TYPE_VF_OUTPUT_FRAME) {
-			if (asd->run_mode->val == ATOMISP_RUN_MODE_VIDEO)
-				return &asd->video_out_preview;
-			else
-				return &asd->video_out_vf;
-		}
-	} else if (asd->run_mode->val == ATOMISP_RUN_MODE_VIDEO) {
-		/* For online video or SDV video pipe. */
-		if (css_pipe_id == IA_CSS_PIPE_ID_VIDEO ||
-		    css_pipe_id == IA_CSS_PIPE_ID_COPY ||
-		    css_pipe_id == IA_CSS_PIPE_ID_YUVPP) {
-			if (buf_type == IA_CSS_BUFFER_TYPE_OUTPUT_FRAME)
-				return &asd->video_out_video_capture;
-			return &asd->video_out_preview;
-		}
-	} else if (asd->run_mode->val == ATOMISP_RUN_MODE_PREVIEW) {
-		/* For online preview or ZSL preview pipe. */
-		if (css_pipe_id == IA_CSS_PIPE_ID_PREVIEW ||
-		    css_pipe_id == IA_CSS_PIPE_ID_COPY ||
-		    css_pipe_id == IA_CSS_PIPE_ID_YUVPP)
-			return &asd->video_out_preview;
-	}
-	/* For capture pipe. */
-	if (buf_type == IA_CSS_BUFFER_TYPE_VF_OUTPUT_FRAME)
-		return &asd->video_out_vf;
-	return &asd->video_out_capture;
-}
-
-=======
->>>>>>> 0ee29814
 enum atomisp_metadata_type
 atomisp_get_metadata_type(struct atomisp_sub_device *asd,
 			  enum ia_css_pipe_id pipe_id)
@@ -860,10 +770,7 @@
 	enum atomisp_metadata_type md_type;
 	struct atomisp_device *isp = asd->isp;
 	struct v4l2_control ctrl;
-<<<<<<< HEAD
-=======
 	int i, err;
->>>>>>> 0ee29814
 
 	lockdep_assert_held(&isp->mutex);
 
@@ -965,10 +872,6 @@
 		break;
 	case IA_CSS_BUFFER_TYPE_VF_OUTPUT_FRAME:
 	case IA_CSS_BUFFER_TYPE_SEC_VF_OUTPUT_FRAME:
-<<<<<<< HEAD
-		pipe->buffers_in_css--;
-=======
->>>>>>> 0ee29814
 		frame = buffer.css_buffer.data.frame;
 		if (!frame) {
 			WARN_ON(1);
@@ -1019,10 +922,6 @@
 		break;
 	case IA_CSS_BUFFER_TYPE_OUTPUT_FRAME:
 	case IA_CSS_BUFFER_TYPE_SEC_OUTPUT_FRAME:
-<<<<<<< HEAD
-		pipe->buffers_in_css--;
-=======
->>>>>>> 0ee29814
 		frame = buffer.css_buffer.data.frame;
 		if (!frame) {
 			WARN_ON(1);
@@ -1217,21 +1116,12 @@
 	bool depth_mode = false;
 	int i, ret, depth_cnt = 0;
 	unsigned long flags;
-<<<<<<< HEAD
 
 	lockdep_assert_held(&isp->mutex);
 
 	if (!atomisp_streaming_count(isp))
 		return;
 
-=======
-
-	lockdep_assert_held(&isp->mutex);
-
-	if (!atomisp_streaming_count(isp))
-		return;
-
->>>>>>> 0ee29814
 	atomisp_css_irq_enable(isp, IA_CSS_IRQ_INFO_CSS_RECEIVER_SOF, false);
 
 	BUG_ON(isp->num_of_streams > MAX_STREAM_NUM);
@@ -3666,8 +3556,6 @@
 	bool need_to_enqueue_buffer = false;
 	int i;
 
-	lockdep_assert_held(&asd->isp->mutex);
-
 	if (!asd) {
 		dev_err(pipe->isp->dev, "%s(): asd is NULL, device is %s\n",
 			__func__, pipe->vdev.name);
@@ -3737,8 +3625,6 @@
 	struct atomisp_css_params_with_list *param = NULL;
 	struct atomisp_css_params *css_param = &asd->params.css_param;
 	int ret;
-
-	lockdep_assert_held(&asd->isp->mutex);
 
 	if (!asd) {
 		dev_err(pipe->isp->dev, "%s(): asd is NULL, device is %s\n",
@@ -5106,9 +4992,8 @@
 	return css_input_resolution_changed(asd, ffmt);
 }
 
-int atomisp_set_fmt(struct file *file, void *unused, struct v4l2_format *f)
-{
-	struct video_device *vdev = video_devdata(file);
+int atomisp_set_fmt(struct video_device *vdev, struct v4l2_format *f)
+{
 	struct atomisp_device *isp = video_get_drvdata(vdev);
 	struct atomisp_video_pipe *pipe = atomisp_to_video_pipe(vdev);
 	struct atomisp_sub_device *asd = pipe->asd;
