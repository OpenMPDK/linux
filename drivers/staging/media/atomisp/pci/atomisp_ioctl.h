/* SPDX-License-Identifier: GPL-2.0 */
/*
 * Support for Medifield PNW Camera Imaging ISP subsystem.
 *
 * Copyright (c) 2010 Intel Corporation. All Rights Reserved.
 *
 * Copyright (c) 2010 Silicon Hive www.siliconhive.com.
 *
 * This program is free software; you can redistribute it and/or
 * modify it under the terms of the GNU General Public License version
 * 2 as published by the Free Software Foundation.
 *
 * This program is distributed in the hope that it will be useful,
 * but WITHOUT ANY WARRANTY; without even the implied warranty of
 * MERCHANTABILITY or FITNESS FOR A PARTICULAR PURPOSE.  See the
 * GNU General Public License for more details.
 *
 *
 */

#ifndef	__ATOMISP_IOCTL_H__
#define	__ATOMISP_IOCTL_H__

#include "ia_css.h"

struct atomisp_device;
struct atomisp_video_pipe;

extern const struct atomisp_format_bridge atomisp_output_fmts[];

const struct
atomisp_format_bridge *atomisp_get_format_bridge(unsigned int pixelformat);

const struct
atomisp_format_bridge *atomisp_get_format_bridge_from_mbus(u32 mbus_code);

int atomisp_pipe_check(struct atomisp_video_pipe *pipe, bool streaming_ok);

int atomisp_alloc_css_stat_bufs(struct atomisp_sub_device *asd,
				uint16_t stream_id);

<<<<<<< HEAD
int atomisp_streamoff(struct file *file, void *fh, enum v4l2_buf_type type);
int atomisp_reqbufs(struct file *file, void *fh, struct v4l2_requestbuffers *req);
=======
int atomisp_start_streaming(struct vb2_queue *vq, unsigned int count);
void atomisp_stop_streaming(struct vb2_queue *vq);
>>>>>>> 0ee29814

enum ia_css_pipe_id atomisp_get_css_pipe_id(struct atomisp_sub_device
	*asd);

<<<<<<< HEAD
void atomisp_videobuf_free_buf(struct videobuf_buffer *vb);

=======
>>>>>>> 0ee29814
extern const struct v4l2_ioctl_ops atomisp_ioctl_ops;

unsigned int atomisp_streaming_count(struct atomisp_device *isp);

/* compat_ioctl for 32bit userland app and 64bit kernel */
long atomisp_compat_ioctl32(struct file *file,
			    unsigned int cmd, unsigned long arg);

int atomisp_stream_on_master_slave_sensor(struct atomisp_device *isp,
	bool isp_timeout);

int atomisp_start_streaming(struct vb2_queue *vq, unsigned int count);
void atomisp_stop_streaming(struct vb2_queue *vq);

#endif /* __ATOMISP_IOCTL_H__ */<|MERGE_RESOLUTION|>--- conflicted
+++ resolved
@@ -39,22 +39,12 @@
 int atomisp_alloc_css_stat_bufs(struct atomisp_sub_device *asd,
 				uint16_t stream_id);
 
-<<<<<<< HEAD
-int atomisp_streamoff(struct file *file, void *fh, enum v4l2_buf_type type);
-int atomisp_reqbufs(struct file *file, void *fh, struct v4l2_requestbuffers *req);
-=======
 int atomisp_start_streaming(struct vb2_queue *vq, unsigned int count);
 void atomisp_stop_streaming(struct vb2_queue *vq);
->>>>>>> 0ee29814
 
 enum ia_css_pipe_id atomisp_get_css_pipe_id(struct atomisp_sub_device
 	*asd);
 
-<<<<<<< HEAD
-void atomisp_videobuf_free_buf(struct videobuf_buffer *vb);
-
-=======
->>>>>>> 0ee29814
 extern const struct v4l2_ioctl_ops atomisp_ioctl_ops;
 
 unsigned int atomisp_streaming_count(struct atomisp_device *isp);
