/* SPDX-License-Identifier: GPL-2.0 */
/*
 * Support for Medifield PNW Camera Imaging ISP subsystem.
 *
 * Copyright (c) 2010 Intel Corporation. All Rights Reserved.
 *
 * Copyright (c) 2010 Silicon Hive www.siliconhive.com.
 *
 * This program is free software; you can redistribute it and/or
 * modify it under the terms of the GNU General Public License version
 * 2 as published by the Free Software Foundation.
 *
 * This program is distributed in the hope that it will be useful,
 * but WITHOUT ANY WARRANTY; without even the implied warranty of
 * MERCHANTABILITY or FITNESS FOR A PARTICULAR PURPOSE.  See the
 * GNU General Public License for more details.
 *
 *
 */
#ifndef __ATOMISP_INTERNAL_H__
#define __ATOMISP_INTERNAL_H__

#include "../../include/linux/atomisp_platform.h"
#include <linux/firmware.h>
#include <linux/kernel.h>
#include <linux/pm_qos.h>
#include <linux/idr.h>

#include <media/media-device.h>
#include <media/v4l2-subdev.h>

/* ISP2400*/
#include "ia_css_types.h"
#include "sh_css_legacy.h"

#include "atomisp_csi2.h"
#include "atomisp_subdev.h"
#include "atomisp_tpg.h"
#include "atomisp_compat.h"

#include "gp_device.h"
#include "irq.h"
#include <linux/vmalloc.h>

#define V4L2_EVENT_FRAME_END          5

#define IS_HWREVISION(isp, rev) \
	(((isp)->media_dev.hw_revision & ATOMISP_HW_REVISION_MASK) == \
	 ((rev) << ATOMISP_HW_REVISION_SHIFT))

#define MAX_STREAM_NUM	2

#define ATOMISP_PCI_DEVICE_SOC_MASK	0xfff8
/* MRFLD with 0x1178: ISP freq can burst to 457MHz */
#define ATOMISP_PCI_DEVICE_SOC_MRFLD	0x1178
/* MRFLD with 0x1179: max ISP freq limited to 400MHz */
#define ATOMISP_PCI_DEVICE_SOC_MRFLD_1179	0x1179
/* MRFLD with 0x117a: max ISP freq is 400MHz and max freq at Vmin is 200MHz */
#define ATOMISP_PCI_DEVICE_SOC_MRFLD_117A	0x117a
#define ATOMISP_PCI_DEVICE_SOC_BYT	0x0f38
#define ATOMISP_PCI_DEVICE_SOC_ANN	0x1478
#define ATOMISP_PCI_DEVICE_SOC_CHT	0x22b8

#define ATOMISP_PCI_REV_MRFLD_A0_MAX	0
#define ATOMISP_PCI_REV_BYT_A0_MAX	4

#define ATOM_ISP_STEP_WIDTH	2
#define ATOM_ISP_STEP_HEIGHT	2

#define ATOM_ISP_MIN_WIDTH	4
#define ATOM_ISP_MIN_HEIGHT	4
#define ATOM_ISP_MAX_WIDTH	UINT_MAX
#define ATOM_ISP_MAX_HEIGHT	UINT_MAX

/* sub-QCIF resolution */
#define ATOM_RESOLUTION_SUBQCIF_WIDTH	128
#define ATOM_RESOLUTION_SUBQCIF_HEIGHT	96

#define ATOM_ISP_MAX_WIDTH_TMP	1280
#define ATOM_ISP_MAX_HEIGHT_TMP	720

#define ATOM_ISP_I2C_BUS_1	4
#define ATOM_ISP_I2C_BUS_2	5

#define ATOM_ISP_POWER_DOWN	0
#define ATOM_ISP_POWER_UP	1

#define ATOM_ISP_MAX_INPUTS	3

#define ATOMISP_SC_TYPE_SIZE	2

#define ATOMISP_ISP_TIMEOUT_DURATION		(2 * HZ)
#define ATOMISP_EXT_ISP_TIMEOUT_DURATION        (6 * HZ)
#define ATOMISP_WDT_KEEP_CURRENT_DELAY          0
#define ATOMISP_ISP_MAX_TIMEOUT_COUNT	2
#define ATOMISP_CSS_STOP_TIMEOUT_US	200000

#define ATOMISP_CSS_Q_DEPTH	3
#define ATOMISP_CSS_EVENTS_MAX  16
#define ATOMISP_CONT_RAW_FRAMES 15
#define ATOMISP_METADATA_QUEUE_DEPTH_FOR_HAL	8
#define ATOMISP_S3A_BUF_QUEUE_DEPTH_FOR_HAL	8

#define ATOMISP_DELAYED_INIT_NOT_QUEUED	0
#define ATOMISP_DELAYED_INIT_QUEUED	1
#define ATOMISP_DELAYED_INIT_DONE	2

/*
 * Define how fast CPU should be able to serve ISP interrupts.
 * The bigger the value, the higher risk that the ISP is not
 * triggered sufficiently fast for it to process image during
 * vertical blanking time, increasing risk of dropped frames.
 * 1000 us is a reasonable value considering that the processing
 * time is typically ~2000 us.
 */
#define ATOMISP_MAX_ISR_LATENCY	1000

/* Add new YUVPP pipe for SOC sensor. */
#define ATOMISP_CSS_SUPPORT_YUVPP     1

#define ATOMISP_CSS_OUTPUT_SECOND_INDEX     1
#define ATOMISP_CSS_OUTPUT_DEFAULT_INDEX    0

/*
 * ATOMISP_SOC_CAMERA
 * This is to differentiate between ext-isp and soc camera in
 * Moorefield/Baytrail platform.
 */
#define ATOMISP_SOC_CAMERA(asd)  \
	(asd->isp->inputs[asd->input_curr].type == SOC_CAMERA)

#define ATOMISP_USE_YUVPP(asd)  \
	(ATOMISP_SOC_CAMERA(asd) && ATOMISP_CSS_SUPPORT_YUVPP && \
	!asd->copy_mode)

#define ATOMISP_DEPTH_SENSOR_STREAMON_COUNT 2

#define ATOMISP_DEPTH_DEFAULT_MASTER_SENSOR 0
#define ATOMISP_DEPTH_DEFAULT_SLAVE_SENSOR 1

/* ISP2401 */
#define ATOMISP_ION_DEVICE_FD_OFFSET   16
#define ATOMISP_ION_SHARED_FD_MASK     (0xFFFF)
#define ATOMISP_ION_DEVICE_FD_MASK     (~ATOMISP_ION_SHARED_FD_MASK)
#define ION_FD_UNSET (-1)

#define DIV_NEAREST_STEP(n, d, step) \
	round_down((2 * (n) + (d) * (step)) / (2 * (d)), (step))

struct atomisp_input_subdev {
	unsigned int type;
	enum atomisp_camera_port port;
	struct v4l2_subdev *camera;
	struct v4l2_subdev *motor;
	struct v4l2_frmsizeenum frame_size;

	/*
	 * To show this resource is used by
	 * which stream, in ISP multiple stream mode
	 */
	struct atomisp_sub_device *asd;

	int sensor_index;
};

enum atomisp_dfs_mode {
	ATOMISP_DFS_MODE_AUTO = 0,
	ATOMISP_DFS_MODE_LOW,
	ATOMISP_DFS_MODE_MAX,
};

struct atomisp_regs {
	/* PCI config space info */
	u16 pcicmdsts;
	u32 ispmmadr;
	u32 msicap;
	u32 msi_addr;
	u16 msi_data;
	u8 intr;
	u32 interrupt_control;
	u32 pmcs;
	u32 cg_dis;
	u32 i_control;

	/* I-Unit PHY related info */
	u32 csi_rcomp_config;
	u32 csi_afe_dly;
	u32 csi_control;

	/* New for MRFLD */
	u32 csi_afe_rcomp_config;
	u32 csi_afe_hs_control;
	u32 csi_deadline_control;
	u32 csi_access_viol;
};

struct atomisp_sw_contex {
<<<<<<< HEAD
	int power_state;
=======
>>>>>>> 0ee29814
	int running_freq;
};

#define ATOMISP_DEVICE_STREAMING_DISABLED	0
#define ATOMISP_DEVICE_STREAMING_ENABLED	1
#define ATOMISP_DEVICE_STREAMING_STOPPING	2

/*
 * ci device struct
 */
struct atomisp_device {
	struct device *dev;
	struct v4l2_device v4l2_dev;
	struct media_device media_dev;
	struct atomisp_platform_data *pdata;
	void *mmu_l1_base;
	void __iomem *base;
	const struct firmware *firmware;

	struct pm_qos_request pm_qos;
	s32 max_isr_latency;

	/*
	 * ISP modules
	 * Multiple streams are represents by multiple
	 * atomisp_sub_device instances
	 */
	struct atomisp_sub_device *asd;
	/*
	 * this will be assigned dyanamically.
	 * For Merr/BTY(ISP2400), 2 streams are supported.
	 */
	unsigned int num_of_streams;

	struct atomisp_mipi_csi2_device csi2_port[ATOMISP_CAMERA_NR_PORTS];
	struct atomisp_tpg_device tpg;

	/* Purpose of mutex is to protect and serialize use of isp data
	 * structures and css API calls. */
	struct mutex mutex;

	unsigned int input_cnt;
	struct atomisp_input_subdev inputs[ATOM_ISP_MAX_INPUTS];
	struct v4l2_subdev *flash;
	struct v4l2_subdev *motor;

	struct atomisp_regs saved_regs;
	struct atomisp_sw_contex sw_contex;
	struct atomisp_css_env css_env;

	/* isp timeout status flag */
	bool isp_timeout;
	bool isp_fatal_error;
	struct work_struct assert_recovery_work;

	spinlock_t lock; /* Protects asd[i].streaming */

	bool need_gfx_throttle;

	unsigned int mipi_frame_size;
	const struct atomisp_dfs_config *dfs;
	unsigned int hpll_freq;

	bool css_initialized;
};

#define v4l2_dev_to_atomisp_device(dev) \
	container_of(dev, struct atomisp_device, v4l2_dev)

extern struct device *atomisp_dev;

#endif /* __ATOMISP_INTERNAL_H__ */<|MERGE_RESOLUTION|>--- conflicted
+++ resolved
@@ -195,10 +195,6 @@
 };
 
 struct atomisp_sw_contex {
-<<<<<<< HEAD
-	int power_state;
-=======
->>>>>>> 0ee29814
 	int running_freq;
 };
 
