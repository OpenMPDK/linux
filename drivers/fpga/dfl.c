// SPDX-License-Identifier: GPL-2.0
/*
 * Driver for FPGA Device Feature List (DFL) Support
 *
 * Copyright (C) 2017-2018 Intel Corporation, Inc.
 *
 * Authors:
 *   Kang Luwei <luwei.kang@intel.com>
 *   Zhang Yi <yi.z.zhang@intel.com>
 *   Wu Hao <hao.wu@intel.com>
 *   Xiao Guangrong <guangrong.xiao@linux.intel.com>
 */
#include <linux/dfl.h>
#include <linux/fpga-dfl.h>
#include <linux/module.h>
#include <linux/overflow.h>
#include <linux/uaccess.h>

#include "dfl.h"

static DEFINE_MUTEX(dfl_id_mutex);

/*
 * when adding a new feature dev support in DFL framework, it's required to
 * add a new item in enum dfl_id_type and provide related information in below
 * dfl_devs table which is indexed by dfl_id_type, e.g. name string used for
 * platform device creation (define name strings in dfl.h, as they could be
 * reused by platform device drivers).
 *
 * if the new feature dev needs chardev support, then it's required to add
 * a new item in dfl_chardevs table and configure dfl_devs[i].devt_type as
 * index to dfl_chardevs table. If no chardev support just set devt_type
 * as one invalid index (DFL_FPGA_DEVT_MAX).
 */
enum dfl_fpga_devt_type {
	DFL_FPGA_DEVT_FME,
	DFL_FPGA_DEVT_PORT,
	DFL_FPGA_DEVT_MAX,
};

static struct lock_class_key dfl_pdata_keys[DFL_ID_MAX];

static const char *dfl_pdata_key_strings[DFL_ID_MAX] = {
	"dfl-fme-pdata",
	"dfl-port-pdata",
};

/**
 * struct dfl_dev_info - dfl feature device information.
 * @name: name string of the feature platform device.
 * @dfh_id: id value in Device Feature Header (DFH) register by DFL spec.
 * @id: idr id of the feature dev.
 * @devt_type: index to dfl_chrdevs[].
 */
struct dfl_dev_info {
	const char *name;
	u16 dfh_id;
	struct idr id;
	enum dfl_fpga_devt_type devt_type;
};

/* it is indexed by dfl_id_type */
static struct dfl_dev_info dfl_devs[] = {
	{.name = DFL_FPGA_FEATURE_DEV_FME, .dfh_id = DFH_ID_FIU_FME,
	 .devt_type = DFL_FPGA_DEVT_FME},
	{.name = DFL_FPGA_FEATURE_DEV_PORT, .dfh_id = DFH_ID_FIU_PORT,
	 .devt_type = DFL_FPGA_DEVT_PORT},
};

/**
 * struct dfl_chardev_info - chardev information of dfl feature device
 * @name: nmae string of the char device.
 * @devt: devt of the char device.
 */
struct dfl_chardev_info {
	const char *name;
	dev_t devt;
};

/* indexed by enum dfl_fpga_devt_type */
static struct dfl_chardev_info dfl_chrdevs[] = {
	{.name = DFL_FPGA_FEATURE_DEV_FME},
	{.name = DFL_FPGA_FEATURE_DEV_PORT},
};

static void dfl_ids_init(void)
{
	int i;

	for (i = 0; i < ARRAY_SIZE(dfl_devs); i++)
		idr_init(&dfl_devs[i].id);
}

static void dfl_ids_destroy(void)
{
	int i;

	for (i = 0; i < ARRAY_SIZE(dfl_devs); i++)
		idr_destroy(&dfl_devs[i].id);
}

static int dfl_id_alloc(enum dfl_id_type type, struct device *dev)
{
	int id;

	WARN_ON(type >= DFL_ID_MAX);
	mutex_lock(&dfl_id_mutex);
	id = idr_alloc(&dfl_devs[type].id, dev, 0, 0, GFP_KERNEL);
	mutex_unlock(&dfl_id_mutex);

	return id;
}

static void dfl_id_free(enum dfl_id_type type, int id)
{
	WARN_ON(type >= DFL_ID_MAX);
	mutex_lock(&dfl_id_mutex);
	idr_remove(&dfl_devs[type].id, id);
	mutex_unlock(&dfl_id_mutex);
}

static enum dfl_id_type feature_dev_id_type(struct platform_device *pdev)
{
	int i;

	for (i = 0; i < ARRAY_SIZE(dfl_devs); i++)
		if (!strcmp(dfl_devs[i].name, pdev->name))
			return i;

	return DFL_ID_MAX;
}

static enum dfl_id_type dfh_id_to_type(u16 id)
{
	int i;

	for (i = 0; i < ARRAY_SIZE(dfl_devs); i++)
		if (dfl_devs[i].dfh_id == id)
			return i;

	return DFL_ID_MAX;
}

/*
 * introduce a global port_ops list, it allows port drivers to register ops
 * in such list, then other feature devices (e.g. FME), could use the port
 * functions even related port platform device is hidden. Below is one example,
 * in virtualization case of PCIe-based FPGA DFL device, when SRIOV is
 * enabled, port (and it's AFU) is turned into VF and port platform device
 * is hidden from system but it's still required to access port to finish FPGA
 * reconfiguration function in FME.
 */

static DEFINE_MUTEX(dfl_port_ops_mutex);
static LIST_HEAD(dfl_port_ops_list);

/**
 * dfl_fpga_port_ops_get - get matched port ops from the global list
 * @pdev: platform device to match with associated port ops.
 * Return: matched port ops on success, NULL otherwise.
 *
 * Please note that must dfl_fpga_port_ops_put after use the port_ops.
 */
struct dfl_fpga_port_ops *dfl_fpga_port_ops_get(struct platform_device *pdev)
{
	struct dfl_fpga_port_ops *ops = NULL;

	mutex_lock(&dfl_port_ops_mutex);
	if (list_empty(&dfl_port_ops_list))
		goto done;

	list_for_each_entry(ops, &dfl_port_ops_list, node) {
		/* match port_ops using the name of platform device */
		if (!strcmp(pdev->name, ops->name)) {
			if (!try_module_get(ops->owner))
				ops = NULL;
			goto done;
		}
	}

	ops = NULL;
done:
	mutex_unlock(&dfl_port_ops_mutex);
	return ops;
}
EXPORT_SYMBOL_GPL(dfl_fpga_port_ops_get);

/**
 * dfl_fpga_port_ops_put - put port ops
 * @ops: port ops.
 */
void dfl_fpga_port_ops_put(struct dfl_fpga_port_ops *ops)
{
	if (ops && ops->owner)
		module_put(ops->owner);
}
EXPORT_SYMBOL_GPL(dfl_fpga_port_ops_put);

/**
 * dfl_fpga_port_ops_add - add port_ops to global list
 * @ops: port ops to add.
 */
void dfl_fpga_port_ops_add(struct dfl_fpga_port_ops *ops)
{
	mutex_lock(&dfl_port_ops_mutex);
	list_add_tail(&ops->node, &dfl_port_ops_list);
	mutex_unlock(&dfl_port_ops_mutex);
}
EXPORT_SYMBOL_GPL(dfl_fpga_port_ops_add);

/**
 * dfl_fpga_port_ops_del - remove port_ops from global list
 * @ops: port ops to del.
 */
void dfl_fpga_port_ops_del(struct dfl_fpga_port_ops *ops)
{
	mutex_lock(&dfl_port_ops_mutex);
	list_del(&ops->node);
	mutex_unlock(&dfl_port_ops_mutex);
}
EXPORT_SYMBOL_GPL(dfl_fpga_port_ops_del);

/**
 * dfl_fpga_check_port_id - check the port id
 * @pdev: port platform device.
 * @pport_id: port id to compare.
 *
 * Return: 1 if port device matches with given port id, otherwise 0.
 */
int dfl_fpga_check_port_id(struct platform_device *pdev, void *pport_id)
{
	struct dfl_feature_platform_data *pdata = dev_get_platdata(&pdev->dev);
	struct dfl_fpga_port_ops *port_ops;

	if (pdata->id != FEATURE_DEV_ID_UNUSED)
		return pdata->id == *(int *)pport_id;

	port_ops = dfl_fpga_port_ops_get(pdev);
	if (!port_ops || !port_ops->get_id)
		return 0;

	pdata->id = port_ops->get_id(pdev);
	dfl_fpga_port_ops_put(port_ops);

	return pdata->id == *(int *)pport_id;
}
EXPORT_SYMBOL_GPL(dfl_fpga_check_port_id);

static DEFINE_IDA(dfl_device_ida);

static const struct dfl_device_id *
dfl_match_one_device(const struct dfl_device_id *id, struct dfl_device *ddev)
{
	if (id->type == ddev->type && id->feature_id == ddev->feature_id)
		return id;

	return NULL;
}

static int dfl_bus_match(struct device *dev, struct device_driver *drv)
{
	struct dfl_device *ddev = to_dfl_dev(dev);
	struct dfl_driver *ddrv = to_dfl_drv(drv);
	const struct dfl_device_id *id_entry;

	id_entry = ddrv->id_table;
	if (id_entry) {
		while (id_entry->feature_id) {
			if (dfl_match_one_device(id_entry, ddev)) {
				ddev->id_entry = id_entry;
				return 1;
			}
			id_entry++;
		}
	}

	return 0;
}

static int dfl_bus_probe(struct device *dev)
{
	struct dfl_driver *ddrv = to_dfl_drv(dev->driver);
	struct dfl_device *ddev = to_dfl_dev(dev);

	return ddrv->probe(ddev);
}

static void dfl_bus_remove(struct device *dev)
{
	struct dfl_driver *ddrv = to_dfl_drv(dev->driver);
	struct dfl_device *ddev = to_dfl_dev(dev);

	if (ddrv->remove)
		ddrv->remove(ddev);
}

static int dfl_bus_uevent(struct device *dev, struct kobj_uevent_env *env)
{
	struct dfl_device *ddev = to_dfl_dev(dev);

	return add_uevent_var(env, "MODALIAS=dfl:t%04Xf%04X",
			      ddev->type, ddev->feature_id);
}

static ssize_t
type_show(struct device *dev, struct device_attribute *attr, char *buf)
{
	struct dfl_device *ddev = to_dfl_dev(dev);

	return sprintf(buf, "0x%x\n", ddev->type);
}
static DEVICE_ATTR_RO(type);

static ssize_t
feature_id_show(struct device *dev, struct device_attribute *attr, char *buf)
{
	struct dfl_device *ddev = to_dfl_dev(dev);

	return sprintf(buf, "0x%x\n", ddev->feature_id);
}
static DEVICE_ATTR_RO(feature_id);

static struct attribute *dfl_dev_attrs[] = {
	&dev_attr_type.attr,
	&dev_attr_feature_id.attr,
	NULL,
};
ATTRIBUTE_GROUPS(dfl_dev);

static struct bus_type dfl_bus_type = {
	.name		= "dfl",
	.match		= dfl_bus_match,
	.probe		= dfl_bus_probe,
	.remove		= dfl_bus_remove,
	.uevent		= dfl_bus_uevent,
	.dev_groups	= dfl_dev_groups,
};

static void release_dfl_dev(struct device *dev)
{
	struct dfl_device *ddev = to_dfl_dev(dev);

	if (ddev->mmio_res.parent)
		release_resource(&ddev->mmio_res);

	kfree(ddev->params);

	ida_free(&dfl_device_ida, ddev->id);
	kfree(ddev->irqs);
	kfree(ddev);
}

static struct dfl_device *
dfl_dev_add(struct dfl_feature_platform_data *pdata,
	    struct dfl_feature *feature)
{
	struct platform_device *pdev = pdata->dev;
	struct resource *parent_res;
	struct dfl_device *ddev;
	int id, i, ret;

	ddev = kzalloc(sizeof(*ddev), GFP_KERNEL);
	if (!ddev)
		return ERR_PTR(-ENOMEM);

	id = ida_alloc(&dfl_device_ida, GFP_KERNEL);
	if (id < 0) {
		dev_err(&pdev->dev, "unable to get id\n");
		kfree(ddev);
		return ERR_PTR(id);
	}

	/* freeing resources by put_device() after device_initialize() */
	device_initialize(&ddev->dev);
	ddev->dev.parent = &pdev->dev;
	ddev->dev.bus = &dfl_bus_type;
	ddev->dev.release = release_dfl_dev;
	ddev->id = id;
	ret = dev_set_name(&ddev->dev, "dfl_dev.%d", id);
	if (ret)
		goto put_dev;

	ddev->type = feature_dev_id_type(pdev);
	ddev->feature_id = feature->id;
	ddev->revision = feature->revision;
	ddev->dfh_version = feature->dfh_version;
	ddev->cdev = pdata->dfl_cdev;
	if (feature->param_size) {
		ddev->params = kmemdup(feature->params, feature->param_size, GFP_KERNEL);
		if (!ddev->params) {
			ret = -ENOMEM;
			goto put_dev;
		}
		ddev->param_size = feature->param_size;
	}

	/* add mmio resource */
	parent_res = &pdev->resource[feature->resource_index];
	ddev->mmio_res.flags = IORESOURCE_MEM;
	ddev->mmio_res.start = parent_res->start;
	ddev->mmio_res.end = parent_res->end;
	ddev->mmio_res.name = dev_name(&ddev->dev);
	ret = insert_resource(parent_res, &ddev->mmio_res);
	if (ret) {
		dev_err(&pdev->dev, "%s failed to claim resource: %pR\n",
			dev_name(&ddev->dev), &ddev->mmio_res);
		goto put_dev;
	}

	/* then add irq resource */
	if (feature->nr_irqs) {
		ddev->irqs = kcalloc(feature->nr_irqs,
				     sizeof(*ddev->irqs), GFP_KERNEL);
		if (!ddev->irqs) {
			ret = -ENOMEM;
			goto put_dev;
		}

		for (i = 0; i < feature->nr_irqs; i++)
			ddev->irqs[i] = feature->irq_ctx[i].irq;

		ddev->num_irqs = feature->nr_irqs;
	}

	ret = device_add(&ddev->dev);
	if (ret)
		goto put_dev;

	dev_dbg(&pdev->dev, "add dfl_dev: %s\n", dev_name(&ddev->dev));
	return ddev;

put_dev:
	/* calls release_dfl_dev() which does the clean up  */
	put_device(&ddev->dev);
	return ERR_PTR(ret);
}

static void dfl_devs_remove(struct dfl_feature_platform_data *pdata)
{
	struct dfl_feature *feature;

	dfl_fpga_dev_for_each_feature(pdata, feature) {
		if (feature->ddev) {
			device_unregister(&feature->ddev->dev);
			feature->ddev = NULL;
		}
	}
}

static int dfl_devs_add(struct dfl_feature_platform_data *pdata)
{
	struct dfl_feature *feature;
	struct dfl_device *ddev;
	int ret;

	dfl_fpga_dev_for_each_feature(pdata, feature) {
		if (feature->ioaddr)
			continue;

		if (feature->ddev) {
			ret = -EEXIST;
			goto err;
		}

		ddev = dfl_dev_add(pdata, feature);
		if (IS_ERR(ddev)) {
			ret = PTR_ERR(ddev);
			goto err;
		}

		feature->ddev = ddev;
	}

	return 0;

err:
	dfl_devs_remove(pdata);
	return ret;
}

int __dfl_driver_register(struct dfl_driver *dfl_drv, struct module *owner)
{
	if (!dfl_drv || !dfl_drv->probe || !dfl_drv->id_table)
		return -EINVAL;

	dfl_drv->drv.owner = owner;
	dfl_drv->drv.bus = &dfl_bus_type;

	return driver_register(&dfl_drv->drv);
}
EXPORT_SYMBOL(__dfl_driver_register);

void dfl_driver_unregister(struct dfl_driver *dfl_drv)
{
	driver_unregister(&dfl_drv->drv);
}
EXPORT_SYMBOL(dfl_driver_unregister);

#define is_header_feature(feature) ((feature)->id == FEATURE_ID_FIU_HEADER)

/**
 * dfl_fpga_dev_feature_uinit - uinit for sub features of dfl feature device
 * @pdev: feature device.
 */
void dfl_fpga_dev_feature_uinit(struct platform_device *pdev)
{
	struct dfl_feature_platform_data *pdata = dev_get_platdata(&pdev->dev);
	struct dfl_feature *feature;

	dfl_devs_remove(pdata);

	dfl_fpga_dev_for_each_feature(pdata, feature) {
		if (feature->ops) {
			if (feature->ops->uinit)
				feature->ops->uinit(pdev, feature);
			feature->ops = NULL;
		}
	}
}
EXPORT_SYMBOL_GPL(dfl_fpga_dev_feature_uinit);

static int dfl_feature_instance_init(struct platform_device *pdev,
				     struct dfl_feature_platform_data *pdata,
				     struct dfl_feature *feature,
				     struct dfl_feature_driver *drv)
{
	void __iomem *base;
	int ret = 0;

	if (!is_header_feature(feature)) {
		base = devm_platform_ioremap_resource(pdev,
						      feature->resource_index);
		if (IS_ERR(base)) {
			dev_err(&pdev->dev,
				"ioremap failed for feature 0x%x!\n",
				feature->id);
			return PTR_ERR(base);
		}

		feature->ioaddr = base;
	}

	if (drv->ops->init) {
		ret = drv->ops->init(pdev, feature);
		if (ret)
			return ret;
	}

	feature->ops = drv->ops;

	return ret;
}

static bool dfl_feature_drv_match(struct dfl_feature *feature,
				  struct dfl_feature_driver *driver)
{
	const struct dfl_feature_id *ids = driver->id_table;

	if (ids) {
		while (ids->id) {
			if (ids->id == feature->id)
				return true;
			ids++;
		}
	}
	return false;
}

/**
 * dfl_fpga_dev_feature_init - init for sub features of dfl feature device
 * @pdev: feature device.
 * @feature_drvs: drvs for sub features.
 *
 * This function will match sub features with given feature drvs list and
 * use matched drv to init related sub feature.
 *
 * Return: 0 on success, negative error code otherwise.
 */
int dfl_fpga_dev_feature_init(struct platform_device *pdev,
			      struct dfl_feature_driver *feature_drvs)
{
	struct dfl_feature_platform_data *pdata = dev_get_platdata(&pdev->dev);
	struct dfl_feature_driver *drv = feature_drvs;
	struct dfl_feature *feature;
	int ret;

	while (drv->ops) {
		dfl_fpga_dev_for_each_feature(pdata, feature) {
			if (dfl_feature_drv_match(feature, drv)) {
				ret = dfl_feature_instance_init(pdev, pdata,
								feature, drv);
				if (ret)
					goto exit;
			}
		}
		drv++;
	}

	ret = dfl_devs_add(pdata);
	if (ret)
		goto exit;

	return 0;
exit:
	dfl_fpga_dev_feature_uinit(pdev);
	return ret;
}
EXPORT_SYMBOL_GPL(dfl_fpga_dev_feature_init);

static void dfl_chardev_uinit(void)
{
	int i;

	for (i = 0; i < DFL_FPGA_DEVT_MAX; i++)
		if (MAJOR(dfl_chrdevs[i].devt)) {
			unregister_chrdev_region(dfl_chrdevs[i].devt,
						 MINORMASK + 1);
			dfl_chrdevs[i].devt = MKDEV(0, 0);
		}
}

static int dfl_chardev_init(void)
{
	int i, ret;

	for (i = 0; i < DFL_FPGA_DEVT_MAX; i++) {
		ret = alloc_chrdev_region(&dfl_chrdevs[i].devt, 0,
					  MINORMASK + 1, dfl_chrdevs[i].name);
		if (ret)
			goto exit;
	}

	return 0;

exit:
	dfl_chardev_uinit();
	return ret;
}

static dev_t dfl_get_devt(enum dfl_fpga_devt_type type, int id)
{
	if (type >= DFL_FPGA_DEVT_MAX)
		return 0;

	return MKDEV(MAJOR(dfl_chrdevs[type].devt), id);
}

/**
 * dfl_fpga_dev_ops_register - register cdev ops for feature dev
 *
 * @pdev: feature dev.
 * @fops: file operations for feature dev's cdev.
 * @owner: owning module/driver.
 *
 * Return: 0 on success, negative error code otherwise.
 */
int dfl_fpga_dev_ops_register(struct platform_device *pdev,
			      const struct file_operations *fops,
			      struct module *owner)
{
	struct dfl_feature_platform_data *pdata = dev_get_platdata(&pdev->dev);

	cdev_init(&pdata->cdev, fops);
	pdata->cdev.owner = owner;

	/*
	 * set parent to the feature device so that its refcount is
	 * decreased after the last refcount of cdev is gone, that
	 * makes sure the feature device is valid during device
	 * file's life-cycle.
	 */
	pdata->cdev.kobj.parent = &pdev->dev.kobj;

	return cdev_add(&pdata->cdev, pdev->dev.devt, 1);
}
EXPORT_SYMBOL_GPL(dfl_fpga_dev_ops_register);

/**
 * dfl_fpga_dev_ops_unregister - unregister cdev ops for feature dev
 * @pdev: feature dev.
 */
void dfl_fpga_dev_ops_unregister(struct platform_device *pdev)
{
	struct dfl_feature_platform_data *pdata = dev_get_platdata(&pdev->dev);

	cdev_del(&pdata->cdev);
}
EXPORT_SYMBOL_GPL(dfl_fpga_dev_ops_unregister);

/**
 * struct build_feature_devs_info - info collected during feature dev build.
 *
 * @dev: device to enumerate.
 * @cdev: the container device for all feature devices.
 * @nr_irqs: number of irqs for all feature devices.
 * @irq_table: Linux IRQ numbers for all irqs, indexed by local irq index of
 *	       this device.
 * @feature_dev: current feature device.
 * @ioaddr: header register region address of current FIU in enumeration.
 * @start: register resource start of current FIU.
 * @len: max register resource length of current FIU.
 * @sub_features: a sub features linked list for feature device in enumeration.
 * @feature_num: number of sub features for feature device in enumeration.
 */
struct build_feature_devs_info {
	struct device *dev;
	struct dfl_fpga_cdev *cdev;
	unsigned int nr_irqs;
	int *irq_table;

	struct platform_device *feature_dev;
	void __iomem *ioaddr;
	resource_size_t start;
	resource_size_t len;
	struct list_head sub_features;
	int feature_num;
};

/**
 * struct dfl_feature_info - sub feature info collected during feature dev build
 *
 * @fid: id of this sub feature.
<<<<<<< HEAD
 * @revision: revision of this sub feature
 * @dfh_version: version of Device Feature Header (DFH)
=======
 * @revision: revision value of this sub feature.
>>>>>>> 6ec363fc
 * @mmio_res: mmio resource of this sub feature.
 * @ioaddr: mapped base address of mmio resource.
 * @node: node in sub_features linked list.
 * @irq_base: start of irq index in this sub feature.
 * @nr_irqs: number of irqs of this sub feature.
 * @param_size: size DFH parameters.
 * @params: DFH parameter data.
 */
struct dfl_feature_info {
	u16 fid;
	u8 revision;
	u8 dfh_version;
	struct resource mmio_res;
	void __iomem *ioaddr;
	struct list_head node;
	unsigned int irq_base;
	unsigned int nr_irqs;
	unsigned int param_size;
	u64 params[];
};

static void dfl_fpga_cdev_add_port_dev(struct dfl_fpga_cdev *cdev,
				       struct platform_device *port)
{
	struct dfl_feature_platform_data *pdata = dev_get_platdata(&port->dev);

	mutex_lock(&cdev->lock);
	list_add(&pdata->node, &cdev->port_dev_list);
	get_device(&pdata->dev->dev);
	mutex_unlock(&cdev->lock);
}

/*
 * register current feature device, it is called when we need to switch to
 * another feature parsing or we have parsed all features on given device
 * feature list.
 */
static int build_info_commit_dev(struct build_feature_devs_info *binfo)
{
	struct platform_device *fdev = binfo->feature_dev;
	struct dfl_feature_platform_data *pdata;
	struct dfl_feature_info *finfo, *p;
	enum dfl_id_type type;
	int ret, index = 0, res_idx = 0;

	type = feature_dev_id_type(fdev);
	if (WARN_ON_ONCE(type >= DFL_ID_MAX))
		return -EINVAL;

	/*
	 * we do not need to care for the memory which is associated with
	 * the platform device. After calling platform_device_unregister(),
	 * it will be automatically freed by device's release() callback,
	 * platform_device_release().
	 */
	pdata = kzalloc(struct_size(pdata, features, binfo->feature_num), GFP_KERNEL);
	if (!pdata)
		return -ENOMEM;

	pdata->dev = fdev;
	pdata->num = binfo->feature_num;
	pdata->dfl_cdev = binfo->cdev;
	pdata->id = FEATURE_DEV_ID_UNUSED;
	mutex_init(&pdata->lock);
	lockdep_set_class_and_name(&pdata->lock, &dfl_pdata_keys[type],
				   dfl_pdata_key_strings[type]);

	/*
	 * the count should be initialized to 0 to make sure
	 *__fpga_port_enable() following __fpga_port_disable()
	 * works properly for port device.
	 * and it should always be 0 for fme device.
	 */
	WARN_ON(pdata->disable_count);

	fdev->dev.platform_data = pdata;

	/* each sub feature has one MMIO resource */
	fdev->num_resources = binfo->feature_num;
	fdev->resource = kcalloc(binfo->feature_num, sizeof(*fdev->resource),
				 GFP_KERNEL);
	if (!fdev->resource)
		return -ENOMEM;

	/* fill features and resource information for feature dev */
	list_for_each_entry_safe(finfo, p, &binfo->sub_features, node) {
		struct dfl_feature *feature = &pdata->features[index++];
		struct dfl_feature_irq_ctx *ctx;
		unsigned int i;

		/* save resource information for each feature */
		feature->dev = fdev;
		feature->id = finfo->fid;
		feature->revision = finfo->revision;
		feature->dfh_version = finfo->dfh_version;

		if (finfo->param_size) {
			feature->params = devm_kmemdup(binfo->dev,
						       finfo->params, finfo->param_size,
						       GFP_KERNEL);
			if (!feature->params)
				return -ENOMEM;

			feature->param_size = finfo->param_size;
		}
		/*
		 * the FIU header feature has some fundamental functions (sriov
		 * set, port enable/disable) needed for the dfl bus device and
		 * other sub features. So its mmio resource should be mapped by
		 * DFL bus device. And we should not assign it to feature
		 * devices (dfl-fme/afu) again.
		 */
		if (is_header_feature(feature)) {
			feature->resource_index = -1;
			feature->ioaddr =
				devm_ioremap_resource(binfo->dev,
						      &finfo->mmio_res);
			if (IS_ERR(feature->ioaddr))
				return PTR_ERR(feature->ioaddr);
		} else {
			feature->resource_index = res_idx;
			fdev->resource[res_idx++] = finfo->mmio_res;
		}

		if (finfo->nr_irqs) {
			ctx = devm_kcalloc(binfo->dev, finfo->nr_irqs,
					   sizeof(*ctx), GFP_KERNEL);
			if (!ctx)
				return -ENOMEM;

			for (i = 0; i < finfo->nr_irqs; i++)
				ctx[i].irq =
					binfo->irq_table[finfo->irq_base + i];

			feature->irq_ctx = ctx;
			feature->nr_irqs = finfo->nr_irqs;
		}

		list_del(&finfo->node);
		kfree(finfo);
	}

	ret = platform_device_add(binfo->feature_dev);
	if (!ret) {
		if (type == PORT_ID)
			dfl_fpga_cdev_add_port_dev(binfo->cdev,
						   binfo->feature_dev);
		else
			binfo->cdev->fme_dev =
					get_device(&binfo->feature_dev->dev);
		/*
		 * reset it to avoid build_info_free() freeing their resource.
		 *
		 * The resource of successfully registered feature devices
		 * will be freed by platform_device_unregister(). See the
		 * comments in build_info_create_dev().
		 */
		binfo->feature_dev = NULL;
	}

	return ret;
}

static int
build_info_create_dev(struct build_feature_devs_info *binfo,
		      enum dfl_id_type type)
{
	struct platform_device *fdev;

	if (type >= DFL_ID_MAX)
		return -EINVAL;

	/*
	 * we use -ENODEV as the initialization indicator which indicates
	 * whether the id need to be reclaimed
	 */
	fdev = platform_device_alloc(dfl_devs[type].name, -ENODEV);
	if (!fdev)
		return -ENOMEM;

	binfo->feature_dev = fdev;
	binfo->feature_num = 0;

	INIT_LIST_HEAD(&binfo->sub_features);

	fdev->id = dfl_id_alloc(type, &fdev->dev);
	if (fdev->id < 0)
		return fdev->id;

	fdev->dev.parent = &binfo->cdev->region->dev;
	fdev->dev.devt = dfl_get_devt(dfl_devs[type].devt_type, fdev->id);

	return 0;
}

static void build_info_free(struct build_feature_devs_info *binfo)
{
	struct dfl_feature_info *finfo, *p;

	/*
	 * it is a valid id, free it. See comments in
	 * build_info_create_dev()
	 */
	if (binfo->feature_dev && binfo->feature_dev->id >= 0) {
		dfl_id_free(feature_dev_id_type(binfo->feature_dev),
			    binfo->feature_dev->id);

		list_for_each_entry_safe(finfo, p, &binfo->sub_features, node) {
			list_del(&finfo->node);
			kfree(finfo);
		}
	}

	platform_device_put(binfo->feature_dev);

	devm_kfree(binfo->dev, binfo);
}

static inline u32 feature_size(u64 value)
{
	u32 ofst = FIELD_GET(DFH_NEXT_HDR_OFST, value);
	/* workaround for private features with invalid size, use 4K instead */
	return ofst ? ofst : 4096;
}

static u16 feature_id(u64 value)
{
	u16 id = FIELD_GET(DFH_ID, value);
	u8 type = FIELD_GET(DFH_TYPE, value);

	if (type == DFH_TYPE_FIU)
		return FEATURE_ID_FIU_HEADER;
	else if (type == DFH_TYPE_PRIVATE)
		return id;
	else if (type == DFH_TYPE_AFU)
		return FEATURE_ID_AFU;

	WARN_ON(1);
	return 0;
}

static u64 *find_param(u64 *params, resource_size_t max, int param_id)
{
	u64 *end = params + max / sizeof(u64);
	u64 v, next;

	while (params < end) {
		v = *params;
		if (param_id == FIELD_GET(DFHv1_PARAM_HDR_ID, v))
			return params;

		if (FIELD_GET(DFHv1_PARAM_HDR_NEXT_EOP, v))
			break;

		next = FIELD_GET(DFHv1_PARAM_HDR_NEXT_OFFSET, v);
		params += next;
	}

	return NULL;
}

/**
 * dfh_find_param() - find parameter block for the given parameter id
 * @dfl_dev: dfl device
 * @param_id: id of dfl parameter
 * @psize: destination to store size of parameter data in bytes
 *
 * Return: pointer to start of parameter data, PTR_ERR otherwise.
 */
void *dfh_find_param(struct dfl_device *dfl_dev, int param_id, size_t *psize)
{
	u64 *phdr = find_param(dfl_dev->params, dfl_dev->param_size, param_id);

	if (!phdr)
		return ERR_PTR(-ENOENT);

	if (psize)
		*psize = (FIELD_GET(DFHv1_PARAM_HDR_NEXT_OFFSET, *phdr) - 1) * sizeof(u64);

	return phdr + 1;
}
EXPORT_SYMBOL_GPL(dfh_find_param);

static int parse_feature_irqs(struct build_feature_devs_info *binfo,
			      resource_size_t ofst, struct dfl_feature_info *finfo)
{
	void __iomem *base = binfo->ioaddr + ofst;
	unsigned int i, ibase, inr = 0;
	void *params = finfo->params;
	enum dfl_id_type type;
	u16 fid = finfo->fid;
	int virq;
	u64 *p;
	u64 v;

	switch (finfo->dfh_version) {
	case 0:
		/*
		 * DFHv0 only provides MMIO resource information for each feature
		 * in the DFL header.  There is no generic interrupt information.
		 * Instead, features with interrupt functionality provide
		 * the information in feature specific registers.
		 */
		type = feature_dev_id_type(binfo->feature_dev);
		if (type == PORT_ID) {
			switch (fid) {
			case PORT_FEATURE_ID_UINT:
				v = readq(base + PORT_UINT_CAP);
				ibase = FIELD_GET(PORT_UINT_CAP_FST_VECT, v);
				inr = FIELD_GET(PORT_UINT_CAP_INT_NUM, v);
				break;
			case PORT_FEATURE_ID_ERROR:
				v = readq(base + PORT_ERROR_CAP);
				ibase = FIELD_GET(PORT_ERROR_CAP_INT_VECT, v);
				inr = FIELD_GET(PORT_ERROR_CAP_SUPP_INT, v);
				break;
			}
		} else if (type == FME_ID) {
			switch (fid) {
			case FME_FEATURE_ID_GLOBAL_ERR:
				v = readq(base + FME_ERROR_CAP);
				ibase = FIELD_GET(FME_ERROR_CAP_INT_VECT, v);
				inr = FIELD_GET(FME_ERROR_CAP_SUPP_INT, v);
				break;
			}
		}
		break;

	case 1:
		/*
		 * DFHv1 provides interrupt resource information in DFHv1
		 * parameter blocks.
		 */
		p = find_param(params, finfo->param_size, DFHv1_PARAM_ID_MSI_X);
		if (!p)
			break;

		p++;
		ibase = FIELD_GET(DFHv1_PARAM_MSI_X_STARTV, *p);
		inr = FIELD_GET(DFHv1_PARAM_MSI_X_NUMV, *p);
		break;

	default:
		dev_warn(binfo->dev, "unexpected DFH version %d\n", finfo->dfh_version);
		break;
	}

	if (!inr) {
		finfo->irq_base = 0;
		finfo->nr_irqs = 0;
		return 0;
	}

	dev_dbg(binfo->dev, "feature: 0x%x, irq_base: %u, nr_irqs: %u\n",
		fid, ibase, inr);

	if (ibase + inr > binfo->nr_irqs) {
		dev_err(binfo->dev,
			"Invalid interrupt number in feature 0x%x\n", fid);
		return -EINVAL;
	}

	for (i = 0; i < inr; i++) {
		virq = binfo->irq_table[ibase + i];
		if (virq < 0 || virq > NR_IRQS) {
			dev_err(binfo->dev,
				"Invalid irq table entry for feature 0x%x\n",
				fid);
			return -EINVAL;
		}
	}

	finfo->irq_base = ibase;
	finfo->nr_irqs = inr;

	return 0;
}

static int dfh_get_param_size(void __iomem *dfh_base, resource_size_t max)
{
	int size = 0;
	u64 v, next;

	if (!FIELD_GET(DFHv1_CSR_SIZE_GRP_HAS_PARAMS,
		       readq(dfh_base + DFHv1_CSR_SIZE_GRP)))
		return 0;

	while (size + DFHv1_PARAM_HDR < max) {
		v = readq(dfh_base + DFHv1_PARAM_HDR + size);

		next = FIELD_GET(DFHv1_PARAM_HDR_NEXT_OFFSET, v);
		if (!next)
			return -EINVAL;

		size += next * sizeof(u64);

		if (FIELD_GET(DFHv1_PARAM_HDR_NEXT_EOP, v))
			return size;
	}

	return -ENOENT;
}

/*
 * when create sub feature instances, for private features, it doesn't need
 * to provide resource size and feature id as they could be read from DFH
 * register. For afu sub feature, its register region only contains user
 * defined registers, so never trust any information from it, just use the
 * resource size information provided by its parent FIU.
 */
static int
create_feature_instance(struct build_feature_devs_info *binfo,
			resource_size_t ofst, resource_size_t size, u16 fid)
{
	struct dfl_feature_info *finfo;
	resource_size_t start, end;
	int dfh_psize = 0;
	u8 revision = 0;
	u64 v, addr_off;
	u8 dfh_ver = 0;
	int ret;

	if (fid != FEATURE_ID_AFU) {
		v = readq(binfo->ioaddr + ofst);
		revision = FIELD_GET(DFH_REVISION, v);
		dfh_ver = FIELD_GET(DFH_VERSION, v);
		/* read feature size and id if inputs are invalid */
		size = size ? size : feature_size(v);
		fid = fid ? fid : feature_id(v);
		if (dfh_ver == 1) {
			dfh_psize = dfh_get_param_size(binfo->ioaddr + ofst, size);
			if (dfh_psize < 0) {
				dev_err(binfo->dev,
					"failed to read size of DFHv1 parameters %d\n",
					dfh_psize);
				return dfh_psize;
			}
			dev_dbg(binfo->dev, "dfhv1_psize %d\n", dfh_psize);
		}
	}

	if (binfo->len - ofst < size)
		return -EINVAL;

	finfo = kzalloc(struct_size(finfo, params, dfh_psize / sizeof(u64)), GFP_KERNEL);
	if (!finfo)
		return -ENOMEM;

	memcpy_fromio(finfo->params, binfo->ioaddr + ofst + DFHv1_PARAM_HDR, dfh_psize);
	finfo->param_size = dfh_psize;

	finfo->fid = fid;
	finfo->revision = revision;
	finfo->dfh_version = dfh_ver;
	if (dfh_ver == 1) {
		v = readq(binfo->ioaddr + ofst + DFHv1_CSR_ADDR);
		addr_off = FIELD_GET(DFHv1_CSR_ADDR_MASK, v);
		if (FIELD_GET(DFHv1_CSR_ADDR_REL, v))
			start = addr_off << 1;
		else
			start = binfo->start + ofst + addr_off;

		v = readq(binfo->ioaddr + ofst + DFHv1_CSR_SIZE_GRP);
		end = start + FIELD_GET(DFHv1_CSR_SIZE_GRP_SIZE, v) - 1;
	} else {
		start = binfo->start + ofst;
		end = start + size - 1;
	}
	finfo->mmio_res.flags = IORESOURCE_MEM;
	finfo->mmio_res.start = start;
	finfo->mmio_res.end = end;

	ret = parse_feature_irqs(binfo, ofst, finfo);
	if (ret) {
		kfree(finfo);
		return ret;
	}

	list_add_tail(&finfo->node, &binfo->sub_features);
	binfo->feature_num++;

	return 0;
}

static int parse_feature_port_afu(struct build_feature_devs_info *binfo,
				  resource_size_t ofst)
{
	u64 v = readq(binfo->ioaddr + PORT_HDR_CAP);
	u32 size = FIELD_GET(PORT_CAP_MMIO_SIZE, v) << 10;

	WARN_ON(!size);

	return create_feature_instance(binfo, ofst, size, FEATURE_ID_AFU);
}

#define is_feature_dev_detected(binfo) (!!(binfo)->feature_dev)

static int parse_feature_afu(struct build_feature_devs_info *binfo,
			     resource_size_t ofst)
{
	if (!is_feature_dev_detected(binfo)) {
		dev_err(binfo->dev, "this AFU does not belong to any FIU.\n");
		return -EINVAL;
	}

	switch (feature_dev_id_type(binfo->feature_dev)) {
	case PORT_ID:
		return parse_feature_port_afu(binfo, ofst);
	default:
		dev_info(binfo->dev, "AFU belonging to FIU %s is not supported yet.\n",
			 binfo->feature_dev->name);
	}

	return 0;
}

static int build_info_prepare(struct build_feature_devs_info *binfo,
			      resource_size_t start, resource_size_t len)
{
	struct device *dev = binfo->dev;
	void __iomem *ioaddr;

	if (!devm_request_mem_region(dev, start, len, dev_name(dev))) {
		dev_err(dev, "request region fail, start:%pa, len:%pa\n",
			&start, &len);
		return -EBUSY;
	}

	ioaddr = devm_ioremap(dev, start, len);
	if (!ioaddr) {
		dev_err(dev, "ioremap region fail, start:%pa, len:%pa\n",
			&start, &len);
		return -ENOMEM;
	}

	binfo->start = start;
	binfo->len = len;
	binfo->ioaddr = ioaddr;

	return 0;
}

static void build_info_complete(struct build_feature_devs_info *binfo)
{
	devm_iounmap(binfo->dev, binfo->ioaddr);
	devm_release_mem_region(binfo->dev, binfo->start, binfo->len);
}

static int parse_feature_fiu(struct build_feature_devs_info *binfo,
			     resource_size_t ofst)
{
	int ret = 0;
	u32 offset;
	u16 id;
	u64 v;

	if (is_feature_dev_detected(binfo)) {
		build_info_complete(binfo);

		ret = build_info_commit_dev(binfo);
		if (ret)
			return ret;

		ret = build_info_prepare(binfo, binfo->start + ofst,
					 binfo->len - ofst);
		if (ret)
			return ret;
	}

	v = readq(binfo->ioaddr + DFH);
	id = FIELD_GET(DFH_ID, v);

	/* create platform device for dfl feature dev */
	ret = build_info_create_dev(binfo, dfh_id_to_type(id));
	if (ret)
		return ret;

	ret = create_feature_instance(binfo, 0, 0, 0);
	if (ret)
		return ret;
	/*
	 * find and parse FIU's child AFU via its NEXT_AFU register.
	 * please note that only Port has valid NEXT_AFU pointer per spec.
	 */
	v = readq(binfo->ioaddr + NEXT_AFU);

	offset = FIELD_GET(NEXT_AFU_NEXT_DFH_OFST, v);
	if (offset)
		return parse_feature_afu(binfo, offset);

	dev_dbg(binfo->dev, "No AFUs detected on FIU %d\n", id);

	return ret;
}

static int parse_feature_private(struct build_feature_devs_info *binfo,
				 resource_size_t ofst)
{
	if (!is_feature_dev_detected(binfo)) {
		dev_err(binfo->dev, "the private feature 0x%x does not belong to any AFU.\n",
			feature_id(readq(binfo->ioaddr + ofst)));
		return -EINVAL;
	}

	return create_feature_instance(binfo, ofst, 0, 0);
}

/**
 * parse_feature - parse a feature on given device feature list
 *
 * @binfo: build feature devices information.
 * @ofst: offset to current FIU header
 */
static int parse_feature(struct build_feature_devs_info *binfo,
			 resource_size_t ofst)
{
	u64 v;
	u32 type;

	v = readq(binfo->ioaddr + ofst + DFH);
	type = FIELD_GET(DFH_TYPE, v);

	switch (type) {
	case DFH_TYPE_AFU:
		return parse_feature_afu(binfo, ofst);
	case DFH_TYPE_PRIVATE:
		return parse_feature_private(binfo, ofst);
	case DFH_TYPE_FIU:
		return parse_feature_fiu(binfo, ofst);
	default:
		dev_info(binfo->dev,
			 "Feature Type %x is not supported.\n", type);
	}

	return 0;
}

static int parse_feature_list(struct build_feature_devs_info *binfo,
			      resource_size_t start, resource_size_t len)
{
	resource_size_t end = start + len;
	int ret = 0;
	u32 ofst = 0;
	u64 v;

	ret = build_info_prepare(binfo, start, len);
	if (ret)
		return ret;

	/* walk through the device feature list via DFH's next DFH pointer. */
	for (; start < end; start += ofst) {
		if (end - start < DFH_SIZE) {
			dev_err(binfo->dev, "The region is too small to contain a feature.\n");
			return -EINVAL;
		}

		ret = parse_feature(binfo, start - binfo->start);
		if (ret)
			return ret;

		v = readq(binfo->ioaddr + start - binfo->start + DFH);
		ofst = FIELD_GET(DFH_NEXT_HDR_OFST, v);

		/* stop parsing if EOL(End of List) is set or offset is 0 */
		if ((v & DFH_EOL) || !ofst)
			break;
	}

	/* commit current feature device when reach the end of list */
	build_info_complete(binfo);

	if (is_feature_dev_detected(binfo))
		ret = build_info_commit_dev(binfo);

	return ret;
}

struct dfl_fpga_enum_info *dfl_fpga_enum_info_alloc(struct device *dev)
{
	struct dfl_fpga_enum_info *info;

	get_device(dev);

	info = devm_kzalloc(dev, sizeof(*info), GFP_KERNEL);
	if (!info) {
		put_device(dev);
		return NULL;
	}

	info->dev = dev;
	INIT_LIST_HEAD(&info->dfls);

	return info;
}
EXPORT_SYMBOL_GPL(dfl_fpga_enum_info_alloc);

void dfl_fpga_enum_info_free(struct dfl_fpga_enum_info *info)
{
	struct dfl_fpga_enum_dfl *tmp, *dfl;
	struct device *dev;

	if (!info)
		return;

	dev = info->dev;

	/* remove all device feature lists in the list. */
	list_for_each_entry_safe(dfl, tmp, &info->dfls, node) {
		list_del(&dfl->node);
		devm_kfree(dev, dfl);
	}

	/* remove irq table */
	if (info->irq_table)
		devm_kfree(dev, info->irq_table);

	devm_kfree(dev, info);
	put_device(dev);
}
EXPORT_SYMBOL_GPL(dfl_fpga_enum_info_free);

/**
 * dfl_fpga_enum_info_add_dfl - add info of a device feature list to enum info
 *
 * @info: ptr to dfl_fpga_enum_info
 * @start: mmio resource address of the device feature list.
 * @len: mmio resource length of the device feature list.
 *
 * One FPGA device may have one or more Device Feature Lists (DFLs), use this
 * function to add information of each DFL to common data structure for next
 * step enumeration.
 *
 * Return: 0 on success, negative error code otherwise.
 */
int dfl_fpga_enum_info_add_dfl(struct dfl_fpga_enum_info *info,
			       resource_size_t start, resource_size_t len)
{
	struct dfl_fpga_enum_dfl *dfl;

	dfl = devm_kzalloc(info->dev, sizeof(*dfl), GFP_KERNEL);
	if (!dfl)
		return -ENOMEM;

	dfl->start = start;
	dfl->len = len;

	list_add_tail(&dfl->node, &info->dfls);

	return 0;
}
EXPORT_SYMBOL_GPL(dfl_fpga_enum_info_add_dfl);

/**
 * dfl_fpga_enum_info_add_irq - add irq table to enum info
 *
 * @info: ptr to dfl_fpga_enum_info
 * @nr_irqs: number of irqs of the DFL fpga device to be enumerated.
 * @irq_table: Linux IRQ numbers for all irqs, indexed by local irq index of
 *	       this device.
 *
 * One FPGA device may have several interrupts. This function adds irq
 * information of the DFL fpga device to enum info for next step enumeration.
 * This function should be called before dfl_fpga_feature_devs_enumerate().
 * As we only support one irq domain for all DFLs in the same enum info, adding
 * irq table a second time for the same enum info will return error.
 *
 * If we need to enumerate DFLs which belong to different irq domains, we
 * should fill more enum info and enumerate them one by one.
 *
 * Return: 0 on success, negative error code otherwise.
 */
int dfl_fpga_enum_info_add_irq(struct dfl_fpga_enum_info *info,
			       unsigned int nr_irqs, int *irq_table)
{
	if (!nr_irqs || !irq_table)
		return -EINVAL;

	if (info->irq_table)
		return -EEXIST;

	info->irq_table = devm_kmemdup(info->dev, irq_table,
				       sizeof(int) * nr_irqs, GFP_KERNEL);
	if (!info->irq_table)
		return -ENOMEM;

	info->nr_irqs = nr_irqs;

	return 0;
}
EXPORT_SYMBOL_GPL(dfl_fpga_enum_info_add_irq);

static int remove_feature_dev(struct device *dev, void *data)
{
	struct platform_device *pdev = to_platform_device(dev);
	enum dfl_id_type type = feature_dev_id_type(pdev);
	int id = pdev->id;

	platform_device_unregister(pdev);

	dfl_id_free(type, id);

	return 0;
}

static void remove_feature_devs(struct dfl_fpga_cdev *cdev)
{
	device_for_each_child(&cdev->region->dev, NULL, remove_feature_dev);
}

/**
 * dfl_fpga_feature_devs_enumerate - enumerate feature devices
 * @info: information for enumeration.
 *
 * This function creates a container device (base FPGA region), enumerates
 * feature devices based on the enumeration info and creates platform devices
 * under the container device.
 *
 * Return: dfl_fpga_cdev struct on success, -errno on failure
 */
struct dfl_fpga_cdev *
dfl_fpga_feature_devs_enumerate(struct dfl_fpga_enum_info *info)
{
	struct build_feature_devs_info *binfo;
	struct dfl_fpga_enum_dfl *dfl;
	struct dfl_fpga_cdev *cdev;
	int ret = 0;

	if (!info->dev)
		return ERR_PTR(-ENODEV);

	cdev = devm_kzalloc(info->dev, sizeof(*cdev), GFP_KERNEL);
	if (!cdev)
		return ERR_PTR(-ENOMEM);

	cdev->parent = info->dev;
	mutex_init(&cdev->lock);
	INIT_LIST_HEAD(&cdev->port_dev_list);

	cdev->region = fpga_region_register(info->dev, NULL, NULL);
	if (IS_ERR(cdev->region)) {
		ret = PTR_ERR(cdev->region);
		goto free_cdev_exit;
	}

	/* create and init build info for enumeration */
	binfo = devm_kzalloc(info->dev, sizeof(*binfo), GFP_KERNEL);
	if (!binfo) {
		ret = -ENOMEM;
		goto unregister_region_exit;
	}

	binfo->dev = info->dev;
	binfo->cdev = cdev;

	binfo->nr_irqs = info->nr_irqs;
	if (info->nr_irqs)
		binfo->irq_table = info->irq_table;

	/*
	 * start enumeration for all feature devices based on Device Feature
	 * Lists.
	 */
	list_for_each_entry(dfl, &info->dfls, node) {
		ret = parse_feature_list(binfo, dfl->start, dfl->len);
		if (ret) {
			remove_feature_devs(cdev);
			build_info_free(binfo);
			goto unregister_region_exit;
		}
	}

	build_info_free(binfo);

	return cdev;

unregister_region_exit:
	fpga_region_unregister(cdev->region);
free_cdev_exit:
	devm_kfree(info->dev, cdev);
	return ERR_PTR(ret);
}
EXPORT_SYMBOL_GPL(dfl_fpga_feature_devs_enumerate);

/**
 * dfl_fpga_feature_devs_remove - remove all feature devices
 * @cdev: fpga container device.
 *
 * Remove the container device and all feature devices under given container
 * devices.
 */
void dfl_fpga_feature_devs_remove(struct dfl_fpga_cdev *cdev)
{
	struct dfl_feature_platform_data *pdata, *ptmp;

	mutex_lock(&cdev->lock);
	if (cdev->fme_dev)
		put_device(cdev->fme_dev);

	list_for_each_entry_safe(pdata, ptmp, &cdev->port_dev_list, node) {
		struct platform_device *port_dev = pdata->dev;

		/* remove released ports */
		if (!device_is_registered(&port_dev->dev)) {
			dfl_id_free(feature_dev_id_type(port_dev),
				    port_dev->id);
			platform_device_put(port_dev);
		}

		list_del(&pdata->node);
		put_device(&port_dev->dev);
	}
	mutex_unlock(&cdev->lock);

	remove_feature_devs(cdev);

	fpga_region_unregister(cdev->region);
	devm_kfree(cdev->parent, cdev);
}
EXPORT_SYMBOL_GPL(dfl_fpga_feature_devs_remove);

/**
 * __dfl_fpga_cdev_find_port - find a port under given container device
 *
 * @cdev: container device
 * @data: data passed to match function
 * @match: match function used to find specific port from the port device list
 *
 * Find a port device under container device. This function needs to be
 * invoked with lock held.
 *
 * Return: pointer to port's platform device if successful, NULL otherwise.
 *
 * NOTE: you will need to drop the device reference with put_device() after use.
 */
struct platform_device *
__dfl_fpga_cdev_find_port(struct dfl_fpga_cdev *cdev, void *data,
			  int (*match)(struct platform_device *, void *))
{
	struct dfl_feature_platform_data *pdata;
	struct platform_device *port_dev;

	list_for_each_entry(pdata, &cdev->port_dev_list, node) {
		port_dev = pdata->dev;

		if (match(port_dev, data) && get_device(&port_dev->dev))
			return port_dev;
	}

	return NULL;
}
EXPORT_SYMBOL_GPL(__dfl_fpga_cdev_find_port);

static int __init dfl_fpga_init(void)
{
	int ret;

	ret = bus_register(&dfl_bus_type);
	if (ret)
		return ret;

	dfl_ids_init();

	ret = dfl_chardev_init();
	if (ret) {
		dfl_ids_destroy();
		bus_unregister(&dfl_bus_type);
	}

	return ret;
}

/**
 * dfl_fpga_cdev_release_port - release a port platform device
 *
 * @cdev: parent container device.
 * @port_id: id of the port platform device.
 *
 * This function allows user to release a port platform device. This is a
 * mandatory step before turn a port from PF into VF for SRIOV support.
 *
 * Return: 0 on success, negative error code otherwise.
 */
int dfl_fpga_cdev_release_port(struct dfl_fpga_cdev *cdev, int port_id)
{
	struct dfl_feature_platform_data *pdata;
	struct platform_device *port_pdev;
	int ret = -ENODEV;

	mutex_lock(&cdev->lock);
	port_pdev = __dfl_fpga_cdev_find_port(cdev, &port_id,
					      dfl_fpga_check_port_id);
	if (!port_pdev)
		goto unlock_exit;

	if (!device_is_registered(&port_pdev->dev)) {
		ret = -EBUSY;
		goto put_dev_exit;
	}

	pdata = dev_get_platdata(&port_pdev->dev);

	mutex_lock(&pdata->lock);
	ret = dfl_feature_dev_use_begin(pdata, true);
	mutex_unlock(&pdata->lock);
	if (ret)
		goto put_dev_exit;

	platform_device_del(port_pdev);
	cdev->released_port_num++;
put_dev_exit:
	put_device(&port_pdev->dev);
unlock_exit:
	mutex_unlock(&cdev->lock);
	return ret;
}
EXPORT_SYMBOL_GPL(dfl_fpga_cdev_release_port);

/**
 * dfl_fpga_cdev_assign_port - assign a port platform device back
 *
 * @cdev: parent container device.
 * @port_id: id of the port platform device.
 *
 * This function allows user to assign a port platform device back. This is
 * a mandatory step after disable SRIOV support.
 *
 * Return: 0 on success, negative error code otherwise.
 */
int dfl_fpga_cdev_assign_port(struct dfl_fpga_cdev *cdev, int port_id)
{
	struct dfl_feature_platform_data *pdata;
	struct platform_device *port_pdev;
	int ret = -ENODEV;

	mutex_lock(&cdev->lock);
	port_pdev = __dfl_fpga_cdev_find_port(cdev, &port_id,
					      dfl_fpga_check_port_id);
	if (!port_pdev)
		goto unlock_exit;

	if (device_is_registered(&port_pdev->dev)) {
		ret = -EBUSY;
		goto put_dev_exit;
	}

	ret = platform_device_add(port_pdev);
	if (ret)
		goto put_dev_exit;

	pdata = dev_get_platdata(&port_pdev->dev);

	mutex_lock(&pdata->lock);
	dfl_feature_dev_use_end(pdata);
	mutex_unlock(&pdata->lock);

	cdev->released_port_num--;
put_dev_exit:
	put_device(&port_pdev->dev);
unlock_exit:
	mutex_unlock(&cdev->lock);
	return ret;
}
EXPORT_SYMBOL_GPL(dfl_fpga_cdev_assign_port);

static void config_port_access_mode(struct device *fme_dev, int port_id,
				    bool is_vf)
{
	void __iomem *base;
	u64 v;

	base = dfl_get_feature_ioaddr_by_id(fme_dev, FME_FEATURE_ID_HEADER);

	v = readq(base + FME_HDR_PORT_OFST(port_id));

	v &= ~FME_PORT_OFST_ACC_CTRL;
	v |= FIELD_PREP(FME_PORT_OFST_ACC_CTRL,
			is_vf ? FME_PORT_OFST_ACC_VF : FME_PORT_OFST_ACC_PF);

	writeq(v, base + FME_HDR_PORT_OFST(port_id));
}

#define config_port_vf_mode(dev, id) config_port_access_mode(dev, id, true)
#define config_port_pf_mode(dev, id) config_port_access_mode(dev, id, false)

/**
 * dfl_fpga_cdev_config_ports_pf - configure ports to PF access mode
 *
 * @cdev: parent container device.
 *
 * This function is needed in sriov configuration routine. It could be used to
 * configure the all released ports from VF access mode to PF.
 */
void dfl_fpga_cdev_config_ports_pf(struct dfl_fpga_cdev *cdev)
{
	struct dfl_feature_platform_data *pdata;

	mutex_lock(&cdev->lock);
	list_for_each_entry(pdata, &cdev->port_dev_list, node) {
		if (device_is_registered(&pdata->dev->dev))
			continue;

		config_port_pf_mode(cdev->fme_dev, pdata->id);
	}
	mutex_unlock(&cdev->lock);
}
EXPORT_SYMBOL_GPL(dfl_fpga_cdev_config_ports_pf);

/**
 * dfl_fpga_cdev_config_ports_vf - configure ports to VF access mode
 *
 * @cdev: parent container device.
 * @num_vfs: VF device number.
 *
 * This function is needed in sriov configuration routine. It could be used to
 * configure the released ports from PF access mode to VF.
 *
 * Return: 0 on success, negative error code otherwise.
 */
int dfl_fpga_cdev_config_ports_vf(struct dfl_fpga_cdev *cdev, int num_vfs)
{
	struct dfl_feature_platform_data *pdata;
	int ret = 0;

	mutex_lock(&cdev->lock);
	/*
	 * can't turn multiple ports into 1 VF device, only 1 port for 1 VF
	 * device, so if released port number doesn't match VF device number,
	 * then reject the request with -EINVAL error code.
	 */
	if (cdev->released_port_num != num_vfs) {
		ret = -EINVAL;
		goto done;
	}

	list_for_each_entry(pdata, &cdev->port_dev_list, node) {
		if (device_is_registered(&pdata->dev->dev))
			continue;

		config_port_vf_mode(cdev->fme_dev, pdata->id);
	}
done:
	mutex_unlock(&cdev->lock);
	return ret;
}
EXPORT_SYMBOL_GPL(dfl_fpga_cdev_config_ports_vf);

static irqreturn_t dfl_irq_handler(int irq, void *arg)
{
	struct eventfd_ctx *trigger = arg;

	eventfd_signal(trigger, 1);
	return IRQ_HANDLED;
}

static int do_set_irq_trigger(struct dfl_feature *feature, unsigned int idx,
			      int fd)
{
	struct platform_device *pdev = feature->dev;
	struct eventfd_ctx *trigger;
	int irq, ret;

	irq = feature->irq_ctx[idx].irq;

	if (feature->irq_ctx[idx].trigger) {
		free_irq(irq, feature->irq_ctx[idx].trigger);
		kfree(feature->irq_ctx[idx].name);
		eventfd_ctx_put(feature->irq_ctx[idx].trigger);
		feature->irq_ctx[idx].trigger = NULL;
	}

	if (fd < 0)
		return 0;

	feature->irq_ctx[idx].name =
		kasprintf(GFP_KERNEL, "fpga-irq[%u](%s-%x)", idx,
			  dev_name(&pdev->dev), feature->id);
	if (!feature->irq_ctx[idx].name)
		return -ENOMEM;

	trigger = eventfd_ctx_fdget(fd);
	if (IS_ERR(trigger)) {
		ret = PTR_ERR(trigger);
		goto free_name;
	}

	ret = request_irq(irq, dfl_irq_handler, 0,
			  feature->irq_ctx[idx].name, trigger);
	if (!ret) {
		feature->irq_ctx[idx].trigger = trigger;
		return ret;
	}

	eventfd_ctx_put(trigger);
free_name:
	kfree(feature->irq_ctx[idx].name);

	return ret;
}

/**
 * dfl_fpga_set_irq_triggers - set eventfd triggers for dfl feature interrupts
 *
 * @feature: dfl sub feature.
 * @start: start of irq index in this dfl sub feature.
 * @count: number of irqs.
 * @fds: eventfds to bind with irqs. unbind related irq if fds[n] is negative.
 *	 unbind "count" specified number of irqs if fds ptr is NULL.
 *
 * Bind given eventfds with irqs in this dfl sub feature. Unbind related irq if
 * fds[n] is negative. Unbind "count" specified number of irqs if fds ptr is
 * NULL.
 *
 * Return: 0 on success, negative error code otherwise.
 */
int dfl_fpga_set_irq_triggers(struct dfl_feature *feature, unsigned int start,
			      unsigned int count, int32_t *fds)
{
	unsigned int i;
	int ret = 0;

	/* overflow */
	if (unlikely(start + count < start))
		return -EINVAL;

	/* exceeds nr_irqs */
	if (start + count > feature->nr_irqs)
		return -EINVAL;

	for (i = 0; i < count; i++) {
		int fd = fds ? fds[i] : -1;

		ret = do_set_irq_trigger(feature, start + i, fd);
		if (ret) {
			while (i--)
				do_set_irq_trigger(feature, start + i, -1);
			break;
		}
	}

	return ret;
}
EXPORT_SYMBOL_GPL(dfl_fpga_set_irq_triggers);

/**
 * dfl_feature_ioctl_get_num_irqs - dfl feature _GET_IRQ_NUM ioctl interface.
 * @pdev: the feature device which has the sub feature
 * @feature: the dfl sub feature
 * @arg: ioctl argument
 *
 * Return: 0 on success, negative error code otherwise.
 */
long dfl_feature_ioctl_get_num_irqs(struct platform_device *pdev,
				    struct dfl_feature *feature,
				    unsigned long arg)
{
	return put_user(feature->nr_irqs, (__u32 __user *)arg);
}
EXPORT_SYMBOL_GPL(dfl_feature_ioctl_get_num_irqs);

/**
 * dfl_feature_ioctl_set_irq - dfl feature _SET_IRQ ioctl interface.
 * @pdev: the feature device which has the sub feature
 * @feature: the dfl sub feature
 * @arg: ioctl argument
 *
 * Return: 0 on success, negative error code otherwise.
 */
long dfl_feature_ioctl_set_irq(struct platform_device *pdev,
			       struct dfl_feature *feature,
			       unsigned long arg)
{
	struct dfl_feature_platform_data *pdata = dev_get_platdata(&pdev->dev);
	struct dfl_fpga_irq_set hdr;
	s32 *fds;
	long ret;

	if (!feature->nr_irqs)
		return -ENOENT;

	if (copy_from_user(&hdr, (void __user *)arg, sizeof(hdr)))
		return -EFAULT;

	if (!hdr.count || (hdr.start + hdr.count > feature->nr_irqs) ||
	    (hdr.start + hdr.count < hdr.start))
		return -EINVAL;

	fds = memdup_user((void __user *)(arg + sizeof(hdr)),
			  array_size(hdr.count, sizeof(s32)));
	if (IS_ERR(fds))
		return PTR_ERR(fds);

	mutex_lock(&pdata->lock);
	ret = dfl_fpga_set_irq_triggers(feature, hdr.start, hdr.count, fds);
	mutex_unlock(&pdata->lock);

	kfree(fds);
	return ret;
}
EXPORT_SYMBOL_GPL(dfl_feature_ioctl_set_irq);

static void __exit dfl_fpga_exit(void)
{
	dfl_chardev_uinit();
	dfl_ids_destroy();
	bus_unregister(&dfl_bus_type);
}

module_init(dfl_fpga_init);
module_exit(dfl_fpga_exit);

MODULE_DESCRIPTION("FPGA Device Feature List (DFL) Support");
MODULE_AUTHOR("Intel Corporation");
MODULE_LICENSE("GPL v2");<|MERGE_RESOLUTION|>--- conflicted
+++ resolved
@@ -720,12 +720,8 @@
  * struct dfl_feature_info - sub feature info collected during feature dev build
  *
  * @fid: id of this sub feature.
-<<<<<<< HEAD
  * @revision: revision of this sub feature
  * @dfh_version: version of Device Feature Header (DFH)
-=======
- * @revision: revision value of this sub feature.
->>>>>>> 6ec363fc
  * @mmio_res: mmio resource of this sub feature.
  * @ioaddr: mapped base address of mmio resource.
  * @node: node in sub_features linked list.
