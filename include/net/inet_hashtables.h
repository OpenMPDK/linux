--- conflicted
+++ resolved
@@ -171,10 +171,6 @@
 	/* The 2nd listener table hashed by local port and address */
 	unsigned int			lhash2_mask;
 	struct inet_listen_hashbucket	*lhash2;
-<<<<<<< HEAD
-};
-
-=======
 
 	bool				pernet;
 };
@@ -189,7 +185,6 @@
 #endif
 }
 
->>>>>>> 7365df19
 static inline struct inet_listen_hashbucket *
 inet_lhash2_bucket(struct inet_hashinfo *h, u32 hash)
 {
@@ -224,13 +219,10 @@
 	hashinfo->ehash_locks = NULL;
 }
 
-<<<<<<< HEAD
-=======
 struct inet_hashinfo *inet_pernet_hashinfo_alloc(struct inet_hashinfo *hashinfo,
 						 unsigned int ehash_entries);
 void inet_pernet_hashinfo_free(struct inet_hashinfo *hashinfo);
 
->>>>>>> 7365df19
 struct inet_bind_bucket *
 inet_bind_bucket_create(struct kmem_cache *cachep, struct net *net,
 			struct inet_bind_hashbucket *head,
@@ -267,10 +259,6 @@
 	return (lport + net_hash_mix(net)) & (bhash_size - 1);
 }
 
-<<<<<<< HEAD
-void inet_bind_hash(struct sock *sk, struct inet_bind_bucket *tb,
-		    const unsigned short snum);
-=======
 static inline struct inet_bind_hashbucket *
 inet_bhashfn_portaddr(const struct inet_hashinfo *hinfo, const struct sock *sk,
 		      const struct net *net, unsigned short port)
@@ -297,7 +285,6 @@
 
 void inet_bind_hash(struct sock *sk, struct inet_bind_bucket *tb,
 		    struct inet_bind2_bucket *tb2, unsigned short port);
->>>>>>> 7365df19
 
 /* Caller must disable local BH processing. */
 int __inet_inherit_port(const struct sock *sk, struct sock *child);
