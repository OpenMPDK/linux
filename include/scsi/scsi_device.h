--- conflicted
+++ resolved
@@ -154,11 +154,8 @@
 	unsigned no_read_capacity_16:1; /* Avoid READ_CAPACITY_16 cmds */
 	unsigned try_rc_10_first:1;	/* Try READ_CAPACACITY_10 first */
 	unsigned is_visible:1;	/* is the device visible in sysfs */
-<<<<<<< HEAD
 	unsigned can_power_off:1; /* Device supports runtime power off */
-=======
 	unsigned wce_default_on:1;	/* Cache is ON by default */
->>>>>>> bdc0077a
 
 	DECLARE_BITMAP(supported_events, SDEV_EVT_MAXBITS); /* supported events */
 	struct list_head event_list;	/* asserted events */
