--- conflicted
+++ resolved
@@ -146,7 +146,6 @@
 			atomic_t compound_pincount;
 #ifdef CONFIG_64BIT
 			unsigned int compound_nr; /* 1 << compound_order */
-			unsigned long _private_1;
 #endif
 		};
 		struct {	/* Second tail page of transparent huge page */
@@ -308,16 +307,12 @@
  * @_subpages_mapcount: Do not use directly, call folio_mapcount().
  * @_pincount: Do not use directly, call folio_maybe_dma_pinned().
  * @_folio_nr_pages: Do not use directly, call folio_nr_pages().
-<<<<<<< HEAD
- * @_private_1: Do not use directly, call folio_get_private_1().
-=======
  * @_flags_2: For alignment.  Do not use.
  * @_head_2: Points to the folio.  Do not use.
  * @_hugetlb_subpool: Do not use directly, use accessor in hugetlb.h.
  * @_hugetlb_cgroup: Do not use directly, use accessor in hugetlb_cgroup.h.
  * @_hugetlb_cgroup_rsvd: Do not use directly, use accessor in hugetlb_cgroup.h.
  * @_hugetlb_hwpoison: Do not use directly, call raw_hwp_list_head().
->>>>>>> 71eb815a
  *
  * A folio is a physically, virtually and logically contiguous set
  * of bytes.  It is a power-of-two in size, and it is aligned to that
@@ -368,9 +363,6 @@
 #ifdef CONFIG_64BIT
 			unsigned int _folio_nr_pages;
 #endif
-<<<<<<< HEAD
-	unsigned long _private_1;
-=======
 		};
 		struct page __page_1;
 	};
@@ -385,7 +377,6 @@
 		};
 		struct page __page_2;
 	};
->>>>>>> 71eb815a
 };
 
 #define FOLIO_MATCH(pg, fl)						\
@@ -414,7 +405,6 @@
 FOLIO_MATCH(compound_pincount, _pincount);
 #ifdef CONFIG_64BIT
 FOLIO_MATCH(compound_nr, _folio_nr_pages);
-FOLIO_MATCH(_private_1, _private_1);
 #endif
 #undef FOLIO_MATCH
 #define FOLIO_MATCH(pg, fl)						\
@@ -479,16 +469,6 @@
 static inline void *folio_get_private(struct folio *folio)
 {
 	return folio->private;
-}
-
-static inline void folio_set_private_1(struct folio *folio, unsigned long private)
-{
-	folio->_private_1 = private;
-}
-
-static inline unsigned long folio_get_private_1(struct folio *folio)
-{
-	return folio->_private_1;
 }
 
 struct page_frag_cache {
