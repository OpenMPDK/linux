--- conflicted
+++ resolved
@@ -971,11 +971,8 @@
 					  struct bpf_attach_target_info *tgt_info);
 void bpf_trampoline_put(struct bpf_trampoline *tr);
 int arch_prepare_bpf_dispatcher(void *image, void *buf, s64 *funcs, int num_funcs);
-<<<<<<< HEAD
-=======
 int __init bpf_arch_init_dispatcher_early(void *ip);
 
->>>>>>> ec4a04aa
 #define BPF_DISPATCHER_INIT(_name) {				\
 	.mutex = __MUTEX_INITIALIZER(_name.mutex),		\
 	.func = &_name##_func,					\
@@ -989,8 +986,6 @@
 	},							\
 }
 
-<<<<<<< HEAD
-=======
 #define BPF_DISPATCHER_INIT_CALL(_name)					\
 	static int __init _name##_init(void)				\
 	{								\
@@ -998,7 +993,6 @@
 	}								\
 	early_initcall(_name##_init)
 
->>>>>>> ec4a04aa
 #ifdef CONFIG_X86_64
 #define BPF_DISPATCHER_ATTRIBUTES __attribute__((patchable_function_entry(5)))
 #else
