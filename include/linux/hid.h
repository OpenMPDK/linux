--- conflicted
+++ resolved
@@ -860,11 +860,8 @@
 
 	int (*idle)(struct hid_device *hdev, int report, int idle, int reqtype);
 	bool (*may_wakeup)(struct hid_device *hdev);
-<<<<<<< HEAD
-=======
 
 	unsigned int max_buffer_size;
->>>>>>> 1c5d4221
 };
 
 extern bool hid_is_usb(const struct hid_device *hdev);
