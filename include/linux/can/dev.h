/* SPDX-License-Identifier: GPL-2.0 */
/*
 * linux/can/dev.h
 *
 * Definitions for the CAN network device driver interface
 *
 * Copyright (C) 2006 Andrey Volkov <avolkov@varma-el.com>
 *               Varma Electronics Oy
 *
 * Copyright (C) 2008 Wolfgang Grandegger <wg@grandegger.com>
 *
 */

#ifndef _CAN_DEV_H
#define _CAN_DEV_H

#include <linux/can.h>
#include <linux/can/bittiming.h>
#include <linux/can/error.h>
#include <linux/can/length.h>
#include <linux/can/netlink.h>
#include <linux/can/skb.h>
#include <linux/ethtool.h>
#include <linux/netdevice.h>

/*
 * CAN mode
 */
enum can_mode {
	CAN_MODE_STOP = 0,
	CAN_MODE_START,
	CAN_MODE_SLEEP
};

enum can_termination_gpio {
	CAN_TERMINATION_GPIO_DISABLED = 0,
	CAN_TERMINATION_GPIO_ENABLED,
	CAN_TERMINATION_GPIO_MAX,
};

/*
 * CAN common private data
 */
struct can_priv {
	struct net_device *dev;
	struct can_device_stats can_stats;

	const struct can_bittiming_const *bittiming_const,
		*data_bittiming_const;
	struct can_bittiming bittiming, data_bittiming;
	const struct can_tdc_const *tdc_const;
	struct can_tdc tdc;

	unsigned int bitrate_const_cnt;
	const u32 *bitrate_const;
	const u32 *data_bitrate_const;
	unsigned int data_bitrate_const_cnt;
	u32 bitrate_max;
	struct can_clock clock;

	unsigned int termination_const_cnt;
	const u16 *termination_const;
	u16 termination;
	struct gpio_desc *termination_gpio;
	u16 termination_gpio_ohms[CAN_TERMINATION_GPIO_MAX];

	unsigned int echo_skb_max;
	struct sk_buff **echo_skb;

	enum can_state state;

	/* CAN controller features - see include/uapi/linux/can/netlink.h */
	u32 ctrlmode;		/* current options setting */
	u32 ctrlmode_supported;	/* options that can be modified by netlink */

	int restart_ms;
	struct delayed_work restart_work;

	int (*do_set_bittiming)(struct net_device *dev);
	int (*do_set_data_bittiming)(struct net_device *dev);
	int (*do_set_mode)(struct net_device *dev, enum can_mode mode);
	int (*do_set_termination)(struct net_device *dev, u16 term);
	int (*do_get_state)(const struct net_device *dev,
			    enum can_state *state);
	int (*do_get_berr_counter)(const struct net_device *dev,
				   struct can_berr_counter *bec);
	int (*do_get_auto_tdcv)(const struct net_device *dev, u32 *tdcv);
};

static inline bool can_tdc_is_enabled(const struct can_priv *priv)
{
	return !!(priv->ctrlmode & CAN_CTRLMODE_TDC_MASK);
}

/*
 * can_get_relative_tdco() - TDCO relative to the sample point
 *
 * struct can_tdc::tdco represents the absolute offset from TDCV. Some
 * controllers use instead an offset relative to the Sample Point (SP)
 * such that:
 *
 * SSP = TDCV + absolute TDCO
 *     = TDCV + SP + relative TDCO
 *
 * -+----------- one bit ----------+-- TX pin
 *  |<--- Sample Point --->|
 *
 *                         --+----------- one bit ----------+-- RX pin
 *  |<-------- TDCV -------->|
 *                           |<------------------------>| absolute TDCO
 *                           |<--- Sample Point --->|
 *                           |                      |<->| relative TDCO
 *  |<------------- Secondary Sample Point ------------>|
 */
static inline s32 can_get_relative_tdco(const struct can_priv *priv)
{
	const struct can_bittiming *dbt = &priv->data_bittiming;
	s32 sample_point_in_tc = (CAN_SYNC_SEG + dbt->prop_seg +
				  dbt->phase_seg1) * dbt->brp;

	return (s32)priv->tdc.tdco - sample_point_in_tc;
}

/* helper to define static CAN controller features at device creation time */
static inline int __must_check can_set_static_ctrlmode(struct net_device *dev,
						       u32 static_mode)
{
	struct can_priv *priv = netdev_priv(dev);

	/* alloc_candev() succeeded => netdev_priv() is valid at this point */
	if (priv->ctrlmode_supported & static_mode) {
		netdev_warn(dev,
			    "Controller features can not be supported and static at the same time\n");
		return -EINVAL;
	}
	priv->ctrlmode = static_mode;

	/* override MTU which was set by default in can_setup()? */
	if (static_mode & CAN_CTRLMODE_FD)
		dev->mtu = CANFD_MTU;

	return 0;
}

static inline u32 can_get_static_ctrlmode(struct can_priv *priv)
{
	return priv->ctrlmode & ~priv->ctrlmode_supported;
}

static inline bool can_is_canxl_dev_mtu(unsigned int mtu)
{
	return (mtu >= CANXL_MIN_MTU && mtu <= CANXL_MAX_MTU);
}

<<<<<<< HEAD
=======
/* drop skb if it does not contain a valid CAN frame for sending */
static inline bool can_dev_dropped_skb(struct net_device *dev, struct sk_buff *skb)
{
	struct can_priv *priv = netdev_priv(dev);

	if (priv->ctrlmode & CAN_CTRLMODE_LISTENONLY) {
		netdev_info_once(dev,
				 "interface in listen only mode, dropping skb\n");
		kfree_skb(skb);
		dev->stats.tx_dropped++;
		return true;
	}

	return can_dropped_invalid_skb(dev, skb);
}

>>>>>>> 0d1acee8
void can_setup(struct net_device *dev);

struct net_device *alloc_candev_mqs(int sizeof_priv, unsigned int echo_skb_max,
				    unsigned int txqs, unsigned int rxqs);
#define alloc_candev(sizeof_priv, echo_skb_max) \
	alloc_candev_mqs(sizeof_priv, echo_skb_max, 1, 1)
#define alloc_candev_mq(sizeof_priv, echo_skb_max, count) \
	alloc_candev_mqs(sizeof_priv, echo_skb_max, count, count)
void free_candev(struct net_device *dev);

/* a candev safe wrapper around netdev_priv */
struct can_priv *safe_candev_priv(struct net_device *dev);

int open_candev(struct net_device *dev);
void close_candev(struct net_device *dev);
int can_change_mtu(struct net_device *dev, int new_mtu);
int can_eth_ioctl_hwts(struct net_device *netdev, struct ifreq *ifr, int cmd);
int can_ethtool_op_get_ts_info_hwts(struct net_device *dev,
				    struct ethtool_ts_info *info);

int register_candev(struct net_device *dev);
void unregister_candev(struct net_device *dev);

int can_restart_now(struct net_device *dev);
void can_bus_off(struct net_device *dev);

const char *can_get_state_str(const enum can_state state);
void can_change_state(struct net_device *dev, struct can_frame *cf,
		      enum can_state tx_state, enum can_state rx_state);

#ifdef CONFIG_OF
void of_can_transceiver(struct net_device *dev);
#else
static inline void of_can_transceiver(struct net_device *dev) { }
#endif

extern struct rtnl_link_ops can_link_ops;
int can_netlink_register(void);
void can_netlink_unregister(void);

#endif /* !_CAN_DEV_H */<|MERGE_RESOLUTION|>--- conflicted
+++ resolved
@@ -152,8 +152,6 @@
 	return (mtu >= CANXL_MIN_MTU && mtu <= CANXL_MAX_MTU);
 }
 
-<<<<<<< HEAD
-=======
 /* drop skb if it does not contain a valid CAN frame for sending */
 static inline bool can_dev_dropped_skb(struct net_device *dev, struct sk_buff *skb)
 {
@@ -170,7 +168,6 @@
 	return can_dropped_invalid_skb(dev, skb);
 }
 
->>>>>>> 0d1acee8
 void can_setup(struct net_device *dev);
 
 struct net_device *alloc_candev_mqs(int sizeof_priv, unsigned int echo_skb_max,
