/* SPDX-License-Identifier: GPL-2.0 */
#ifndef _LINUX_PGTABLE_H
#define _LINUX_PGTABLE_H

#include <linux/pfn.h>
#include <asm/pgtable.h>

#ifndef __ASSEMBLY__
#ifdef CONFIG_MMU

#include <linux/mm_types.h>
#include <linux/bug.h>
#include <linux/errno.h>
#include <asm-generic/pgtable_uffd.h>
#include <linux/page_table_check.h>

#if 5 - defined(__PAGETABLE_P4D_FOLDED) - defined(__PAGETABLE_PUD_FOLDED) - \
	defined(__PAGETABLE_PMD_FOLDED) != CONFIG_PGTABLE_LEVELS
#error CONFIG_PGTABLE_LEVELS is not consistent with __PAGETABLE_{P4D,PUD,PMD}_FOLDED
#endif

/*
 * On almost all architectures and configurations, 0 can be used as the
 * upper ceiling to free_pgtables(): on many architectures it has the same
 * effect as using TASK_SIZE.  However, there is one configuration which
 * must impose a more careful limit, to avoid freeing kernel pgtables.
 */
#ifndef USER_PGTABLES_CEILING
#define USER_PGTABLES_CEILING	0UL
#endif

/*
 * This defines the first usable user address. Platforms
 * can override its value with custom FIRST_USER_ADDRESS
 * defined in their respective <asm/pgtable.h>.
 */
#ifndef FIRST_USER_ADDRESS
#define FIRST_USER_ADDRESS	0UL
#endif

/*
 * This defines the generic helper for accessing PMD page
 * table page. Although platforms can still override this
 * via their respective <asm/pgtable.h>.
 */
#ifndef pmd_pgtable
#define pmd_pgtable(pmd) pmd_page(pmd)
#endif

/*
 * A page table page can be thought of an array like this: pXd_t[PTRS_PER_PxD]
 *
 * The pXx_index() functions return the index of the entry in the page
 * table page which would control the given virtual address
 *
 * As these functions may be used by the same code for different levels of
 * the page table folding, they are always available, regardless of
 * CONFIG_PGTABLE_LEVELS value. For the folded levels they simply return 0
 * because in such cases PTRS_PER_PxD equals 1.
 */

static inline unsigned long pte_index(unsigned long address)
{
	return (address >> PAGE_SHIFT) & (PTRS_PER_PTE - 1);
}
#define pte_index pte_index

#ifndef pmd_index
static inline unsigned long pmd_index(unsigned long address)
{
	return (address >> PMD_SHIFT) & (PTRS_PER_PMD - 1);
}
#define pmd_index pmd_index
#endif

#ifndef pud_index
static inline unsigned long pud_index(unsigned long address)
{
	return (address >> PUD_SHIFT) & (PTRS_PER_PUD - 1);
}
#define pud_index pud_index
#endif

#ifndef pgd_index
/* Must be a compile-time constant, so implement it as a macro */
#define pgd_index(a)  (((a) >> PGDIR_SHIFT) & (PTRS_PER_PGD - 1))
#endif

#ifndef pte_offset_kernel
static inline pte_t *pte_offset_kernel(pmd_t *pmd, unsigned long address)
{
	return (pte_t *)pmd_page_vaddr(*pmd) + pte_index(address);
}
#define pte_offset_kernel pte_offset_kernel
#endif

#if defined(CONFIG_HIGHPTE)
#define pte_offset_map(dir, address)				\
	((pte_t *)kmap_atomic(pmd_page(*(dir))) +		\
	 pte_index((address)))
#define pte_unmap(pte) kunmap_atomic((pte))
#else
#define pte_offset_map(dir, address)	pte_offset_kernel((dir), (address))
#define pte_unmap(pte) ((void)(pte))	/* NOP */
#endif

/* Find an entry in the second-level page table.. */
#ifndef pmd_offset
static inline pmd_t *pmd_offset(pud_t *pud, unsigned long address)
{
	return pud_pgtable(*pud) + pmd_index(address);
}
#define pmd_offset pmd_offset
#endif

#ifndef pud_offset
static inline pud_t *pud_offset(p4d_t *p4d, unsigned long address)
{
	return p4d_pgtable(*p4d) + pud_index(address);
}
#define pud_offset pud_offset
#endif

static inline pgd_t *pgd_offset_pgd(pgd_t *pgd, unsigned long address)
{
	return (pgd + pgd_index(address));
};

/*
 * a shortcut to get a pgd_t in a given mm
 */
#ifndef pgd_offset
#define pgd_offset(mm, address)		pgd_offset_pgd((mm)->pgd, (address))
#endif

/*
 * a shortcut which implies the use of the kernel's pgd, instead
 * of a process's
 */
#ifndef pgd_offset_k
#define pgd_offset_k(address)		pgd_offset(&init_mm, (address))
#endif

/*
 * In many cases it is known that a virtual address is mapped at PMD or PTE
 * level, so instead of traversing all the page table levels, we can get a
 * pointer to the PMD entry in user or kernel page table or translate a virtual
 * address to the pointer in the PTE in the kernel page tables with simple
 * helpers.
 */
static inline pmd_t *pmd_off(struct mm_struct *mm, unsigned long va)
{
	return pmd_offset(pud_offset(p4d_offset(pgd_offset(mm, va), va), va), va);
}

static inline pmd_t *pmd_off_k(unsigned long va)
{
	return pmd_offset(pud_offset(p4d_offset(pgd_offset_k(va), va), va), va);
}

static inline pte_t *virt_to_kpte(unsigned long vaddr)
{
	pmd_t *pmd = pmd_off_k(vaddr);

	return pmd_none(*pmd) ? NULL : pte_offset_kernel(pmd, vaddr);
}

#ifndef pmd_young
static inline int pmd_young(pmd_t pmd)
{
	return 0;
}
#endif

#ifndef __HAVE_ARCH_PTEP_SET_ACCESS_FLAGS
extern int ptep_set_access_flags(struct vm_area_struct *vma,
				 unsigned long address, pte_t *ptep,
				 pte_t entry, int dirty);
#endif

#ifndef __HAVE_ARCH_PMDP_SET_ACCESS_FLAGS
#ifdef CONFIG_TRANSPARENT_HUGEPAGE
extern int pmdp_set_access_flags(struct vm_area_struct *vma,
				 unsigned long address, pmd_t *pmdp,
				 pmd_t entry, int dirty);
extern int pudp_set_access_flags(struct vm_area_struct *vma,
				 unsigned long address, pud_t *pudp,
				 pud_t entry, int dirty);
#else
static inline int pmdp_set_access_flags(struct vm_area_struct *vma,
					unsigned long address, pmd_t *pmdp,
					pmd_t entry, int dirty)
{
	BUILD_BUG();
	return 0;
}
static inline int pudp_set_access_flags(struct vm_area_struct *vma,
					unsigned long address, pud_t *pudp,
					pud_t entry, int dirty)
{
	BUILD_BUG();
	return 0;
}
#endif /* CONFIG_TRANSPARENT_HUGEPAGE */
#endif

#ifndef __HAVE_ARCH_PTEP_TEST_AND_CLEAR_YOUNG
static inline int ptep_test_and_clear_young(struct vm_area_struct *vma,
					    unsigned long address,
					    pte_t *ptep)
{
	pte_t pte = *ptep;
	int r = 1;
	if (!pte_young(pte))
		r = 0;
	else
		set_pte_at(vma->vm_mm, address, ptep, pte_mkold(pte));
	return r;
}
#endif

#ifndef __HAVE_ARCH_PMDP_TEST_AND_CLEAR_YOUNG
#if defined(CONFIG_TRANSPARENT_HUGEPAGE) || defined(CONFIG_ARCH_HAS_NONLEAF_PMD_YOUNG)
static inline int pmdp_test_and_clear_young(struct vm_area_struct *vma,
					    unsigned long address,
					    pmd_t *pmdp)
{
	pmd_t pmd = *pmdp;
	int r = 1;
	if (!pmd_young(pmd))
		r = 0;
	else
		set_pmd_at(vma->vm_mm, address, pmdp, pmd_mkold(pmd));
	return r;
}
#else
static inline int pmdp_test_and_clear_young(struct vm_area_struct *vma,
					    unsigned long address,
					    pmd_t *pmdp)
{
	BUILD_BUG();
	return 0;
}
#endif /* CONFIG_TRANSPARENT_HUGEPAGE || CONFIG_ARCH_HAS_NONLEAF_PMD_YOUNG */
#endif

#ifndef __HAVE_ARCH_PTEP_CLEAR_YOUNG_FLUSH
int ptep_clear_flush_young(struct vm_area_struct *vma,
			   unsigned long address, pte_t *ptep);
#endif

#ifndef __HAVE_ARCH_PMDP_CLEAR_YOUNG_FLUSH
#ifdef CONFIG_TRANSPARENT_HUGEPAGE
extern int pmdp_clear_flush_young(struct vm_area_struct *vma,
				  unsigned long address, pmd_t *pmdp);
#else
/*
 * Despite relevant to THP only, this API is called from generic rmap code
 * under PageTransHuge(), hence needs a dummy implementation for !THP
 */
static inline int pmdp_clear_flush_young(struct vm_area_struct *vma,
					 unsigned long address, pmd_t *pmdp)
{
	BUILD_BUG();
	return 0;
}
#endif /* CONFIG_TRANSPARENT_HUGEPAGE */
#endif

<<<<<<< HEAD
=======
#ifndef arch_has_hw_nonleaf_pmd_young
/*
 * Return whether the accessed bit in non-leaf PMD entries is supported on the
 * local CPU.
 */
static inline bool arch_has_hw_nonleaf_pmd_young(void)
{
	return IS_ENABLED(CONFIG_ARCH_HAS_NONLEAF_PMD_YOUNG);
}
#endif

>>>>>>> 0ee29814
#ifndef arch_has_hw_pte_young
/*
 * Return whether the accessed bit is supported on the local CPU.
 *
 * This stub assumes accessing through an old PTE triggers a page fault.
 * Architectures that automatically set the access bit should overwrite it.
 */
static inline bool arch_has_hw_pte_young(void)
{
	return false;
}
#endif

#ifndef __HAVE_ARCH_PTEP_GET_AND_CLEAR
static inline pte_t ptep_get_and_clear(struct mm_struct *mm,
				       unsigned long address,
				       pte_t *ptep)
{
	pte_t pte = *ptep;
	pte_clear(mm, address, ptep);
	page_table_check_pte_clear(mm, address, pte);
	return pte;
}
#endif

static inline void ptep_clear(struct mm_struct *mm, unsigned long addr,
			      pte_t *ptep)
{
	ptep_get_and_clear(mm, addr, ptep);
}

#ifndef __HAVE_ARCH_PTEP_GET
static inline pte_t ptep_get(pte_t *ptep)
{
	return READ_ONCE(*ptep);
}
#endif

#ifdef CONFIG_GUP_GET_PTE_LOW_HIGH
/*
 * WARNING: only to be used in the get_user_pages_fast() implementation.
 *
 * With get_user_pages_fast(), we walk down the pagetables without taking any
 * locks.  For this we would like to load the pointers atomically, but sometimes
 * that is not possible (e.g. without expensive cmpxchg8b on x86_32 PAE).  What
 * we do have is the guarantee that a PTE will only either go from not present
 * to present, or present to not present or both -- it will not switch to a
 * completely different present page without a TLB flush in between; something
 * that we are blocking by holding interrupts off.
 *
 * Setting ptes from not present to present goes:
 *
 *   ptep->pte_high = h;
 *   smp_wmb();
 *   ptep->pte_low = l;
 *
 * And present to not present goes:
 *
 *   ptep->pte_low = 0;
 *   smp_wmb();
 *   ptep->pte_high = 0;
 *
 * We must ensure here that the load of pte_low sees 'l' IFF pte_high sees 'h'.
 * We load pte_high *after* loading pte_low, which ensures we don't see an older
 * value of pte_high.  *Then* we recheck pte_low, which ensures that we haven't
 * picked up a changed pte high. We might have gotten rubbish values from
 * pte_low and pte_high, but we are guaranteed that pte_low will not have the
 * present bit set *unless* it is 'l'. Because get_user_pages_fast() only
 * operates on present ptes we're safe.
 */
static inline pte_t ptep_get_lockless(pte_t *ptep)
{
	pte_t pte;

	do {
		pte.pte_low = ptep->pte_low;
		smp_rmb();
		pte.pte_high = ptep->pte_high;
		smp_rmb();
	} while (unlikely(pte.pte_low != ptep->pte_low));

	return pte;
}
#else /* CONFIG_GUP_GET_PTE_LOW_HIGH */
/*
 * We require that the PTE can be read atomically.
 */
static inline pte_t ptep_get_lockless(pte_t *ptep)
{
	return ptep_get(ptep);
}
#endif /* CONFIG_GUP_GET_PTE_LOW_HIGH */

#ifdef CONFIG_TRANSPARENT_HUGEPAGE
#ifndef __HAVE_ARCH_PMDP_HUGE_GET_AND_CLEAR
static inline pmd_t pmdp_huge_get_and_clear(struct mm_struct *mm,
					    unsigned long address,
					    pmd_t *pmdp)
{
	pmd_t pmd = *pmdp;

	pmd_clear(pmdp);
	page_table_check_pmd_clear(mm, address, pmd);

	return pmd;
}
#endif /* __HAVE_ARCH_PMDP_HUGE_GET_AND_CLEAR */
#ifndef __HAVE_ARCH_PUDP_HUGE_GET_AND_CLEAR
static inline pud_t pudp_huge_get_and_clear(struct mm_struct *mm,
					    unsigned long address,
					    pud_t *pudp)
{
	pud_t pud = *pudp;

	pud_clear(pudp);
	page_table_check_pud_clear(mm, address, pud);

	return pud;
}
#endif /* __HAVE_ARCH_PUDP_HUGE_GET_AND_CLEAR */
#endif /* CONFIG_TRANSPARENT_HUGEPAGE */

#ifdef CONFIG_TRANSPARENT_HUGEPAGE
#ifndef __HAVE_ARCH_PMDP_HUGE_GET_AND_CLEAR_FULL
static inline pmd_t pmdp_huge_get_and_clear_full(struct vm_area_struct *vma,
					    unsigned long address, pmd_t *pmdp,
					    int full)
{
	return pmdp_huge_get_and_clear(vma->vm_mm, address, pmdp);
}
#endif

#ifndef __HAVE_ARCH_PUDP_HUGE_GET_AND_CLEAR_FULL
static inline pud_t pudp_huge_get_and_clear_full(struct mm_struct *mm,
					    unsigned long address, pud_t *pudp,
					    int full)
{
	return pudp_huge_get_and_clear(mm, address, pudp);
}
#endif
#endif /* CONFIG_TRANSPARENT_HUGEPAGE */

#ifndef __HAVE_ARCH_PTEP_GET_AND_CLEAR_FULL
static inline pte_t ptep_get_and_clear_full(struct mm_struct *mm,
					    unsigned long address, pte_t *ptep,
					    int full)
{
	pte_t pte;
	pte = ptep_get_and_clear(mm, address, ptep);
	return pte;
}
#endif


/*
 * If two threads concurrently fault at the same page, the thread that
 * won the race updates the PTE and its local TLB/Cache. The other thread
 * gives up, simply does nothing, and continues; on architectures where
 * software can update TLB,  local TLB can be updated here to avoid next page
 * fault. This function updates TLB only, do nothing with cache or others.
 * It is the difference with function update_mmu_cache.
 */
#ifndef __HAVE_ARCH_UPDATE_MMU_TLB
static inline void update_mmu_tlb(struct vm_area_struct *vma,
				unsigned long address, pte_t *ptep)
{
}
#define __HAVE_ARCH_UPDATE_MMU_TLB
#endif

/*
 * Some architectures may be able to avoid expensive synchronization
 * primitives when modifications are made to PTE's which are already
 * not present, or in the process of an address space destruction.
 */
#ifndef __HAVE_ARCH_PTE_CLEAR_NOT_PRESENT_FULL
static inline void pte_clear_not_present_full(struct mm_struct *mm,
					      unsigned long address,
					      pte_t *ptep,
					      int full)
{
	pte_clear(mm, address, ptep);
}
#endif

#ifndef __HAVE_ARCH_PTEP_CLEAR_FLUSH
extern pte_t ptep_clear_flush(struct vm_area_struct *vma,
			      unsigned long address,
			      pte_t *ptep);
#endif

#ifndef __HAVE_ARCH_PMDP_HUGE_CLEAR_FLUSH
extern pmd_t pmdp_huge_clear_flush(struct vm_area_struct *vma,
			      unsigned long address,
			      pmd_t *pmdp);
extern pud_t pudp_huge_clear_flush(struct vm_area_struct *vma,
			      unsigned long address,
			      pud_t *pudp);
#endif

#ifndef __HAVE_ARCH_PTEP_SET_WRPROTECT
struct mm_struct;
static inline void ptep_set_wrprotect(struct mm_struct *mm, unsigned long address, pte_t *ptep)
{
	pte_t old_pte = *ptep;
	set_pte_at(mm, address, ptep, pte_wrprotect(old_pte));
}
#endif

/*
 * On some architectures hardware does not set page access bit when accessing
 * memory page, it is responsibility of software setting this bit. It brings
 * out extra page fault penalty to track page access bit. For optimization page
 * access bit can be set during all page fault flow on these arches.
 * To be differentiate with macro pte_mkyoung, this macro is used on platforms
 * where software maintains page access bit.
 */
#ifndef pte_sw_mkyoung
static inline pte_t pte_sw_mkyoung(pte_t pte)
{
	return pte;
}
#define pte_sw_mkyoung	pte_sw_mkyoung
#endif

#ifndef pte_savedwrite
#define pte_savedwrite pte_write
#endif

#ifndef pte_mk_savedwrite
#define pte_mk_savedwrite pte_mkwrite
#endif

#ifndef pte_clear_savedwrite
#define pte_clear_savedwrite pte_wrprotect
#endif

#ifndef pmd_savedwrite
#define pmd_savedwrite pmd_write
#endif

#ifndef pmd_mk_savedwrite
#define pmd_mk_savedwrite pmd_mkwrite
#endif

#ifndef pmd_clear_savedwrite
#define pmd_clear_savedwrite pmd_wrprotect
#endif

#ifndef __HAVE_ARCH_PMDP_SET_WRPROTECT
#ifdef CONFIG_TRANSPARENT_HUGEPAGE
static inline void pmdp_set_wrprotect(struct mm_struct *mm,
				      unsigned long address, pmd_t *pmdp)
{
	pmd_t old_pmd = *pmdp;
	set_pmd_at(mm, address, pmdp, pmd_wrprotect(old_pmd));
}
#else
static inline void pmdp_set_wrprotect(struct mm_struct *mm,
				      unsigned long address, pmd_t *pmdp)
{
	BUILD_BUG();
}
#endif /* CONFIG_TRANSPARENT_HUGEPAGE */
#endif
#ifndef __HAVE_ARCH_PUDP_SET_WRPROTECT
#ifdef CONFIG_HAVE_ARCH_TRANSPARENT_HUGEPAGE_PUD
static inline void pudp_set_wrprotect(struct mm_struct *mm,
				      unsigned long address, pud_t *pudp)
{
	pud_t old_pud = *pudp;

	set_pud_at(mm, address, pudp, pud_wrprotect(old_pud));
}
#else
static inline void pudp_set_wrprotect(struct mm_struct *mm,
				      unsigned long address, pud_t *pudp)
{
	BUILD_BUG();
}
#endif /* CONFIG_HAVE_ARCH_TRANSPARENT_HUGEPAGE_PUD */
#endif

#ifndef pmdp_collapse_flush
#ifdef CONFIG_TRANSPARENT_HUGEPAGE
extern pmd_t pmdp_collapse_flush(struct vm_area_struct *vma,
				 unsigned long address, pmd_t *pmdp);
#else
static inline pmd_t pmdp_collapse_flush(struct vm_area_struct *vma,
					unsigned long address,
					pmd_t *pmdp)
{
	BUILD_BUG();
	return *pmdp;
}
#define pmdp_collapse_flush pmdp_collapse_flush
#endif /* CONFIG_TRANSPARENT_HUGEPAGE */
#endif

#ifndef __HAVE_ARCH_PGTABLE_DEPOSIT
extern void pgtable_trans_huge_deposit(struct mm_struct *mm, pmd_t *pmdp,
				       pgtable_t pgtable);
#endif

#ifndef __HAVE_ARCH_PGTABLE_WITHDRAW
extern pgtable_t pgtable_trans_huge_withdraw(struct mm_struct *mm, pmd_t *pmdp);
#endif

#ifdef CONFIG_TRANSPARENT_HUGEPAGE
/*
 * This is an implementation of pmdp_establish() that is only suitable for an
 * architecture that doesn't have hardware dirty/accessed bits. In this case we
 * can't race with CPU which sets these bits and non-atomic approach is fine.
 */
static inline pmd_t generic_pmdp_establish(struct vm_area_struct *vma,
		unsigned long address, pmd_t *pmdp, pmd_t pmd)
{
	pmd_t old_pmd = *pmdp;
	set_pmd_at(vma->vm_mm, address, pmdp, pmd);
	return old_pmd;
}
#endif

#ifndef __HAVE_ARCH_PMDP_INVALIDATE
extern pmd_t pmdp_invalidate(struct vm_area_struct *vma, unsigned long address,
			    pmd_t *pmdp);
#endif

#ifndef __HAVE_ARCH_PMDP_INVALIDATE_AD

/*
 * pmdp_invalidate_ad() invalidates the PMD while changing a transparent
 * hugepage mapping in the page tables. This function is similar to
 * pmdp_invalidate(), but should only be used if the access and dirty bits would
 * not be cleared by the software in the new PMD value. The function ensures
 * that hardware changes of the access and dirty bits updates would not be lost.
 *
 * Doing so can allow in certain architectures to avoid a TLB flush in most
 * cases. Yet, another TLB flush might be necessary later if the PMD update
 * itself requires such flush (e.g., if protection was set to be stricter). Yet,
 * even when a TLB flush is needed because of the update, the caller may be able
 * to batch these TLB flushing operations, so fewer TLB flush operations are
 * needed.
 */
extern pmd_t pmdp_invalidate_ad(struct vm_area_struct *vma,
				unsigned long address, pmd_t *pmdp);
#endif

#ifndef __HAVE_ARCH_PTE_SAME
static inline int pte_same(pte_t pte_a, pte_t pte_b)
{
	return pte_val(pte_a) == pte_val(pte_b);
}
#endif

#ifndef __HAVE_ARCH_PTE_UNUSED
/*
 * Some architectures provide facilities to virtualization guests
 * so that they can flag allocated pages as unused. This allows the
 * host to transparently reclaim unused pages. This function returns
 * whether the pte's page is unused.
 */
static inline int pte_unused(pte_t pte)
{
	return 0;
}
#endif

#ifndef pte_access_permitted
#define pte_access_permitted(pte, write) \
	(pte_present(pte) && (!(write) || pte_write(pte)))
#endif

#ifndef pmd_access_permitted
#define pmd_access_permitted(pmd, write) \
	(pmd_present(pmd) && (!(write) || pmd_write(pmd)))
#endif

#ifndef pud_access_permitted
#define pud_access_permitted(pud, write) \
	(pud_present(pud) && (!(write) || pud_write(pud)))
#endif

#ifndef p4d_access_permitted
#define p4d_access_permitted(p4d, write) \
	(p4d_present(p4d) && (!(write) || p4d_write(p4d)))
#endif

#ifndef pgd_access_permitted
#define pgd_access_permitted(pgd, write) \
	(pgd_present(pgd) && (!(write) || pgd_write(pgd)))
#endif

#ifndef __HAVE_ARCH_PMD_SAME
static inline int pmd_same(pmd_t pmd_a, pmd_t pmd_b)
{
	return pmd_val(pmd_a) == pmd_val(pmd_b);
}

static inline int pud_same(pud_t pud_a, pud_t pud_b)
{
	return pud_val(pud_a) == pud_val(pud_b);
}
#endif

#ifndef __HAVE_ARCH_P4D_SAME
static inline int p4d_same(p4d_t p4d_a, p4d_t p4d_b)
{
	return p4d_val(p4d_a) == p4d_val(p4d_b);
}
#endif

#ifndef __HAVE_ARCH_PGD_SAME
static inline int pgd_same(pgd_t pgd_a, pgd_t pgd_b)
{
	return pgd_val(pgd_a) == pgd_val(pgd_b);
}
#endif

/*
 * Use set_p*_safe(), and elide TLB flushing, when confident that *no*
 * TLB flush will be required as a result of the "set". For example, use
 * in scenarios where it is known ahead of time that the routine is
 * setting non-present entries, or re-setting an existing entry to the
 * same value. Otherwise, use the typical "set" helpers and flush the
 * TLB.
 */
#define set_pte_safe(ptep, pte) \
({ \
	WARN_ON_ONCE(pte_present(*ptep) && !pte_same(*ptep, pte)); \
	set_pte(ptep, pte); \
})

#define set_pmd_safe(pmdp, pmd) \
({ \
	WARN_ON_ONCE(pmd_present(*pmdp) && !pmd_same(*pmdp, pmd)); \
	set_pmd(pmdp, pmd); \
})

#define set_pud_safe(pudp, pud) \
({ \
	WARN_ON_ONCE(pud_present(*pudp) && !pud_same(*pudp, pud)); \
	set_pud(pudp, pud); \
})

#define set_p4d_safe(p4dp, p4d) \
({ \
	WARN_ON_ONCE(p4d_present(*p4dp) && !p4d_same(*p4dp, p4d)); \
	set_p4d(p4dp, p4d); \
})

#define set_pgd_safe(pgdp, pgd) \
({ \
	WARN_ON_ONCE(pgd_present(*pgdp) && !pgd_same(*pgdp, pgd)); \
	set_pgd(pgdp, pgd); \
})

#ifndef __HAVE_ARCH_DO_SWAP_PAGE
/*
 * Some architectures support metadata associated with a page. When a
 * page is being swapped out, this metadata must be saved so it can be
 * restored when the page is swapped back in. SPARC M7 and newer
 * processors support an ADI (Application Data Integrity) tag for the
 * page as metadata for the page. arch_do_swap_page() can restore this
 * metadata when a page is swapped back in.
 */
static inline void arch_do_swap_page(struct mm_struct *mm,
				     struct vm_area_struct *vma,
				     unsigned long addr,
				     pte_t pte, pte_t oldpte)
{

}
#endif

#ifndef __HAVE_ARCH_UNMAP_ONE
/*
 * Some architectures support metadata associated with a page. When a
 * page is being swapped out, this metadata must be saved so it can be
 * restored when the page is swapped back in. SPARC M7 and newer
 * processors support an ADI (Application Data Integrity) tag for the
 * page as metadata for the page. arch_unmap_one() can save this
 * metadata on a swap-out of a page.
 */
static inline int arch_unmap_one(struct mm_struct *mm,
				  struct vm_area_struct *vma,
				  unsigned long addr,
				  pte_t orig_pte)
{
	return 0;
}
#endif

/*
 * Allow architectures to preserve additional metadata associated with
 * swapped-out pages. The corresponding __HAVE_ARCH_SWAP_* macros and function
 * prototypes must be defined in the arch-specific asm/pgtable.h file.
 */
#ifndef __HAVE_ARCH_PREPARE_TO_SWAP
static inline int arch_prepare_to_swap(struct page *page)
{
	return 0;
}
#endif

#ifndef __HAVE_ARCH_SWAP_INVALIDATE
static inline void arch_swap_invalidate_page(int type, pgoff_t offset)
{
}

static inline void arch_swap_invalidate_area(int type)
{
}
#endif

#ifndef __HAVE_ARCH_SWAP_RESTORE
static inline void arch_swap_restore(swp_entry_t entry, struct folio *folio)
{
}
#endif

#ifndef __HAVE_ARCH_PGD_OFFSET_GATE
#define pgd_offset_gate(mm, addr)	pgd_offset(mm, addr)
#endif

#ifndef __HAVE_ARCH_MOVE_PTE
#define move_pte(pte, prot, old_addr, new_addr)	(pte)
#endif

#ifndef pte_accessible
# define pte_accessible(mm, pte)	((void)(pte), 1)
#endif

#ifndef flush_tlb_fix_spurious_fault
#define flush_tlb_fix_spurious_fault(vma, address) flush_tlb_page(vma, address)
#endif

/*
 * When walking page tables, get the address of the next boundary,
 * or the end address of the range if that comes earlier.  Although no
 * vma end wraps to 0, rounded up __boundary may wrap to 0 throughout.
 */

#define pgd_addr_end(addr, end)						\
({	unsigned long __boundary = ((addr) + PGDIR_SIZE) & PGDIR_MASK;	\
	(__boundary - 1 < (end) - 1)? __boundary: (end);		\
})

#ifndef p4d_addr_end
#define p4d_addr_end(addr, end)						\
({	unsigned long __boundary = ((addr) + P4D_SIZE) & P4D_MASK;	\
	(__boundary - 1 < (end) - 1)? __boundary: (end);		\
})
#endif

#ifndef pud_addr_end
#define pud_addr_end(addr, end)						\
({	unsigned long __boundary = ((addr) + PUD_SIZE) & PUD_MASK;	\
	(__boundary - 1 < (end) - 1)? __boundary: (end);		\
})
#endif

#ifndef pmd_addr_end
#define pmd_addr_end(addr, end)						\
({	unsigned long __boundary = ((addr) + PMD_SIZE) & PMD_MASK;	\
	(__boundary - 1 < (end) - 1)? __boundary: (end);		\
})
#endif

/*
 * When walking page tables, we usually want to skip any p?d_none entries;
 * and any p?d_bad entries - reporting the error before resetting to none.
 * Do the tests inline, but report and clear the bad entry in mm/memory.c.
 */
void pgd_clear_bad(pgd_t *);

#ifndef __PAGETABLE_P4D_FOLDED
void p4d_clear_bad(p4d_t *);
#else
#define p4d_clear_bad(p4d)        do { } while (0)
#endif

#ifndef __PAGETABLE_PUD_FOLDED
void pud_clear_bad(pud_t *);
#else
#define pud_clear_bad(p4d)        do { } while (0)
#endif

void pmd_clear_bad(pmd_t *);

static inline int pgd_none_or_clear_bad(pgd_t *pgd)
{
	if (pgd_none(*pgd))
		return 1;
	if (unlikely(pgd_bad(*pgd))) {
		pgd_clear_bad(pgd);
		return 1;
	}
	return 0;
}

static inline int p4d_none_or_clear_bad(p4d_t *p4d)
{
	if (p4d_none(*p4d))
		return 1;
	if (unlikely(p4d_bad(*p4d))) {
		p4d_clear_bad(p4d);
		return 1;
	}
	return 0;
}

static inline int pud_none_or_clear_bad(pud_t *pud)
{
	if (pud_none(*pud))
		return 1;
	if (unlikely(pud_bad(*pud))) {
		pud_clear_bad(pud);
		return 1;
	}
	return 0;
}

static inline int pmd_none_or_clear_bad(pmd_t *pmd)
{
	if (pmd_none(*pmd))
		return 1;
	if (unlikely(pmd_bad(*pmd))) {
		pmd_clear_bad(pmd);
		return 1;
	}
	return 0;
}

static inline pte_t __ptep_modify_prot_start(struct vm_area_struct *vma,
					     unsigned long addr,
					     pte_t *ptep)
{
	/*
	 * Get the current pte state, but zero it out to make it
	 * non-present, preventing the hardware from asynchronously
	 * updating it.
	 */
	return ptep_get_and_clear(vma->vm_mm, addr, ptep);
}

static inline void __ptep_modify_prot_commit(struct vm_area_struct *vma,
					     unsigned long addr,
					     pte_t *ptep, pte_t pte)
{
	/*
	 * The pte is non-present, so there's no hardware state to
	 * preserve.
	 */
	set_pte_at(vma->vm_mm, addr, ptep, pte);
}

#ifndef __HAVE_ARCH_PTEP_MODIFY_PROT_TRANSACTION
/*
 * Start a pte protection read-modify-write transaction, which
 * protects against asynchronous hardware modifications to the pte.
 * The intention is not to prevent the hardware from making pte
 * updates, but to prevent any updates it may make from being lost.
 *
 * This does not protect against other software modifications of the
 * pte; the appropriate pte lock must be held over the transaction.
 *
 * Note that this interface is intended to be batchable, meaning that
 * ptep_modify_prot_commit may not actually update the pte, but merely
 * queue the update to be done at some later time.  The update must be
 * actually committed before the pte lock is released, however.
 */
static inline pte_t ptep_modify_prot_start(struct vm_area_struct *vma,
					   unsigned long addr,
					   pte_t *ptep)
{
	return __ptep_modify_prot_start(vma, addr, ptep);
}

/*
 * Commit an update to a pte, leaving any hardware-controlled bits in
 * the PTE unmodified.
 */
static inline void ptep_modify_prot_commit(struct vm_area_struct *vma,
					   unsigned long addr,
					   pte_t *ptep, pte_t old_pte, pte_t pte)
{
	__ptep_modify_prot_commit(vma, addr, ptep, pte);
}
#endif /* __HAVE_ARCH_PTEP_MODIFY_PROT_TRANSACTION */
#endif /* CONFIG_MMU */

/*
 * No-op macros that just return the current protection value. Defined here
 * because these macros can be used even if CONFIG_MMU is not defined.
 */

#ifndef pgprot_nx
#define pgprot_nx(prot)	(prot)
#endif

#ifndef pgprot_noncached
#define pgprot_noncached(prot)	(prot)
#endif

#ifndef pgprot_writecombine
#define pgprot_writecombine pgprot_noncached
#endif

#ifndef pgprot_writethrough
#define pgprot_writethrough pgprot_noncached
#endif

#ifndef pgprot_device
#define pgprot_device pgprot_noncached
#endif

#ifndef pgprot_mhp
#define pgprot_mhp(prot)	(prot)
#endif

#ifdef CONFIG_MMU
#ifndef pgprot_modify
#define pgprot_modify pgprot_modify
static inline pgprot_t pgprot_modify(pgprot_t oldprot, pgprot_t newprot)
{
	if (pgprot_val(oldprot) == pgprot_val(pgprot_noncached(oldprot)))
		newprot = pgprot_noncached(newprot);
	if (pgprot_val(oldprot) == pgprot_val(pgprot_writecombine(oldprot)))
		newprot = pgprot_writecombine(newprot);
	if (pgprot_val(oldprot) == pgprot_val(pgprot_device(oldprot)))
		newprot = pgprot_device(newprot);
	return newprot;
}
#endif
#endif /* CONFIG_MMU */

#ifndef pgprot_encrypted
#define pgprot_encrypted(prot)	(prot)
#endif

#ifndef pgprot_decrypted
#define pgprot_decrypted(prot)	(prot)
#endif

/*
 * A facility to provide lazy MMU batching.  This allows PTE updates and
 * page invalidations to be delayed until a call to leave lazy MMU mode
 * is issued.  Some architectures may benefit from doing this, and it is
 * beneficial for both shadow and direct mode hypervisors, which may batch
 * the PTE updates which happen during this window.  Note that using this
 * interface requires that read hazards be removed from the code.  A read
 * hazard could result in the direct mode hypervisor case, since the actual
 * write to the page tables may not yet have taken place, so reads though
 * a raw PTE pointer after it has been modified are not guaranteed to be
 * up to date.  This mode can only be entered and left under the protection of
 * the page table locks for all page tables which may be modified.  In the UP
 * case, this is required so that preemption is disabled, and in the SMP case,
 * it must synchronize the delayed page table writes properly on other CPUs.
 */
#ifndef __HAVE_ARCH_ENTER_LAZY_MMU_MODE
#define arch_enter_lazy_mmu_mode()	do {} while (0)
#define arch_leave_lazy_mmu_mode()	do {} while (0)
#define arch_flush_lazy_mmu_mode()	do {} while (0)
#endif

/*
 * A facility to provide batching of the reload of page tables and
 * other process state with the actual context switch code for
 * paravirtualized guests.  By convention, only one of the batched
 * update (lazy) modes (CPU, MMU) should be active at any given time,
 * entry should never be nested, and entry and exits should always be
 * paired.  This is for sanity of maintaining and reasoning about the
 * kernel code.  In this case, the exit (end of the context switch) is
 * in architecture-specific code, and so doesn't need a generic
 * definition.
 */
#ifndef __HAVE_ARCH_START_CONTEXT_SWITCH
#define arch_start_context_switch(prev)	do {} while (0)
#endif

/*
 * When replacing an anonymous page by a real (!non) swap entry, we clear
 * PG_anon_exclusive from the page and instead remember whether the flag was
 * set in the swp pte. During fork(), we have to mark the entry as !exclusive
 * (possibly shared). On swapin, we use that information to restore
 * PG_anon_exclusive, which is very helpful in cases where we might have
 * additional (e.g., FOLL_GET) references on a page and wouldn't be able to
 * detect exclusivity.
 *
 * These functions don't apply to non-swap entries (e.g., migration, hwpoison,
 * ...).
 */
#ifndef __HAVE_ARCH_PTE_SWP_EXCLUSIVE
static inline pte_t pte_swp_mkexclusive(pte_t pte)
{
	return pte;
}

static inline int pte_swp_exclusive(pte_t pte)
{
	return false;
}

static inline pte_t pte_swp_clear_exclusive(pte_t pte)
{
	return pte;
}
#endif

#ifdef CONFIG_HAVE_ARCH_SOFT_DIRTY
#ifndef CONFIG_ARCH_ENABLE_THP_MIGRATION
static inline pmd_t pmd_swp_mksoft_dirty(pmd_t pmd)
{
	return pmd;
}

static inline int pmd_swp_soft_dirty(pmd_t pmd)
{
	return 0;
}

static inline pmd_t pmd_swp_clear_soft_dirty(pmd_t pmd)
{
	return pmd;
}
#endif
#else /* !CONFIG_HAVE_ARCH_SOFT_DIRTY */
static inline int pte_soft_dirty(pte_t pte)
{
	return 0;
}

static inline int pmd_soft_dirty(pmd_t pmd)
{
	return 0;
}

static inline pte_t pte_mksoft_dirty(pte_t pte)
{
	return pte;
}

static inline pmd_t pmd_mksoft_dirty(pmd_t pmd)
{
	return pmd;
}

static inline pte_t pte_clear_soft_dirty(pte_t pte)
{
	return pte;
}

static inline pmd_t pmd_clear_soft_dirty(pmd_t pmd)
{
	return pmd;
}

static inline pte_t pte_swp_mksoft_dirty(pte_t pte)
{
	return pte;
}

static inline int pte_swp_soft_dirty(pte_t pte)
{
	return 0;
}

static inline pte_t pte_swp_clear_soft_dirty(pte_t pte)
{
	return pte;
}

static inline pmd_t pmd_swp_mksoft_dirty(pmd_t pmd)
{
	return pmd;
}

static inline int pmd_swp_soft_dirty(pmd_t pmd)
{
	return 0;
}

static inline pmd_t pmd_swp_clear_soft_dirty(pmd_t pmd)
{
	return pmd;
}
#endif

#ifndef __HAVE_PFNMAP_TRACKING
/*
 * Interfaces that can be used by architecture code to keep track of
 * memory type of pfn mappings specified by the remap_pfn_range,
 * vmf_insert_pfn.
 */

/*
 * track_pfn_remap is called when a _new_ pfn mapping is being established
 * by remap_pfn_range() for physical range indicated by pfn and size.
 */
static inline int track_pfn_remap(struct vm_area_struct *vma, pgprot_t *prot,
				  unsigned long pfn, unsigned long addr,
				  unsigned long size)
{
	return 0;
}

/*
 * track_pfn_insert is called when a _new_ single pfn is established
 * by vmf_insert_pfn().
 */
static inline void track_pfn_insert(struct vm_area_struct *vma, pgprot_t *prot,
				    pfn_t pfn)
{
}

/*
 * track_pfn_copy is called when vma that is covering the pfnmap gets
 * copied through copy_page_range().
 */
static inline int track_pfn_copy(struct vm_area_struct *vma)
{
	return 0;
}

/*
 * untrack_pfn is called while unmapping a pfnmap for a region.
 * untrack can be called for a specific region indicated by pfn and size or
 * can be for the entire vma (in which case pfn, size are zero).
 */
static inline void untrack_pfn(struct vm_area_struct *vma,
			       unsigned long pfn, unsigned long size)
{
}

/*
 * untrack_pfn_moved is called while mremapping a pfnmap for a new region.
 */
static inline void untrack_pfn_moved(struct vm_area_struct *vma)
{
}
#else
extern int track_pfn_remap(struct vm_area_struct *vma, pgprot_t *prot,
			   unsigned long pfn, unsigned long addr,
			   unsigned long size);
extern void track_pfn_insert(struct vm_area_struct *vma, pgprot_t *prot,
			     pfn_t pfn);
extern int track_pfn_copy(struct vm_area_struct *vma);
extern void untrack_pfn(struct vm_area_struct *vma, unsigned long pfn,
			unsigned long size);
extern void untrack_pfn_moved(struct vm_area_struct *vma);
#endif

#ifdef CONFIG_MMU
#ifdef __HAVE_COLOR_ZERO_PAGE
static inline int is_zero_pfn(unsigned long pfn)
{
	extern unsigned long zero_pfn;
	unsigned long offset_from_zero_pfn = pfn - zero_pfn;
	return offset_from_zero_pfn <= (zero_page_mask >> PAGE_SHIFT);
}

#define my_zero_pfn(addr)	page_to_pfn(ZERO_PAGE(addr))

#else
static inline int is_zero_pfn(unsigned long pfn)
{
	extern unsigned long zero_pfn;
	return pfn == zero_pfn;
}

static inline unsigned long my_zero_pfn(unsigned long addr)
{
	extern unsigned long zero_pfn;
	return zero_pfn;
}
#endif
#else
static inline int is_zero_pfn(unsigned long pfn)
{
	return 0;
}

static inline unsigned long my_zero_pfn(unsigned long addr)
{
	return 0;
}
#endif /* CONFIG_MMU */

#ifdef CONFIG_MMU

#ifndef CONFIG_TRANSPARENT_HUGEPAGE
static inline int pmd_trans_huge(pmd_t pmd)
{
	return 0;
}
#ifndef pmd_write
static inline int pmd_write(pmd_t pmd)
{
	BUG();
	return 0;
}
#endif /* pmd_write */
#endif /* CONFIG_TRANSPARENT_HUGEPAGE */

#ifndef pud_write
static inline int pud_write(pud_t pud)
{
	BUG();
	return 0;
}
#endif /* pud_write */

#if !defined(CONFIG_ARCH_HAS_PTE_DEVMAP) || !defined(CONFIG_TRANSPARENT_HUGEPAGE)
static inline int pmd_devmap(pmd_t pmd)
{
	return 0;
}
static inline int pud_devmap(pud_t pud)
{
	return 0;
}
static inline int pgd_devmap(pgd_t pgd)
{
	return 0;
}
#endif

#if !defined(CONFIG_TRANSPARENT_HUGEPAGE) || \
	!defined(CONFIG_HAVE_ARCH_TRANSPARENT_HUGEPAGE_PUD)
static inline int pud_trans_huge(pud_t pud)
{
	return 0;
}
#endif

/* See pmd_none_or_trans_huge_or_clear_bad for discussion. */
static inline int pud_none_or_trans_huge_or_dev_or_clear_bad(pud_t *pud)
{
	pud_t pudval = READ_ONCE(*pud);

	if (pud_none(pudval) || pud_trans_huge(pudval) || pud_devmap(pudval))
		return 1;
	if (unlikely(pud_bad(pudval))) {
		pud_clear_bad(pud);
		return 1;
	}
	return 0;
}

/* See pmd_trans_unstable for discussion. */
static inline int pud_trans_unstable(pud_t *pud)
{
#if defined(CONFIG_TRANSPARENT_HUGEPAGE) &&			\
	defined(CONFIG_HAVE_ARCH_TRANSPARENT_HUGEPAGE_PUD)
	return pud_none_or_trans_huge_or_dev_or_clear_bad(pud);
#else
	return 0;
#endif
}

#ifndef pmd_read_atomic
static inline pmd_t pmd_read_atomic(pmd_t *pmdp)
{
	/*
	 * Depend on compiler for an atomic pmd read. NOTE: this is
	 * only going to work, if the pmdval_t isn't larger than
	 * an unsigned long.
	 */
	return *pmdp;
}
#endif

#ifndef arch_needs_pgtable_deposit
#define arch_needs_pgtable_deposit() (false)
#endif
/*
 * This function is meant to be used by sites walking pagetables with
 * the mmap_lock held in read mode to protect against MADV_DONTNEED and
 * transhuge page faults. MADV_DONTNEED can convert a transhuge pmd
 * into a null pmd and the transhuge page fault can convert a null pmd
 * into an hugepmd or into a regular pmd (if the hugepage allocation
 * fails). While holding the mmap_lock in read mode the pmd becomes
 * stable and stops changing under us only if it's not null and not a
 * transhuge pmd. When those races occurs and this function makes a
 * difference vs the standard pmd_none_or_clear_bad, the result is
 * undefined so behaving like if the pmd was none is safe (because it
 * can return none anyway). The compiler level barrier() is critically
 * important to compute the two checks atomically on the same pmdval.
 *
 * For 32bit kernels with a 64bit large pmd_t this automatically takes
 * care of reading the pmd atomically to avoid SMP race conditions
 * against pmd_populate() when the mmap_lock is hold for reading by the
 * caller (a special atomic read not done by "gcc" as in the generic
 * version above, is also needed when THP is disabled because the page
 * fault can populate the pmd from under us).
 */
static inline int pmd_none_or_trans_huge_or_clear_bad(pmd_t *pmd)
{
	pmd_t pmdval = pmd_read_atomic(pmd);
	/*
	 * The barrier will stabilize the pmdval in a register or on
	 * the stack so that it will stop changing under the code.
	 *
	 * When CONFIG_TRANSPARENT_HUGEPAGE=y on x86 32bit PAE,
	 * pmd_read_atomic is allowed to return a not atomic pmdval
	 * (for example pointing to an hugepage that has never been
	 * mapped in the pmd). The below checks will only care about
	 * the low part of the pmd with 32bit PAE x86 anyway, with the
	 * exception of pmd_none(). So the important thing is that if
	 * the low part of the pmd is found null, the high part will
	 * be also null or the pmd_none() check below would be
	 * confused.
	 */
#ifdef CONFIG_TRANSPARENT_HUGEPAGE
	barrier();
#endif
	/*
	 * !pmd_present() checks for pmd migration entries
	 *
	 * The complete check uses is_pmd_migration_entry() in linux/swapops.h
	 * But using that requires moving current function and pmd_trans_unstable()
	 * to linux/swapops.h to resolve dependency, which is too much code move.
	 *
	 * !pmd_present() is equivalent to is_pmd_migration_entry() currently,
	 * because !pmd_present() pages can only be under migration not swapped
	 * out.
	 *
	 * pmd_none() is preserved for future condition checks on pmd migration
	 * entries and not confusing with this function name, although it is
	 * redundant with !pmd_present().
	 */
	if (pmd_none(pmdval) || pmd_trans_huge(pmdval) ||
		(IS_ENABLED(CONFIG_ARCH_ENABLE_THP_MIGRATION) && !pmd_present(pmdval)))
		return 1;
	if (unlikely(pmd_bad(pmdval))) {
		pmd_clear_bad(pmd);
		return 1;
	}
	return 0;
}

/*
 * This is a noop if Transparent Hugepage Support is not built into
 * the kernel. Otherwise it is equivalent to
 * pmd_none_or_trans_huge_or_clear_bad(), and shall only be called in
 * places that already verified the pmd is not none and they want to
 * walk ptes while holding the mmap sem in read mode (write mode don't
 * need this). If THP is not enabled, the pmd can't go away under the
 * code even if MADV_DONTNEED runs, but if THP is enabled we need to
 * run a pmd_trans_unstable before walking the ptes after
 * split_huge_pmd returns (because it may have run when the pmd become
 * null, but then a page fault can map in a THP and not a regular page).
 */
static inline int pmd_trans_unstable(pmd_t *pmd)
{
#ifdef CONFIG_TRANSPARENT_HUGEPAGE
	return pmd_none_or_trans_huge_or_clear_bad(pmd);
#else
	return 0;
#endif
}

/*
 * the ordering of these checks is important for pmds with _page_devmap set.
 * if we check pmd_trans_unstable() first we will trip the bad_pmd() check
 * inside of pmd_none_or_trans_huge_or_clear_bad(). this will end up correctly
 * returning 1 but not before it spams dmesg with the pmd_clear_bad() output.
 */
static inline int pmd_devmap_trans_unstable(pmd_t *pmd)
{
	return pmd_devmap(*pmd) || pmd_trans_unstable(pmd);
}

#ifndef CONFIG_NUMA_BALANCING
/*
 * Technically a PTE can be PROTNONE even when not doing NUMA balancing but
 * the only case the kernel cares is for NUMA balancing and is only ever set
 * when the VMA is accessible. For PROT_NONE VMAs, the PTEs are not marked
 * _PAGE_PROTNONE so by default, implement the helper as "always no". It
 * is the responsibility of the caller to distinguish between PROT_NONE
 * protections and NUMA hinting fault protections.
 */
static inline int pte_protnone(pte_t pte)
{
	return 0;
}

static inline int pmd_protnone(pmd_t pmd)
{
	return 0;
}
#endif /* CONFIG_NUMA_BALANCING */

#endif /* CONFIG_MMU */

#ifdef CONFIG_HAVE_ARCH_HUGE_VMAP

#ifndef __PAGETABLE_P4D_FOLDED
int p4d_set_huge(p4d_t *p4d, phys_addr_t addr, pgprot_t prot);
void p4d_clear_huge(p4d_t *p4d);
#else
static inline int p4d_set_huge(p4d_t *p4d, phys_addr_t addr, pgprot_t prot)
{
	return 0;
}
static inline void p4d_clear_huge(p4d_t *p4d) { }
#endif /* !__PAGETABLE_P4D_FOLDED */

int pud_set_huge(pud_t *pud, phys_addr_t addr, pgprot_t prot);
int pmd_set_huge(pmd_t *pmd, phys_addr_t addr, pgprot_t prot);
int pud_clear_huge(pud_t *pud);
int pmd_clear_huge(pmd_t *pmd);
int p4d_free_pud_page(p4d_t *p4d, unsigned long addr);
int pud_free_pmd_page(pud_t *pud, unsigned long addr);
int pmd_free_pte_page(pmd_t *pmd, unsigned long addr);
#else	/* !CONFIG_HAVE_ARCH_HUGE_VMAP */
static inline int p4d_set_huge(p4d_t *p4d, phys_addr_t addr, pgprot_t prot)
{
	return 0;
}
static inline int pud_set_huge(pud_t *pud, phys_addr_t addr, pgprot_t prot)
{
	return 0;
}
static inline int pmd_set_huge(pmd_t *pmd, phys_addr_t addr, pgprot_t prot)
{
	return 0;
}
static inline void p4d_clear_huge(p4d_t *p4d) { }
static inline int pud_clear_huge(pud_t *pud)
{
	return 0;
}
static inline int pmd_clear_huge(pmd_t *pmd)
{
	return 0;
}
static inline int p4d_free_pud_page(p4d_t *p4d, unsigned long addr)
{
	return 0;
}
static inline int pud_free_pmd_page(pud_t *pud, unsigned long addr)
{
	return 0;
}
static inline int pmd_free_pte_page(pmd_t *pmd, unsigned long addr)
{
	return 0;
}
#endif	/* CONFIG_HAVE_ARCH_HUGE_VMAP */

#ifndef __HAVE_ARCH_FLUSH_PMD_TLB_RANGE
#ifdef CONFIG_TRANSPARENT_HUGEPAGE
/*
 * ARCHes with special requirements for evicting THP backing TLB entries can
 * implement this. Otherwise also, it can help optimize normal TLB flush in
 * THP regime. Stock flush_tlb_range() typically has optimization to nuke the
 * entire TLB if flush span is greater than a threshold, which will
 * likely be true for a single huge page. Thus a single THP flush will
 * invalidate the entire TLB which is not desirable.
 * e.g. see arch/arc: flush_pmd_tlb_range
 */
#define flush_pmd_tlb_range(vma, addr, end)	flush_tlb_range(vma, addr, end)
#define flush_pud_tlb_range(vma, addr, end)	flush_tlb_range(vma, addr, end)
#else
#define flush_pmd_tlb_range(vma, addr, end)	BUILD_BUG()
#define flush_pud_tlb_range(vma, addr, end)	BUILD_BUG()
#endif
#endif

struct file;
int phys_mem_access_prot_allowed(struct file *file, unsigned long pfn,
			unsigned long size, pgprot_t *vma_prot);

#ifndef CONFIG_X86_ESPFIX64
static inline void init_espfix_bsp(void) { }
#endif

extern void __init pgtable_cache_init(void);

#ifndef __HAVE_ARCH_PFN_MODIFY_ALLOWED
static inline bool pfn_modify_allowed(unsigned long pfn, pgprot_t prot)
{
	return true;
}

static inline bool arch_has_pfn_modify_check(void)
{
	return false;
}
#endif /* !_HAVE_ARCH_PFN_MODIFY_ALLOWED */

/*
 * Architecture PAGE_KERNEL_* fallbacks
 *
 * Some architectures don't define certain PAGE_KERNEL_* flags. This is either
 * because they really don't support them, or the port needs to be updated to
 * reflect the required functionality. Below are a set of relatively safe
 * fallbacks, as best effort, which we can count on in lieu of the architectures
 * not defining them on their own yet.
 */

#ifndef PAGE_KERNEL_RO
# define PAGE_KERNEL_RO PAGE_KERNEL
#endif

#ifndef PAGE_KERNEL_EXEC
# define PAGE_KERNEL_EXEC PAGE_KERNEL
#endif

/*
 * Page Table Modification bits for pgtbl_mod_mask.
 *
 * These are used by the p?d_alloc_track*() set of functions an in the generic
 * vmalloc/ioremap code to track at which page-table levels entries have been
 * modified. Based on that the code can better decide when vmalloc and ioremap
 * mapping changes need to be synchronized to other page-tables in the system.
 */
#define		__PGTBL_PGD_MODIFIED	0
#define		__PGTBL_P4D_MODIFIED	1
#define		__PGTBL_PUD_MODIFIED	2
#define		__PGTBL_PMD_MODIFIED	3
#define		__PGTBL_PTE_MODIFIED	4

#define		PGTBL_PGD_MODIFIED	BIT(__PGTBL_PGD_MODIFIED)
#define		PGTBL_P4D_MODIFIED	BIT(__PGTBL_P4D_MODIFIED)
#define		PGTBL_PUD_MODIFIED	BIT(__PGTBL_PUD_MODIFIED)
#define		PGTBL_PMD_MODIFIED	BIT(__PGTBL_PMD_MODIFIED)
#define		PGTBL_PTE_MODIFIED	BIT(__PGTBL_PTE_MODIFIED)

/* Page-Table Modification Mask */
typedef unsigned int pgtbl_mod_mask;

#endif /* !__ASSEMBLY__ */

#if !defined(MAX_POSSIBLE_PHYSMEM_BITS) && !defined(CONFIG_64BIT)
#ifdef CONFIG_PHYS_ADDR_T_64BIT
/*
 * ZSMALLOC needs to know the highest PFN on 32-bit architectures
 * with physical address space extension, but falls back to
 * BITS_PER_LONG otherwise.
 */
#error Missing MAX_POSSIBLE_PHYSMEM_BITS definition
#else
#define MAX_POSSIBLE_PHYSMEM_BITS 32
#endif
#endif

#ifndef has_transparent_hugepage
#define has_transparent_hugepage() IS_BUILTIN(CONFIG_TRANSPARENT_HUGEPAGE)
#endif

/*
 * On some architectures it depends on the mm if the p4d/pud or pmd
 * layer of the page table hierarchy is folded or not.
 */
#ifndef mm_p4d_folded
#define mm_p4d_folded(mm)	__is_defined(__PAGETABLE_P4D_FOLDED)
#endif

#ifndef mm_pud_folded
#define mm_pud_folded(mm)	__is_defined(__PAGETABLE_PUD_FOLDED)
#endif

#ifndef mm_pmd_folded
#define mm_pmd_folded(mm)	__is_defined(__PAGETABLE_PMD_FOLDED)
#endif

#ifndef p4d_offset_lockless
#define p4d_offset_lockless(pgdp, pgd, address) p4d_offset(&(pgd), address)
#endif
#ifndef pud_offset_lockless
#define pud_offset_lockless(p4dp, p4d, address) pud_offset(&(p4d), address)
#endif
#ifndef pmd_offset_lockless
#define pmd_offset_lockless(pudp, pud, address) pmd_offset(&(pud), address)
#endif

/*
 * p?d_leaf() - true if this entry is a final mapping to a physical address.
 * This differs from p?d_huge() by the fact that they are always available (if
 * the architecture supports large pages at the appropriate level) even
 * if CONFIG_HUGETLB_PAGE is not defined.
 * Only meaningful when called on a valid entry.
 */
#ifndef pgd_leaf
#define pgd_leaf(x)	0
#endif
#ifndef p4d_leaf
#define p4d_leaf(x)	0
#endif
#ifndef pud_leaf
#define pud_leaf(x)	0
#endif
#ifndef pmd_leaf
#define pmd_leaf(x)	0
#endif

#ifndef pgd_leaf_size
#define pgd_leaf_size(x) (1ULL << PGDIR_SHIFT)
#endif
#ifndef p4d_leaf_size
#define p4d_leaf_size(x) P4D_SIZE
#endif
#ifndef pud_leaf_size
#define pud_leaf_size(x) PUD_SIZE
#endif
#ifndef pmd_leaf_size
#define pmd_leaf_size(x) PMD_SIZE
#endif
#ifndef pte_leaf_size
#define pte_leaf_size(x) PAGE_SIZE
#endif

/*
 * Some architectures have MMUs that are configurable or selectable at boot
 * time. These lead to variable PTRS_PER_x. For statically allocated arrays it
 * helps to have a static maximum value.
 */

#ifndef MAX_PTRS_PER_PTE
#define MAX_PTRS_PER_PTE PTRS_PER_PTE
#endif

#ifndef MAX_PTRS_PER_PMD
#define MAX_PTRS_PER_PMD PTRS_PER_PMD
#endif

#ifndef MAX_PTRS_PER_PUD
#define MAX_PTRS_PER_PUD PTRS_PER_PUD
#endif

#ifndef MAX_PTRS_PER_P4D
#define MAX_PTRS_PER_P4D PTRS_PER_P4D
#endif

/* description of effects of mapping type and prot in current implementation.
 * this is due to the limited x86 page protection hardware.  The expected
 * behavior is in parens:
 *
 * map_type	prot
 *		PROT_NONE	PROT_READ	PROT_WRITE	PROT_EXEC
 * MAP_SHARED	r: (no) no	r: (yes) yes	r: (no) yes	r: (no) yes
 *		w: (no) no	w: (no) no	w: (yes) yes	w: (no) no
 *		x: (no) no	x: (no) yes	x: (no) yes	x: (yes) yes
 *
 * MAP_PRIVATE	r: (no) no	r: (yes) yes	r: (no) yes	r: (no) yes
 *		w: (no) no	w: (no) no	w: (copy) copy	w: (no) no
 *		x: (no) no	x: (no) yes	x: (no) yes	x: (yes) yes
 *
 * On arm64, PROT_EXEC has the following behaviour for both MAP_SHARED and
 * MAP_PRIVATE (with Enhanced PAN supported):
 *								r: (no) no
 *								w: (no) no
 *								x: (yes) yes
 */
#define DECLARE_VM_GET_PAGE_PROT					\
pgprot_t vm_get_page_prot(unsigned long vm_flags)			\
{									\
		return protection_map[vm_flags &			\
			(VM_READ | VM_WRITE | VM_EXEC | VM_SHARED)];	\
}									\
EXPORT_SYMBOL(vm_get_page_prot);

#endif /* _LINUX_PGTABLE_H */<|MERGE_RESOLUTION|>--- conflicted
+++ resolved
@@ -267,8 +267,6 @@
 #endif /* CONFIG_TRANSPARENT_HUGEPAGE */
 #endif
 
-<<<<<<< HEAD
-=======
 #ifndef arch_has_hw_nonleaf_pmd_young
 /*
  * Return whether the accessed bit in non-leaf PMD entries is supported on the
@@ -280,7 +278,6 @@
 }
 #endif
 
->>>>>>> 0ee29814
 #ifndef arch_has_hw_pte_young
 /*
  * Return whether the accessed bit is supported on the local CPU.
