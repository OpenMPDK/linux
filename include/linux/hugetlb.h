--- conflicted
+++ resolved
@@ -709,11 +709,7 @@
 
 static inline struct hugepage_subpool *hugetlb_folio_subpool(struct folio *folio)
 {
-<<<<<<< HEAD
-	return (void *)folio_get_private_1(folio);
-=======
 	return folio->_hugetlb_subpool;
->>>>>>> 71eb815a
 }
 
 /*
@@ -727,11 +723,7 @@
 static inline void hugetlb_set_folio_subpool(struct folio *folio,
 					struct hugepage_subpool *subpool)
 {
-<<<<<<< HEAD
-	folio_set_private_1(folio, (unsigned long)subpool);
-=======
 	folio->_hugetlb_subpool = subpool;
->>>>>>> 71eb815a
 }
 
 static inline void hugetlb_set_page_subpool(struct page *hpage,
