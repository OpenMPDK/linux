/* SPDX-License-Identifier: MIT */
/*
 * Copyright © 2014-2018 Broadcom
 * Copyright © 2019 Collabora ltd.
 */
#ifndef _PANFROST_DRM_H_
#define _PANFROST_DRM_H_

#include "drm.h"

#if defined(__cplusplus)
extern "C" {
#endif

#define DRM_PANFROST_SUBMIT			0x00
#define DRM_PANFROST_WAIT_BO			0x01
#define DRM_PANFROST_CREATE_BO			0x02
#define DRM_PANFROST_MMAP_BO			0x03
#define DRM_PANFROST_GET_PARAM			0x04
#define DRM_PANFROST_GET_BO_OFFSET		0x05
#define DRM_PANFROST_PERFCNT_ENABLE		0x06
#define DRM_PANFROST_PERFCNT_DUMP		0x07
#define DRM_PANFROST_MADVISE			0x08

#define DRM_IOCTL_PANFROST_SUBMIT		DRM_IOW(DRM_COMMAND_BASE + DRM_PANFROST_SUBMIT, struct drm_panfrost_submit)
#define DRM_IOCTL_PANFROST_WAIT_BO		DRM_IOW(DRM_COMMAND_BASE + DRM_PANFROST_WAIT_BO, struct drm_panfrost_wait_bo)
#define DRM_IOCTL_PANFROST_CREATE_BO		DRM_IOWR(DRM_COMMAND_BASE + DRM_PANFROST_CREATE_BO, struct drm_panfrost_create_bo)
#define DRM_IOCTL_PANFROST_MMAP_BO		DRM_IOWR(DRM_COMMAND_BASE + DRM_PANFROST_MMAP_BO, struct drm_panfrost_mmap_bo)
#define DRM_IOCTL_PANFROST_GET_PARAM		DRM_IOWR(DRM_COMMAND_BASE + DRM_PANFROST_GET_PARAM, struct drm_panfrost_get_param)
#define DRM_IOCTL_PANFROST_GET_BO_OFFSET	DRM_IOWR(DRM_COMMAND_BASE + DRM_PANFROST_GET_BO_OFFSET, struct drm_panfrost_get_bo_offset)
#define DRM_IOCTL_PANFROST_MADVISE		DRM_IOWR(DRM_COMMAND_BASE + DRM_PANFROST_MADVISE, struct drm_panfrost_madvise)

/*
 * Unstable ioctl(s): only exposed when the unsafe unstable_ioctls module
 * param is set to true.
 * All these ioctl(s) are subject to deprecation, so please don't rely on
 * them for anything but debugging purpose.
 */
#define DRM_IOCTL_PANFROST_PERFCNT_ENABLE	DRM_IOW(DRM_COMMAND_BASE + DRM_PANFROST_PERFCNT_ENABLE, struct drm_panfrost_perfcnt_enable)
#define DRM_IOCTL_PANFROST_PERFCNT_DUMP		DRM_IOW(DRM_COMMAND_BASE + DRM_PANFROST_PERFCNT_DUMP, struct drm_panfrost_perfcnt_dump)

#define PANFROST_JD_REQ_FS (1 << 0)
/**
 * struct drm_panfrost_submit - ioctl argument for submitting commands to the 3D
 * engine.
 *
 * This asks the kernel to have the GPU execute a render command list.
 */
struct drm_panfrost_submit {

	/** Address to GPU mapping of job descriptor */
	__u64 jc;

	/** An optional array of sync objects to wait on before starting this job. */
	__u64 in_syncs;

	/** Number of sync objects to wait on before starting this job. */
	__u32 in_sync_count;

	/** An optional sync object to place the completion fence in. */
	__u32 out_sync;

	/** Pointer to a u32 array of the BOs that are referenced by the job. */
	__u64 bo_handles;

	/** Number of BO handles passed in (size is that times 4). */
	__u32 bo_handle_count;

	/** A combination of PANFROST_JD_REQ_* */
	__u32 requirements;
};

/**
 * struct drm_panfrost_wait_bo - ioctl argument for waiting for
 * completion of the last DRM_PANFROST_SUBMIT on a BO.
 *
 * This is useful for cases where multiple processes might be
 * rendering to a BO and you want to wait for all rendering to be
 * completed.
 */
struct drm_panfrost_wait_bo {
	__u32 handle;
	__u32 pad;
	__s64 timeout_ns;	/* absolute */
};

/* Valid flags to pass to drm_panfrost_create_bo */
#define PANFROST_BO_NOEXEC	1
#define PANFROST_BO_HEAP	2

/**
 * struct drm_panfrost_create_bo - ioctl argument for creating Panfrost BOs.
 *
 * The flags argument is a bit mask of PANFROST_BO_* flags.
 */
struct drm_panfrost_create_bo {
	__u32 size;
	__u32 flags;
	/** Returned GEM handle for the BO. */
	__u32 handle;
	/* Pad, must be zero-filled. */
	__u32 pad;
	/**
	 * Returned offset for the BO in the GPU address space.  This offset
	 * is private to the DRM fd and is valid for the lifetime of the GEM
	 * handle.
	 *
	 * This offset value will always be nonzero, since various HW
	 * units treat 0 specially.
	 */
	__u64 offset;
};

/**
 * struct drm_panfrost_mmap_bo - ioctl argument for mapping Panfrost BOs.
 *
 * This doesn't actually perform an mmap.  Instead, it returns the
 * offset you need to use in an mmap on the DRM device node.  This
 * means that tools like valgrind end up knowing about the mapped
 * memory.
 *
 * There are currently no values for the flags argument, but it may be
 * used in a future extension.
 */
struct drm_panfrost_mmap_bo {
	/** Handle for the object being mapped. */
	__u32 handle;
	__u32 flags;
	/** offset into the drm node to use for subsequent mmap call. */
	__u64 offset;
};

enum drm_panfrost_param {
	DRM_PANFROST_PARAM_GPU_PROD_ID,
	DRM_PANFROST_PARAM_GPU_REVISION,
	DRM_PANFROST_PARAM_SHADER_PRESENT,
	DRM_PANFROST_PARAM_TILER_PRESENT,
	DRM_PANFROST_PARAM_L2_PRESENT,
	DRM_PANFROST_PARAM_STACK_PRESENT,
	DRM_PANFROST_PARAM_AS_PRESENT,
	DRM_PANFROST_PARAM_JS_PRESENT,
	DRM_PANFROST_PARAM_L2_FEATURES,
	DRM_PANFROST_PARAM_CORE_FEATURES,
	DRM_PANFROST_PARAM_TILER_FEATURES,
	DRM_PANFROST_PARAM_MEM_FEATURES,
	DRM_PANFROST_PARAM_MMU_FEATURES,
	DRM_PANFROST_PARAM_THREAD_FEATURES,
	DRM_PANFROST_PARAM_MAX_THREADS,
	DRM_PANFROST_PARAM_THREAD_MAX_WORKGROUP_SZ,
	DRM_PANFROST_PARAM_THREAD_MAX_BARRIER_SZ,
	DRM_PANFROST_PARAM_COHERENCY_FEATURES,
	DRM_PANFROST_PARAM_TEXTURE_FEATURES0,
	DRM_PANFROST_PARAM_TEXTURE_FEATURES1,
	DRM_PANFROST_PARAM_TEXTURE_FEATURES2,
	DRM_PANFROST_PARAM_TEXTURE_FEATURES3,
	DRM_PANFROST_PARAM_JS_FEATURES0,
	DRM_PANFROST_PARAM_JS_FEATURES1,
	DRM_PANFROST_PARAM_JS_FEATURES2,
	DRM_PANFROST_PARAM_JS_FEATURES3,
	DRM_PANFROST_PARAM_JS_FEATURES4,
	DRM_PANFROST_PARAM_JS_FEATURES5,
	DRM_PANFROST_PARAM_JS_FEATURES6,
	DRM_PANFROST_PARAM_JS_FEATURES7,
	DRM_PANFROST_PARAM_JS_FEATURES8,
	DRM_PANFROST_PARAM_JS_FEATURES9,
	DRM_PANFROST_PARAM_JS_FEATURES10,
	DRM_PANFROST_PARAM_JS_FEATURES11,
	DRM_PANFROST_PARAM_JS_FEATURES12,
	DRM_PANFROST_PARAM_JS_FEATURES13,
	DRM_PANFROST_PARAM_JS_FEATURES14,
	DRM_PANFROST_PARAM_JS_FEATURES15,
	DRM_PANFROST_PARAM_NR_CORE_GROUPS,
	DRM_PANFROST_PARAM_THREAD_TLS_ALLOC,
	DRM_PANFROST_PARAM_AFBC_FEATURES,
};

struct drm_panfrost_get_param {
	__u32 param;
	__u32 pad;
	__u64 value;
};

/**
 * Returns the offset for the BO in the GPU address space for this DRM fd.
 * This is the same value returned by drm_panfrost_create_bo, if that was called
 * from this DRM fd.
 */
struct drm_panfrost_get_bo_offset {
	__u32 handle;
	__u32 pad;
	__u64 offset;
};

struct drm_panfrost_perfcnt_enable {
	__u32 enable;
	/*
	 * On bifrost we have 2 sets of counters, this parameter defines the
	 * one to track.
	 */
	__u32 counterset;
};

struct drm_panfrost_perfcnt_dump {
	__u64 buf_ptr;
};

/* madvise provides a way to tell the kernel in case a buffers contents
 * can be discarded under memory pressure, which is useful for userspace
 * bo cache where we want to optimistically hold on to buffer allocate
 * and potential mmap, but allow the pages to be discarded under memory
 * pressure.
 *
 * Typical usage would involve madvise(DONTNEED) when buffer enters BO
 * cache, and madvise(WILLNEED) if trying to recycle buffer from BO cache.
 * In the WILLNEED case, 'retained' indicates to userspace whether the
 * backing pages still exist.
 */
#define PANFROST_MADV_WILLNEED 0	/* backing pages are needed, status returned in 'retained' */
#define PANFROST_MADV_DONTNEED 1	/* backing pages not needed */

struct drm_panfrost_madvise {
	__u32 handle;         /* in, GEM handle */
	__u32 madv;           /* in, PANFROST_MADV_x */
	__u32 retained;       /* out, whether backing store still exists */
};

/* Definitions for coredump decoding in user space */
#define PANFROSTDUMP_MAJOR 1
#define PANFROSTDUMP_MINOR 0

#define PANFROSTDUMP_MAGIC 0x464E4150 /* PANF */

#define PANFROSTDUMP_BUF_REG 0
#define PANFROSTDUMP_BUF_BOMAP (PANFROSTDUMP_BUF_REG + 1)
#define PANFROSTDUMP_BUF_BO (PANFROSTDUMP_BUF_BOMAP + 1)
#define PANFROSTDUMP_BUF_TRAILER (PANFROSTDUMP_BUF_BO + 1)

<<<<<<< HEAD
struct panfrost_dump_object_header {
	__le32 magic;
	__le32 type;
	__le32 file_size;
	__le32 file_offset;

	union {
		struct pan_reg_hdr {
			__le64 jc;
			__le32 gpu_id;
			__le32 major;
			__le32 minor;
			__le64 nbos;
		} reghdr;

		struct pan_bomap_hdr {
			__le32 valid;
			__le64 iova;
			__le32 data[2];
=======
/*
 * This structure is the native endianness of the dumping machine, tools can
 * detect the endianness by looking at the value in 'magic'.
 */
struct panfrost_dump_object_header {
	__u32 magic;
	__u32 type;
	__u32 file_size;
	__u32 file_offset;

	union {
		struct {
			__u64 jc;
			__u32 gpu_id;
			__u32 major;
			__u32 minor;
			__u64 nbos;
		} reghdr;

		struct pan_bomap_hdr {
			__u32 valid;
			__u64 iova;
			__u32 data[2];
>>>>>>> ec4a04aa
		} bomap;

		/*
		 * Force same size in case we want to expand the header
		 * with new fields and also keep it 512-byte aligned
		 */

<<<<<<< HEAD
		__le32 sizer[496];
=======
		__u32 sizer[496];
>>>>>>> ec4a04aa
	};
};

/* Registers object, an array of these */
struct panfrost_dump_registers {
<<<<<<< HEAD
	__le32 reg;
	__le32 value;
=======
	__u32 reg;
	__u32 value;
>>>>>>> ec4a04aa
};

#if defined(__cplusplus)
}
#endif

#endif /* _PANFROST_DRM_H_ */<|MERGE_RESOLUTION|>--- conflicted
+++ resolved
@@ -235,27 +235,6 @@
 #define PANFROSTDUMP_BUF_BO (PANFROSTDUMP_BUF_BOMAP + 1)
 #define PANFROSTDUMP_BUF_TRAILER (PANFROSTDUMP_BUF_BO + 1)
 
-<<<<<<< HEAD
-struct panfrost_dump_object_header {
-	__le32 magic;
-	__le32 type;
-	__le32 file_size;
-	__le32 file_offset;
-
-	union {
-		struct pan_reg_hdr {
-			__le64 jc;
-			__le32 gpu_id;
-			__le32 major;
-			__le32 minor;
-			__le64 nbos;
-		} reghdr;
-
-		struct pan_bomap_hdr {
-			__le32 valid;
-			__le64 iova;
-			__le32 data[2];
-=======
 /*
  * This structure is the native endianness of the dumping machine, tools can
  * detect the endianness by looking at the value in 'magic'.
@@ -279,7 +258,6 @@
 			__u32 valid;
 			__u64 iova;
 			__u32 data[2];
->>>>>>> ec4a04aa
 		} bomap;
 
 		/*
@@ -287,23 +265,14 @@
 		 * with new fields and also keep it 512-byte aligned
 		 */
 
-<<<<<<< HEAD
-		__le32 sizer[496];
-=======
 		__u32 sizer[496];
->>>>>>> ec4a04aa
 	};
 };
 
 /* Registers object, an array of these */
 struct panfrost_dump_registers {
-<<<<<<< HEAD
-	__le32 reg;
-	__le32 value;
-=======
 	__u32 reg;
 	__u32 value;
->>>>>>> ec4a04aa
 };
 
 #if defined(__cplusplus)
