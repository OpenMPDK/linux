// SPDX-License-Identifier: GPL-2.0-only
#include <kunit/test.h>

#include <linux/kernel.h>
#include <linux/list_sort.h>
#include <linux/list.h>
#include <linux/module.h>
#include <linux/printk.h>
#include <linux/slab.h>
#include <linux/random.h>

/*
 * The pattern of set bits in the list length determines which cases
 * are hit in list_sort().
 */
#define TEST_LIST_LEN (512+128+2) /* not including head */

#define TEST_POISON1 0xDEADBEEF
#define TEST_POISON2 0xA324354C

struct debug_el {
	unsigned int poison1;
	struct list_head list;
	unsigned int poison2;
	int value;
	unsigned int serial;
};

static void check(struct kunit *test, struct debug_el *ela, struct debug_el *elb)
{
	struct debug_el **elts = test->priv;

	KUNIT_EXPECT_LT_MSG(test, ela->serial, (unsigned int)TEST_LIST_LEN, "incorrect serial");
	KUNIT_EXPECT_LT_MSG(test, elb->serial, (unsigned int)TEST_LIST_LEN, "incorrect serial");

	KUNIT_EXPECT_PTR_EQ_MSG(test, elts[ela->serial], ela, "phantom element");
	KUNIT_EXPECT_PTR_EQ_MSG(test, elts[elb->serial], elb, "phantom element");

	KUNIT_EXPECT_EQ_MSG(test, ela->poison1, TEST_POISON1, "bad poison");
	KUNIT_EXPECT_EQ_MSG(test, ela->poison2, TEST_POISON2, "bad poison");

	KUNIT_EXPECT_EQ_MSG(test, elb->poison1, TEST_POISON1, "bad poison");
	KUNIT_EXPECT_EQ_MSG(test, elb->poison2, TEST_POISON2, "bad poison");
}

/* `priv` is the test pointer so check() can fail the test if the list is invalid. */
static int cmp(void *priv, const struct list_head *a, const struct list_head *b)
{
	struct debug_el *ela, *elb;

	ela = container_of(a, struct debug_el, list);
	elb = container_of(b, struct debug_el, list);

	check(priv, ela, elb);
	return ela->value - elb->value;
}

static void list_sort_test(struct kunit *test)
{
	int i, count = 1;
	struct debug_el *el, **elts;
	struct list_head *cur;
	LIST_HEAD(head);

	elts = kunit_kcalloc(test, TEST_LIST_LEN, sizeof(*elts), GFP_KERNEL);
	KUNIT_ASSERT_NOT_ERR_OR_NULL(test, elts);
	test->priv = elts;

	for (i = 0; i < TEST_LIST_LEN; i++) {
		el = kunit_kmalloc(test, sizeof(*el), GFP_KERNEL);
		KUNIT_ASSERT_NOT_ERR_OR_NULL(test, el);

		 /* force some equivalencies */
<<<<<<< HEAD
		el->value = prandom_u32_max(TEST_LIST_LEN / 3);
=======
		el->value = get_random_u32_below(TEST_LIST_LEN / 3);
>>>>>>> 0ee29814
		el->serial = i;
		el->poison1 = TEST_POISON1;
		el->poison2 = TEST_POISON2;
		elts[i] = el;
		list_add_tail(&el->list, &head);
	}

	list_sort(test, &head, cmp);

	for (cur = head.next; cur->next != &head; cur = cur->next) {
		struct debug_el *el1;
		int cmp_result;

		KUNIT_ASSERT_PTR_EQ_MSG(test, cur->next->prev, cur,
					"list is corrupted");

		cmp_result = cmp(test, cur, cur->next);
		KUNIT_ASSERT_LE_MSG(test, cmp_result, 0, "list is not sorted");

		el = container_of(cur, struct debug_el, list);
		el1 = container_of(cur->next, struct debug_el, list);
		if (cmp_result == 0) {
			KUNIT_ASSERT_LE_MSG(test, el->serial, el1->serial,
					    "order of equivalent elements not preserved");
		}

		check(test, el, el1);
		count++;
	}
	KUNIT_EXPECT_PTR_EQ_MSG(test, head.prev, cur, "list is corrupted");

	KUNIT_EXPECT_EQ_MSG(test, count, TEST_LIST_LEN,
			    "list length changed after sorting!");
}

static struct kunit_case list_sort_cases[] = {
	KUNIT_CASE(list_sort_test),
	{}
};

static struct kunit_suite list_sort_suite = {
	.name = "list_sort",
	.test_cases = list_sort_cases,
};

kunit_test_suites(&list_sort_suite);

MODULE_LICENSE("GPL");<|MERGE_RESOLUTION|>--- conflicted
+++ resolved
@@ -71,11 +71,7 @@
 		KUNIT_ASSERT_NOT_ERR_OR_NULL(test, el);
 
 		 /* force some equivalencies */
-<<<<<<< HEAD
-		el->value = prandom_u32_max(TEST_LIST_LEN / 3);
-=======
 		el->value = get_random_u32_below(TEST_LIST_LEN / 3);
->>>>>>> 0ee29814
 		el->serial = i;
 		el->poison1 = TEST_POISON1;
 		el->poison2 = TEST_POISON2;
