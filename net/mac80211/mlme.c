/*
 * BSS client mode implementation
 * Copyright 2003-2008, Jouni Malinen <j@w1.fi>
 * Copyright 2004, Instant802 Networks, Inc.
 * Copyright 2005, Devicescape Software, Inc.
 * Copyright 2006-2007	Jiri Benc <jbenc@suse.cz>
 * Copyright 2007, Michael Wu <flamingice@sourmilk.net>
 *
 * This program is free software; you can redistribute it and/or modify
 * it under the terms of the GNU General Public License version 2 as
 * published by the Free Software Foundation.
 */

#include <linux/delay.h>
#include <linux/if_ether.h>
#include <linux/skbuff.h>
#include <linux/if_arp.h>
#include <linux/etherdevice.h>
#include <linux/moduleparam.h>
#include <linux/rtnetlink.h>
#include <linux/pm_qos.h>
#include <linux/crc32.h>
#include <linux/slab.h>
#include <linux/export.h>
#include <net/mac80211.h>
#include <asm/unaligned.h>

#include "ieee80211_i.h"
#include "driver-ops.h"
#include "rate.h"
#include "led.h"

#define IEEE80211_AUTH_TIMEOUT		(HZ / 5)
#define IEEE80211_AUTH_TIMEOUT_SHORT	(HZ / 10)
#define IEEE80211_AUTH_MAX_TRIES	3
#define IEEE80211_AUTH_WAIT_ASSOC	(HZ * 5)
#define IEEE80211_ASSOC_TIMEOUT		(HZ / 5)
#define IEEE80211_ASSOC_TIMEOUT_SHORT	(HZ / 10)
#define IEEE80211_ASSOC_MAX_TRIES	3

static int max_nullfunc_tries = 2;
module_param(max_nullfunc_tries, int, 0644);
MODULE_PARM_DESC(max_nullfunc_tries,
		 "Maximum nullfunc tx tries before disconnecting (reason 4).");

static int max_probe_tries = 5;
module_param(max_probe_tries, int, 0644);
MODULE_PARM_DESC(max_probe_tries,
		 "Maximum probe tries before disconnecting (reason 4).");

/*
 * Beacon loss timeout is calculated as N frames times the
 * advertised beacon interval.  This may need to be somewhat
 * higher than what hardware might detect to account for
 * delays in the host processing frames. But since we also
 * probe on beacon miss before declaring the connection lost
 * default to what we want.
 */
static int beacon_loss_count = 7;
module_param(beacon_loss_count, int, 0644);
MODULE_PARM_DESC(beacon_loss_count,
		 "Number of beacon intervals before we decide beacon was lost.");

/*
 * Time the connection can be idle before we probe
 * it to see if we can still talk to the AP.
 */
#define IEEE80211_CONNECTION_IDLE_TIME	(30 * HZ)
/*
 * Time we wait for a probe response after sending
 * a probe request because of beacon loss or for
 * checking the connection still works.
 */
static int probe_wait_ms = 500;
module_param(probe_wait_ms, int, 0644);
MODULE_PARM_DESC(probe_wait_ms,
		 "Maximum time(ms) to wait for probe response"
		 " before disconnecting (reason 4).");

/*
 * Weight given to the latest Beacon frame when calculating average signal
 * strength for Beacon frames received in the current BSS. This must be
 * between 1 and 15.
 */
#define IEEE80211_SIGNAL_AVE_WEIGHT	3

/*
 * How many Beacon frames need to have been used in average signal strength
 * before starting to indicate signal change events.
 */
#define IEEE80211_SIGNAL_AVE_MIN_COUNT	4

/*
 * We can have multiple work items (and connection probing)
 * scheduling this timer, but we need to take care to only
 * reschedule it when it should fire _earlier_ than it was
 * asked for before, or if it's not pending right now. This
 * function ensures that. Note that it then is required to
 * run this function for all timeouts after the first one
 * has happened -- the work that runs from this timer will
 * do that.
 */
static void run_again(struct ieee80211_sub_if_data *sdata,
		      unsigned long timeout)
{
	sdata_assert_lock(sdata);

	if (!timer_pending(&sdata->u.mgd.timer) ||
	    time_before(timeout, sdata->u.mgd.timer.expires))
		mod_timer(&sdata->u.mgd.timer, timeout);
}

void ieee80211_sta_reset_beacon_monitor(struct ieee80211_sub_if_data *sdata)
{
	if (sdata->vif.driver_flags & IEEE80211_VIF_BEACON_FILTER)
		return;

	if (sdata->local->hw.flags & IEEE80211_HW_CONNECTION_MONITOR)
		return;

	mod_timer(&sdata->u.mgd.bcn_mon_timer,
		  round_jiffies_up(jiffies + sdata->u.mgd.beacon_timeout));
}

void ieee80211_sta_reset_conn_monitor(struct ieee80211_sub_if_data *sdata)
{
	struct ieee80211_if_managed *ifmgd = &sdata->u.mgd;

	if (unlikely(!sdata->u.mgd.associated))
		return;

	if (sdata->local->hw.flags & IEEE80211_HW_CONNECTION_MONITOR)
		return;

	mod_timer(&sdata->u.mgd.conn_mon_timer,
		  round_jiffies_up(jiffies + IEEE80211_CONNECTION_IDLE_TIME));

	ifmgd->probe_send_count = 0;
}

static int ecw2cw(int ecw)
{
	return (1 << ecw) - 1;
}

static u32 chandef_downgrade(struct cfg80211_chan_def *c)
{
	u32 ret;
	int tmp;

	switch (c->width) {
	case NL80211_CHAN_WIDTH_20:
		c->width = NL80211_CHAN_WIDTH_20_NOHT;
		ret = IEEE80211_STA_DISABLE_HT | IEEE80211_STA_DISABLE_VHT;
		break;
	case NL80211_CHAN_WIDTH_40:
		c->width = NL80211_CHAN_WIDTH_20;
		c->center_freq1 = c->chan->center_freq;
		ret = IEEE80211_STA_DISABLE_40MHZ |
		      IEEE80211_STA_DISABLE_VHT;
		break;
	case NL80211_CHAN_WIDTH_80:
		tmp = (30 + c->chan->center_freq - c->center_freq1)/20;
		/* n_P40 */
		tmp /= 2;
		/* freq_P40 */
		c->center_freq1 = c->center_freq1 - 20 + 40 * tmp;
		c->width = NL80211_CHAN_WIDTH_40;
		ret = IEEE80211_STA_DISABLE_VHT;
		break;
	case NL80211_CHAN_WIDTH_80P80:
		c->center_freq2 = 0;
		c->width = NL80211_CHAN_WIDTH_80;
		ret = IEEE80211_STA_DISABLE_80P80MHZ |
		      IEEE80211_STA_DISABLE_160MHZ;
		break;
	case NL80211_CHAN_WIDTH_160:
		/* n_P20 */
		tmp = (70 + c->chan->center_freq - c->center_freq1)/20;
		/* n_P80 */
		tmp /= 4;
		c->center_freq1 = c->center_freq1 - 40 + 80 * tmp;
		c->width = NL80211_CHAN_WIDTH_80;
		ret = IEEE80211_STA_DISABLE_80P80MHZ |
		      IEEE80211_STA_DISABLE_160MHZ;
		break;
	default:
	case NL80211_CHAN_WIDTH_20_NOHT:
		WARN_ON_ONCE(1);
		c->width = NL80211_CHAN_WIDTH_20_NOHT;
		ret = IEEE80211_STA_DISABLE_HT | IEEE80211_STA_DISABLE_VHT;
		break;
	}

	WARN_ON_ONCE(!cfg80211_chandef_valid(c));

	return ret;
}

static u32
ieee80211_determine_chantype(struct ieee80211_sub_if_data *sdata,
			     struct ieee80211_supported_band *sband,
			     struct ieee80211_channel *channel,
			     const struct ieee80211_ht_operation *ht_oper,
			     const struct ieee80211_vht_operation *vht_oper,
			     struct cfg80211_chan_def *chandef, bool verbose)
{
	struct cfg80211_chan_def vht_chandef;
	u32 ht_cfreq, ret;

	chandef->chan = channel;
	chandef->width = NL80211_CHAN_WIDTH_20_NOHT;
	chandef->center_freq1 = channel->center_freq;
	chandef->center_freq2 = 0;

	if (!ht_oper || !sband->ht_cap.ht_supported) {
		ret = IEEE80211_STA_DISABLE_HT | IEEE80211_STA_DISABLE_VHT;
		goto out;
	}

	chandef->width = NL80211_CHAN_WIDTH_20;

	ht_cfreq = ieee80211_channel_to_frequency(ht_oper->primary_chan,
						  channel->band);
	/* check that channel matches the right operating channel */
	if (channel->center_freq != ht_cfreq) {
		/*
		 * It's possible that some APs are confused here;
		 * Netgear WNDR3700 sometimes reports 4 higher than
		 * the actual channel in association responses, but
		 * since we look at probe response/beacon data here
		 * it should be OK.
		 */
		if (verbose)
			sdata_info(sdata,
				   "Wrong control channel: center-freq: %d ht-cfreq: %d ht->primary_chan: %d band: %d - Disabling HT\n",
				   channel->center_freq, ht_cfreq,
				   ht_oper->primary_chan, channel->band);
		ret = IEEE80211_STA_DISABLE_HT | IEEE80211_STA_DISABLE_VHT;
		goto out;
	}

	/* check 40 MHz support, if we have it */
	if (sband->ht_cap.cap & IEEE80211_HT_CAP_SUP_WIDTH_20_40) {
		switch (ht_oper->ht_param & IEEE80211_HT_PARAM_CHA_SEC_OFFSET) {
		case IEEE80211_HT_PARAM_CHA_SEC_ABOVE:
			chandef->width = NL80211_CHAN_WIDTH_40;
			chandef->center_freq1 += 10;
			break;
		case IEEE80211_HT_PARAM_CHA_SEC_BELOW:
			chandef->width = NL80211_CHAN_WIDTH_40;
			chandef->center_freq1 -= 10;
			break;
		}
	} else {
		/* 40 MHz (and 80 MHz) must be supported for VHT */
		ret = IEEE80211_STA_DISABLE_VHT;
		/* also mark 40 MHz disabled */
		ret |= IEEE80211_STA_DISABLE_40MHZ;
		goto out;
	}

	if (!vht_oper || !sband->vht_cap.vht_supported) {
		ret = IEEE80211_STA_DISABLE_VHT;
		goto out;
	}

	vht_chandef.chan = channel;
	vht_chandef.center_freq1 =
		ieee80211_channel_to_frequency(vht_oper->center_freq_seg1_idx,
					       channel->band);
	vht_chandef.center_freq2 = 0;

	switch (vht_oper->chan_width) {
	case IEEE80211_VHT_CHANWIDTH_USE_HT:
		vht_chandef.width = chandef->width;
		break;
	case IEEE80211_VHT_CHANWIDTH_80MHZ:
		vht_chandef.width = NL80211_CHAN_WIDTH_80;
		break;
	case IEEE80211_VHT_CHANWIDTH_160MHZ:
		vht_chandef.width = NL80211_CHAN_WIDTH_160;
		break;
	case IEEE80211_VHT_CHANWIDTH_80P80MHZ:
		vht_chandef.width = NL80211_CHAN_WIDTH_80P80;
		vht_chandef.center_freq2 =
			ieee80211_channel_to_frequency(
				vht_oper->center_freq_seg2_idx,
				channel->band);
		break;
	default:
		if (verbose)
			sdata_info(sdata,
				   "AP VHT operation IE has invalid channel width (%d), disable VHT\n",
				   vht_oper->chan_width);
		ret = IEEE80211_STA_DISABLE_VHT;
		goto out;
	}

	if (!cfg80211_chandef_valid(&vht_chandef)) {
		if (verbose)
			sdata_info(sdata,
				   "AP VHT information is invalid, disable VHT\n");
		ret = IEEE80211_STA_DISABLE_VHT;
		goto out;
	}

	if (cfg80211_chandef_identical(chandef, &vht_chandef)) {
		ret = 0;
		goto out;
	}

	if (!cfg80211_chandef_compatible(chandef, &vht_chandef)) {
		if (verbose)
			sdata_info(sdata,
				   "AP VHT information doesn't match HT, disable VHT\n");
		ret = IEEE80211_STA_DISABLE_VHT;
		goto out;
	}

	*chandef = vht_chandef;

	ret = 0;

out:
	/* don't print the message below for VHT mismatch if VHT is disabled */
	if (ret & IEEE80211_STA_DISABLE_VHT)
		vht_chandef = *chandef;

	while (!cfg80211_chandef_usable(sdata->local->hw.wiphy, chandef,
					IEEE80211_CHAN_DISABLED)) {
		if (WARN_ON(chandef->width == NL80211_CHAN_WIDTH_20_NOHT)) {
			ret = IEEE80211_STA_DISABLE_HT |
			      IEEE80211_STA_DISABLE_VHT;
			goto out;
		}

		ret |= chandef_downgrade(chandef);
	}

	if (chandef->width != vht_chandef.width && verbose)
		sdata_info(sdata,
			   "capabilities/regulatory prevented using AP HT/VHT configuration, downgraded\n");

	WARN_ON_ONCE(!cfg80211_chandef_valid(chandef));
	return ret;
}

static int ieee80211_config_bw(struct ieee80211_sub_if_data *sdata,
			       struct sta_info *sta,
			       const struct ieee80211_ht_operation *ht_oper,
			       const struct ieee80211_vht_operation *vht_oper,
			       const u8 *bssid, u32 *changed)
{
	struct ieee80211_local *local = sdata->local;
	struct ieee80211_if_managed *ifmgd = &sdata->u.mgd;
	struct ieee80211_supported_band *sband;
	struct ieee80211_channel *chan;
	struct cfg80211_chan_def chandef;
	u16 ht_opmode;
	u32 flags;
	enum ieee80211_sta_rx_bandwidth new_sta_bw;
	int ret;

	/* if HT was/is disabled, don't track any bandwidth changes */
	if (ifmgd->flags & IEEE80211_STA_DISABLE_HT || !ht_oper)
		return 0;

	/* don't check VHT if we associated as non-VHT station */
	if (ifmgd->flags & IEEE80211_STA_DISABLE_VHT)
		vht_oper = NULL;

	if (WARN_ON_ONCE(!sta))
		return -EINVAL;

	chan = sdata->vif.bss_conf.chandef.chan;
	sband = local->hw.wiphy->bands[chan->band];

	/* calculate new channel (type) based on HT/VHT operation IEs */
	flags = ieee80211_determine_chantype(sdata, sband, chan, ht_oper,
					     vht_oper, &chandef, false);

	/*
	 * Downgrade the new channel if we associated with restricted
	 * capabilities. For example, if we associated as a 20 MHz STA
	 * to a 40 MHz AP (due to regulatory, capabilities or config
	 * reasons) then switching to a 40 MHz channel now won't do us
	 * any good -- we couldn't use it with the AP.
	 */
	if (ifmgd->flags & IEEE80211_STA_DISABLE_80P80MHZ &&
	    chandef.width == NL80211_CHAN_WIDTH_80P80)
		flags |= chandef_downgrade(&chandef);
	if (ifmgd->flags & IEEE80211_STA_DISABLE_160MHZ &&
	    chandef.width == NL80211_CHAN_WIDTH_160)
		flags |= chandef_downgrade(&chandef);
	if (ifmgd->flags & IEEE80211_STA_DISABLE_40MHZ &&
	    chandef.width > NL80211_CHAN_WIDTH_20)
		flags |= chandef_downgrade(&chandef);

	if (cfg80211_chandef_identical(&chandef, &sdata->vif.bss_conf.chandef))
		return 0;

	sdata_info(sdata,
		   "AP %pM changed bandwidth, new config is %d MHz, width %d (%d/%d MHz)\n",
		   ifmgd->bssid, chandef.chan->center_freq, chandef.width,
		   chandef.center_freq1, chandef.center_freq2);

	if (flags != (ifmgd->flags & (IEEE80211_STA_DISABLE_HT |
				      IEEE80211_STA_DISABLE_VHT |
				      IEEE80211_STA_DISABLE_40MHZ |
				      IEEE80211_STA_DISABLE_80P80MHZ |
				      IEEE80211_STA_DISABLE_160MHZ)) ||
	    !cfg80211_chandef_valid(&chandef)) {
		sdata_info(sdata,
			   "AP %pM changed bandwidth in a way we can't support - disconnect\n",
			   ifmgd->bssid);
		return -EINVAL;
	}

	switch (chandef.width) {
	case NL80211_CHAN_WIDTH_20_NOHT:
	case NL80211_CHAN_WIDTH_20:
		new_sta_bw = IEEE80211_STA_RX_BW_20;
		break;
	case NL80211_CHAN_WIDTH_40:
		new_sta_bw = IEEE80211_STA_RX_BW_40;
		break;
	case NL80211_CHAN_WIDTH_80:
		new_sta_bw = IEEE80211_STA_RX_BW_80;
		break;
	case NL80211_CHAN_WIDTH_80P80:
	case NL80211_CHAN_WIDTH_160:
		new_sta_bw = IEEE80211_STA_RX_BW_160;
		break;
	default:
		return -EINVAL;
	}

	if (new_sta_bw > sta->cur_max_bandwidth)
		new_sta_bw = sta->cur_max_bandwidth;

	if (new_sta_bw < sta->sta.bandwidth) {
		sta->sta.bandwidth = new_sta_bw;
		rate_control_rate_update(local, sband, sta,
					 IEEE80211_RC_BW_CHANGED);
	}

	ret = ieee80211_vif_change_bandwidth(sdata, &chandef, changed);
	if (ret) {
		sdata_info(sdata,
			   "AP %pM changed bandwidth to incompatible one - disconnect\n",
			   ifmgd->bssid);
		return ret;
	}

	if (new_sta_bw > sta->sta.bandwidth) {
		sta->sta.bandwidth = new_sta_bw;
		rate_control_rate_update(local, sband, sta,
					 IEEE80211_RC_BW_CHANGED);
	}

	ht_opmode = le16_to_cpu(ht_oper->operation_mode);

	/* if bss configuration changed store the new one */
	if (sdata->vif.bss_conf.ht_operation_mode != ht_opmode) {
		*changed |= BSS_CHANGED_HT;
		sdata->vif.bss_conf.ht_operation_mode = ht_opmode;
	}

	return 0;
}

/* frame sending functions */

static int ieee80211_compatible_rates(const u8 *supp_rates, int supp_rates_len,
				      struct ieee80211_supported_band *sband,
				      u32 *rates)
{
	int i, j, count;
	*rates = 0;
	count = 0;
	for (i = 0; i < supp_rates_len; i++) {
		int rate = (supp_rates[i] & 0x7F) * 5;

		for (j = 0; j < sband->n_bitrates; j++)
			if (sband->bitrates[j].bitrate == rate) {
				*rates |= BIT(j);
				count++;
				break;
			}
	}

	return count;
}

static void ieee80211_add_ht_ie(struct ieee80211_sub_if_data *sdata,
				struct sk_buff *skb, u8 ap_ht_param,
				struct ieee80211_supported_band *sband,
				struct ieee80211_channel *channel,
				enum ieee80211_smps_mode smps)
{
	u8 *pos;
	u32 flags = channel->flags;
	u16 cap;
	struct ieee80211_sta_ht_cap ht_cap;

	BUILD_BUG_ON(sizeof(ht_cap) != sizeof(sband->ht_cap));

	memcpy(&ht_cap, &sband->ht_cap, sizeof(ht_cap));
	ieee80211_apply_htcap_overrides(sdata, &ht_cap);

	/* determine capability flags */
	cap = ht_cap.cap;

	switch (ap_ht_param & IEEE80211_HT_PARAM_CHA_SEC_OFFSET) {
	case IEEE80211_HT_PARAM_CHA_SEC_ABOVE:
		if (flags & IEEE80211_CHAN_NO_HT40PLUS) {
			cap &= ~IEEE80211_HT_CAP_SUP_WIDTH_20_40;
			cap &= ~IEEE80211_HT_CAP_SGI_40;
		}
		break;
	case IEEE80211_HT_PARAM_CHA_SEC_BELOW:
		if (flags & IEEE80211_CHAN_NO_HT40MINUS) {
			cap &= ~IEEE80211_HT_CAP_SUP_WIDTH_20_40;
			cap &= ~IEEE80211_HT_CAP_SGI_40;
		}
		break;
	}

	/*
	 * If 40 MHz was disabled associate as though we weren't
	 * capable of 40 MHz -- some broken APs will never fall
	 * back to trying to transmit in 20 MHz.
	 */
	if (sdata->u.mgd.flags & IEEE80211_STA_DISABLE_40MHZ) {
		cap &= ~IEEE80211_HT_CAP_SUP_WIDTH_20_40;
		cap &= ~IEEE80211_HT_CAP_SGI_40;
	}

	/* set SM PS mode properly */
	cap &= ~IEEE80211_HT_CAP_SM_PS;
	switch (smps) {
	case IEEE80211_SMPS_AUTOMATIC:
	case IEEE80211_SMPS_NUM_MODES:
		WARN_ON(1);
	case IEEE80211_SMPS_OFF:
		cap |= WLAN_HT_CAP_SM_PS_DISABLED <<
			IEEE80211_HT_CAP_SM_PS_SHIFT;
		break;
	case IEEE80211_SMPS_STATIC:
		cap |= WLAN_HT_CAP_SM_PS_STATIC <<
			IEEE80211_HT_CAP_SM_PS_SHIFT;
		break;
	case IEEE80211_SMPS_DYNAMIC:
		cap |= WLAN_HT_CAP_SM_PS_DYNAMIC <<
			IEEE80211_HT_CAP_SM_PS_SHIFT;
		break;
	}

	/* reserve and fill IE */
	pos = skb_put(skb, sizeof(struct ieee80211_ht_cap) + 2);
	ieee80211_ie_build_ht_cap(pos, &ht_cap, cap);
}

static void ieee80211_add_vht_ie(struct ieee80211_sub_if_data *sdata,
				 struct sk_buff *skb,
				 struct ieee80211_supported_band *sband,
				 struct ieee80211_vht_cap *ap_vht_cap)
{
	u8 *pos;
	u32 cap;
	struct ieee80211_sta_vht_cap vht_cap;

	BUILD_BUG_ON(sizeof(vht_cap) != sizeof(sband->vht_cap));

	memcpy(&vht_cap, &sband->vht_cap, sizeof(vht_cap));
	ieee80211_apply_vhtcap_overrides(sdata, &vht_cap);

	/* determine capability flags */
	cap = vht_cap.cap;

	if (sdata->u.mgd.flags & IEEE80211_STA_DISABLE_80P80MHZ) {
		cap &= ~IEEE80211_VHT_CAP_SUPP_CHAN_WIDTH_160_80PLUS80MHZ;
		cap |= IEEE80211_VHT_CAP_SUPP_CHAN_WIDTH_160MHZ;
	}

	if (sdata->u.mgd.flags & IEEE80211_STA_DISABLE_160MHZ) {
		cap &= ~IEEE80211_VHT_CAP_SHORT_GI_160;
		cap &= ~IEEE80211_VHT_CAP_SUPP_CHAN_WIDTH_160MHZ;
	}

	/*
	 * Some APs apparently get confused if our capabilities are better
	 * than theirs, so restrict what we advertise in the assoc request.
	 */
	if (!(ap_vht_cap->vht_cap_info &
			cpu_to_le32(IEEE80211_VHT_CAP_SU_BEAMFORMER_CAPABLE)))
		cap &= ~IEEE80211_VHT_CAP_SU_BEAMFORMEE_CAPABLE;

	/* reserve and fill IE */
	pos = skb_put(skb, sizeof(struct ieee80211_vht_cap) + 2);
	ieee80211_ie_build_vht_cap(pos, &vht_cap, cap);
}

static void ieee80211_send_assoc(struct ieee80211_sub_if_data *sdata)
{
	struct ieee80211_local *local = sdata->local;
	struct ieee80211_if_managed *ifmgd = &sdata->u.mgd;
	struct ieee80211_mgd_assoc_data *assoc_data = ifmgd->assoc_data;
	struct sk_buff *skb;
	struct ieee80211_mgmt *mgmt;
	u8 *pos, qos_info;
	size_t offset = 0, noffset;
	int i, count, rates_len, supp_rates_len;
	u16 capab;
	struct ieee80211_supported_band *sband;
	struct ieee80211_chanctx_conf *chanctx_conf;
	struct ieee80211_channel *chan;
	u32 rates = 0;

	sdata_assert_lock(sdata);

	rcu_read_lock();
	chanctx_conf = rcu_dereference(sdata->vif.chanctx_conf);
	if (WARN_ON(!chanctx_conf)) {
		rcu_read_unlock();
		return;
	}
	chan = chanctx_conf->def.chan;
	rcu_read_unlock();
	sband = local->hw.wiphy->bands[chan->band];

	if (assoc_data->supp_rates_len) {
		/*
		 * Get all rates supported by the device and the AP as
		 * some APs don't like getting a superset of their rates
		 * in the association request (e.g. D-Link DAP 1353 in
		 * b-only mode)...
		 */
		rates_len = ieee80211_compatible_rates(assoc_data->supp_rates,
						       assoc_data->supp_rates_len,
						       sband, &rates);
	} else {
		/*
		 * In case AP not provide any supported rates information
		 * before association, we send information element(s) with
		 * all rates that we support.
		 */
		rates = ~0;
		rates_len = sband->n_bitrates;
	}

	skb = alloc_skb(local->hw.extra_tx_headroom +
			sizeof(*mgmt) + /* bit too much but doesn't matter */
			2 + assoc_data->ssid_len + /* SSID */
			4 + rates_len + /* (extended) rates */
			4 + /* power capability */
			2 + 2 * sband->n_channels + /* supported channels */
			2 + sizeof(struct ieee80211_ht_cap) + /* HT */
			2 + sizeof(struct ieee80211_vht_cap) + /* VHT */
			assoc_data->ie_len + /* extra IEs */
			9, /* WMM */
			GFP_KERNEL);
	if (!skb)
		return;

	skb_reserve(skb, local->hw.extra_tx_headroom);

	capab = WLAN_CAPABILITY_ESS;

	if (sband->band == IEEE80211_BAND_2GHZ) {
		if (!(local->hw.flags & IEEE80211_HW_2GHZ_SHORT_SLOT_INCAPABLE))
			capab |= WLAN_CAPABILITY_SHORT_SLOT_TIME;
		if (!(local->hw.flags & IEEE80211_HW_2GHZ_SHORT_PREAMBLE_INCAPABLE))
			capab |= WLAN_CAPABILITY_SHORT_PREAMBLE;
	}

	if (assoc_data->capability & WLAN_CAPABILITY_PRIVACY)
		capab |= WLAN_CAPABILITY_PRIVACY;

	if ((assoc_data->capability & WLAN_CAPABILITY_SPECTRUM_MGMT) &&
	    (local->hw.flags & IEEE80211_HW_SPECTRUM_MGMT))
		capab |= WLAN_CAPABILITY_SPECTRUM_MGMT;

	mgmt = (struct ieee80211_mgmt *) skb_put(skb, 24);
	memset(mgmt, 0, 24);
	memcpy(mgmt->da, assoc_data->bss->bssid, ETH_ALEN);
	memcpy(mgmt->sa, sdata->vif.addr, ETH_ALEN);
	memcpy(mgmt->bssid, assoc_data->bss->bssid, ETH_ALEN);

	if (!is_zero_ether_addr(assoc_data->prev_bssid)) {
		skb_put(skb, 10);
		mgmt->frame_control = cpu_to_le16(IEEE80211_FTYPE_MGMT |
						  IEEE80211_STYPE_REASSOC_REQ);
		mgmt->u.reassoc_req.capab_info = cpu_to_le16(capab);
		mgmt->u.reassoc_req.listen_interval =
				cpu_to_le16(local->hw.conf.listen_interval);
		memcpy(mgmt->u.reassoc_req.current_ap, assoc_data->prev_bssid,
		       ETH_ALEN);
	} else {
		skb_put(skb, 4);
		mgmt->frame_control = cpu_to_le16(IEEE80211_FTYPE_MGMT |
						  IEEE80211_STYPE_ASSOC_REQ);
		mgmt->u.assoc_req.capab_info = cpu_to_le16(capab);
		mgmt->u.assoc_req.listen_interval =
				cpu_to_le16(local->hw.conf.listen_interval);
	}

	/* SSID */
	pos = skb_put(skb, 2 + assoc_data->ssid_len);
	*pos++ = WLAN_EID_SSID;
	*pos++ = assoc_data->ssid_len;
	memcpy(pos, assoc_data->ssid, assoc_data->ssid_len);

	/* add all rates which were marked to be used above */
	supp_rates_len = rates_len;
	if (supp_rates_len > 8)
		supp_rates_len = 8;

	pos = skb_put(skb, supp_rates_len + 2);
	*pos++ = WLAN_EID_SUPP_RATES;
	*pos++ = supp_rates_len;

	count = 0;
	for (i = 0; i < sband->n_bitrates; i++) {
		if (BIT(i) & rates) {
			int rate = sband->bitrates[i].bitrate;
			*pos++ = (u8) (rate / 5);
			if (++count == 8)
				break;
		}
	}

	if (rates_len > count) {
		pos = skb_put(skb, rates_len - count + 2);
		*pos++ = WLAN_EID_EXT_SUPP_RATES;
		*pos++ = rates_len - count;

		for (i++; i < sband->n_bitrates; i++) {
			if (BIT(i) & rates) {
				int rate = sband->bitrates[i].bitrate;
				*pos++ = (u8) (rate / 5);
			}
		}
	}

	if (capab & WLAN_CAPABILITY_SPECTRUM_MGMT) {
		/* 1. power capabilities */
		pos = skb_put(skb, 4);
		*pos++ = WLAN_EID_PWR_CAPABILITY;
		*pos++ = 2;
		*pos++ = 0; /* min tx power */
		*pos++ = chan->max_power; /* max tx power */

		/* 2. supported channels */
		/* TODO: get this in reg domain format */
		pos = skb_put(skb, 2 * sband->n_channels + 2);
		*pos++ = WLAN_EID_SUPPORTED_CHANNELS;
		*pos++ = 2 * sband->n_channels;
		for (i = 0; i < sband->n_channels; i++) {
			*pos++ = ieee80211_frequency_to_channel(
					sband->channels[i].center_freq);
			*pos++ = 1; /* one channel in the subband*/
		}
	}

	/* if present, add any custom IEs that go before HT */
	if (assoc_data->ie_len && assoc_data->ie) {
		static const u8 before_ht[] = {
			WLAN_EID_SSID,
			WLAN_EID_SUPP_RATES,
			WLAN_EID_EXT_SUPP_RATES,
			WLAN_EID_PWR_CAPABILITY,
			WLAN_EID_SUPPORTED_CHANNELS,
			WLAN_EID_RSN,
			WLAN_EID_QOS_CAPA,
			WLAN_EID_RRM_ENABLED_CAPABILITIES,
			WLAN_EID_MOBILITY_DOMAIN,
			WLAN_EID_SUPPORTED_REGULATORY_CLASSES,
		};
		noffset = ieee80211_ie_split(assoc_data->ie, assoc_data->ie_len,
					     before_ht, ARRAY_SIZE(before_ht),
					     offset);
		pos = skb_put(skb, noffset - offset);
		memcpy(pos, assoc_data->ie + offset, noffset - offset);
		offset = noffset;
	}

	if (WARN_ON_ONCE((ifmgd->flags & IEEE80211_STA_DISABLE_HT) &&
			 !(ifmgd->flags & IEEE80211_STA_DISABLE_VHT)))
		ifmgd->flags |= IEEE80211_STA_DISABLE_VHT;

	if (!(ifmgd->flags & IEEE80211_STA_DISABLE_HT))
		ieee80211_add_ht_ie(sdata, skb, assoc_data->ap_ht_param,
				    sband, chan, sdata->smps_mode);

	if (!(ifmgd->flags & IEEE80211_STA_DISABLE_VHT))
		ieee80211_add_vht_ie(sdata, skb, sband,
				     &assoc_data->ap_vht_cap);

	/* if present, add any custom non-vendor IEs that go after HT */
	if (assoc_data->ie_len && assoc_data->ie) {
		noffset = ieee80211_ie_split_vendor(assoc_data->ie,
						    assoc_data->ie_len,
						    offset);
		pos = skb_put(skb, noffset - offset);
		memcpy(pos, assoc_data->ie + offset, noffset - offset);
		offset = noffset;
	}

	if (assoc_data->wmm) {
		if (assoc_data->uapsd) {
			qos_info = ifmgd->uapsd_queues;
			qos_info |= (ifmgd->uapsd_max_sp_len <<
				     IEEE80211_WMM_IE_STA_QOSINFO_SP_SHIFT);
		} else {
			qos_info = 0;
		}

		pos = skb_put(skb, 9);
		*pos++ = WLAN_EID_VENDOR_SPECIFIC;
		*pos++ = 7; /* len */
		*pos++ = 0x00; /* Microsoft OUI 00:50:F2 */
		*pos++ = 0x50;
		*pos++ = 0xf2;
		*pos++ = 2; /* WME */
		*pos++ = 0; /* WME info */
		*pos++ = 1; /* WME ver */
		*pos++ = qos_info;
	}

	/* add any remaining custom (i.e. vendor specific here) IEs */
	if (assoc_data->ie_len && assoc_data->ie) {
		noffset = assoc_data->ie_len;
		pos = skb_put(skb, noffset - offset);
		memcpy(pos, assoc_data->ie + offset, noffset - offset);
	}

	drv_mgd_prepare_tx(local, sdata);

	IEEE80211_SKB_CB(skb)->flags |= IEEE80211_TX_INTFL_DONT_ENCRYPT;
	if (local->hw.flags & IEEE80211_HW_REPORTS_TX_ACK_STATUS)
		IEEE80211_SKB_CB(skb)->flags |= IEEE80211_TX_CTL_REQ_TX_STATUS |
						IEEE80211_TX_INTFL_MLME_CONN_TX;
	ieee80211_tx_skb(sdata, skb);
}

void ieee80211_send_pspoll(struct ieee80211_local *local,
			   struct ieee80211_sub_if_data *sdata)
{
	struct ieee80211_pspoll *pspoll;
	struct sk_buff *skb;

	skb = ieee80211_pspoll_get(&local->hw, &sdata->vif);
	if (!skb)
		return;

	pspoll = (struct ieee80211_pspoll *) skb->data;
	pspoll->frame_control |= cpu_to_le16(IEEE80211_FCTL_PM);

	IEEE80211_SKB_CB(skb)->flags |= IEEE80211_TX_INTFL_DONT_ENCRYPT;
	ieee80211_tx_skb(sdata, skb);
}

void ieee80211_send_nullfunc(struct ieee80211_local *local,
			     struct ieee80211_sub_if_data *sdata,
			     int powersave)
{
	struct sk_buff *skb;
	struct ieee80211_hdr_3addr *nullfunc;
	struct ieee80211_if_managed *ifmgd = &sdata->u.mgd;

	skb = ieee80211_nullfunc_get(&local->hw, &sdata->vif);
	if (!skb)
		return;

	nullfunc = (struct ieee80211_hdr_3addr *) skb->data;
	if (powersave)
		nullfunc->frame_control |= cpu_to_le16(IEEE80211_FCTL_PM);

	IEEE80211_SKB_CB(skb)->flags |= IEEE80211_TX_INTFL_DONT_ENCRYPT |
					IEEE80211_TX_INTFL_OFFCHAN_TX_OK;
	if (ifmgd->flags & (IEEE80211_STA_BEACON_POLL |
			    IEEE80211_STA_CONNECTION_POLL))
		IEEE80211_SKB_CB(skb)->flags |= IEEE80211_TX_CTL_USE_MINRATE;

	ieee80211_tx_skb(sdata, skb);
}

static void ieee80211_send_4addr_nullfunc(struct ieee80211_local *local,
					  struct ieee80211_sub_if_data *sdata)
{
	struct sk_buff *skb;
	struct ieee80211_hdr *nullfunc;
	__le16 fc;

	if (WARN_ON(sdata->vif.type != NL80211_IFTYPE_STATION))
		return;

	skb = dev_alloc_skb(local->hw.extra_tx_headroom + 30);
	if (!skb)
		return;

	skb_reserve(skb, local->hw.extra_tx_headroom);

	nullfunc = (struct ieee80211_hdr *) skb_put(skb, 30);
	memset(nullfunc, 0, 30);
	fc = cpu_to_le16(IEEE80211_FTYPE_DATA | IEEE80211_STYPE_NULLFUNC |
			 IEEE80211_FCTL_FROMDS | IEEE80211_FCTL_TODS);
	nullfunc->frame_control = fc;
	memcpy(nullfunc->addr1, sdata->u.mgd.bssid, ETH_ALEN);
	memcpy(nullfunc->addr2, sdata->vif.addr, ETH_ALEN);
	memcpy(nullfunc->addr3, sdata->u.mgd.bssid, ETH_ALEN);
	memcpy(nullfunc->addr4, sdata->vif.addr, ETH_ALEN);

	IEEE80211_SKB_CB(skb)->flags |= IEEE80211_TX_INTFL_DONT_ENCRYPT;
	ieee80211_tx_skb(sdata, skb);
}

/* spectrum management related things */
static void ieee80211_chswitch_work(struct work_struct *work)
{
	struct ieee80211_sub_if_data *sdata =
		container_of(work, struct ieee80211_sub_if_data, u.mgd.chswitch_work);
	struct ieee80211_local *local = sdata->local;
	struct ieee80211_if_managed *ifmgd = &sdata->u.mgd;

	if (!ieee80211_sdata_running(sdata))
		return;

	sdata_lock(sdata);
	if (!ifmgd->associated)
		goto out;

	local->_oper_chandef = local->csa_chandef;

	if (!local->ops->channel_switch) {
		/* call "hw_config" only if doing sw channel switch */
		ieee80211_hw_config(local, IEEE80211_CONF_CHANGE_CHANNEL);
	} else {
		/* update the device channel directly */
		local->hw.conf.chandef = local->_oper_chandef;
	}

	/* XXX: shouldn't really modify cfg80211-owned data! */
	ifmgd->associated->channel = local->_oper_chandef.chan;

	/* XXX: wait for a beacon first? */
	ieee80211_wake_queues_by_reason(&local->hw,
					IEEE80211_MAX_QUEUE_MAP,
					IEEE80211_QUEUE_STOP_REASON_CSA);
 out:
	ifmgd->flags &= ~IEEE80211_STA_CSA_RECEIVED;
	sdata_unlock(sdata);
}

void ieee80211_chswitch_done(struct ieee80211_vif *vif, bool success)
{
	struct ieee80211_sub_if_data *sdata = vif_to_sdata(vif);
	struct ieee80211_if_managed *ifmgd = &sdata->u.mgd;

	trace_api_chswitch_done(sdata, success);
	if (!success) {
		sdata_info(sdata,
			   "driver channel switch failed, disconnecting\n");
		ieee80211_queue_work(&sdata->local->hw,
				     &ifmgd->csa_connection_drop_work);
	} else {
		ieee80211_queue_work(&sdata->local->hw, &ifmgd->chswitch_work);
	}
}
EXPORT_SYMBOL(ieee80211_chswitch_done);

static void ieee80211_chswitch_timer(unsigned long data)
{
	struct ieee80211_sub_if_data *sdata =
		(struct ieee80211_sub_if_data *) data;

	ieee80211_queue_work(&sdata->local->hw, &sdata->u.mgd.chswitch_work);
}

static void
ieee80211_sta_process_chanswitch(struct ieee80211_sub_if_data *sdata,
				 u64 timestamp, struct ieee802_11_elems *elems,
				 bool beacon)
{
	struct ieee80211_local *local = sdata->local;
	struct ieee80211_if_managed *ifmgd = &sdata->u.mgd;
	struct cfg80211_bss *cbss = ifmgd->associated;
	struct ieee80211_bss *bss;
	struct ieee80211_chanctx *chanctx;
	enum ieee80211_band new_band;
	int new_freq;
	u8 new_chan_no;
	u8 count;
	u8 mode;
	struct ieee80211_channel *new_chan;
	struct cfg80211_chan_def new_chandef = {};
	struct cfg80211_chan_def new_vht_chandef = {};
	const struct ieee80211_sec_chan_offs_ie *sec_chan_offs;
	const struct ieee80211_wide_bw_chansw_ie *wide_bw_chansw_ie;
	const struct ieee80211_ht_operation *ht_oper;
	int secondary_channel_offset = -1;

	sdata_assert_lock(sdata);

	if (!cbss)
		return;

	if (local->scanning)
		return;

	/* disregard subsequent announcements if we are already processing */
	if (ifmgd->flags & IEEE80211_STA_CSA_RECEIVED)
		return;

	sec_chan_offs = elems->sec_chan_offs;
	wide_bw_chansw_ie = elems->wide_bw_chansw_ie;
	ht_oper = elems->ht_operation;

	if (ifmgd->flags & (IEEE80211_STA_DISABLE_HT |
			    IEEE80211_STA_DISABLE_40MHZ)) {
		sec_chan_offs = NULL;
		wide_bw_chansw_ie = NULL;
		/* only used for bandwidth here */
		ht_oper = NULL;
	}

	if (ifmgd->flags & IEEE80211_STA_DISABLE_VHT)
		wide_bw_chansw_ie = NULL;

	if (elems->ext_chansw_ie) {
		if (!ieee80211_operating_class_to_band(
				elems->ext_chansw_ie->new_operating_class,
				&new_band)) {
			sdata_info(sdata,
				   "cannot understand ECSA IE operating class %d, disconnecting\n",
				   elems->ext_chansw_ie->new_operating_class);
			ieee80211_queue_work(&local->hw,
					     &ifmgd->csa_connection_drop_work);
		}
		new_chan_no = elems->ext_chansw_ie->new_ch_num;
		count = elems->ext_chansw_ie->count;
		mode = elems->ext_chansw_ie->mode;
	} else if (elems->ch_switch_ie) {
		new_band = cbss->channel->band;
		new_chan_no = elems->ch_switch_ie->new_ch_num;
		count = elems->ch_switch_ie->count;
		mode = elems->ch_switch_ie->mode;
	} else {
		/* nothing here we understand */
		return;
	}

	bss = (void *)cbss->priv;

	new_freq = ieee80211_channel_to_frequency(new_chan_no, new_band);
	new_chan = ieee80211_get_channel(sdata->local->hw.wiphy, new_freq);
	if (!new_chan || new_chan->flags & IEEE80211_CHAN_DISABLED) {
		sdata_info(sdata,
			   "AP %pM switches to unsupported channel (%d MHz), disconnecting\n",
			   ifmgd->associated->bssid, new_freq);
		ieee80211_queue_work(&local->hw,
				     &ifmgd->csa_connection_drop_work);
		return;
	}

	if (!beacon && sec_chan_offs) {
		secondary_channel_offset = sec_chan_offs->sec_chan_offs;
	} else if (beacon && ht_oper) {
		secondary_channel_offset =
			ht_oper->ht_param & IEEE80211_HT_PARAM_CHA_SEC_OFFSET;
	} else if (!(ifmgd->flags & IEEE80211_STA_DISABLE_HT)) {
		/*
		 * If it's not a beacon, HT is enabled and the IE not present,
		 * it's 20 MHz, 802.11-2012 8.5.2.6:
		 *	This element [the Secondary Channel Offset Element] is
		 *	present when switching to a 40 MHz channel. It may be
		 *	present when switching to a 20 MHz channel (in which
		 *	case the secondary channel offset is set to SCN).
		 */
		secondary_channel_offset = IEEE80211_HT_PARAM_CHA_SEC_NONE;
	}

	switch (secondary_channel_offset) {
	default:
		/* secondary_channel_offset was present but is invalid */
	case IEEE80211_HT_PARAM_CHA_SEC_NONE:
		cfg80211_chandef_create(&new_chandef, new_chan,
					NL80211_CHAN_HT20);
		break;
	case IEEE80211_HT_PARAM_CHA_SEC_ABOVE:
		cfg80211_chandef_create(&new_chandef, new_chan,
					NL80211_CHAN_HT40PLUS);
		break;
	case IEEE80211_HT_PARAM_CHA_SEC_BELOW:
		cfg80211_chandef_create(&new_chandef, new_chan,
					NL80211_CHAN_HT40MINUS);
		break;
	case -1:
		cfg80211_chandef_create(&new_chandef, new_chan,
					NL80211_CHAN_NO_HT);
		break;
	}

	if (wide_bw_chansw_ie) {
		new_vht_chandef.chan = new_chan;
		new_vht_chandef.center_freq1 =
			ieee80211_channel_to_frequency(
				wide_bw_chansw_ie->new_center_freq_seg0,
				new_band);

		switch (wide_bw_chansw_ie->new_channel_width) {
		default:
			/* hmmm, ignore VHT and use HT if present */
		case IEEE80211_VHT_CHANWIDTH_USE_HT:
			new_vht_chandef.chan = NULL;
			break;
		case IEEE80211_VHT_CHANWIDTH_80MHZ:
			new_vht_chandef.width = NL80211_CHAN_WIDTH_80;
			break;
		case IEEE80211_VHT_CHANWIDTH_160MHZ:
			new_vht_chandef.width = NL80211_CHAN_WIDTH_160;
			break;
		case IEEE80211_VHT_CHANWIDTH_80P80MHZ:
			/* field is otherwise reserved */
			new_vht_chandef.center_freq2 =
				ieee80211_channel_to_frequency(
					wide_bw_chansw_ie->new_center_freq_seg1,
					new_band);
			new_vht_chandef.width = NL80211_CHAN_WIDTH_80P80;
			break;
		}
		if (ifmgd->flags & IEEE80211_STA_DISABLE_80P80MHZ &&
		    new_vht_chandef.width == NL80211_CHAN_WIDTH_80P80)
			chandef_downgrade(&new_vht_chandef);
		if (ifmgd->flags & IEEE80211_STA_DISABLE_160MHZ &&
		    new_vht_chandef.width == NL80211_CHAN_WIDTH_160)
			chandef_downgrade(&new_vht_chandef);
		if (ifmgd->flags & IEEE80211_STA_DISABLE_40MHZ &&
		    new_vht_chandef.width > NL80211_CHAN_WIDTH_20)
			chandef_downgrade(&new_vht_chandef);
	}

	/* if VHT data is there validate & use it */
	if (new_vht_chandef.chan) {
		if (!cfg80211_chandef_compatible(&new_vht_chandef,
						 &new_chandef)) {
			sdata_info(sdata,
				   "AP %pM CSA has inconsistent channel data, disconnecting\n",
				   ifmgd->associated->bssid);
			ieee80211_queue_work(&local->hw,
					     &ifmgd->csa_connection_drop_work);
			return;
		}
		new_chandef = new_vht_chandef;
	}

	if (!cfg80211_chandef_usable(local->hw.wiphy, &new_chandef,
				     IEEE80211_CHAN_DISABLED)) {
		sdata_info(sdata,
			   "AP %pM switches to unsupported channel (%d MHz, width:%d, CF1/2: %d/%d MHz), disconnecting\n",
			   ifmgd->associated->bssid, new_freq,
			   new_chandef.width, new_chandef.center_freq1,
			   new_chandef.center_freq2);
		ieee80211_queue_work(&local->hw,
				     &ifmgd->csa_connection_drop_work);
		return;
	}

	ifmgd->flags |= IEEE80211_STA_CSA_RECEIVED;

	if (local->use_chanctx) {
		sdata_info(sdata,
			   "not handling channel switch with channel contexts\n");
		ieee80211_queue_work(&local->hw,
				     &ifmgd->csa_connection_drop_work);
		return;
	}

	mutex_lock(&local->chanctx_mtx);
	if (WARN_ON(!rcu_access_pointer(sdata->vif.chanctx_conf))) {
		mutex_unlock(&local->chanctx_mtx);
		return;
	}
	chanctx = container_of(rcu_access_pointer(sdata->vif.chanctx_conf),
			       struct ieee80211_chanctx, conf);
	if (chanctx->refcount > 1) {
		sdata_info(sdata,
			   "channel switch with multiple interfaces on the same channel, disconnecting\n");
		ieee80211_queue_work(&local->hw,
				     &ifmgd->csa_connection_drop_work);
		mutex_unlock(&local->chanctx_mtx);
		return;
	}
	mutex_unlock(&local->chanctx_mtx);

	local->csa_chandef = new_chandef;

	if (mode)
		ieee80211_stop_queues_by_reason(&local->hw,
				IEEE80211_MAX_QUEUE_MAP,
				IEEE80211_QUEUE_STOP_REASON_CSA);

	if (local->ops->channel_switch) {
		/* use driver's channel switch callback */
		struct ieee80211_channel_switch ch_switch = {
			.timestamp = timestamp,
			.block_tx = mode,
			.chandef = new_chandef,
			.count = count,
		};

		drv_channel_switch(local, &ch_switch);
		return;
	}

	/* channel switch handled in software */
	if (count <= 1)
		ieee80211_queue_work(&local->hw, &ifmgd->chswitch_work);
	else
		mod_timer(&ifmgd->chswitch_timer,
			  TU_TO_EXP_TIME(count * cbss->beacon_interval));
}

static u32 ieee80211_handle_pwr_constr(struct ieee80211_sub_if_data *sdata,
				       struct ieee80211_channel *channel,
				       const u8 *country_ie, u8 country_ie_len,
				       const u8 *pwr_constr_elem)
{
	struct ieee80211_country_ie_triplet *triplet;
	int chan = ieee80211_frequency_to_channel(channel->center_freq);
	int i, chan_pwr, chan_increment, new_ap_level;
	bool have_chan_pwr = false;

	/* Invalid IE */
	if (country_ie_len % 2 || country_ie_len < IEEE80211_COUNTRY_IE_MIN_LEN)
		return 0;

	triplet = (void *)(country_ie + 3);
	country_ie_len -= 3;

	switch (channel->band) {
	default:
		WARN_ON_ONCE(1);
		/* fall through */
	case IEEE80211_BAND_2GHZ:
	case IEEE80211_BAND_60GHZ:
		chan_increment = 1;
		break;
	case IEEE80211_BAND_5GHZ:
		chan_increment = 4;
		break;
	}

	/* find channel */
	while (country_ie_len >= 3) {
		u8 first_channel = triplet->chans.first_channel;

		if (first_channel >= IEEE80211_COUNTRY_EXTENSION_ID)
			goto next;

		for (i = 0; i < triplet->chans.num_channels; i++) {
			if (first_channel + i * chan_increment == chan) {
				have_chan_pwr = true;
				chan_pwr = triplet->chans.max_power;
				break;
			}
		}
		if (have_chan_pwr)
			break;

 next:
		triplet++;
		country_ie_len -= 3;
	}

	if (!have_chan_pwr)
		return 0;

	new_ap_level = max_t(int, 0, chan_pwr - *pwr_constr_elem);

	if (sdata->ap_power_level == new_ap_level)
		return 0;

	sdata_info(sdata,
		   "Limiting TX power to %d (%d - %d) dBm as advertised by %pM\n",
		   new_ap_level, chan_pwr, *pwr_constr_elem,
		   sdata->u.mgd.bssid);
	sdata->ap_power_level = new_ap_level;
	if (__ieee80211_recalc_txpower(sdata))
		return BSS_CHANGED_TXPOWER;
	return 0;
}

/* powersave */
static void ieee80211_enable_ps(struct ieee80211_local *local,
				struct ieee80211_sub_if_data *sdata)
{
	struct ieee80211_conf *conf = &local->hw.conf;

	/*
	 * If we are scanning right now then the parameters will
	 * take effect when scan finishes.
	 */
	if (local->scanning)
		return;

	if (conf->dynamic_ps_timeout > 0 &&
	    !(local->hw.flags & IEEE80211_HW_SUPPORTS_DYNAMIC_PS)) {
		mod_timer(&local->dynamic_ps_timer, jiffies +
			  msecs_to_jiffies(conf->dynamic_ps_timeout));
	} else {
		if (local->hw.flags & IEEE80211_HW_PS_NULLFUNC_STACK)
			ieee80211_send_nullfunc(local, sdata, 1);

		if ((local->hw.flags & IEEE80211_HW_PS_NULLFUNC_STACK) &&
		    (local->hw.flags & IEEE80211_HW_REPORTS_TX_ACK_STATUS))
			return;

		conf->flags |= IEEE80211_CONF_PS;
		ieee80211_hw_config(local, IEEE80211_CONF_CHANGE_PS);
	}
}

static void ieee80211_change_ps(struct ieee80211_local *local)
{
	struct ieee80211_conf *conf = &local->hw.conf;

	if (local->ps_sdata) {
		ieee80211_enable_ps(local, local->ps_sdata);
	} else if (conf->flags & IEEE80211_CONF_PS) {
		conf->flags &= ~IEEE80211_CONF_PS;
		ieee80211_hw_config(local, IEEE80211_CONF_CHANGE_PS);
		del_timer_sync(&local->dynamic_ps_timer);
		cancel_work_sync(&local->dynamic_ps_enable_work);
	}
}

static bool ieee80211_powersave_allowed(struct ieee80211_sub_if_data *sdata)
{
	struct ieee80211_if_managed *mgd = &sdata->u.mgd;
	struct sta_info *sta = NULL;
	bool authorized = false;

	if (!mgd->powersave)
		return false;

	if (mgd->broken_ap)
		return false;

	if (!mgd->associated)
		return false;

	if (mgd->flags & (IEEE80211_STA_BEACON_POLL |
			  IEEE80211_STA_CONNECTION_POLL))
		return false;

	if (!sdata->vif.bss_conf.dtim_period)
		return false;

	rcu_read_lock();
	sta = sta_info_get(sdata, mgd->bssid);
	if (sta)
		authorized = test_sta_flag(sta, WLAN_STA_AUTHORIZED);
	rcu_read_unlock();

	return authorized;
}

/* need to hold RTNL or interface lock */
void ieee80211_recalc_ps(struct ieee80211_local *local, s32 latency)
{
	struct ieee80211_sub_if_data *sdata, *found = NULL;
	int count = 0;
	int timeout;

	if (!(local->hw.flags & IEEE80211_HW_SUPPORTS_PS)) {
		local->ps_sdata = NULL;
		return;
	}

	list_for_each_entry(sdata, &local->interfaces, list) {
		if (!ieee80211_sdata_running(sdata))
			continue;
		if (sdata->vif.type == NL80211_IFTYPE_AP) {
			/* If an AP vif is found, then disable PS
			 * by setting the count to zero thereby setting
			 * ps_sdata to NULL.
			 */
			count = 0;
			break;
		}
		if (sdata->vif.type != NL80211_IFTYPE_STATION)
			continue;
		found = sdata;
		count++;
	}

	if (count == 1 && ieee80211_powersave_allowed(found)) {
		s32 beaconint_us;

		if (latency < 0)
			latency = pm_qos_request(PM_QOS_NETWORK_LATENCY);

		beaconint_us = ieee80211_tu_to_usec(
					found->vif.bss_conf.beacon_int);

		timeout = local->dynamic_ps_forced_timeout;
		if (timeout < 0) {
			/*
			 * Go to full PSM if the user configures a very low
			 * latency requirement.
			 * The 2000 second value is there for compatibility
			 * until the PM_QOS_NETWORK_LATENCY is configured
			 * with real values.
			 */
			if (latency > (1900 * USEC_PER_MSEC) &&
			    latency != (2000 * USEC_PER_SEC))
				timeout = 0;
			else
				timeout = 100;
		}
		local->hw.conf.dynamic_ps_timeout = timeout;

		if (beaconint_us > latency) {
			local->ps_sdata = NULL;
		} else {
			int maxslp = 1;
			u8 dtimper = found->u.mgd.dtim_period;

			/* If the TIM IE is invalid, pretend the value is 1 */
			if (!dtimper)
				dtimper = 1;
			else if (dtimper > 1)
				maxslp = min_t(int, dtimper,
						    latency / beaconint_us);

			local->hw.conf.max_sleep_period = maxslp;
			local->hw.conf.ps_dtim_period = dtimper;
			local->ps_sdata = found;
		}
	} else {
		local->ps_sdata = NULL;
	}

	ieee80211_change_ps(local);
}

void ieee80211_recalc_ps_vif(struct ieee80211_sub_if_data *sdata)
{
	bool ps_allowed = ieee80211_powersave_allowed(sdata);

	if (sdata->vif.bss_conf.ps != ps_allowed) {
		sdata->vif.bss_conf.ps = ps_allowed;
		ieee80211_bss_info_change_notify(sdata, BSS_CHANGED_PS);
	}
}

void ieee80211_dynamic_ps_disable_work(struct work_struct *work)
{
	struct ieee80211_local *local =
		container_of(work, struct ieee80211_local,
			     dynamic_ps_disable_work);

	if (local->hw.conf.flags & IEEE80211_CONF_PS) {
		local->hw.conf.flags &= ~IEEE80211_CONF_PS;
		ieee80211_hw_config(local, IEEE80211_CONF_CHANGE_PS);
	}

	ieee80211_wake_queues_by_reason(&local->hw,
					IEEE80211_MAX_QUEUE_MAP,
					IEEE80211_QUEUE_STOP_REASON_PS);
}

void ieee80211_dynamic_ps_enable_work(struct work_struct *work)
{
	struct ieee80211_local *local =
		container_of(work, struct ieee80211_local,
			     dynamic_ps_enable_work);
	struct ieee80211_sub_if_data *sdata = local->ps_sdata;
	struct ieee80211_if_managed *ifmgd;
	unsigned long flags;
	int q;

	/* can only happen when PS was just disabled anyway */
	if (!sdata)
		return;

	ifmgd = &sdata->u.mgd;

	if (local->hw.conf.flags & IEEE80211_CONF_PS)
		return;

	if (local->hw.conf.dynamic_ps_timeout > 0) {
		/* don't enter PS if TX frames are pending */
		if (drv_tx_frames_pending(local)) {
			mod_timer(&local->dynamic_ps_timer, jiffies +
				  msecs_to_jiffies(
				  local->hw.conf.dynamic_ps_timeout));
			return;
		}

		/*
		 * transmission can be stopped by others which leads to
		 * dynamic_ps_timer expiry. Postpone the ps timer if it
		 * is not the actual idle state.
		 */
		spin_lock_irqsave(&local->queue_stop_reason_lock, flags);
		for (q = 0; q < local->hw.queues; q++) {
			if (local->queue_stop_reasons[q]) {
				spin_unlock_irqrestore(&local->queue_stop_reason_lock,
						       flags);
				mod_timer(&local->dynamic_ps_timer, jiffies +
					  msecs_to_jiffies(
					  local->hw.conf.dynamic_ps_timeout));
				return;
			}
		}
		spin_unlock_irqrestore(&local->queue_stop_reason_lock, flags);
	}

	if ((local->hw.flags & IEEE80211_HW_PS_NULLFUNC_STACK) &&
	    !(ifmgd->flags & IEEE80211_STA_NULLFUNC_ACKED)) {
		if (drv_tx_frames_pending(local)) {
			mod_timer(&local->dynamic_ps_timer, jiffies +
				  msecs_to_jiffies(
				  local->hw.conf.dynamic_ps_timeout));
		} else {
			ieee80211_send_nullfunc(local, sdata, 1);
			/* Flush to get the tx status of nullfunc frame */
			ieee80211_flush_queues(local, sdata);
		}
	}

	if (!((local->hw.flags & IEEE80211_HW_REPORTS_TX_ACK_STATUS) &&
	      (local->hw.flags & IEEE80211_HW_PS_NULLFUNC_STACK)) ||
	    (ifmgd->flags & IEEE80211_STA_NULLFUNC_ACKED)) {
		ifmgd->flags &= ~IEEE80211_STA_NULLFUNC_ACKED;
		local->hw.conf.flags |= IEEE80211_CONF_PS;
		ieee80211_hw_config(local, IEEE80211_CONF_CHANGE_PS);
	}
}

void ieee80211_dynamic_ps_timer(unsigned long data)
{
	struct ieee80211_local *local = (void *) data;

	if (local->quiescing || local->suspended)
		return;

	ieee80211_queue_work(&local->hw, &local->dynamic_ps_enable_work);
}

void ieee80211_dfs_cac_timer_work(struct work_struct *work)
{
	struct delayed_work *delayed_work =
		container_of(work, struct delayed_work, work);
	struct ieee80211_sub_if_data *sdata =
		container_of(delayed_work, struct ieee80211_sub_if_data,
			     dfs_cac_timer_work);

	ieee80211_vif_release_channel(sdata);

	cfg80211_cac_event(sdata->dev, NL80211_RADAR_CAC_FINISHED, GFP_KERNEL);
}

/* MLME */
static bool ieee80211_sta_wmm_params(struct ieee80211_local *local,
				     struct ieee80211_sub_if_data *sdata,
				     const u8 *wmm_param, size_t wmm_param_len)
{
	struct ieee80211_tx_queue_params params;
	struct ieee80211_if_managed *ifmgd = &sdata->u.mgd;
	size_t left;
	int count;
	const u8 *pos;
	u8 uapsd_queues = 0;

	if (!local->ops->conf_tx)
		return false;

	if (local->hw.queues < IEEE80211_NUM_ACS)
		return false;

	if (!wmm_param)
		return false;

	if (wmm_param_len < 8 || wmm_param[5] /* version */ != 1)
		return false;

	if (ifmgd->flags & IEEE80211_STA_UAPSD_ENABLED)
		uapsd_queues = ifmgd->uapsd_queues;

	count = wmm_param[6] & 0x0f;
	if (count == ifmgd->wmm_last_param_set)
		return false;
	ifmgd->wmm_last_param_set = count;

	pos = wmm_param + 8;
	left = wmm_param_len - 8;

	memset(&params, 0, sizeof(params));

	sdata->wmm_acm = 0;
	for (; left >= 4; left -= 4, pos += 4) {
		int aci = (pos[0] >> 5) & 0x03;
		int acm = (pos[0] >> 4) & 0x01;
		bool uapsd = false;
		int queue;

		switch (aci) {
		case 1: /* AC_BK */
			queue = 3;
			if (acm)
				sdata->wmm_acm |= BIT(1) | BIT(2); /* BK/- */
			if (uapsd_queues & IEEE80211_WMM_IE_STA_QOSINFO_AC_BK)
				uapsd = true;
			break;
		case 2: /* AC_VI */
			queue = 1;
			if (acm)
				sdata->wmm_acm |= BIT(4) | BIT(5); /* CL/VI */
			if (uapsd_queues & IEEE80211_WMM_IE_STA_QOSINFO_AC_VI)
				uapsd = true;
			break;
		case 3: /* AC_VO */
			queue = 0;
			if (acm)
				sdata->wmm_acm |= BIT(6) | BIT(7); /* VO/NC */
			if (uapsd_queues & IEEE80211_WMM_IE_STA_QOSINFO_AC_VO)
				uapsd = true;
			break;
		case 0: /* AC_BE */
		default:
			queue = 2;
			if (acm)
				sdata->wmm_acm |= BIT(0) | BIT(3); /* BE/EE */
			if (uapsd_queues & IEEE80211_WMM_IE_STA_QOSINFO_AC_BE)
				uapsd = true;
			break;
		}

		params.aifs = pos[0] & 0x0f;
		params.cw_max = ecw2cw((pos[1] & 0xf0) >> 4);
		params.cw_min = ecw2cw(pos[1] & 0x0f);
		params.txop = get_unaligned_le16(pos + 2);
		params.acm = acm;
		params.uapsd = uapsd;

		mlme_dbg(sdata,
			 "WMM queue=%d aci=%d acm=%d aifs=%d cWmin=%d cWmax=%d txop=%d uapsd=%d\n",
			 queue, aci, acm,
			 params.aifs, params.cw_min, params.cw_max,
			 params.txop, params.uapsd);
		sdata->tx_conf[queue] = params;
		if (drv_conf_tx(local, sdata, queue, &params))
			sdata_err(sdata,
				  "failed to set TX queue parameters for queue %d\n",
				  queue);
	}

	/* enable WMM or activate new settings */
	sdata->vif.bss_conf.qos = true;
	return true;
}

static void __ieee80211_stop_poll(struct ieee80211_sub_if_data *sdata)
{
	lockdep_assert_held(&sdata->local->mtx);

	sdata->u.mgd.flags &= ~(IEEE80211_STA_CONNECTION_POLL |
				IEEE80211_STA_BEACON_POLL);
	ieee80211_run_deferred_scan(sdata->local);
}

static void ieee80211_stop_poll(struct ieee80211_sub_if_data *sdata)
{
	mutex_lock(&sdata->local->mtx);
	__ieee80211_stop_poll(sdata);
	mutex_unlock(&sdata->local->mtx);
}

static u32 ieee80211_handle_bss_capability(struct ieee80211_sub_if_data *sdata,
					   u16 capab, bool erp_valid, u8 erp)
{
	struct ieee80211_bss_conf *bss_conf = &sdata->vif.bss_conf;
	u32 changed = 0;
	bool use_protection;
	bool use_short_preamble;
	bool use_short_slot;

	if (erp_valid) {
		use_protection = (erp & WLAN_ERP_USE_PROTECTION) != 0;
		use_short_preamble = (erp & WLAN_ERP_BARKER_PREAMBLE) == 0;
	} else {
		use_protection = false;
		use_short_preamble = !!(capab & WLAN_CAPABILITY_SHORT_PREAMBLE);
	}

	use_short_slot = !!(capab & WLAN_CAPABILITY_SHORT_SLOT_TIME);
	if (ieee80211_get_sdata_band(sdata) == IEEE80211_BAND_5GHZ)
		use_short_slot = true;

	if (use_protection != bss_conf->use_cts_prot) {
		bss_conf->use_cts_prot = use_protection;
		changed |= BSS_CHANGED_ERP_CTS_PROT;
	}

	if (use_short_preamble != bss_conf->use_short_preamble) {
		bss_conf->use_short_preamble = use_short_preamble;
		changed |= BSS_CHANGED_ERP_PREAMBLE;
	}

	if (use_short_slot != bss_conf->use_short_slot) {
		bss_conf->use_short_slot = use_short_slot;
		changed |= BSS_CHANGED_ERP_SLOT;
	}

	return changed;
}

static void ieee80211_set_associated(struct ieee80211_sub_if_data *sdata,
				     struct cfg80211_bss *cbss,
				     u32 bss_info_changed)
{
	struct ieee80211_bss *bss = (void *)cbss->priv;
	struct ieee80211_local *local = sdata->local;
	struct ieee80211_bss_conf *bss_conf = &sdata->vif.bss_conf;

	bss_info_changed |= BSS_CHANGED_ASSOC;
	bss_info_changed |= ieee80211_handle_bss_capability(sdata,
		bss_conf->assoc_capability, bss->has_erp_value, bss->erp_value);

	sdata->u.mgd.beacon_timeout = usecs_to_jiffies(ieee80211_tu_to_usec(
		beacon_loss_count * bss_conf->beacon_int));

	sdata->u.mgd.associated = cbss;
	memcpy(sdata->u.mgd.bssid, cbss->bssid, ETH_ALEN);

	sdata->u.mgd.flags |= IEEE80211_STA_RESET_SIGNAL_AVE;

	if (sdata->vif.p2p) {
		const struct cfg80211_bss_ies *ies;

		rcu_read_lock();
		ies = rcu_dereference(cbss->ies);
		if (ies) {
			int ret;

			ret = cfg80211_get_p2p_attr(
					ies->data, ies->len,
					IEEE80211_P2P_ATTR_ABSENCE_NOTICE,
					(u8 *) &bss_conf->p2p_noa_attr,
					sizeof(bss_conf->p2p_noa_attr));
			if (ret >= 2) {
				sdata->u.mgd.p2p_noa_index =
					bss_conf->p2p_noa_attr.index;
				bss_info_changed |= BSS_CHANGED_P2P_PS;
			}
		}
		rcu_read_unlock();
	}

	/* just to be sure */
	ieee80211_stop_poll(sdata);

	ieee80211_led_assoc(local, 1);

	if (sdata->u.mgd.assoc_data->have_beacon) {
		/*
		 * If the AP is buggy we may get here with no DTIM period
		 * known, so assume it's 1 which is the only safe assumption
		 * in that case, although if the TIM IE is broken powersave
		 * probably just won't work at all.
		 */
		bss_conf->dtim_period = sdata->u.mgd.dtim_period ?: 1;
		bss_info_changed |= BSS_CHANGED_DTIM_PERIOD;
	} else {
		bss_conf->dtim_period = 0;
	}

	bss_conf->assoc = 1;

	/* Tell the driver to monitor connection quality (if supported) */
	if (sdata->vif.driver_flags & IEEE80211_VIF_SUPPORTS_CQM_RSSI &&
	    bss_conf->cqm_rssi_thold)
		bss_info_changed |= BSS_CHANGED_CQM;

	/* Enable ARP filtering */
	if (bss_conf->arp_addr_cnt)
		bss_info_changed |= BSS_CHANGED_ARP_FILTER;

	ieee80211_bss_info_change_notify(sdata, bss_info_changed);

	mutex_lock(&local->iflist_mtx);
	ieee80211_recalc_ps(local, -1);
	mutex_unlock(&local->iflist_mtx);

	ieee80211_recalc_smps(sdata);
	ieee80211_recalc_ps_vif(sdata);

	netif_carrier_on(sdata->dev);
}

static void ieee80211_set_disassoc(struct ieee80211_sub_if_data *sdata,
				   u16 stype, u16 reason, bool tx,
				   u8 *frame_buf)
{
	struct ieee80211_if_managed *ifmgd = &sdata->u.mgd;
	struct ieee80211_local *local = sdata->local;
	u32 changed = 0;

	sdata_assert_lock(sdata);

	if (WARN_ON_ONCE(tx && !frame_buf))
		return;

	if (WARN_ON(!ifmgd->associated))
		return;

	ieee80211_stop_poll(sdata);

	ifmgd->associated = NULL;
	netif_carrier_off(sdata->dev);

	/*
	 * if we want to get out of ps before disassoc (why?) we have
	 * to do it before sending disassoc, as otherwise the null-packet
	 * won't be valid.
	 */
	if (local->hw.conf.flags & IEEE80211_CONF_PS) {
		local->hw.conf.flags &= ~IEEE80211_CONF_PS;
		ieee80211_hw_config(local, IEEE80211_CONF_CHANGE_PS);
	}
	local->ps_sdata = NULL;

	/* disable per-vif ps */
	ieee80211_recalc_ps_vif(sdata);

	/* flush out any pending frame (e.g. DELBA) before deauth/disassoc */
	if (tx)
		ieee80211_flush_queues(local, sdata);

	/* deauthenticate/disassociate now */
	if (tx || frame_buf)
		ieee80211_send_deauth_disassoc(sdata, ifmgd->bssid, stype,
					       reason, tx, frame_buf);

	/* flush out frame */
	if (tx)
		ieee80211_flush_queues(local, sdata);

	/* clear bssid only after building the needed mgmt frames */
	memset(ifmgd->bssid, 0, ETH_ALEN);

	/* remove AP and TDLS peers */
	sta_info_flush_defer(sdata);

	/* finally reset all BSS / config parameters */
	changed |= ieee80211_reset_erp_info(sdata);

	ieee80211_led_assoc(local, 0);
	changed |= BSS_CHANGED_ASSOC;
	sdata->vif.bss_conf.assoc = false;

	ifmgd->p2p_noa_index = -1;
	memset(&sdata->vif.bss_conf.p2p_noa_attr, 0,
	       sizeof(sdata->vif.bss_conf.p2p_noa_attr));

	/* on the next assoc, re-program HT/VHT parameters */
	memset(&ifmgd->ht_capa, 0, sizeof(ifmgd->ht_capa));
	memset(&ifmgd->ht_capa_mask, 0, sizeof(ifmgd->ht_capa_mask));
	memset(&ifmgd->vht_capa, 0, sizeof(ifmgd->vht_capa));
	memset(&ifmgd->vht_capa_mask, 0, sizeof(ifmgd->vht_capa_mask));

	sdata->ap_power_level = IEEE80211_UNSET_POWER_LEVEL;

	del_timer_sync(&local->dynamic_ps_timer);
	cancel_work_sync(&local->dynamic_ps_enable_work);

	/* Disable ARP filtering */
	if (sdata->vif.bss_conf.arp_addr_cnt)
		changed |= BSS_CHANGED_ARP_FILTER;

	sdata->vif.bss_conf.qos = false;
	changed |= BSS_CHANGED_QOS;

	/* The BSSID (not really interesting) and HT changed */
	changed |= BSS_CHANGED_BSSID | BSS_CHANGED_HT;
	ieee80211_bss_info_change_notify(sdata, changed);

	/* disassociated - set to defaults now */
	ieee80211_set_wmm_default(sdata, false);

	del_timer_sync(&sdata->u.mgd.conn_mon_timer);
	del_timer_sync(&sdata->u.mgd.bcn_mon_timer);
	del_timer_sync(&sdata->u.mgd.timer);
	del_timer_sync(&sdata->u.mgd.chswitch_timer);

	sdata->vif.bss_conf.dtim_period = 0;

	ifmgd->flags = 0;
	ieee80211_vif_release_channel(sdata);
}

void ieee80211_sta_rx_notify(struct ieee80211_sub_if_data *sdata,
			     struct ieee80211_hdr *hdr)
{
	/*
	 * We can postpone the mgd.timer whenever receiving unicast frames
	 * from AP because we know that the connection is working both ways
	 * at that time. But multicast frames (and hence also beacons) must
	 * be ignored here, because we need to trigger the timer during
	 * data idle periods for sending the periodic probe request to the
	 * AP we're connected to.
	 */
	if (is_multicast_ether_addr(hdr->addr1))
		return;

	ieee80211_sta_reset_conn_monitor(sdata);
}

static void ieee80211_reset_ap_probe(struct ieee80211_sub_if_data *sdata)
{
	struct ieee80211_if_managed *ifmgd = &sdata->u.mgd;
	struct ieee80211_local *local = sdata->local;

	mutex_lock(&local->mtx);
	if (!(ifmgd->flags & (IEEE80211_STA_BEACON_POLL |
			      IEEE80211_STA_CONNECTION_POLL))) {
		mutex_unlock(&local->mtx);
		return;
	}

	__ieee80211_stop_poll(sdata);

	mutex_lock(&local->iflist_mtx);
	ieee80211_recalc_ps(local, -1);
	mutex_unlock(&local->iflist_mtx);

	if (sdata->local->hw.flags & IEEE80211_HW_CONNECTION_MONITOR)
		goto out;

	/*
	 * We've received a probe response, but are not sure whether
	 * we have or will be receiving any beacons or data, so let's
	 * schedule the timers again, just in case.
	 */
	ieee80211_sta_reset_beacon_monitor(sdata);

	mod_timer(&ifmgd->conn_mon_timer,
		  round_jiffies_up(jiffies +
				   IEEE80211_CONNECTION_IDLE_TIME));
out:
	mutex_unlock(&local->mtx);
}

void ieee80211_sta_tx_notify(struct ieee80211_sub_if_data *sdata,
			     struct ieee80211_hdr *hdr, bool ack)
{
	if (!ieee80211_is_data(hdr->frame_control))
	    return;

	if (ieee80211_is_nullfunc(hdr->frame_control) &&
	    sdata->u.mgd.probe_send_count > 0) {
		if (ack)
			ieee80211_sta_reset_conn_monitor(sdata);
		else
			sdata->u.mgd.nullfunc_failed = true;
		ieee80211_queue_work(&sdata->local->hw, &sdata->work);
		return;
	}

	if (ack)
		ieee80211_sta_reset_conn_monitor(sdata);
}

static void ieee80211_mgd_probe_ap_send(struct ieee80211_sub_if_data *sdata)
{
	struct ieee80211_if_managed *ifmgd = &sdata->u.mgd;
	const u8 *ssid;
	u8 *dst = ifmgd->associated->bssid;
	u8 unicast_limit = max(1, max_probe_tries - 3);

	/*
	 * Try sending broadcast probe requests for the last three
	 * probe requests after the first ones failed since some
	 * buggy APs only support broadcast probe requests.
	 */
	if (ifmgd->probe_send_count >= unicast_limit)
		dst = NULL;

	/*
	 * When the hardware reports an accurate Tx ACK status, it's
	 * better to send a nullfunc frame instead of a probe request,
	 * as it will kick us off the AP quickly if we aren't associated
	 * anymore. The timeout will be reset if the frame is ACKed by
	 * the AP.
	 */
	ifmgd->probe_send_count++;

	if (sdata->local->hw.flags & IEEE80211_HW_REPORTS_TX_ACK_STATUS) {
		ifmgd->nullfunc_failed = false;
		ieee80211_send_nullfunc(sdata->local, sdata, 0);
	} else {
		int ssid_len;

		rcu_read_lock();
		ssid = ieee80211_bss_get_ie(ifmgd->associated, WLAN_EID_SSID);
		if (WARN_ON_ONCE(ssid == NULL))
			ssid_len = 0;
		else
			ssid_len = ssid[1];

		ieee80211_send_probe_req(sdata, dst, ssid + 2, ssid_len, NULL,
					 0, (u32) -1, true, 0,
					 ifmgd->associated->channel, false);
		rcu_read_unlock();
	}

	ifmgd->probe_timeout = jiffies + msecs_to_jiffies(probe_wait_ms);
	run_again(sdata, ifmgd->probe_timeout);
	if (sdata->local->hw.flags & IEEE80211_HW_REPORTS_TX_ACK_STATUS)
		ieee80211_flush_queues(sdata->local, sdata);
}

static void ieee80211_mgd_probe_ap(struct ieee80211_sub_if_data *sdata,
				   bool beacon)
{
	struct ieee80211_if_managed *ifmgd = &sdata->u.mgd;
	bool already = false;

	if (!ieee80211_sdata_running(sdata))
		return;

	sdata_lock(sdata);

	if (!ifmgd->associated)
		goto out;

	mutex_lock(&sdata->local->mtx);

	if (sdata->local->tmp_channel || sdata->local->scanning) {
		mutex_unlock(&sdata->local->mtx);
		goto out;
	}

	if (beacon) {
		mlme_dbg_ratelimited(sdata,
				     "detected beacon loss from AP (missed %d beacons) - probing\n",
				     beacon_loss_count);

		ieee80211_cqm_rssi_notify(&sdata->vif,
					  NL80211_CQM_RSSI_BEACON_LOSS_EVENT,
					  GFP_KERNEL);
	}

	/*
	 * The driver/our work has already reported this event or the
	 * connection monitoring has kicked in and we have already sent
	 * a probe request. Or maybe the AP died and the driver keeps
	 * reporting until we disassociate...
	 *
	 * In either case we have to ignore the current call to this
	 * function (except for setting the correct probe reason bit)
	 * because otherwise we would reset the timer every time and
	 * never check whether we received a probe response!
	 */
	if (ifmgd->flags & (IEEE80211_STA_BEACON_POLL |
			    IEEE80211_STA_CONNECTION_POLL))
		already = true;

	if (beacon)
		ifmgd->flags |= IEEE80211_STA_BEACON_POLL;
	else
		ifmgd->flags |= IEEE80211_STA_CONNECTION_POLL;

	mutex_unlock(&sdata->local->mtx);

	if (already)
		goto out;

	mutex_lock(&sdata->local->iflist_mtx);
	ieee80211_recalc_ps(sdata->local, -1);
	mutex_unlock(&sdata->local->iflist_mtx);

	ifmgd->probe_send_count = 0;
	ieee80211_mgd_probe_ap_send(sdata);
 out:
	sdata_unlock(sdata);
}

struct sk_buff *ieee80211_ap_probereq_get(struct ieee80211_hw *hw,
					  struct ieee80211_vif *vif)
{
	struct ieee80211_sub_if_data *sdata = vif_to_sdata(vif);
	struct ieee80211_if_managed *ifmgd = &sdata->u.mgd;
	struct cfg80211_bss *cbss;
	struct sk_buff *skb;
	const u8 *ssid;
	int ssid_len;

	if (WARN_ON(sdata->vif.type != NL80211_IFTYPE_STATION))
		return NULL;

	sdata_assert_lock(sdata);

	if (ifmgd->associated)
		cbss = ifmgd->associated;
	else if (ifmgd->auth_data)
		cbss = ifmgd->auth_data->bss;
	else if (ifmgd->assoc_data)
		cbss = ifmgd->assoc_data->bss;
	else
		return NULL;

	rcu_read_lock();
	ssid = ieee80211_bss_get_ie(cbss, WLAN_EID_SSID);
	if (WARN_ON_ONCE(ssid == NULL))
		ssid_len = 0;
	else
		ssid_len = ssid[1];

	skb = ieee80211_build_probe_req(sdata, cbss->bssid,
					(u32) -1, cbss->channel,
					ssid + 2, ssid_len,
					NULL, 0, true);
	rcu_read_unlock();

	return skb;
}
EXPORT_SYMBOL(ieee80211_ap_probereq_get);

static void __ieee80211_disconnect(struct ieee80211_sub_if_data *sdata)
{
	struct ieee80211_if_managed *ifmgd = &sdata->u.mgd;
	u8 frame_buf[IEEE80211_DEAUTH_FRAME_LEN];

	sdata_lock(sdata);
	if (!ifmgd->associated) {
		sdata_unlock(sdata);
		return;
	}

	ieee80211_set_disassoc(sdata, IEEE80211_STYPE_DEAUTH,
			       WLAN_REASON_DISASSOC_DUE_TO_INACTIVITY,
			       true, frame_buf);
	ifmgd->flags &= ~IEEE80211_STA_CSA_RECEIVED;
	ieee80211_wake_queues_by_reason(&sdata->local->hw,
					IEEE80211_MAX_QUEUE_MAP,
					IEEE80211_QUEUE_STOP_REASON_CSA);

	cfg80211_send_deauth(sdata->dev, frame_buf, IEEE80211_DEAUTH_FRAME_LEN);
	sdata_unlock(sdata);
}

static void ieee80211_beacon_connection_loss_work(struct work_struct *work)
{
	struct ieee80211_sub_if_data *sdata =
		container_of(work, struct ieee80211_sub_if_data,
			     u.mgd.beacon_connection_loss_work);
	struct ieee80211_if_managed *ifmgd = &sdata->u.mgd;
	struct sta_info *sta;

	if (ifmgd->associated) {
		rcu_read_lock();
		sta = sta_info_get(sdata, ifmgd->bssid);
		if (sta)
			sta->beacon_loss_count++;
		rcu_read_unlock();
	}

	if (ifmgd->connection_loss) {
		sdata_info(sdata, "Connection to AP %pM lost\n",
			   ifmgd->bssid);
		__ieee80211_disconnect(sdata);
	} else {
		ieee80211_mgd_probe_ap(sdata, true);
	}
}

static void ieee80211_csa_connection_drop_work(struct work_struct *work)
{
	struct ieee80211_sub_if_data *sdata =
		container_of(work, struct ieee80211_sub_if_data,
			     u.mgd.csa_connection_drop_work);

	__ieee80211_disconnect(sdata);
}

void ieee80211_beacon_loss(struct ieee80211_vif *vif)
{
	struct ieee80211_sub_if_data *sdata = vif_to_sdata(vif);
	struct ieee80211_hw *hw = &sdata->local->hw;

	trace_api_beacon_loss(sdata);

	sdata->u.mgd.connection_loss = false;
	ieee80211_queue_work(hw, &sdata->u.mgd.beacon_connection_loss_work);
}
EXPORT_SYMBOL(ieee80211_beacon_loss);

void ieee80211_connection_loss(struct ieee80211_vif *vif)
{
	struct ieee80211_sub_if_data *sdata = vif_to_sdata(vif);
	struct ieee80211_hw *hw = &sdata->local->hw;

	trace_api_connection_loss(sdata);

	sdata->u.mgd.connection_loss = true;
	ieee80211_queue_work(hw, &sdata->u.mgd.beacon_connection_loss_work);
}
EXPORT_SYMBOL(ieee80211_connection_loss);


static void ieee80211_destroy_auth_data(struct ieee80211_sub_if_data *sdata,
					bool assoc)
{
	struct ieee80211_mgd_auth_data *auth_data = sdata->u.mgd.auth_data;

	sdata_assert_lock(sdata);

	if (!assoc) {
		sta_info_destroy_addr(sdata, auth_data->bss->bssid);

		memset(sdata->u.mgd.bssid, 0, ETH_ALEN);
		ieee80211_bss_info_change_notify(sdata, BSS_CHANGED_BSSID);
		sdata->u.mgd.flags = 0;
		ieee80211_vif_release_channel(sdata);
	}

	cfg80211_put_bss(sdata->local->hw.wiphy, auth_data->bss);
	kfree(auth_data);
	sdata->u.mgd.auth_data = NULL;
}

static void ieee80211_auth_challenge(struct ieee80211_sub_if_data *sdata,
				     struct ieee80211_mgmt *mgmt, size_t len)
{
	struct ieee80211_local *local = sdata->local;
	struct ieee80211_mgd_auth_data *auth_data = sdata->u.mgd.auth_data;
	u8 *pos;
	struct ieee802_11_elems elems;
	u32 tx_flags = 0;

	pos = mgmt->u.auth.variable;
	ieee802_11_parse_elems(pos, len - (pos - (u8 *) mgmt), false, &elems);
	if (!elems.challenge)
		return;
	auth_data->expected_transaction = 4;
	drv_mgd_prepare_tx(sdata->local, sdata);
	if (local->hw.flags & IEEE80211_HW_REPORTS_TX_ACK_STATUS)
		tx_flags = IEEE80211_TX_CTL_REQ_TX_STATUS |
			   IEEE80211_TX_INTFL_MLME_CONN_TX;
	ieee80211_send_auth(sdata, 3, auth_data->algorithm, 0,
			    elems.challenge - 2, elems.challenge_len + 2,
			    auth_data->bss->bssid, auth_data->bss->bssid,
			    auth_data->key, auth_data->key_len,
			    auth_data->key_idx, tx_flags);
}

static void ieee80211_rx_mgmt_auth(struct ieee80211_sub_if_data *sdata,
				   struct ieee80211_mgmt *mgmt, size_t len)
{
	struct ieee80211_if_managed *ifmgd = &sdata->u.mgd;
	u8 bssid[ETH_ALEN];
	u16 auth_alg, auth_transaction, status_code;
	struct sta_info *sta;

	sdata_assert_lock(sdata);

	if (len < 24 + 6)
		return;

	if (!ifmgd->auth_data || ifmgd->auth_data->done)
		return;

	memcpy(bssid, ifmgd->auth_data->bss->bssid, ETH_ALEN);

	if (!ether_addr_equal(bssid, mgmt->bssid))
		return;

	auth_alg = le16_to_cpu(mgmt->u.auth.auth_alg);
	auth_transaction = le16_to_cpu(mgmt->u.auth.auth_transaction);
	status_code = le16_to_cpu(mgmt->u.auth.status_code);

	if (auth_alg != ifmgd->auth_data->algorithm ||
	    auth_transaction != ifmgd->auth_data->expected_transaction) {
		sdata_info(sdata, "%pM unexpected authentication state: alg %d (expected %d) transact %d (expected %d)\n",
			   mgmt->sa, auth_alg, ifmgd->auth_data->algorithm,
			   auth_transaction,
			   ifmgd->auth_data->expected_transaction);
		return;
	}

	if (status_code != WLAN_STATUS_SUCCESS) {
		sdata_info(sdata, "%pM denied authentication (status %d)\n",
			   mgmt->sa, status_code);
		ieee80211_destroy_auth_data(sdata, false);
		cfg80211_send_rx_auth(sdata->dev, (u8 *)mgmt, len);
		return;
	}

	switch (ifmgd->auth_data->algorithm) {
	case WLAN_AUTH_OPEN:
	case WLAN_AUTH_LEAP:
	case WLAN_AUTH_FT:
	case WLAN_AUTH_SAE:
		break;
	case WLAN_AUTH_SHARED_KEY:
		if (ifmgd->auth_data->expected_transaction != 4) {
			ieee80211_auth_challenge(sdata, mgmt, len);
			/* need another frame */
			return;
		}
		break;
	default:
		WARN_ONCE(1, "invalid auth alg %d",
			  ifmgd->auth_data->algorithm);
		return;
	}

	sdata_info(sdata, "authenticated\n");
	ifmgd->auth_data->done = true;
	ifmgd->auth_data->timeout = jiffies + IEEE80211_AUTH_WAIT_ASSOC;
	ifmgd->auth_data->timeout_started = true;
	run_again(sdata, ifmgd->auth_data->timeout);

	if (ifmgd->auth_data->algorithm == WLAN_AUTH_SAE &&
	    ifmgd->auth_data->expected_transaction != 2) {
		/*
		 * Report auth frame to user space for processing since another
		 * round of Authentication frames is still needed.
		 */
		cfg80211_send_rx_auth(sdata->dev, (u8 *)mgmt, len);
		return;
	}

	/* move station state to auth */
	mutex_lock(&sdata->local->sta_mtx);
	sta = sta_info_get(sdata, bssid);
	if (!sta) {
		WARN_ONCE(1, "%s: STA %pM not found", sdata->name, bssid);
		goto out_err;
	}
	if (sta_info_move_state(sta, IEEE80211_STA_AUTH)) {
		sdata_info(sdata, "failed moving %pM to auth\n", bssid);
		goto out_err;
	}
	mutex_unlock(&sdata->local->sta_mtx);

	cfg80211_send_rx_auth(sdata->dev, (u8 *)mgmt, len);
	return;
 out_err:
	mutex_unlock(&sdata->local->sta_mtx);
	/* ignore frame -- wait for timeout */
}


static void ieee80211_rx_mgmt_deauth(struct ieee80211_sub_if_data *sdata,
				     struct ieee80211_mgmt *mgmt, size_t len)
{
	struct ieee80211_if_managed *ifmgd = &sdata->u.mgd;
	const u8 *bssid = NULL;
	u16 reason_code;

	sdata_assert_lock(sdata);

	if (len < 24 + 2)
		return;

	if (!ifmgd->associated ||
	    !ether_addr_equal(mgmt->bssid, ifmgd->associated->bssid))
		return;

	bssid = ifmgd->associated->bssid;

	reason_code = le16_to_cpu(mgmt->u.deauth.reason_code);

	sdata_info(sdata, "deauthenticated from %pM (Reason: %u)\n",
		   bssid, reason_code);

	ieee80211_set_disassoc(sdata, 0, 0, false, NULL);

	cfg80211_send_deauth(sdata->dev, (u8 *)mgmt, len);
}


static void ieee80211_rx_mgmt_disassoc(struct ieee80211_sub_if_data *sdata,
				       struct ieee80211_mgmt *mgmt, size_t len)
{
	struct ieee80211_if_managed *ifmgd = &sdata->u.mgd;
	u16 reason_code;

	sdata_assert_lock(sdata);

	if (len < 24 + 2)
		return;

	if (!ifmgd->associated ||
	    !ether_addr_equal(mgmt->bssid, ifmgd->associated->bssid))
		return;

	reason_code = le16_to_cpu(mgmt->u.disassoc.reason_code);

	sdata_info(sdata, "disassociated from %pM (Reason: %u)\n",
		   mgmt->sa, reason_code);

	ieee80211_set_disassoc(sdata, 0, 0, false, NULL);

	cfg80211_send_disassoc(sdata->dev, (u8 *)mgmt, len);
}

static void ieee80211_get_rates(struct ieee80211_supported_band *sband,
				u8 *supp_rates, unsigned int supp_rates_len,
				u32 *rates, u32 *basic_rates,
				bool *have_higher_than_11mbit,
				int *min_rate, int *min_rate_index)
{
	int i, j;

	for (i = 0; i < supp_rates_len; i++) {
		int rate = (supp_rates[i] & 0x7f) * 5;
		bool is_basic = !!(supp_rates[i] & 0x80);

		if (rate > 110)
			*have_higher_than_11mbit = true;

		/*
		 * BSS_MEMBERSHIP_SELECTOR_HT_PHY is defined in 802.11n-2009
		 * 7.3.2.2 as a magic value instead of a rate. Hence, skip it.
		 *
		 * Note: Even through the membership selector and the basic
		 *	 rate flag share the same bit, they are not exactly
		 *	 the same.
		 */
		if (!!(supp_rates[i] & 0x80) &&
		    (supp_rates[i] & 0x7f) == BSS_MEMBERSHIP_SELECTOR_HT_PHY)
			continue;

		for (j = 0; j < sband->n_bitrates; j++) {
			if (sband->bitrates[j].bitrate == rate) {
				*rates |= BIT(j);
				if (is_basic)
					*basic_rates |= BIT(j);
				if (rate < *min_rate) {
					*min_rate = rate;
					*min_rate_index = j;
				}
				break;
			}
		}
	}
}

static void ieee80211_destroy_assoc_data(struct ieee80211_sub_if_data *sdata,
					 bool assoc)
{
	struct ieee80211_mgd_assoc_data *assoc_data = sdata->u.mgd.assoc_data;

	sdata_assert_lock(sdata);

	if (!assoc) {
		sta_info_destroy_addr(sdata, assoc_data->bss->bssid);

		memset(sdata->u.mgd.bssid, 0, ETH_ALEN);
		ieee80211_bss_info_change_notify(sdata, BSS_CHANGED_BSSID);
		sdata->u.mgd.flags = 0;
		ieee80211_vif_release_channel(sdata);
	}

	kfree(assoc_data);
	sdata->u.mgd.assoc_data = NULL;
}

static bool ieee80211_assoc_success(struct ieee80211_sub_if_data *sdata,
				    struct cfg80211_bss *cbss,
				    struct ieee80211_mgmt *mgmt, size_t len)
{
	struct ieee80211_if_managed *ifmgd = &sdata->u.mgd;
	struct ieee80211_local *local = sdata->local;
	struct ieee80211_supported_band *sband;
	struct sta_info *sta;
	u8 *pos;
	u16 capab_info, aid;
	struct ieee802_11_elems elems;
	struct ieee80211_bss_conf *bss_conf = &sdata->vif.bss_conf;
	u32 changed = 0;
	int err;

	/* AssocResp and ReassocResp have identical structure */

	aid = le16_to_cpu(mgmt->u.assoc_resp.aid);
	capab_info = le16_to_cpu(mgmt->u.assoc_resp.capab_info);

	if ((aid & (BIT(15) | BIT(14))) != (BIT(15) | BIT(14)))
		sdata_info(sdata, "invalid AID value 0x%x; bits 15:14 not set\n",
			   aid);
	aid &= ~(BIT(15) | BIT(14));

	ifmgd->broken_ap = false;

	if (aid == 0 || aid > IEEE80211_MAX_AID) {
		sdata_info(sdata, "invalid AID value %d (out of range), turn off PS\n",
			   aid);
		aid = 0;
		ifmgd->broken_ap = true;
	}

	pos = mgmt->u.assoc_resp.variable;
	ieee802_11_parse_elems(pos, len - (pos - (u8 *) mgmt), false, &elems);

	if (!elems.supp_rates) {
		sdata_info(sdata, "no SuppRates element in AssocResp\n");
		return false;
	}

	ifmgd->aid = aid;

	/*
	 * We previously checked these in the beacon/probe response, so
	 * they should be present here. This is just a safety net.
	 */
	if (!(ifmgd->flags & IEEE80211_STA_DISABLE_HT) &&
	    (!elems.wmm_param || !elems.ht_cap_elem || !elems.ht_operation)) {
		sdata_info(sdata,
			   "HT AP is missing WMM params or HT capability/operation in AssocResp\n");
		return false;
	}

	if (!(ifmgd->flags & IEEE80211_STA_DISABLE_VHT) &&
	    (!elems.vht_cap_elem || !elems.vht_operation)) {
		sdata_info(sdata,
			   "VHT AP is missing VHT capability/operation in AssocResp\n");
		return false;
	}

	mutex_lock(&sdata->local->sta_mtx);
	/*
	 * station info was already allocated and inserted before
	 * the association and should be available to us
	 */
	sta = sta_info_get(sdata, cbss->bssid);
	if (WARN_ON(!sta)) {
		mutex_unlock(&sdata->local->sta_mtx);
		return false;
	}

	sband = local->hw.wiphy->bands[ieee80211_get_sdata_band(sdata)];

	/* Set up internal HT/VHT capabilities */
	if (elems.ht_cap_elem && !(ifmgd->flags & IEEE80211_STA_DISABLE_HT))
		ieee80211_ht_cap_ie_to_sta_ht_cap(sdata, sband,
						  elems.ht_cap_elem, sta);

	if (elems.vht_cap_elem && !(ifmgd->flags & IEEE80211_STA_DISABLE_VHT))
		ieee80211_vht_cap_ie_to_sta_vht_cap(sdata, sband,
						    elems.vht_cap_elem, sta);

	/*
	 * Some APs, e.g. Netgear WNDR3700, report invalid HT operation data
	 * in their association response, so ignore that data for our own
	 * configuration. If it changed since the last beacon, we'll get the
	 * next beacon and update then.
	 */

	/*
	 * If an operating mode notification IE is present, override the
	 * NSS calculation (that would be done in rate_control_rate_init())
	 * and use the # of streams from that element.
	 */
	if (elems.opmode_notif &&
	    !(*elems.opmode_notif & IEEE80211_OPMODE_NOTIF_RX_NSS_TYPE_BF)) {
		u8 nss;

		nss = *elems.opmode_notif & IEEE80211_OPMODE_NOTIF_RX_NSS_MASK;
		nss >>= IEEE80211_OPMODE_NOTIF_RX_NSS_SHIFT;
		nss += 1;
		sta->sta.rx_nss = nss;
	}

	rate_control_rate_init(sta);

	if (ifmgd->flags & IEEE80211_STA_MFP_ENABLED)
		set_sta_flag(sta, WLAN_STA_MFP);

	if (elems.wmm_param)
		set_sta_flag(sta, WLAN_STA_WME);

	err = sta_info_move_state(sta, IEEE80211_STA_ASSOC);
	if (!err && !(ifmgd->flags & IEEE80211_STA_CONTROL_PORT))
		err = sta_info_move_state(sta, IEEE80211_STA_AUTHORIZED);
	if (err) {
		sdata_info(sdata,
			   "failed to move station %pM to desired state\n",
			   sta->sta.addr);
		WARN_ON(__sta_info_destroy(sta));
		mutex_unlock(&sdata->local->sta_mtx);
		return false;
	}

	mutex_unlock(&sdata->local->sta_mtx);

	/*
	 * Always handle WMM once after association regardless
	 * of the first value the AP uses. Setting -1 here has
	 * that effect because the AP values is an unsigned
	 * 4-bit value.
	 */
	ifmgd->wmm_last_param_set = -1;

	if (elems.wmm_param)
		ieee80211_sta_wmm_params(local, sdata, elems.wmm_param,
					 elems.wmm_param_len);
	else
		ieee80211_set_wmm_default(sdata, false);
	changed |= BSS_CHANGED_QOS;

	/* set AID and assoc capability,
	 * ieee80211_set_associated() will tell the driver */
	bss_conf->aid = aid;
	bss_conf->assoc_capability = capab_info;
	ieee80211_set_associated(sdata, cbss, changed);

	/*
	 * If we're using 4-addr mode, let the AP know that we're
	 * doing so, so that it can create the STA VLAN on its side
	 */
	if (ifmgd->use_4addr)
		ieee80211_send_4addr_nullfunc(local, sdata);

	/*
	 * Start timer to probe the connection to the AP now.
	 * Also start the timer that will detect beacon loss.
	 */
	ieee80211_sta_rx_notify(sdata, (struct ieee80211_hdr *)mgmt);
	ieee80211_sta_reset_beacon_monitor(sdata);

	return true;
}

static void ieee80211_rx_mgmt_assoc_resp(struct ieee80211_sub_if_data *sdata,
					 struct ieee80211_mgmt *mgmt,
					 size_t len)
{
	struct ieee80211_if_managed *ifmgd = &sdata->u.mgd;
	struct ieee80211_mgd_assoc_data *assoc_data = ifmgd->assoc_data;
	u16 capab_info, status_code, aid;
	struct ieee802_11_elems elems;
	u8 *pos;
	bool reassoc;
	struct cfg80211_bss *bss;

	sdata_assert_lock(sdata);

	if (!assoc_data)
		return;
	if (!ether_addr_equal(assoc_data->bss->bssid, mgmt->bssid))
		return;

	/*
	 * AssocResp and ReassocResp have identical structure, so process both
	 * of them in this function.
	 */

	if (len < 24 + 6)
		return;

	reassoc = ieee80211_is_reassoc_req(mgmt->frame_control);
	capab_info = le16_to_cpu(mgmt->u.assoc_resp.capab_info);
	status_code = le16_to_cpu(mgmt->u.assoc_resp.status_code);
	aid = le16_to_cpu(mgmt->u.assoc_resp.aid);

	sdata_info(sdata,
		   "RX %sssocResp from %pM (capab=0x%x status=%d aid=%d)\n",
		   reassoc ? "Rea" : "A", mgmt->sa,
		   capab_info, status_code, (u16)(aid & ~(BIT(15) | BIT(14))));

	pos = mgmt->u.assoc_resp.variable;
	ieee802_11_parse_elems(pos, len - (pos - (u8 *) mgmt), false, &elems);

	if (status_code == WLAN_STATUS_ASSOC_REJECTED_TEMPORARILY &&
	    elems.timeout_int &&
	    elems.timeout_int->type == WLAN_TIMEOUT_ASSOC_COMEBACK) {
		u32 tu, ms;
		tu = le32_to_cpu(elems.timeout_int->value);
		ms = tu * 1024 / 1000;
		sdata_info(sdata,
			   "%pM rejected association temporarily; comeback duration %u TU (%u ms)\n",
			   mgmt->sa, tu, ms);
		assoc_data->timeout = jiffies + msecs_to_jiffies(ms);
		assoc_data->timeout_started = true;
		if (ms > IEEE80211_ASSOC_TIMEOUT)
			run_again(sdata, assoc_data->timeout);
		return;
	}

	bss = assoc_data->bss;

	if (status_code != WLAN_STATUS_SUCCESS) {
		sdata_info(sdata, "%pM denied association (code=%d)\n",
			   mgmt->sa, status_code);
		ieee80211_destroy_assoc_data(sdata, false);
	} else {
		if (!ieee80211_assoc_success(sdata, bss, mgmt, len)) {
			/* oops -- internal error -- send timeout for now */
			ieee80211_destroy_assoc_data(sdata, false);
			cfg80211_put_bss(sdata->local->hw.wiphy, bss);
			cfg80211_send_assoc_timeout(sdata->dev, mgmt->bssid);
			return;
		}
		sdata_info(sdata, "associated\n");

		/*
		 * destroy assoc_data afterwards, as otherwise an idle
		 * recalc after assoc_data is NULL but before associated
		 * is set can cause the interface to go idle
		 */
		ieee80211_destroy_assoc_data(sdata, true);
	}

	cfg80211_send_rx_assoc(sdata->dev, bss, (u8 *)mgmt, len);
}

static void ieee80211_rx_bss_info(struct ieee80211_sub_if_data *sdata,
				  struct ieee80211_mgmt *mgmt, size_t len,
				  struct ieee80211_rx_status *rx_status,
				  struct ieee802_11_elems *elems)
{
	struct ieee80211_local *local = sdata->local;
	int freq;
	struct ieee80211_bss *bss;
	struct ieee80211_channel *channel;
	bool need_ps = false;

	sdata_assert_lock(sdata);

	if ((sdata->u.mgd.associated &&
	     ether_addr_equal(mgmt->bssid, sdata->u.mgd.associated->bssid)) ||
	    (sdata->u.mgd.assoc_data &&
	     ether_addr_equal(mgmt->bssid,
			      sdata->u.mgd.assoc_data->bss->bssid))) {
		/* not previously set so we may need to recalc */
		need_ps = sdata->u.mgd.associated && !sdata->u.mgd.dtim_period;

		if (elems->tim && !elems->parse_error) {
			const struct ieee80211_tim_ie *tim_ie = elems->tim;
			sdata->u.mgd.dtim_period = tim_ie->dtim_period;
		}
	}

	if (elems->ds_params)
		freq = ieee80211_channel_to_frequency(elems->ds_params[0],
						      rx_status->band);
	else
		freq = rx_status->freq;

	channel = ieee80211_get_channel(local->hw.wiphy, freq);

	if (!channel || channel->flags & IEEE80211_CHAN_DISABLED)
		return;

	bss = ieee80211_bss_info_update(local, rx_status, mgmt, len, elems,
					channel);
	if (bss)
		ieee80211_rx_bss_put(local, bss);

	if (!sdata->u.mgd.associated ||
	    !ether_addr_equal(mgmt->bssid, sdata->u.mgd.associated->bssid))
		return;

	if (need_ps) {
		mutex_lock(&local->iflist_mtx);
		ieee80211_recalc_ps(local, -1);
		mutex_unlock(&local->iflist_mtx);
	}

	ieee80211_sta_process_chanswitch(sdata, rx_status->mactime,
					 elems, true);

}


static void ieee80211_rx_mgmt_probe_resp(struct ieee80211_sub_if_data *sdata,
					 struct sk_buff *skb)
{
	struct ieee80211_mgmt *mgmt = (void *)skb->data;
	struct ieee80211_if_managed *ifmgd;
	struct ieee80211_rx_status *rx_status = (void *) skb->cb;
	size_t baselen, len = skb->len;
	struct ieee802_11_elems elems;

	ifmgd = &sdata->u.mgd;

	sdata_assert_lock(sdata);

	if (!ether_addr_equal(mgmt->da, sdata->vif.addr))
		return; /* ignore ProbeResp to foreign address */

	baselen = (u8 *) mgmt->u.probe_resp.variable - (u8 *) mgmt;
	if (baselen > len)
		return;

	ieee802_11_parse_elems(mgmt->u.probe_resp.variable, len - baselen,
			       false, &elems);

	ieee80211_rx_bss_info(sdata, mgmt, len, rx_status, &elems);

	if (ifmgd->associated &&
	    ether_addr_equal(mgmt->bssid, ifmgd->associated->bssid))
		ieee80211_reset_ap_probe(sdata);

	if (ifmgd->auth_data && !ifmgd->auth_data->bss->proberesp_ies &&
	    ether_addr_equal(mgmt->bssid, ifmgd->auth_data->bss->bssid)) {
		/* got probe response, continue with auth */
		sdata_info(sdata, "direct probe responded\n");
		ifmgd->auth_data->tries = 0;
		ifmgd->auth_data->timeout = jiffies;
		ifmgd->auth_data->timeout_started = true;
		run_again(sdata, ifmgd->auth_data->timeout);
	}
}

/*
 * This is the canonical list of information elements we care about,
 * the filter code also gives us all changes to the Microsoft OUI
 * (00:50:F2) vendor IE which is used for WMM which we need to track.
 *
 * We implement beacon filtering in software since that means we can
 * avoid processing the frame here and in cfg80211, and userspace
 * will not be able to tell whether the hardware supports it or not.
 *
 * XXX: This list needs to be dynamic -- userspace needs to be able to
 *	add items it requires. It also needs to be able to tell us to
 *	look out for other vendor IEs.
 */
static const u64 care_about_ies =
	(1ULL << WLAN_EID_COUNTRY) |
	(1ULL << WLAN_EID_ERP_INFO) |
	(1ULL << WLAN_EID_CHANNEL_SWITCH) |
	(1ULL << WLAN_EID_PWR_CONSTRAINT) |
	(1ULL << WLAN_EID_HT_CAPABILITY) |
	(1ULL << WLAN_EID_HT_OPERATION);

static void ieee80211_rx_mgmt_beacon(struct ieee80211_sub_if_data *sdata,
				     struct ieee80211_mgmt *mgmt, size_t len,
				     struct ieee80211_rx_status *rx_status)
{
	struct ieee80211_if_managed *ifmgd = &sdata->u.mgd;
	struct ieee80211_bss_conf *bss_conf = &sdata->vif.bss_conf;
	size_t baselen;
	struct ieee802_11_elems elems;
	struct ieee80211_local *local = sdata->local;
	struct ieee80211_chanctx_conf *chanctx_conf;
	struct ieee80211_channel *chan;
	struct sta_info *sta;
	u32 changed = 0;
	bool erp_valid;
	u8 erp_value = 0;
	u32 ncrc;
	u8 *bssid;
	u8 deauth_buf[IEEE80211_DEAUTH_FRAME_LEN];

	sdata_assert_lock(sdata);

	/* Process beacon from the current BSS */
	baselen = (u8 *) mgmt->u.beacon.variable - (u8 *) mgmt;
	if (baselen > len)
		return;

	rcu_read_lock();
	chanctx_conf = rcu_dereference(sdata->vif.chanctx_conf);
	if (!chanctx_conf) {
		rcu_read_unlock();
		return;
	}

	if (rx_status->freq != chanctx_conf->def.chan->center_freq) {
		rcu_read_unlock();
		return;
	}
	chan = chanctx_conf->def.chan;
	rcu_read_unlock();

	if (ifmgd->assoc_data && ifmgd->assoc_data->need_beacon &&
	    ether_addr_equal(mgmt->bssid, ifmgd->assoc_data->bss->bssid)) {
		ieee802_11_parse_elems(mgmt->u.beacon.variable,
				       len - baselen, false, &elems);

		ieee80211_rx_bss_info(sdata, mgmt, len, rx_status, &elems);
		ifmgd->assoc_data->have_beacon = true;
		ifmgd->assoc_data->need_beacon = false;
		if (local->hw.flags & IEEE80211_HW_TIMING_BEACON_ONLY) {
			sdata->vif.bss_conf.sync_tsf =
				le64_to_cpu(mgmt->u.beacon.timestamp);
			sdata->vif.bss_conf.sync_device_ts =
				rx_status->device_timestamp;
			if (elems.tim)
				sdata->vif.bss_conf.sync_dtim_count =
					elems.tim->dtim_count;
			else
				sdata->vif.bss_conf.sync_dtim_count = 0;
		}
		/* continue assoc process */
		ifmgd->assoc_data->timeout = jiffies;
		ifmgd->assoc_data->timeout_started = true;
		run_again(sdata, ifmgd->assoc_data->timeout);
		return;
	}

	if (!ifmgd->associated ||
	    !ether_addr_equal(mgmt->bssid, ifmgd->associated->bssid))
		return;
	bssid = ifmgd->associated->bssid;

	/* Track average RSSI from the Beacon frames of the current AP */
	ifmgd->last_beacon_signal = rx_status->signal;
	if (ifmgd->flags & IEEE80211_STA_RESET_SIGNAL_AVE) {
		ifmgd->flags &= ~IEEE80211_STA_RESET_SIGNAL_AVE;
		ifmgd->ave_beacon_signal = rx_status->signal * 16;
		ifmgd->last_cqm_event_signal = 0;
		ifmgd->count_beacon_signal = 1;
		ifmgd->last_ave_beacon_signal = 0;
	} else {
		ifmgd->ave_beacon_signal =
			(IEEE80211_SIGNAL_AVE_WEIGHT * rx_status->signal * 16 +
			 (16 - IEEE80211_SIGNAL_AVE_WEIGHT) *
			 ifmgd->ave_beacon_signal) / 16;
		ifmgd->count_beacon_signal++;
	}

	if (ifmgd->rssi_min_thold != ifmgd->rssi_max_thold &&
	    ifmgd->count_beacon_signal >= IEEE80211_SIGNAL_AVE_MIN_COUNT) {
		int sig = ifmgd->ave_beacon_signal;
		int last_sig = ifmgd->last_ave_beacon_signal;

		/*
		 * if signal crosses either of the boundaries, invoke callback
		 * with appropriate parameters
		 */
		if (sig > ifmgd->rssi_max_thold &&
		    (last_sig <= ifmgd->rssi_min_thold || last_sig == 0)) {
			ifmgd->last_ave_beacon_signal = sig;
			drv_rssi_callback(local, sdata, RSSI_EVENT_HIGH);
		} else if (sig < ifmgd->rssi_min_thold &&
			   (last_sig >= ifmgd->rssi_max_thold ||
			   last_sig == 0)) {
			ifmgd->last_ave_beacon_signal = sig;
			drv_rssi_callback(local, sdata, RSSI_EVENT_LOW);
		}
	}

	if (bss_conf->cqm_rssi_thold &&
	    ifmgd->count_beacon_signal >= IEEE80211_SIGNAL_AVE_MIN_COUNT &&
	    !(sdata->vif.driver_flags & IEEE80211_VIF_SUPPORTS_CQM_RSSI)) {
		int sig = ifmgd->ave_beacon_signal / 16;
		int last_event = ifmgd->last_cqm_event_signal;
		int thold = bss_conf->cqm_rssi_thold;
		int hyst = bss_conf->cqm_rssi_hyst;
		if (sig < thold &&
		    (last_event == 0 || sig < last_event - hyst)) {
			ifmgd->last_cqm_event_signal = sig;
			ieee80211_cqm_rssi_notify(
				&sdata->vif,
				NL80211_CQM_RSSI_THRESHOLD_EVENT_LOW,
				GFP_KERNEL);
		} else if (sig > thold &&
			   (last_event == 0 || sig > last_event + hyst)) {
			ifmgd->last_cqm_event_signal = sig;
			ieee80211_cqm_rssi_notify(
				&sdata->vif,
				NL80211_CQM_RSSI_THRESHOLD_EVENT_HIGH,
				GFP_KERNEL);
		}
	}

	if (ifmgd->flags & IEEE80211_STA_BEACON_POLL) {
		mlme_dbg_ratelimited(sdata,
				     "cancelling AP probe due to a received beacon\n");
		mutex_lock(&local->mtx);
		ifmgd->flags &= ~IEEE80211_STA_BEACON_POLL;
		ieee80211_run_deferred_scan(local);
		mutex_unlock(&local->mtx);

		mutex_lock(&local->iflist_mtx);
		ieee80211_recalc_ps(local, -1);
		mutex_unlock(&local->iflist_mtx);
	}

	/*
	 * Push the beacon loss detection into the future since
	 * we are processing a beacon from the AP just now.
	 */
	ieee80211_sta_reset_beacon_monitor(sdata);

	ncrc = crc32_be(0, (void *)&mgmt->u.beacon.beacon_int, 4);
	ncrc = ieee802_11_parse_elems_crc(mgmt->u.beacon.variable,
					  len - baselen, false, &elems,
					  care_about_ies, ncrc);

	if (local->hw.flags & IEEE80211_HW_PS_NULLFUNC_STACK) {
		bool directed_tim = ieee80211_check_tim(elems.tim,
							elems.tim_len,
							ifmgd->aid);
		if (directed_tim) {
			if (local->hw.conf.dynamic_ps_timeout > 0) {
				if (local->hw.conf.flags & IEEE80211_CONF_PS) {
					local->hw.conf.flags &= ~IEEE80211_CONF_PS;
					ieee80211_hw_config(local,
							    IEEE80211_CONF_CHANGE_PS);
				}
				ieee80211_send_nullfunc(local, sdata, 0);
			} else if (!local->pspolling && sdata->u.mgd.powersave) {
				local->pspolling = true;

				/*
				 * Here is assumed that the driver will be
				 * able to send ps-poll frame and receive a
				 * response even though power save mode is
				 * enabled, but some drivers might require
				 * to disable power save here. This needs
				 * to be investigated.
				 */
				ieee80211_send_pspoll(local, sdata);
			}
		}
	}

	if (sdata->vif.p2p) {
		struct ieee80211_p2p_noa_attr noa = {};
		int ret;

		ret = cfg80211_get_p2p_attr(mgmt->u.beacon.variable,
					    len - baselen,
					    IEEE80211_P2P_ATTR_ABSENCE_NOTICE,
					    (u8 *) &noa, sizeof(noa));
		if (ret >= 2) {
			if (sdata->u.mgd.p2p_noa_index != noa.index) {
				/* valid noa_attr and index changed */
				sdata->u.mgd.p2p_noa_index = noa.index;
				memcpy(&bss_conf->p2p_noa_attr, &noa, sizeof(noa));
				changed |= BSS_CHANGED_P2P_PS;
				/*
				 * make sure we update all information, the CRC
				 * mechanism doesn't look at P2P attributes.
				 */
				ifmgd->beacon_crc_valid = false;
			}
		} else if (sdata->u.mgd.p2p_noa_index != -1) {
			/* noa_attr not found and we had valid noa_attr before */
			sdata->u.mgd.p2p_noa_index = -1;
			memset(&bss_conf->p2p_noa_attr, 0, sizeof(bss_conf->p2p_noa_attr));
			changed |= BSS_CHANGED_P2P_PS;
			ifmgd->beacon_crc_valid = false;
		}
	}

	if (ncrc == ifmgd->beacon_crc && ifmgd->beacon_crc_valid)
		return;
	ifmgd->beacon_crc = ncrc;
	ifmgd->beacon_crc_valid = true;

	ieee80211_rx_bss_info(sdata, mgmt, len, rx_status, &elems);

	if (ieee80211_sta_wmm_params(local, sdata, elems.wmm_param,
				     elems.wmm_param_len))
		changed |= BSS_CHANGED_QOS;

	/*
	 * If we haven't had a beacon before, tell the driver about the
	 * DTIM period (and beacon timing if desired) now.
	 */
	if (!bss_conf->dtim_period) {
		/* a few bogus AP send dtim_period = 0 or no TIM IE */
		if (elems.tim)
			bss_conf->dtim_period = elems.tim->dtim_period ?: 1;
		else
			bss_conf->dtim_period = 1;

		if (local->hw.flags & IEEE80211_HW_TIMING_BEACON_ONLY) {
			sdata->vif.bss_conf.sync_tsf =
				le64_to_cpu(mgmt->u.beacon.timestamp);
			sdata->vif.bss_conf.sync_device_ts =
				rx_status->device_timestamp;
			if (elems.tim)
				sdata->vif.bss_conf.sync_dtim_count =
					elems.tim->dtim_count;
			else
				sdata->vif.bss_conf.sync_dtim_count = 0;
		}

		changed |= BSS_CHANGED_DTIM_PERIOD;
		ieee80211_recalc_ps_vif(sdata);
	}

	if (elems.erp_info) {
		erp_valid = true;
		erp_value = elems.erp_info[0];
	} else {
		erp_valid = false;
	}
	changed |= ieee80211_handle_bss_capability(sdata,
			le16_to_cpu(mgmt->u.beacon.capab_info),
			erp_valid, erp_value);

	mutex_lock(&local->sta_mtx);
	sta = sta_info_get(sdata, bssid);

	if (ieee80211_config_bw(sdata, sta, elems.ht_operation,
				elems.vht_operation, bssid, &changed)) {
		mutex_unlock(&local->sta_mtx);
		ieee80211_set_disassoc(sdata, IEEE80211_STYPE_DEAUTH,
				       WLAN_REASON_DEAUTH_LEAVING,
				       true, deauth_buf);
		cfg80211_send_deauth(sdata->dev, deauth_buf,
				     sizeof(deauth_buf));
		return;
	}

	if (sta && elems.opmode_notif)
		ieee80211_vht_handle_opmode(sdata, sta, *elems.opmode_notif,
					    rx_status->band, true);
	mutex_unlock(&local->sta_mtx);

	if (elems.country_elem && elems.pwr_constr_elem &&
	    mgmt->u.probe_resp.capab_info &
				cpu_to_le16(WLAN_CAPABILITY_SPECTRUM_MGMT))
		changed |= ieee80211_handle_pwr_constr(sdata, chan,
						       elems.country_elem,
						       elems.country_elem_len,
						       elems.pwr_constr_elem);

	ieee80211_bss_info_change_notify(sdata, changed);
}

void ieee80211_sta_rx_queued_mgmt(struct ieee80211_sub_if_data *sdata,
				  struct sk_buff *skb)
{
	struct ieee80211_rx_status *rx_status;
	struct ieee80211_mgmt *mgmt;
	u16 fc;
	struct ieee802_11_elems elems;
	int ies_len;

	rx_status = (struct ieee80211_rx_status *) skb->cb;
	mgmt = (struct ieee80211_mgmt *) skb->data;
	fc = le16_to_cpu(mgmt->frame_control);

	sdata_lock(sdata);

	switch (fc & IEEE80211_FCTL_STYPE) {
	case IEEE80211_STYPE_BEACON:
		ieee80211_rx_mgmt_beacon(sdata, mgmt, skb->len, rx_status);
		break;
	case IEEE80211_STYPE_PROBE_RESP:
		ieee80211_rx_mgmt_probe_resp(sdata, skb);
		break;
	case IEEE80211_STYPE_AUTH:
		ieee80211_rx_mgmt_auth(sdata, mgmt, skb->len);
		break;
	case IEEE80211_STYPE_DEAUTH:
		ieee80211_rx_mgmt_deauth(sdata, mgmt, skb->len);
		break;
	case IEEE80211_STYPE_DISASSOC:
		ieee80211_rx_mgmt_disassoc(sdata, mgmt, skb->len);
		break;
	case IEEE80211_STYPE_ASSOC_RESP:
	case IEEE80211_STYPE_REASSOC_RESP:
		ieee80211_rx_mgmt_assoc_resp(sdata, mgmt, skb->len);
		break;
	case IEEE80211_STYPE_ACTION:
		if (mgmt->u.action.category == WLAN_CATEGORY_SPECTRUM_MGMT) {
			ies_len = skb->len -
				  offsetof(struct ieee80211_mgmt,
					   u.action.u.chan_switch.variable);

			if (ies_len < 0)
				break;

			ieee802_11_parse_elems(
				mgmt->u.action.u.chan_switch.variable,
				ies_len, true, &elems);

			if (elems.parse_error)
				break;

			ieee80211_sta_process_chanswitch(sdata,
							 rx_status->mactime,
							 &elems, false);
		} else if (mgmt->u.action.category == WLAN_CATEGORY_PUBLIC) {
			ies_len = skb->len -
				  offsetof(struct ieee80211_mgmt,
					   u.action.u.ext_chan_switch.variable);

			if (ies_len < 0)
				break;

			ieee802_11_parse_elems(
				mgmt->u.action.u.ext_chan_switch.variable,
				ies_len, true, &elems);

			if (elems.parse_error)
				break;

			/* for the handling code pretend this was also an IE */
			elems.ext_chansw_ie =
				&mgmt->u.action.u.ext_chan_switch.data;

			ieee80211_sta_process_chanswitch(sdata,
							 rx_status->mactime,
							 &elems, false);
		}
		break;
	}
	sdata_unlock(sdata);
}

static void ieee80211_sta_timer(unsigned long data)
{
	struct ieee80211_sub_if_data *sdata =
		(struct ieee80211_sub_if_data *) data;

	ieee80211_queue_work(&sdata->local->hw, &sdata->work);
}

static void ieee80211_sta_connection_lost(struct ieee80211_sub_if_data *sdata,
					  u8 *bssid, u8 reason, bool tx)
{
	u8 frame_buf[IEEE80211_DEAUTH_FRAME_LEN];

	ieee80211_set_disassoc(sdata, IEEE80211_STYPE_DEAUTH, reason,
			       tx, frame_buf);

	cfg80211_send_deauth(sdata->dev, frame_buf, IEEE80211_DEAUTH_FRAME_LEN);
}

static int ieee80211_probe_auth(struct ieee80211_sub_if_data *sdata)
{
	struct ieee80211_local *local = sdata->local;
	struct ieee80211_if_managed *ifmgd = &sdata->u.mgd;
	struct ieee80211_mgd_auth_data *auth_data = ifmgd->auth_data;
	u32 tx_flags = 0;

	sdata_assert_lock(sdata);

	if (WARN_ON_ONCE(!auth_data))
		return -EINVAL;

	auth_data->tries++;

	if (auth_data->tries > IEEE80211_AUTH_MAX_TRIES) {
		sdata_info(sdata, "authentication with %pM timed out\n",
			   auth_data->bss->bssid);

		/*
		 * Most likely AP is not in the range so remove the
		 * bss struct for that AP.
		 */
		cfg80211_unlink_bss(local->hw.wiphy, auth_data->bss);

		return -ETIMEDOUT;
	}

	drv_mgd_prepare_tx(local, sdata);

	if (auth_data->bss->proberesp_ies) {
		u16 trans = 1;
		u16 status = 0;

		sdata_info(sdata, "send auth to %pM (try %d/%d)\n",
			   auth_data->bss->bssid, auth_data->tries,
			   IEEE80211_AUTH_MAX_TRIES);

		auth_data->expected_transaction = 2;

		if (auth_data->algorithm == WLAN_AUTH_SAE) {
			trans = auth_data->sae_trans;
			status = auth_data->sae_status;
			auth_data->expected_transaction = trans;
		}

		if (local->hw.flags & IEEE80211_HW_REPORTS_TX_ACK_STATUS)
			tx_flags = IEEE80211_TX_CTL_REQ_TX_STATUS |
				   IEEE80211_TX_INTFL_MLME_CONN_TX;

		ieee80211_send_auth(sdata, trans, auth_data->algorithm, status,
				    auth_data->data, auth_data->data_len,
				    auth_data->bss->bssid,
				    auth_data->bss->bssid, NULL, 0, 0,
				    tx_flags);
	} else {
		const u8 *ssidie;

		sdata_info(sdata, "direct probe to %pM (try %d/%i)\n",
			   auth_data->bss->bssid, auth_data->tries,
			   IEEE80211_AUTH_MAX_TRIES);

		rcu_read_lock();
		ssidie = ieee80211_bss_get_ie(auth_data->bss, WLAN_EID_SSID);
		if (!ssidie) {
			rcu_read_unlock();
			return -EINVAL;
		}
		/*
		 * Direct probe is sent to broadcast address as some APs
		 * will not answer to direct packet in unassociated state.
		 */
		ieee80211_send_probe_req(sdata, NULL, ssidie + 2, ssidie[1],
					 NULL, 0, (u32) -1, true, 0,
					 auth_data->bss->channel, false);
		rcu_read_unlock();
	}

	if (tx_flags == 0) {
		auth_data->timeout = jiffies + IEEE80211_AUTH_TIMEOUT;
		ifmgd->auth_data->timeout_started = true;
		run_again(sdata, auth_data->timeout);
	} else {
		auth_data->timeout_started = false;
	}

	return 0;
}

static int ieee80211_do_assoc(struct ieee80211_sub_if_data *sdata)
{
	struct ieee80211_mgd_assoc_data *assoc_data = sdata->u.mgd.assoc_data;
	struct ieee80211_local *local = sdata->local;

	sdata_assert_lock(sdata);

	assoc_data->tries++;
	if (assoc_data->tries > IEEE80211_ASSOC_MAX_TRIES) {
		sdata_info(sdata, "association with %pM timed out\n",
			   assoc_data->bss->bssid);

		/*
		 * Most likely AP is not in the range so remove the
		 * bss struct for that AP.
		 */
		cfg80211_unlink_bss(local->hw.wiphy, assoc_data->bss);

		return -ETIMEDOUT;
	}

	sdata_info(sdata, "associate with %pM (try %d/%d)\n",
		   assoc_data->bss->bssid, assoc_data->tries,
		   IEEE80211_ASSOC_MAX_TRIES);
	ieee80211_send_assoc(sdata);

	if (!(local->hw.flags & IEEE80211_HW_REPORTS_TX_ACK_STATUS)) {
		assoc_data->timeout = jiffies + IEEE80211_ASSOC_TIMEOUT;
		assoc_data->timeout_started = true;
		run_again(sdata, assoc_data->timeout);
	} else {
		assoc_data->timeout_started = false;
	}

	return 0;
}

void ieee80211_mgd_conn_tx_status(struct ieee80211_sub_if_data *sdata,
				  __le16 fc, bool acked)
{
	struct ieee80211_local *local = sdata->local;

	sdata->u.mgd.status_fc = fc;
	sdata->u.mgd.status_acked = acked;
	sdata->u.mgd.status_received = true;

	ieee80211_queue_work(&local->hw, &sdata->work);
}

void ieee80211_sta_work(struct ieee80211_sub_if_data *sdata)
{
	struct ieee80211_local *local = sdata->local;
	struct ieee80211_if_managed *ifmgd = &sdata->u.mgd;

	sdata_lock(sdata);

	if (ifmgd->status_received) {
		__le16 fc = ifmgd->status_fc;
		bool status_acked = ifmgd->status_acked;

		ifmgd->status_received = false;
		if (ifmgd->auth_data &&
		    (ieee80211_is_probe_req(fc) || ieee80211_is_auth(fc))) {
			if (status_acked) {
				ifmgd->auth_data->timeout =
					jiffies + IEEE80211_AUTH_TIMEOUT_SHORT;
				run_again(sdata, ifmgd->auth_data->timeout);
			} else {
				ifmgd->auth_data->timeout = jiffies - 1;
			}
			ifmgd->auth_data->timeout_started = true;
		} else if (ifmgd->assoc_data &&
			   (ieee80211_is_assoc_req(fc) ||
			    ieee80211_is_reassoc_req(fc))) {
			if (status_acked) {
				ifmgd->assoc_data->timeout =
					jiffies + IEEE80211_ASSOC_TIMEOUT_SHORT;
				run_again(sdata, ifmgd->assoc_data->timeout);
			} else {
				ifmgd->assoc_data->timeout = jiffies - 1;
			}
			ifmgd->assoc_data->timeout_started = true;
		}
	}

	if (ifmgd->auth_data && ifmgd->auth_data->timeout_started &&
	    time_after(jiffies, ifmgd->auth_data->timeout)) {
		if (ifmgd->auth_data->done) {
			/*
			 * ok ... we waited for assoc but userspace didn't,
			 * so let's just kill the auth data
			 */
			ieee80211_destroy_auth_data(sdata, false);
		} else if (ieee80211_probe_auth(sdata)) {
			u8 bssid[ETH_ALEN];

			memcpy(bssid, ifmgd->auth_data->bss->bssid, ETH_ALEN);

			ieee80211_destroy_auth_data(sdata, false);

			cfg80211_send_auth_timeout(sdata->dev, bssid);
		}
	} else if (ifmgd->auth_data && ifmgd->auth_data->timeout_started)
		run_again(sdata, ifmgd->auth_data->timeout);

	if (ifmgd->assoc_data && ifmgd->assoc_data->timeout_started &&
	    time_after(jiffies, ifmgd->assoc_data->timeout)) {
		if ((ifmgd->assoc_data->need_beacon &&
		     !ifmgd->assoc_data->have_beacon) ||
		    ieee80211_do_assoc(sdata)) {
			u8 bssid[ETH_ALEN];

			memcpy(bssid, ifmgd->assoc_data->bss->bssid, ETH_ALEN);

			ieee80211_destroy_assoc_data(sdata, false);

			cfg80211_send_assoc_timeout(sdata->dev, bssid);
		}
	} else if (ifmgd->assoc_data && ifmgd->assoc_data->timeout_started)
		run_again(sdata, ifmgd->assoc_data->timeout);

	if (ifmgd->flags & (IEEE80211_STA_BEACON_POLL |
			    IEEE80211_STA_CONNECTION_POLL) &&
	    ifmgd->associated) {
		u8 bssid[ETH_ALEN];
		int max_tries;

		memcpy(bssid, ifmgd->associated->bssid, ETH_ALEN);

		if (local->hw.flags & IEEE80211_HW_REPORTS_TX_ACK_STATUS)
			max_tries = max_nullfunc_tries;
		else
			max_tries = max_probe_tries;

		/* ACK received for nullfunc probing frame */
		if (!ifmgd->probe_send_count)
			ieee80211_reset_ap_probe(sdata);
		else if (ifmgd->nullfunc_failed) {
			if (ifmgd->probe_send_count < max_tries) {
				mlme_dbg(sdata,
					 "No ack for nullfunc frame to AP %pM, try %d/%i\n",
					 bssid, ifmgd->probe_send_count,
					 max_tries);
				ieee80211_mgd_probe_ap_send(sdata);
			} else {
				mlme_dbg(sdata,
					 "No ack for nullfunc frame to AP %pM, disconnecting.\n",
					 bssid);
				ieee80211_sta_connection_lost(sdata, bssid,
					WLAN_REASON_DISASSOC_DUE_TO_INACTIVITY,
					false);
			}
		} else if (time_is_after_jiffies(ifmgd->probe_timeout))
			run_again(sdata, ifmgd->probe_timeout);
		else if (local->hw.flags & IEEE80211_HW_REPORTS_TX_ACK_STATUS) {
			mlme_dbg(sdata,
				 "Failed to send nullfunc to AP %pM after %dms, disconnecting\n",
				 bssid, probe_wait_ms);
			ieee80211_sta_connection_lost(sdata, bssid,
				WLAN_REASON_DISASSOC_DUE_TO_INACTIVITY, false);
		} else if (ifmgd->probe_send_count < max_tries) {
			mlme_dbg(sdata,
				 "No probe response from AP %pM after %dms, try %d/%i\n",
				 bssid, probe_wait_ms,
				 ifmgd->probe_send_count, max_tries);
			ieee80211_mgd_probe_ap_send(sdata);
		} else {
			/*
			 * We actually lost the connection ... or did we?
			 * Let's make sure!
			 */
			wiphy_debug(local->hw.wiphy,
				    "%s: No probe response from AP %pM"
				    " after %dms, disconnecting.\n",
				    sdata->name,
				    bssid, probe_wait_ms);

			ieee80211_sta_connection_lost(sdata, bssid,
				WLAN_REASON_DISASSOC_DUE_TO_INACTIVITY, false);
		}
	}

	sdata_unlock(sdata);
}

static void ieee80211_sta_bcn_mon_timer(unsigned long data)
{
	struct ieee80211_sub_if_data *sdata =
		(struct ieee80211_sub_if_data *) data;
	struct ieee80211_local *local = sdata->local;

	if (local->quiescing)
		return;

	sdata->u.mgd.connection_loss = false;
	ieee80211_queue_work(&sdata->local->hw,
			     &sdata->u.mgd.beacon_connection_loss_work);
}

static void ieee80211_sta_conn_mon_timer(unsigned long data)
{
	struct ieee80211_sub_if_data *sdata =
		(struct ieee80211_sub_if_data *) data;
	struct ieee80211_if_managed *ifmgd = &sdata->u.mgd;
	struct ieee80211_local *local = sdata->local;

	if (local->quiescing)
		return;

	ieee80211_queue_work(&local->hw, &ifmgd->monitor_work);
}

static void ieee80211_sta_monitor_work(struct work_struct *work)
{
	struct ieee80211_sub_if_data *sdata =
		container_of(work, struct ieee80211_sub_if_data,
			     u.mgd.monitor_work);

	ieee80211_mgd_probe_ap(sdata, false);
}

static void ieee80211_restart_sta_timer(struct ieee80211_sub_if_data *sdata)
{
	u32 flags;

	if (sdata->vif.type == NL80211_IFTYPE_STATION) {
		__ieee80211_stop_poll(sdata);

		/* let's probe the connection once */
		flags = sdata->local->hw.flags;
		if (!(flags & IEEE80211_HW_CONNECTION_MONITOR))
			ieee80211_queue_work(&sdata->local->hw,
					     &sdata->u.mgd.monitor_work);
		/* and do all the other regular work too */
		ieee80211_queue_work(&sdata->local->hw, &sdata->work);
	}
}

#ifdef CONFIG_PM
void ieee80211_sta_restart(struct ieee80211_sub_if_data *sdata)
{
	struct ieee80211_if_managed *ifmgd = &sdata->u.mgd;

<<<<<<< HEAD
	mutex_lock(&ifmgd->mtx);
	if (!ifmgd->associated) {
		mutex_unlock(&ifmgd->mtx);
=======
	sdata_lock(sdata);
	if (!ifmgd->associated) {
		sdata_unlock(sdata);
>>>>>>> 8b3e7be4
		return;
	}

	if (sdata->flags & IEEE80211_SDATA_DISCONNECT_RESUME) {
		sdata->flags &= ~IEEE80211_SDATA_DISCONNECT_RESUME;
		mlme_dbg(sdata, "driver requested disconnect after resume\n");
		ieee80211_sta_connection_lost(sdata,
					      ifmgd->associated->bssid,
					      WLAN_REASON_UNSPECIFIED,
					      true);
<<<<<<< HEAD
		mutex_unlock(&ifmgd->mtx);
		return;
	}
	mutex_unlock(&ifmgd->mtx);
=======
		sdata_unlock(sdata);
		return;
	}
	sdata_unlock(sdata);
>>>>>>> 8b3e7be4
}
#endif

/* interface setup */
void ieee80211_sta_setup_sdata(struct ieee80211_sub_if_data *sdata)
{
	struct ieee80211_if_managed *ifmgd;

	ifmgd = &sdata->u.mgd;
	INIT_WORK(&ifmgd->monitor_work, ieee80211_sta_monitor_work);
	INIT_WORK(&ifmgd->chswitch_work, ieee80211_chswitch_work);
	INIT_WORK(&ifmgd->beacon_connection_loss_work,
		  ieee80211_beacon_connection_loss_work);
	INIT_WORK(&ifmgd->csa_connection_drop_work,
		  ieee80211_csa_connection_drop_work);
	INIT_WORK(&ifmgd->request_smps_work, ieee80211_request_smps_work);
	setup_timer(&ifmgd->timer, ieee80211_sta_timer,
		    (unsigned long) sdata);
	setup_timer(&ifmgd->bcn_mon_timer, ieee80211_sta_bcn_mon_timer,
		    (unsigned long) sdata);
	setup_timer(&ifmgd->conn_mon_timer, ieee80211_sta_conn_mon_timer,
		    (unsigned long) sdata);
	setup_timer(&ifmgd->chswitch_timer, ieee80211_chswitch_timer,
		    (unsigned long) sdata);

	ifmgd->flags = 0;
	ifmgd->powersave = sdata->wdev.ps;
	ifmgd->uapsd_queues = sdata->local->hw.uapsd_queues;
	ifmgd->uapsd_max_sp_len = sdata->local->hw.uapsd_max_sp_len;
	ifmgd->p2p_noa_index = -1;

	if (sdata->local->hw.flags & IEEE80211_HW_SUPPORTS_DYNAMIC_SMPS)
		ifmgd->req_smps = IEEE80211_SMPS_AUTOMATIC;
	else
		ifmgd->req_smps = IEEE80211_SMPS_OFF;
}

/* scan finished notification */
void ieee80211_mlme_notify_scan_completed(struct ieee80211_local *local)
{
	struct ieee80211_sub_if_data *sdata;

	/* Restart STA timers */
	rcu_read_lock();
	list_for_each_entry_rcu(sdata, &local->interfaces, list) {
		if (ieee80211_sdata_running(sdata))
			ieee80211_restart_sta_timer(sdata);
	}
	rcu_read_unlock();
}

int ieee80211_max_network_latency(struct notifier_block *nb,
				  unsigned long data, void *dummy)
{
	s32 latency_usec = (s32) data;
	struct ieee80211_local *local =
		container_of(nb, struct ieee80211_local,
			     network_latency_notifier);

	mutex_lock(&local->iflist_mtx);
	ieee80211_recalc_ps(local, latency_usec);
	mutex_unlock(&local->iflist_mtx);

	return 0;
}

static u8 ieee80211_ht_vht_rx_chains(struct ieee80211_sub_if_data *sdata,
				     struct cfg80211_bss *cbss)
{
	struct ieee80211_if_managed *ifmgd = &sdata->u.mgd;
	const u8 *ht_cap_ie, *vht_cap_ie;
	const struct ieee80211_ht_cap *ht_cap;
	const struct ieee80211_vht_cap *vht_cap;
	u8 chains = 1;

	if (ifmgd->flags & IEEE80211_STA_DISABLE_HT)
		return chains;

	ht_cap_ie = ieee80211_bss_get_ie(cbss, WLAN_EID_HT_CAPABILITY);
	if (ht_cap_ie && ht_cap_ie[1] >= sizeof(*ht_cap)) {
		ht_cap = (void *)(ht_cap_ie + 2);
		chains = ieee80211_mcs_to_chains(&ht_cap->mcs);
		/*
		 * TODO: use "Tx Maximum Number Spatial Streams Supported" and
		 *	 "Tx Unequal Modulation Supported" fields.
		 */
	}

	if (ifmgd->flags & IEEE80211_STA_DISABLE_VHT)
		return chains;

	vht_cap_ie = ieee80211_bss_get_ie(cbss, WLAN_EID_VHT_CAPABILITY);
	if (vht_cap_ie && vht_cap_ie[1] >= sizeof(*vht_cap)) {
		u8 nss;
		u16 tx_mcs_map;

		vht_cap = (void *)(vht_cap_ie + 2);
		tx_mcs_map = le16_to_cpu(vht_cap->supp_mcs.tx_mcs_map);
		for (nss = 8; nss > 0; nss--) {
			if (((tx_mcs_map >> (2 * (nss - 1))) & 3) !=
					IEEE80211_VHT_MCS_NOT_SUPPORTED)
				break;
		}
		/* TODO: use "Tx Highest Supported Long GI Data Rate" field? */
		chains = max(chains, nss);
	}

	return chains;
}

static int ieee80211_prep_channel(struct ieee80211_sub_if_data *sdata,
				  struct cfg80211_bss *cbss)
{
	struct ieee80211_local *local = sdata->local;
	struct ieee80211_if_managed *ifmgd = &sdata->u.mgd;
	const struct ieee80211_ht_operation *ht_oper = NULL;
	const struct ieee80211_vht_operation *vht_oper = NULL;
	struct ieee80211_supported_band *sband;
	struct cfg80211_chan_def chandef;
	int ret;

	sband = local->hw.wiphy->bands[cbss->channel->band];

	ifmgd->flags &= ~(IEEE80211_STA_DISABLE_40MHZ |
			  IEEE80211_STA_DISABLE_80P80MHZ |
			  IEEE80211_STA_DISABLE_160MHZ);

	rcu_read_lock();

	if (!(ifmgd->flags & IEEE80211_STA_DISABLE_HT) &&
	    sband->ht_cap.ht_supported) {
		const u8 *ht_oper_ie, *ht_cap;

		ht_oper_ie = ieee80211_bss_get_ie(cbss, WLAN_EID_HT_OPERATION);
		if (ht_oper_ie && ht_oper_ie[1] >= sizeof(*ht_oper))
			ht_oper = (void *)(ht_oper_ie + 2);

		ht_cap = ieee80211_bss_get_ie(cbss, WLAN_EID_HT_CAPABILITY);
		if (!ht_cap || ht_cap[1] < sizeof(struct ieee80211_ht_cap)) {
			ifmgd->flags |= IEEE80211_STA_DISABLE_HT;
			ht_oper = NULL;
		}
	}

	if (!(ifmgd->flags & IEEE80211_STA_DISABLE_VHT) &&
	    sband->vht_cap.vht_supported) {
		const u8 *vht_oper_ie, *vht_cap;

		vht_oper_ie = ieee80211_bss_get_ie(cbss,
						   WLAN_EID_VHT_OPERATION);
		if (vht_oper_ie && vht_oper_ie[1] >= sizeof(*vht_oper))
			vht_oper = (void *)(vht_oper_ie + 2);
		if (vht_oper && !ht_oper) {
			vht_oper = NULL;
			sdata_info(sdata,
				   "AP advertised VHT without HT, disabling both\n");
			ifmgd->flags |= IEEE80211_STA_DISABLE_HT;
			ifmgd->flags |= IEEE80211_STA_DISABLE_VHT;
		}

		vht_cap = ieee80211_bss_get_ie(cbss, WLAN_EID_VHT_CAPABILITY);
		if (!vht_cap || vht_cap[1] < sizeof(struct ieee80211_vht_cap)) {
			ifmgd->flags |= IEEE80211_STA_DISABLE_VHT;
			vht_oper = NULL;
		}
	}

	ifmgd->flags |= ieee80211_determine_chantype(sdata, sband,
						     cbss->channel,
						     ht_oper, vht_oper,
						     &chandef, true);

	sdata->needed_rx_chains = min(ieee80211_ht_vht_rx_chains(sdata, cbss),
				      local->rx_chains);

	rcu_read_unlock();

	/* will change later if needed */
	sdata->smps_mode = IEEE80211_SMPS_OFF;

	/*
	 * If this fails (possibly due to channel context sharing
	 * on incompatible channels, e.g. 80+80 and 160 sharing the
	 * same control channel) try to use a smaller bandwidth.
	 */
	ret = ieee80211_vif_use_channel(sdata, &chandef,
					IEEE80211_CHANCTX_SHARED);
	while (ret && chandef.width != NL80211_CHAN_WIDTH_20_NOHT) {
		ifmgd->flags |= chandef_downgrade(&chandef);
		ret = ieee80211_vif_use_channel(sdata, &chandef,
						IEEE80211_CHANCTX_SHARED);
	}
	return ret;
}

static int ieee80211_prep_connection(struct ieee80211_sub_if_data *sdata,
				     struct cfg80211_bss *cbss, bool assoc)
{
	struct ieee80211_local *local = sdata->local;
	struct ieee80211_if_managed *ifmgd = &sdata->u.mgd;
	struct ieee80211_bss *bss = (void *)cbss->priv;
	struct sta_info *new_sta = NULL;
	bool have_sta = false;
	int err;

	if (WARN_ON(!ifmgd->auth_data && !ifmgd->assoc_data))
		return -EINVAL;

	if (assoc) {
		rcu_read_lock();
		have_sta = sta_info_get(sdata, cbss->bssid);
		rcu_read_unlock();
	}

	if (!have_sta) {
		new_sta = sta_info_alloc(sdata, cbss->bssid, GFP_KERNEL);
		if (!new_sta)
			return -ENOMEM;
	}

	if (new_sta) {
		u32 rates = 0, basic_rates = 0;
		bool have_higher_than_11mbit;
		int min_rate = INT_MAX, min_rate_index = -1;
		struct ieee80211_supported_band *sband;
		const struct cfg80211_bss_ies *ies;

		sband = local->hw.wiphy->bands[cbss->channel->band];

		err = ieee80211_prep_channel(sdata, cbss);
		if (err) {
			sta_info_free(local, new_sta);
			return err;
		}

		ieee80211_get_rates(sband, bss->supp_rates,
				    bss->supp_rates_len,
				    &rates, &basic_rates,
				    &have_higher_than_11mbit,
				    &min_rate, &min_rate_index);

		/*
		 * This used to be a workaround for basic rates missing
		 * in the association response frame. Now that we no
		 * longer use the basic rates from there, it probably
		 * doesn't happen any more, but keep the workaround so
		 * in case some *other* APs are buggy in different ways
		 * we can connect -- with a warning.
		 */
		if (!basic_rates && min_rate_index >= 0) {
			sdata_info(sdata,
				   "No basic rates, using min rate instead\n");
			basic_rates = BIT(min_rate_index);
		}

		new_sta->sta.supp_rates[cbss->channel->band] = rates;
		sdata->vif.bss_conf.basic_rates = basic_rates;

		/* cf. IEEE 802.11 9.2.12 */
		if (cbss->channel->band == IEEE80211_BAND_2GHZ &&
		    have_higher_than_11mbit)
			sdata->flags |= IEEE80211_SDATA_OPERATING_GMODE;
		else
			sdata->flags &= ~IEEE80211_SDATA_OPERATING_GMODE;

		memcpy(ifmgd->bssid, cbss->bssid, ETH_ALEN);

		/* set timing information */
		sdata->vif.bss_conf.beacon_int = cbss->beacon_interval;
		rcu_read_lock();
		ies = rcu_dereference(cbss->beacon_ies);
		if (ies) {
			const u8 *tim_ie;

			sdata->vif.bss_conf.sync_tsf = ies->tsf;
			sdata->vif.bss_conf.sync_device_ts =
				bss->device_ts_beacon;
			tim_ie = cfg80211_find_ie(WLAN_EID_TIM,
						  ies->data, ies->len);
			if (tim_ie && tim_ie[1] >= 2)
				sdata->vif.bss_conf.sync_dtim_count = tim_ie[2];
			else
				sdata->vif.bss_conf.sync_dtim_count = 0;
		} else if (!(local->hw.flags &
					IEEE80211_HW_TIMING_BEACON_ONLY)) {
			ies = rcu_dereference(cbss->proberesp_ies);
			/* must be non-NULL since beacon IEs were NULL */
			sdata->vif.bss_conf.sync_tsf = ies->tsf;
			sdata->vif.bss_conf.sync_device_ts =
				bss->device_ts_presp;
			sdata->vif.bss_conf.sync_dtim_count = 0;
		} else {
			sdata->vif.bss_conf.sync_tsf = 0;
			sdata->vif.bss_conf.sync_device_ts = 0;
			sdata->vif.bss_conf.sync_dtim_count = 0;
		}
		rcu_read_unlock();

		/* tell driver about BSSID, basic rates and timing */
		ieee80211_bss_info_change_notify(sdata,
			BSS_CHANGED_BSSID | BSS_CHANGED_BASIC_RATES |
			BSS_CHANGED_BEACON_INT);

		if (assoc)
			sta_info_pre_move_state(new_sta, IEEE80211_STA_AUTH);

		err = sta_info_insert(new_sta);
		new_sta = NULL;
		if (err) {
			sdata_info(sdata,
				   "failed to insert STA entry for the AP (error %d)\n",
				   err);
			return err;
		}
	} else
		WARN_ON_ONCE(!ether_addr_equal(ifmgd->bssid, cbss->bssid));

	return 0;
}

/* config hooks */
int ieee80211_mgd_auth(struct ieee80211_sub_if_data *sdata,
		       struct cfg80211_auth_request *req)
{
	struct ieee80211_local *local = sdata->local;
	struct ieee80211_if_managed *ifmgd = &sdata->u.mgd;
	struct ieee80211_mgd_auth_data *auth_data;
	u16 auth_alg;
	int err;

	/* prepare auth data structure */

	switch (req->auth_type) {
	case NL80211_AUTHTYPE_OPEN_SYSTEM:
		auth_alg = WLAN_AUTH_OPEN;
		break;
	case NL80211_AUTHTYPE_SHARED_KEY:
		if (IS_ERR(local->wep_tx_tfm))
			return -EOPNOTSUPP;
		auth_alg = WLAN_AUTH_SHARED_KEY;
		break;
	case NL80211_AUTHTYPE_FT:
		auth_alg = WLAN_AUTH_FT;
		break;
	case NL80211_AUTHTYPE_NETWORK_EAP:
		auth_alg = WLAN_AUTH_LEAP;
		break;
	case NL80211_AUTHTYPE_SAE:
		auth_alg = WLAN_AUTH_SAE;
		break;
	default:
		return -EOPNOTSUPP;
	}

	auth_data = kzalloc(sizeof(*auth_data) + req->sae_data_len +
			    req->ie_len, GFP_KERNEL);
	if (!auth_data)
		return -ENOMEM;

	auth_data->bss = req->bss;

	if (req->sae_data_len >= 4) {
		__le16 *pos = (__le16 *) req->sae_data;
		auth_data->sae_trans = le16_to_cpu(pos[0]);
		auth_data->sae_status = le16_to_cpu(pos[1]);
		memcpy(auth_data->data, req->sae_data + 4,
		       req->sae_data_len - 4);
		auth_data->data_len += req->sae_data_len - 4;
	}

	if (req->ie && req->ie_len) {
		memcpy(&auth_data->data[auth_data->data_len],
		       req->ie, req->ie_len);
		auth_data->data_len += req->ie_len;
	}

	if (req->key && req->key_len) {
		auth_data->key_len = req->key_len;
		auth_data->key_idx = req->key_idx;
		memcpy(auth_data->key, req->key, req->key_len);
	}

	auth_data->algorithm = auth_alg;

	/* try to authenticate/probe */

	if ((ifmgd->auth_data && !ifmgd->auth_data->done) ||
	    ifmgd->assoc_data) {
		err = -EBUSY;
		goto err_free;
	}

	if (ifmgd->auth_data)
		ieee80211_destroy_auth_data(sdata, false);

	/* prep auth_data so we don't go into idle on disassoc */
	ifmgd->auth_data = auth_data;

	if (ifmgd->associated) {
		u8 frame_buf[IEEE80211_DEAUTH_FRAME_LEN];

		ieee80211_set_disassoc(sdata, IEEE80211_STYPE_DEAUTH,
				       WLAN_REASON_UNSPECIFIED,
				       false, frame_buf);

		cfg80211_send_deauth(sdata->dev, frame_buf,
				     sizeof(frame_buf));
	}

	sdata_info(sdata, "authenticate with %pM\n", req->bss->bssid);

	err = ieee80211_prep_connection(sdata, req->bss, false);
	if (err)
		goto err_clear;

	err = ieee80211_probe_auth(sdata);
	if (err) {
		sta_info_destroy_addr(sdata, req->bss->bssid);
		goto err_clear;
	}

	/* hold our own reference */
	cfg80211_ref_bss(local->hw.wiphy, auth_data->bss);
	return 0;

 err_clear:
	memset(ifmgd->bssid, 0, ETH_ALEN);
	ieee80211_bss_info_change_notify(sdata, BSS_CHANGED_BSSID);
	ifmgd->auth_data = NULL;
 err_free:
	kfree(auth_data);
	return err;
}

int ieee80211_mgd_assoc(struct ieee80211_sub_if_data *sdata,
			struct cfg80211_assoc_request *req)
{
	struct ieee80211_local *local = sdata->local;
	struct ieee80211_if_managed *ifmgd = &sdata->u.mgd;
	struct ieee80211_bss *bss = (void *)req->bss->priv;
	struct ieee80211_mgd_assoc_data *assoc_data;
	const struct cfg80211_bss_ies *beacon_ies;
	struct ieee80211_supported_band *sband;
	const u8 *ssidie, *ht_ie, *vht_ie;
	int i, err;

	assoc_data = kzalloc(sizeof(*assoc_data) + req->ie_len, GFP_KERNEL);
	if (!assoc_data)
		return -ENOMEM;

	rcu_read_lock();
	ssidie = ieee80211_bss_get_ie(req->bss, WLAN_EID_SSID);
	if (!ssidie) {
		rcu_read_unlock();
		kfree(assoc_data);
		return -EINVAL;
	}
	memcpy(assoc_data->ssid, ssidie + 2, ssidie[1]);
	assoc_data->ssid_len = ssidie[1];
	rcu_read_unlock();

	if (ifmgd->associated) {
		u8 frame_buf[IEEE80211_DEAUTH_FRAME_LEN];

		ieee80211_set_disassoc(sdata, IEEE80211_STYPE_DEAUTH,
				       WLAN_REASON_UNSPECIFIED,
				       false, frame_buf);

		cfg80211_send_deauth(sdata->dev, frame_buf,
				     sizeof(frame_buf));
	}

	if (ifmgd->auth_data && !ifmgd->auth_data->done) {
		err = -EBUSY;
		goto err_free;
	}

	if (ifmgd->assoc_data) {
		err = -EBUSY;
		goto err_free;
	}

	if (ifmgd->auth_data) {
		bool match;

		/* keep sta info, bssid if matching */
		match = ether_addr_equal(ifmgd->bssid, req->bss->bssid);
		ieee80211_destroy_auth_data(sdata, match);
	}

	/* prepare assoc data */
	
	ifmgd->beacon_crc_valid = false;

	/*
	 * IEEE802.11n does not allow TKIP/WEP as pairwise ciphers in HT mode.
	 * We still associate in non-HT mode (11a/b/g) if any one of these
	 * ciphers is configured as pairwise.
	 * We can set this to true for non-11n hardware, that'll be checked
	 * separately along with the peer capabilities.
	 */
	for (i = 0; i < req->crypto.n_ciphers_pairwise; i++) {
		if (req->crypto.ciphers_pairwise[i] == WLAN_CIPHER_SUITE_WEP40 ||
		    req->crypto.ciphers_pairwise[i] == WLAN_CIPHER_SUITE_TKIP ||
		    req->crypto.ciphers_pairwise[i] == WLAN_CIPHER_SUITE_WEP104) {
			ifmgd->flags |= IEEE80211_STA_DISABLE_HT;
			ifmgd->flags |= IEEE80211_STA_DISABLE_VHT;
			netdev_info(sdata->dev,
				    "disabling HT/VHT due to WEP/TKIP use\n");
		}
	}

	if (req->flags & ASSOC_REQ_DISABLE_HT) {
		ifmgd->flags |= IEEE80211_STA_DISABLE_HT;
		ifmgd->flags |= IEEE80211_STA_DISABLE_VHT;
	}

	if (req->flags & ASSOC_REQ_DISABLE_VHT)
		ifmgd->flags |= IEEE80211_STA_DISABLE_VHT;

	/* Also disable HT if we don't support it or the AP doesn't use WMM */
	sband = local->hw.wiphy->bands[req->bss->channel->band];
	if (!sband->ht_cap.ht_supported ||
	    local->hw.queues < IEEE80211_NUM_ACS || !bss->wmm_used) {
		ifmgd->flags |= IEEE80211_STA_DISABLE_HT;
		if (!bss->wmm_used)
			netdev_info(sdata->dev,
				    "disabling HT as WMM/QoS is not supported by the AP\n");
	}

	/* disable VHT if we don't support it or the AP doesn't use WMM */
	if (!sband->vht_cap.vht_supported ||
	    local->hw.queues < IEEE80211_NUM_ACS || !bss->wmm_used) {
		ifmgd->flags |= IEEE80211_STA_DISABLE_VHT;
		if (!bss->wmm_used)
			netdev_info(sdata->dev,
				    "disabling VHT as WMM/QoS is not supported by the AP\n");
	}

	memcpy(&ifmgd->ht_capa, &req->ht_capa, sizeof(ifmgd->ht_capa));
	memcpy(&ifmgd->ht_capa_mask, &req->ht_capa_mask,
	       sizeof(ifmgd->ht_capa_mask));

	memcpy(&ifmgd->vht_capa, &req->vht_capa, sizeof(ifmgd->vht_capa));
	memcpy(&ifmgd->vht_capa_mask, &req->vht_capa_mask,
	       sizeof(ifmgd->vht_capa_mask));

	if (req->ie && req->ie_len) {
		memcpy(assoc_data->ie, req->ie, req->ie_len);
		assoc_data->ie_len = req->ie_len;
	}

	assoc_data->bss = req->bss;

	if (ifmgd->req_smps == IEEE80211_SMPS_AUTOMATIC) {
		if (ifmgd->powersave)
			sdata->smps_mode = IEEE80211_SMPS_DYNAMIC;
		else
			sdata->smps_mode = IEEE80211_SMPS_OFF;
	} else
		sdata->smps_mode = ifmgd->req_smps;

	assoc_data->capability = req->bss->capability;
	assoc_data->wmm = bss->wmm_used &&
			  (local->hw.queues >= IEEE80211_NUM_ACS);
	assoc_data->supp_rates = bss->supp_rates;
	assoc_data->supp_rates_len = bss->supp_rates_len;

	rcu_read_lock();
	ht_ie = ieee80211_bss_get_ie(req->bss, WLAN_EID_HT_OPERATION);
	if (ht_ie && ht_ie[1] >= sizeof(struct ieee80211_ht_operation))
		assoc_data->ap_ht_param =
			((struct ieee80211_ht_operation *)(ht_ie + 2))->ht_param;
	else
		ifmgd->flags |= IEEE80211_STA_DISABLE_HT;
	vht_ie = ieee80211_bss_get_ie(req->bss, WLAN_EID_VHT_CAPABILITY);
	if (vht_ie && vht_ie[1] >= sizeof(struct ieee80211_vht_cap))
		memcpy(&assoc_data->ap_vht_cap, vht_ie + 2,
		       sizeof(struct ieee80211_vht_cap));
	else
		ifmgd->flags |= IEEE80211_STA_DISABLE_VHT;
	rcu_read_unlock();

	if (bss->wmm_used && bss->uapsd_supported &&
	    (sdata->local->hw.flags & IEEE80211_HW_SUPPORTS_UAPSD) &&
	    sdata->wmm_acm != 0xff) {
		assoc_data->uapsd = true;
		ifmgd->flags |= IEEE80211_STA_UAPSD_ENABLED;
	} else {
		assoc_data->uapsd = false;
		ifmgd->flags &= ~IEEE80211_STA_UAPSD_ENABLED;
	}

	if (req->prev_bssid)
		memcpy(assoc_data->prev_bssid, req->prev_bssid, ETH_ALEN);

	if (req->use_mfp) {
		ifmgd->mfp = IEEE80211_MFP_REQUIRED;
		ifmgd->flags |= IEEE80211_STA_MFP_ENABLED;
	} else {
		ifmgd->mfp = IEEE80211_MFP_DISABLED;
		ifmgd->flags &= ~IEEE80211_STA_MFP_ENABLED;
	}

	if (req->crypto.control_port)
		ifmgd->flags |= IEEE80211_STA_CONTROL_PORT;
	else
		ifmgd->flags &= ~IEEE80211_STA_CONTROL_PORT;

	sdata->control_port_protocol = req->crypto.control_port_ethertype;
	sdata->control_port_no_encrypt = req->crypto.control_port_no_encrypt;

	/* kick off associate process */

	ifmgd->assoc_data = assoc_data;
	ifmgd->dtim_period = 0;

	err = ieee80211_prep_connection(sdata, req->bss, true);
	if (err)
		goto err_clear;

	rcu_read_lock();
	beacon_ies = rcu_dereference(req->bss->beacon_ies);

	if (sdata->local->hw.flags & IEEE80211_HW_NEED_DTIM_BEFORE_ASSOC &&
	    !beacon_ies) {
		/*
		 * Wait up to one beacon interval ...
		 * should this be more if we miss one?
		 */
		sdata_info(sdata, "waiting for beacon from %pM\n",
			   ifmgd->bssid);
		assoc_data->timeout = TU_TO_EXP_TIME(req->bss->beacon_interval);
		assoc_data->timeout_started = true;
		assoc_data->need_beacon = true;
	} else if (beacon_ies) {
		const u8 *tim_ie = cfg80211_find_ie(WLAN_EID_TIM,
						    beacon_ies->data,
						    beacon_ies->len);
		u8 dtim_count = 0;

		if (tim_ie && tim_ie[1] >= sizeof(struct ieee80211_tim_ie)) {
			const struct ieee80211_tim_ie *tim;
			tim = (void *)(tim_ie + 2);
			ifmgd->dtim_period = tim->dtim_period;
			dtim_count = tim->dtim_count;
		}
		assoc_data->have_beacon = true;
		assoc_data->timeout = jiffies;
		assoc_data->timeout_started = true;

		if (local->hw.flags & IEEE80211_HW_TIMING_BEACON_ONLY) {
			sdata->vif.bss_conf.sync_tsf = beacon_ies->tsf;
			sdata->vif.bss_conf.sync_device_ts =
				bss->device_ts_beacon;
			sdata->vif.bss_conf.sync_dtim_count = dtim_count;
		}
	} else {
		assoc_data->timeout = jiffies;
		assoc_data->timeout_started = true;
	}
	rcu_read_unlock();

	run_again(sdata, assoc_data->timeout);

	if (bss->corrupt_data) {
		char *corrupt_type = "data";
		if (bss->corrupt_data & IEEE80211_BSS_CORRUPT_BEACON) {
			if (bss->corrupt_data &
					IEEE80211_BSS_CORRUPT_PROBE_RESP)
				corrupt_type = "beacon and probe response";
			else
				corrupt_type = "beacon";
		} else if (bss->corrupt_data & IEEE80211_BSS_CORRUPT_PROBE_RESP)
			corrupt_type = "probe response";
		sdata_info(sdata, "associating with AP with corrupt %s\n",
			   corrupt_type);
	}

	return 0;
 err_clear:
	memset(ifmgd->bssid, 0, ETH_ALEN);
	ieee80211_bss_info_change_notify(sdata, BSS_CHANGED_BSSID);
	ifmgd->assoc_data = NULL;
 err_free:
	kfree(assoc_data);
	return err;
}

int ieee80211_mgd_deauth(struct ieee80211_sub_if_data *sdata,
			 struct cfg80211_deauth_request *req)
{
	struct ieee80211_if_managed *ifmgd = &sdata->u.mgd;
	u8 frame_buf[IEEE80211_DEAUTH_FRAME_LEN];
	bool tx = !req->local_state_change;
	bool report_frame = false;
<<<<<<< HEAD

	mutex_lock(&ifmgd->mtx);
=======
>>>>>>> 8b3e7be4

	sdata_info(sdata,
		   "deauthenticating from %pM by local choice (reason=%d)\n",
		   req->bssid, req->reason_code);

	if (ifmgd->auth_data) {
		drv_mgd_prepare_tx(sdata->local, sdata);
		ieee80211_send_deauth_disassoc(sdata, req->bssid,
					       IEEE80211_STYPE_DEAUTH,
					       req->reason_code, tx,
					       frame_buf);
		ieee80211_destroy_auth_data(sdata, false);

		report_frame = true;
		goto out;
	}

	if (ifmgd->associated &&
	    ether_addr_equal(ifmgd->associated->bssid, req->bssid)) {
		ieee80211_set_disassoc(sdata, IEEE80211_STYPE_DEAUTH,
				       req->reason_code, tx, frame_buf);
		report_frame = true;
	}

 out:
	if (report_frame)
<<<<<<< HEAD
		__cfg80211_send_deauth(sdata->dev, frame_buf,
				       IEEE80211_DEAUTH_FRAME_LEN);
=======
		cfg80211_send_deauth(sdata->dev, frame_buf,
				     IEEE80211_DEAUTH_FRAME_LEN);
>>>>>>> 8b3e7be4

	return 0;
}

int ieee80211_mgd_disassoc(struct ieee80211_sub_if_data *sdata,
			   struct cfg80211_disassoc_request *req)
{
	struct ieee80211_if_managed *ifmgd = &sdata->u.mgd;
	u8 bssid[ETH_ALEN];
	u8 frame_buf[IEEE80211_DEAUTH_FRAME_LEN];

	/*
	 * cfg80211 should catch this ... but it's racy since
	 * we can receive a disassoc frame, process it, hand it
	 * to cfg80211 while that's in a locked section already
	 * trying to tell us that the user wants to disconnect.
	 */
	if (ifmgd->associated != req->bss)
		return -ENOLINK;

	sdata_info(sdata,
		   "disassociating from %pM by local choice (reason=%d)\n",
		   req->bss->bssid, req->reason_code);

	memcpy(bssid, req->bss->bssid, ETH_ALEN);
	ieee80211_set_disassoc(sdata, IEEE80211_STYPE_DISASSOC,
			       req->reason_code, !req->local_state_change,
			       frame_buf);

	cfg80211_send_disassoc(sdata->dev, frame_buf,
			       IEEE80211_DEAUTH_FRAME_LEN);

	return 0;
}

void ieee80211_mgd_stop(struct ieee80211_sub_if_data *sdata)
{
	struct ieee80211_if_managed *ifmgd = &sdata->u.mgd;

	/*
	 * Make sure some work items will not run after this,
	 * they will not do anything but might not have been
	 * cancelled when disconnecting.
	 */
	cancel_work_sync(&ifmgd->monitor_work);
	cancel_work_sync(&ifmgd->beacon_connection_loss_work);
	cancel_work_sync(&ifmgd->request_smps_work);
	cancel_work_sync(&ifmgd->csa_connection_drop_work);
	cancel_work_sync(&ifmgd->chswitch_work);

	sdata_lock(sdata);
	if (ifmgd->assoc_data)
		ieee80211_destroy_assoc_data(sdata, false);
	if (ifmgd->auth_data)
		ieee80211_destroy_auth_data(sdata, false);
	del_timer_sync(&ifmgd->timer);
	sdata_unlock(sdata);
}

void ieee80211_cqm_rssi_notify(struct ieee80211_vif *vif,
			       enum nl80211_cqm_rssi_threshold_event rssi_event,
			       gfp_t gfp)
{
	struct ieee80211_sub_if_data *sdata = vif_to_sdata(vif);

	trace_api_cqm_rssi_notify(sdata, rssi_event);

	cfg80211_cqm_rssi_notify(sdata->dev, rssi_event, gfp);
}
EXPORT_SYMBOL(ieee80211_cqm_rssi_notify);<|MERGE_RESOLUTION|>--- conflicted
+++ resolved
@@ -3566,15 +3566,9 @@
 {
 	struct ieee80211_if_managed *ifmgd = &sdata->u.mgd;
 
-<<<<<<< HEAD
-	mutex_lock(&ifmgd->mtx);
-	if (!ifmgd->associated) {
-		mutex_unlock(&ifmgd->mtx);
-=======
 	sdata_lock(sdata);
 	if (!ifmgd->associated) {
 		sdata_unlock(sdata);
->>>>>>> 8b3e7be4
 		return;
 	}
 
@@ -3585,17 +3579,10 @@
 					      ifmgd->associated->bssid,
 					      WLAN_REASON_UNSPECIFIED,
 					      true);
-<<<<<<< HEAD
-		mutex_unlock(&ifmgd->mtx);
-		return;
-	}
-	mutex_unlock(&ifmgd->mtx);
-=======
 		sdata_unlock(sdata);
 		return;
 	}
 	sdata_unlock(sdata);
->>>>>>> 8b3e7be4
 }
 #endif
 
@@ -4292,11 +4279,6 @@
 	u8 frame_buf[IEEE80211_DEAUTH_FRAME_LEN];
 	bool tx = !req->local_state_change;
 	bool report_frame = false;
-<<<<<<< HEAD
-
-	mutex_lock(&ifmgd->mtx);
-=======
->>>>>>> 8b3e7be4
 
 	sdata_info(sdata,
 		   "deauthenticating from %pM by local choice (reason=%d)\n",
@@ -4323,13 +4305,8 @@
 
  out:
 	if (report_frame)
-<<<<<<< HEAD
-		__cfg80211_send_deauth(sdata->dev, frame_buf,
-				       IEEE80211_DEAUTH_FRAME_LEN);
-=======
 		cfg80211_send_deauth(sdata->dev, frame_buf,
 				     IEEE80211_DEAUTH_FRAME_LEN);
->>>>>>> 8b3e7be4
 
 	return 0;
 }
