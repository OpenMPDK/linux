// SPDX-License-Identifier: GPL-2.0-only
/*
 * Copyright 2002-2005, Instant802 Networks, Inc.
 * Copyright 2006-2007	Jiri Benc <jbenc@suse.cz>
 * Copyright 2013-2014  Intel Mobile Communications GmbH
 * Copyright (C) 2015 - 2017 Intel Deutschland GmbH
 * Copyright (C) 2018-2021 Intel Corporation
 */

#include <linux/module.h>
#include <linux/init.h>
#include <linux/etherdevice.h>
#include <linux/netdevice.h>
#include <linux/types.h>
#include <linux/slab.h>
#include <linux/skbuff.h>
#include <linux/if_arp.h>
#include <linux/timer.h>
#include <linux/rtnetlink.h>

#include <net/codel.h>
#include <net/mac80211.h>
#include "ieee80211_i.h"
#include "driver-ops.h"
#include "rate.h"
#include "sta_info.h"
#include "debugfs_sta.h"
#include "mesh.h"
#include "wme.h"

/**
 * DOC: STA information lifetime rules
 *
 * STA info structures (&struct sta_info) are managed in a hash table
 * for faster lookup and a list for iteration. They are managed using
 * RCU, i.e. access to the list and hash table is protected by RCU.
 *
 * Upon allocating a STA info structure with sta_info_alloc(), the caller
 * owns that structure. It must then insert it into the hash table using
 * either sta_info_insert() or sta_info_insert_rcu(); only in the latter
 * case (which acquires an rcu read section but must not be called from
 * within one) will the pointer still be valid after the call. Note that
 * the caller may not do much with the STA info before inserting it, in
 * particular, it may not start any mesh peer link management or add
 * encryption keys.
 *
 * When the insertion fails (sta_info_insert()) returns non-zero), the
 * structure will have been freed by sta_info_insert()!
 *
 * Station entries are added by mac80211 when you establish a link with a
 * peer. This means different things for the different type of interfaces
 * we support. For a regular station this mean we add the AP sta when we
 * receive an association response from the AP. For IBSS this occurs when
 * get to know about a peer on the same IBSS. For WDS we add the sta for
 * the peer immediately upon device open. When using AP mode we add stations
 * for each respective station upon request from userspace through nl80211.
 *
 * In order to remove a STA info structure, various sta_info_destroy_*()
 * calls are available.
 *
 * There is no concept of ownership on a STA entry, each structure is
 * owned by the global hash table/list until it is removed. All users of
 * the structure need to be RCU protected so that the structure won't be
 * freed before they are done using it.
 */

struct sta_link_alloc {
	struct link_sta_info info;
	struct ieee80211_link_sta sta;
	struct rcu_head rcu_head;
};

static const struct rhashtable_params sta_rht_params = {
	.nelem_hint = 3, /* start small */
	.automatic_shrinking = true,
	.head_offset = offsetof(struct sta_info, hash_node),
	.key_offset = offsetof(struct sta_info, addr),
	.key_len = ETH_ALEN,
	.max_size = CONFIG_MAC80211_STA_HASH_MAX_SIZE,
};

static const struct rhashtable_params link_sta_rht_params = {
	.nelem_hint = 3, /* start small */
	.automatic_shrinking = true,
	.head_offset = offsetof(struct link_sta_info, link_hash_node),
	.key_offset = offsetof(struct link_sta_info, addr),
	.key_len = ETH_ALEN,
	.max_size = CONFIG_MAC80211_STA_HASH_MAX_SIZE,
};

/* Caller must hold local->sta_mtx */
static int sta_info_hash_del(struct ieee80211_local *local,
			     struct sta_info *sta)
{
	return rhltable_remove(&local->sta_hash, &sta->hash_node,
			       sta_rht_params);
}

static int link_sta_info_hash_add(struct ieee80211_local *local,
				  struct link_sta_info *link_sta)
{
	lockdep_assert_held(&local->sta_mtx);
	return rhltable_insert(&local->link_sta_hash,
			       &link_sta->link_hash_node,
			       link_sta_rht_params);
}

static int link_sta_info_hash_del(struct ieee80211_local *local,
				  struct link_sta_info *link_sta)
{
	lockdep_assert_held(&local->sta_mtx);
	return rhltable_remove(&local->link_sta_hash,
			       &link_sta->link_hash_node,
			       link_sta_rht_params);
}

static void __cleanup_single_sta(struct sta_info *sta)
{
	int ac, i;
	struct tid_ampdu_tx *tid_tx;
	struct ieee80211_sub_if_data *sdata = sta->sdata;
	struct ieee80211_local *local = sdata->local;
	struct ps_data *ps;

	if (test_sta_flag(sta, WLAN_STA_PS_STA) ||
	    test_sta_flag(sta, WLAN_STA_PS_DRIVER) ||
	    test_sta_flag(sta, WLAN_STA_PS_DELIVER)) {
		if (sta->sdata->vif.type == NL80211_IFTYPE_AP ||
		    sta->sdata->vif.type == NL80211_IFTYPE_AP_VLAN)
			ps = &sdata->bss->ps;
		else if (ieee80211_vif_is_mesh(&sdata->vif))
			ps = &sdata->u.mesh.ps;
		else
			return;

		clear_sta_flag(sta, WLAN_STA_PS_STA);
		clear_sta_flag(sta, WLAN_STA_PS_DRIVER);
		clear_sta_flag(sta, WLAN_STA_PS_DELIVER);

		atomic_dec(&ps->num_sta_ps);
	}

	if (sta->sta.txq[0]) {
		for (i = 0; i < ARRAY_SIZE(sta->sta.txq); i++) {
			struct txq_info *txqi;

			if (!sta->sta.txq[i])
				continue;

			txqi = to_txq_info(sta->sta.txq[i]);

			ieee80211_txq_purge(local, txqi);
		}
	}

	for (ac = 0; ac < IEEE80211_NUM_ACS; ac++) {
		local->total_ps_buffered -= skb_queue_len(&sta->ps_tx_buf[ac]);
		ieee80211_purge_tx_queue(&local->hw, &sta->ps_tx_buf[ac]);
		ieee80211_purge_tx_queue(&local->hw, &sta->tx_filtered[ac]);
	}

	if (ieee80211_vif_is_mesh(&sdata->vif))
		mesh_sta_cleanup(sta);

	cancel_work_sync(&sta->drv_deliver_wk);

	/*
	 * Destroy aggregation state here. It would be nice to wait for the
	 * driver to finish aggregation stop and then clean up, but for now
	 * drivers have to handle aggregation stop being requested, followed
	 * directly by station destruction.
	 */
	for (i = 0; i < IEEE80211_NUM_TIDS; i++) {
		kfree(sta->ampdu_mlme.tid_start_tx[i]);
		tid_tx = rcu_dereference_raw(sta->ampdu_mlme.tid_tx[i]);
		if (!tid_tx)
			continue;
		ieee80211_purge_tx_queue(&local->hw, &tid_tx->pending);
		kfree(tid_tx);
	}
}

static void cleanup_single_sta(struct sta_info *sta)
{
	struct ieee80211_sub_if_data *sdata = sta->sdata;
	struct ieee80211_local *local = sdata->local;

	__cleanup_single_sta(sta);
	sta_info_free(local, sta);
}

struct rhlist_head *sta_info_hash_lookup(struct ieee80211_local *local,
					 const u8 *addr)
{
	return rhltable_lookup(&local->sta_hash, addr, sta_rht_params);
}

/* protected by RCU */
struct sta_info *sta_info_get(struct ieee80211_sub_if_data *sdata,
			      const u8 *addr)
{
	struct ieee80211_local *local = sdata->local;
	struct rhlist_head *tmp;
	struct sta_info *sta;

	rcu_read_lock();
	for_each_sta_info(local, addr, sta, tmp) {
		if (sta->sdata == sdata) {
			rcu_read_unlock();
			/* this is safe as the caller must already hold
			 * another rcu read section or the mutex
			 */
			return sta;
		}
	}
	rcu_read_unlock();
	return NULL;
}

/*
 * Get sta info either from the specified interface
 * or from one of its vlans
 */
struct sta_info *sta_info_get_bss(struct ieee80211_sub_if_data *sdata,
				  const u8 *addr)
{
	struct ieee80211_local *local = sdata->local;
	struct rhlist_head *tmp;
	struct sta_info *sta;

	rcu_read_lock();
	for_each_sta_info(local, addr, sta, tmp) {
		if (sta->sdata == sdata ||
		    (sta->sdata->bss && sta->sdata->bss == sdata->bss)) {
			rcu_read_unlock();
			/* this is safe as the caller must already hold
			 * another rcu read section or the mutex
			 */
			return sta;
		}
	}
	rcu_read_unlock();
	return NULL;
}

struct rhlist_head *link_sta_info_hash_lookup(struct ieee80211_local *local,
					      const u8 *addr)
{
	return rhltable_lookup(&local->link_sta_hash, addr,
			       link_sta_rht_params);
}

struct link_sta_info *
link_sta_info_get_bss(struct ieee80211_sub_if_data *sdata, const u8 *addr)
{
	struct ieee80211_local *local = sdata->local;
	struct rhlist_head *tmp;
	struct link_sta_info *link_sta;

	rcu_read_lock();
	for_each_link_sta_info(local, addr, link_sta, tmp) {
		struct sta_info *sta = link_sta->sta;

		if (sta->sdata == sdata ||
		    (sta->sdata->bss && sta->sdata->bss == sdata->bss)) {
			rcu_read_unlock();
			/* this is safe as the caller must already hold
			 * another rcu read section or the mutex
			 */
			return link_sta;
		}
	}
	rcu_read_unlock();
	return NULL;
}

<<<<<<< HEAD
=======
struct ieee80211_sta *
ieee80211_find_sta_by_link_addrs(struct ieee80211_hw *hw,
				 const u8 *addr,
				 const u8 *localaddr,
				 unsigned int *link_id)
{
	struct ieee80211_local *local = hw_to_local(hw);
	struct link_sta_info *link_sta;
	struct rhlist_head *tmp;

	for_each_link_sta_info(local, addr, link_sta, tmp) {
		struct sta_info *sta = link_sta->sta;
		struct ieee80211_link_data *link;
		u8 _link_id = link_sta->link_id;

		if (!localaddr) {
			if (link_id)
				*link_id = _link_id;
			return &sta->sta;
		}

		link = rcu_dereference(sta->sdata->link[_link_id]);
		if (!link)
			continue;

		if (memcmp(link->conf->addr, localaddr, ETH_ALEN))
			continue;

		if (link_id)
			*link_id = _link_id;
		return &sta->sta;
	}

	return NULL;
}
EXPORT_SYMBOL_GPL(ieee80211_find_sta_by_link_addrs);

>>>>>>> 7365df19
struct sta_info *sta_info_get_by_addrs(struct ieee80211_local *local,
				       const u8 *sta_addr, const u8 *vif_addr)
{
	struct rhlist_head *tmp;
	struct sta_info *sta;

	for_each_sta_info(local, sta_addr, sta, tmp) {
		if (ether_addr_equal(vif_addr, sta->sdata->vif.addr))
			return sta;
	}

	return NULL;
}

struct sta_info *sta_info_get_by_idx(struct ieee80211_sub_if_data *sdata,
				     int idx)
{
	struct ieee80211_local *local = sdata->local;
	struct sta_info *sta;
	int i = 0;

	list_for_each_entry_rcu(sta, &local->sta_list, list,
				lockdep_is_held(&local->sta_mtx)) {
		if (sdata != sta->sdata)
			continue;
		if (i < idx) {
			++i;
			continue;
		}
		return sta;
	}

	return NULL;
}

static void sta_info_free_link(struct link_sta_info *link_sta)
{
	free_percpu(link_sta->pcpu_rx_stats);
}

static void sta_remove_link(struct sta_info *sta, unsigned int link_id,
			    bool unhash)
{
	struct sta_link_alloc *alloc = NULL;
	struct link_sta_info *link_sta;

	link_sta = rcu_dereference_protected(sta->link[link_id],
					     lockdep_is_held(&sta->local->sta_mtx));

	if (WARN_ON(!link_sta))
		return;

	if (unhash)
		link_sta_info_hash_del(sta->local, link_sta);

	if (link_sta != &sta->deflink)
		alloc = container_of(link_sta, typeof(*alloc), info);

	sta->sta.valid_links &= ~BIT(link_id);
	RCU_INIT_POINTER(sta->link[link_id], NULL);
	RCU_INIT_POINTER(sta->sta.link[link_id], NULL);
	if (alloc) {
		sta_info_free_link(&alloc->info);
		kfree_rcu(alloc, rcu_head);
	}
<<<<<<< HEAD
=======

	ieee80211_sta_recalc_aggregates(&sta->sta);
>>>>>>> 7365df19
}

/**
 * sta_info_free - free STA
 *
 * @local: pointer to the global information
 * @sta: STA info to free
 *
 * This function must undo everything done by sta_info_alloc()
 * that may happen before sta_info_insert(). It may only be
 * called when sta_info_insert() has not been attempted (and
 * if that fails, the station is freed anyway.)
 */
void sta_info_free(struct ieee80211_local *local, struct sta_info *sta)
{
	int i;

	for (i = 0; i < ARRAY_SIZE(sta->link); i++) {
		if (!(sta->sta.valid_links & BIT(i)))
			continue;

		sta_remove_link(sta, i, false);
	}

	/*
	 * If we had used sta_info_pre_move_state() then we might not
	 * have gone through the state transitions down again, so do
	 * it here now (and warn if it's inserted).
	 *
	 * This will clear state such as fast TX/RX that may have been
	 * allocated during state transitions.
	 */
	while (sta->sta_state > IEEE80211_STA_NONE) {
		int ret;

		WARN_ON_ONCE(test_sta_flag(sta, WLAN_STA_INSERTED));

		ret = sta_info_move_state(sta, sta->sta_state - 1);
		if (WARN_ONCE(ret, "sta_info_move_state() returned %d\n", ret))
			break;
	}

	if (sta->rate_ctrl)
		rate_control_free_sta(sta);

	sta_dbg(sta->sdata, "Destroyed STA %pM\n", sta->sta.addr);

	if (sta->sta.txq[0])
		kfree(to_txq_info(sta->sta.txq[0]));
	kfree(rcu_dereference_raw(sta->sta.rates));
#ifdef CONFIG_MAC80211_MESH
	kfree(sta->mesh);
#endif

	sta_info_free_link(&sta->deflink);
	kfree(sta);
}

/* Caller must hold local->sta_mtx */
static int sta_info_hash_add(struct ieee80211_local *local,
			     struct sta_info *sta)
{
	return rhltable_insert(&local->sta_hash, &sta->hash_node,
			       sta_rht_params);
}

static void sta_deliver_ps_frames(struct work_struct *wk)
{
	struct sta_info *sta;

	sta = container_of(wk, struct sta_info, drv_deliver_wk);

	if (sta->dead)
		return;

	local_bh_disable();
	if (!test_sta_flag(sta, WLAN_STA_PS_STA))
		ieee80211_sta_ps_deliver_wakeup(sta);
	else if (test_and_clear_sta_flag(sta, WLAN_STA_PSPOLL))
		ieee80211_sta_ps_deliver_poll_response(sta);
	else if (test_and_clear_sta_flag(sta, WLAN_STA_UAPSD))
		ieee80211_sta_ps_deliver_uapsd(sta);
	local_bh_enable();
}

static int sta_prepare_rate_control(struct ieee80211_local *local,
				    struct sta_info *sta, gfp_t gfp)
{
	if (ieee80211_hw_check(&local->hw, HAS_RATE_CONTROL))
		return 0;

	sta->rate_ctrl = local->rate_ctrl;
	sta->rate_ctrl_priv = rate_control_alloc_sta(sta->rate_ctrl,
						     sta, gfp);
	if (!sta->rate_ctrl_priv)
		return -ENOMEM;

	return 0;
}

static int sta_info_alloc_link(struct ieee80211_local *local,
			       struct link_sta_info *link_info,
			       gfp_t gfp)
{
	struct ieee80211_hw *hw = &local->hw;
	int i;

	if (ieee80211_hw_check(hw, USES_RSS)) {
		link_info->pcpu_rx_stats =
			alloc_percpu_gfp(struct ieee80211_sta_rx_stats, gfp);
		if (!link_info->pcpu_rx_stats)
			return -ENOMEM;
	}

	link_info->rx_stats.last_rx = jiffies;
	u64_stats_init(&link_info->rx_stats.syncp);

	ewma_signal_init(&link_info->rx_stats_avg.signal);
	ewma_avg_signal_init(&link_info->status_stats.avg_ack_signal);
	for (i = 0; i < ARRAY_SIZE(link_info->rx_stats_avg.chain_signal); i++)
		ewma_signal_init(&link_info->rx_stats_avg.chain_signal[i]);

	return 0;
}

static void sta_info_add_link(struct sta_info *sta,
			      unsigned int link_id,
			      struct link_sta_info *link_info,
			      struct ieee80211_link_sta *link_sta)
{
	link_info->sta = sta;
	link_info->link_id = link_id;
	link_info->pub = link_sta;
<<<<<<< HEAD
	rcu_assign_pointer(sta->link[link_id], link_info);
	rcu_assign_pointer(sta->sta.link[link_id], link_sta);
=======
	link_sta->link_id = link_id;
	rcu_assign_pointer(sta->link[link_id], link_info);
	rcu_assign_pointer(sta->sta.link[link_id], link_sta);

	link_sta->smps_mode = IEEE80211_SMPS_OFF;
	link_sta->agg.max_rc_amsdu_len = IEEE80211_MAX_MPDU_LEN_HT_BA;
>>>>>>> 7365df19
}

static struct sta_info *
__sta_info_alloc(struct ieee80211_sub_if_data *sdata,
		 const u8 *addr, int link_id, const u8 *link_addr,
		 gfp_t gfp)
{
	struct ieee80211_local *local = sdata->local;
	struct ieee80211_hw *hw = &local->hw;
	struct sta_info *sta;
	int i;

	sta = kzalloc(sizeof(*sta) + hw->sta_data_size, gfp);
	if (!sta)
		return NULL;

	sta->local = local;
	sta->sdata = sdata;

	if (sta_info_alloc_link(local, &sta->deflink, gfp))
<<<<<<< HEAD
		return NULL;
=======
		goto free;
>>>>>>> 7365df19

	if (link_id >= 0) {
		sta_info_add_link(sta, link_id, &sta->deflink,
				  &sta->sta.deflink);
		sta->sta.valid_links = BIT(link_id);
	} else {
		sta_info_add_link(sta, 0, &sta->deflink, &sta->sta.deflink);
	}

	sta->sta.cur = &sta->sta.deflink.agg;

	spin_lock_init(&sta->lock);
	spin_lock_init(&sta->ps_lock);
	INIT_WORK(&sta->drv_deliver_wk, sta_deliver_ps_frames);
	INIT_WORK(&sta->ampdu_mlme.work, ieee80211_ba_session_work);
	mutex_init(&sta->ampdu_mlme.mtx);
#ifdef CONFIG_MAC80211_MESH
	if (ieee80211_vif_is_mesh(&sdata->vif)) {
		sta->mesh = kzalloc(sizeof(*sta->mesh), gfp);
		if (!sta->mesh)
			goto free;
		sta->mesh->plink_sta = sta;
		spin_lock_init(&sta->mesh->plink_lock);
		if (!sdata->u.mesh.user_mpm)
			timer_setup(&sta->mesh->plink_timer, mesh_plink_timer,
				    0);
		sta->mesh->nonpeer_pm = NL80211_MESH_POWER_ACTIVE;
	}
#endif

	memcpy(sta->addr, addr, ETH_ALEN);
	memcpy(sta->sta.addr, addr, ETH_ALEN);
	memcpy(sta->deflink.addr, link_addr, ETH_ALEN);
	memcpy(sta->sta.deflink.addr, link_addr, ETH_ALEN);
	sta->sta.max_rx_aggregation_subframes =
		local->hw.max_rx_aggregation_subframes;

	/* TODO link specific alloc and assignments for MLO Link STA */

	/* Extended Key ID needs to install keys for keyid 0 and 1 Rx-only.
	 * The Tx path starts to use a key as soon as the key slot ptk_idx
	 * references to is not NULL. To not use the initial Rx-only key
	 * prematurely for Tx initialize ptk_idx to an impossible PTK keyid
	 * which always will refer to a NULL key.
	 */
	BUILD_BUG_ON(ARRAY_SIZE(sta->ptk) <= INVALID_PTK_KEYIDX);
	sta->ptk_idx = INVALID_PTK_KEYIDX;


	ieee80211_init_frag_cache(&sta->frags);

	sta->sta_state = IEEE80211_STA_NONE;

	/* Mark TID as unreserved */
	sta->reserved_tid = IEEE80211_TID_UNRESERVED;

	sta->last_connected = ktime_get_seconds();

	if (local->ops->wake_tx_queue) {
		void *txq_data;
		int size = sizeof(struct txq_info) +
			   ALIGN(hw->txq_data_size, sizeof(void *));

		txq_data = kcalloc(ARRAY_SIZE(sta->sta.txq), size, gfp);
		if (!txq_data)
			goto free;

		for (i = 0; i < ARRAY_SIZE(sta->sta.txq); i++) {
			struct txq_info *txq = txq_data + i * size;

			/* might not do anything for the bufferable MMPDU TXQ */
			ieee80211_txq_init(sdata, sta, txq, i);
		}
	}

	if (sta_prepare_rate_control(local, sta, gfp))
		goto free_txq;

	sta->airtime_weight = IEEE80211_DEFAULT_AIRTIME_WEIGHT;

	for (i = 0; i < IEEE80211_NUM_ACS; i++) {
		skb_queue_head_init(&sta->ps_tx_buf[i]);
		skb_queue_head_init(&sta->tx_filtered[i]);
		sta->airtime[i].deficit = sta->airtime_weight;
		atomic_set(&sta->airtime[i].aql_tx_pending, 0);
		sta->airtime[i].aql_limit_low = local->aql_txq_limit_low[i];
		sta->airtime[i].aql_limit_high = local->aql_txq_limit_high[i];
	}

	for (i = 0; i < IEEE80211_NUM_TIDS; i++)
		sta->last_seq_ctrl[i] = cpu_to_le16(USHRT_MAX);

	for (i = 0; i < NUM_NL80211_BANDS; i++) {
		u32 mandatory = 0;
		int r;

		if (!hw->wiphy->bands[i])
			continue;

		switch (i) {
		case NL80211_BAND_2GHZ:
		case NL80211_BAND_LC:
			/*
			 * We use both here, even if we cannot really know for
			 * sure the station will support both, but the only use
			 * for this is when we don't know anything yet and send
			 * management frames, and then we'll pick the lowest
			 * possible rate anyway.
			 * If we don't include _G here, we cannot find a rate
			 * in P2P, and thus trigger the WARN_ONCE() in rate.c
			 */
			mandatory = IEEE80211_RATE_MANDATORY_B |
				    IEEE80211_RATE_MANDATORY_G;
			break;
		case NL80211_BAND_5GHZ:
			mandatory = IEEE80211_RATE_MANDATORY_A;
			break;
		case NL80211_BAND_60GHZ:
			WARN_ON(1);
			mandatory = 0;
			break;
		}

		for (r = 0; r < hw->wiphy->bands[i]->n_bitrates; r++) {
			struct ieee80211_rate *rate;

			rate = &hw->wiphy->bands[i]->bitrates[r];

			if (!(rate->flags & mandatory))
				continue;
			sta->sta.deflink.supp_rates[i] |= BIT(r);
		}
	}

<<<<<<< HEAD
	sta->sta.smps_mode = IEEE80211_SMPS_OFF;
	sta->sta.max_rc_amsdu_len = IEEE80211_MAX_MPDU_LEN_HT_BA;

=======
>>>>>>> 7365df19
	sta->cparams.ce_threshold = CODEL_DISABLED_THRESHOLD;
	sta->cparams.target = MS2TIME(20);
	sta->cparams.interval = MS2TIME(100);
	sta->cparams.ecn = true;
	sta->cparams.ce_threshold_selector = 0;
	sta->cparams.ce_threshold_mask = 0;

	sta_dbg(sdata, "Allocated STA %pM\n", sta->sta.addr);

	return sta;

free_txq:
	if (sta->sta.txq[0])
		kfree(to_txq_info(sta->sta.txq[0]));
free:
	sta_info_free_link(&sta->deflink);
#ifdef CONFIG_MAC80211_MESH
	kfree(sta->mesh);
#endif
	kfree(sta);
	return NULL;
}

struct sta_info *sta_info_alloc(struct ieee80211_sub_if_data *sdata,
				const u8 *addr, gfp_t gfp)
{
	return __sta_info_alloc(sdata, addr, -1, addr, gfp);
}

struct sta_info *sta_info_alloc_with_link(struct ieee80211_sub_if_data *sdata,
					  const u8 *mld_addr,
					  unsigned int link_id,
					  const u8 *link_addr,
					  gfp_t gfp)
{
	return __sta_info_alloc(sdata, mld_addr, link_id, link_addr, gfp);
}

static int sta_info_insert_check(struct sta_info *sta)
{
	struct ieee80211_sub_if_data *sdata = sta->sdata;

	/*
	 * Can't be a WARN_ON because it can be triggered through a race:
	 * something inserts a STA (on one CPU) without holding the RTNL
	 * and another CPU turns off the net device.
	 */
	if (unlikely(!ieee80211_sdata_running(sdata)))
		return -ENETDOWN;

	if (WARN_ON(ether_addr_equal(sta->sta.addr, sdata->vif.addr) ||
		    !is_valid_ether_addr(sta->sta.addr)))
		return -EINVAL;

	/* The RCU read lock is required by rhashtable due to
	 * asynchronous resize/rehash.  We also require the mutex
	 * for correctness.
	 */
	rcu_read_lock();
	lockdep_assert_held(&sdata->local->sta_mtx);
	if (ieee80211_hw_check(&sdata->local->hw, NEEDS_UNIQUE_STA_ADDR) &&
	    ieee80211_find_sta_by_ifaddr(&sdata->local->hw, sta->addr, NULL)) {
		rcu_read_unlock();
		return -ENOTUNIQ;
	}
	rcu_read_unlock();

	return 0;
}

static int sta_info_insert_drv_state(struct ieee80211_local *local,
				     struct ieee80211_sub_if_data *sdata,
				     struct sta_info *sta)
{
	enum ieee80211_sta_state state;
	int err = 0;

	for (state = IEEE80211_STA_NOTEXIST; state < sta->sta_state; state++) {
		err = drv_sta_state(local, sdata, sta, state, state + 1);
		if (err)
			break;
	}

	if (!err) {
		/*
		 * Drivers using legacy sta_add/sta_remove callbacks only
		 * get uploaded set to true after sta_add is called.
		 */
		if (!local->ops->sta_add)
			sta->uploaded = true;
		return 0;
	}

	if (sdata->vif.type == NL80211_IFTYPE_ADHOC) {
		sdata_info(sdata,
			   "failed to move IBSS STA %pM to state %d (%d) - keeping it anyway\n",
			   sta->sta.addr, state + 1, err);
		err = 0;
	}

	/* unwind on error */
	for (; state > IEEE80211_STA_NOTEXIST; state--)
		WARN_ON(drv_sta_state(local, sdata, sta, state, state - 1));

	return err;
}

static void
ieee80211_recalc_p2p_go_ps_allowed(struct ieee80211_sub_if_data *sdata)
{
	struct ieee80211_local *local = sdata->local;
	bool allow_p2p_go_ps = sdata->vif.p2p;
	struct sta_info *sta;

	rcu_read_lock();
	list_for_each_entry_rcu(sta, &local->sta_list, list) {
		if (sdata != sta->sdata ||
		    !test_sta_flag(sta, WLAN_STA_ASSOC))
			continue;
		if (!sta->sta.support_p2p_ps) {
			allow_p2p_go_ps = false;
			break;
		}
	}
	rcu_read_unlock();

	if (allow_p2p_go_ps != sdata->vif.bss_conf.allow_p2p_go_ps) {
		sdata->vif.bss_conf.allow_p2p_go_ps = allow_p2p_go_ps;
		ieee80211_link_info_change_notify(sdata, &sdata->deflink,
						  BSS_CHANGED_P2P_PS);
	}
}

/*
 * should be called with sta_mtx locked
 * this function replaces the mutex lock
 * with a RCU lock
 */
static int sta_info_insert_finish(struct sta_info *sta) __acquires(RCU)
{
	struct ieee80211_local *local = sta->local;
	struct ieee80211_sub_if_data *sdata = sta->sdata;
	struct station_info *sinfo = NULL;
	int err = 0;

	lockdep_assert_held(&local->sta_mtx);

	/* check if STA exists already */
	if (sta_info_get_bss(sdata, sta->sta.addr)) {
		err = -EEXIST;
		goto out_cleanup;
	}

	sinfo = kzalloc(sizeof(struct station_info), GFP_KERNEL);
	if (!sinfo) {
		err = -ENOMEM;
		goto out_cleanup;
	}

	local->num_sta++;
	local->sta_generation++;
	smp_mb();

	/* simplify things and don't accept BA sessions yet */
	set_sta_flag(sta, WLAN_STA_BLOCK_BA);

	/* make the station visible */
	err = sta_info_hash_add(local, sta);
	if (err)
		goto out_drop_sta;

	if (sta->sta.valid_links) {
		err = link_sta_info_hash_add(local, &sta->deflink);
		if (err) {
			sta_info_hash_del(local, sta);
			goto out_drop_sta;
		}
	}

	list_add_tail_rcu(&sta->list, &local->sta_list);

	/* update channel context before notifying the driver about state
	 * change, this enables driver using the updated channel context right away.
	 */
	if (sta->sta_state >= IEEE80211_STA_ASSOC) {
		ieee80211_recalc_min_chandef(sta->sdata, -1);
		if (!sta->sta.support_p2p_ps)
			ieee80211_recalc_p2p_go_ps_allowed(sta->sdata);
	}

	/* notify driver */
	err = sta_info_insert_drv_state(local, sdata, sta);
	if (err)
		goto out_remove;

	set_sta_flag(sta, WLAN_STA_INSERTED);

	/* accept BA sessions now */
	clear_sta_flag(sta, WLAN_STA_BLOCK_BA);

	ieee80211_sta_debugfs_add(sta);
	rate_control_add_sta_debugfs(sta);

	sinfo->generation = local->sta_generation;
	cfg80211_new_sta(sdata->dev, sta->sta.addr, sinfo, GFP_KERNEL);
	kfree(sinfo);

	sta_dbg(sdata, "Inserted STA %pM\n", sta->sta.addr);

	/* move reference to rcu-protected */
	rcu_read_lock();
	mutex_unlock(&local->sta_mtx);

	if (ieee80211_vif_is_mesh(&sdata->vif))
		mesh_accept_plinks_update(sdata);

	return 0;
 out_remove:
	if (sta->sta.valid_links)
		link_sta_info_hash_del(local, &sta->deflink);
	sta_info_hash_del(local, sta);
	list_del_rcu(&sta->list);
 out_drop_sta:
	local->num_sta--;
	synchronize_net();
 out_cleanup:
	cleanup_single_sta(sta);
	mutex_unlock(&local->sta_mtx);
	kfree(sinfo);
	rcu_read_lock();
	return err;
}

int sta_info_insert_rcu(struct sta_info *sta) __acquires(RCU)
{
	struct ieee80211_local *local = sta->local;
	int err;

	might_sleep();

	mutex_lock(&local->sta_mtx);

	err = sta_info_insert_check(sta);
	if (err) {
		sta_info_free(local, sta);
		mutex_unlock(&local->sta_mtx);
		rcu_read_lock();
		return err;
	}

	return sta_info_insert_finish(sta);
}

int sta_info_insert(struct sta_info *sta)
{
	int err = sta_info_insert_rcu(sta);

	rcu_read_unlock();

	return err;
}

static inline void __bss_tim_set(u8 *tim, u16 id)
{
	/*
	 * This format has been mandated by the IEEE specifications,
	 * so this line may not be changed to use the __set_bit() format.
	 */
	tim[id / 8] |= (1 << (id % 8));
}

static inline void __bss_tim_clear(u8 *tim, u16 id)
{
	/*
	 * This format has been mandated by the IEEE specifications,
	 * so this line may not be changed to use the __clear_bit() format.
	 */
	tim[id / 8] &= ~(1 << (id % 8));
}

static inline bool __bss_tim_get(u8 *tim, u16 id)
{
	/*
	 * This format has been mandated by the IEEE specifications,
	 * so this line may not be changed to use the test_bit() format.
	 */
	return tim[id / 8] & (1 << (id % 8));
}

static unsigned long ieee80211_tids_for_ac(int ac)
{
	/* If we ever support TIDs > 7, this obviously needs to be adjusted */
	switch (ac) {
	case IEEE80211_AC_VO:
		return BIT(6) | BIT(7);
	case IEEE80211_AC_VI:
		return BIT(4) | BIT(5);
	case IEEE80211_AC_BE:
		return BIT(0) | BIT(3);
	case IEEE80211_AC_BK:
		return BIT(1) | BIT(2);
	default:
		WARN_ON(1);
		return 0;
	}
}

static void __sta_info_recalc_tim(struct sta_info *sta, bool ignore_pending)
{
	struct ieee80211_local *local = sta->local;
	struct ps_data *ps;
	bool indicate_tim = false;
	u8 ignore_for_tim = sta->sta.uapsd_queues;
	int ac;
	u16 id = sta->sta.aid;

	if (sta->sdata->vif.type == NL80211_IFTYPE_AP ||
	    sta->sdata->vif.type == NL80211_IFTYPE_AP_VLAN) {
		if (WARN_ON_ONCE(!sta->sdata->bss))
			return;

		ps = &sta->sdata->bss->ps;
#ifdef CONFIG_MAC80211_MESH
	} else if (ieee80211_vif_is_mesh(&sta->sdata->vif)) {
		ps = &sta->sdata->u.mesh.ps;
#endif
	} else {
		return;
	}

	/* No need to do anything if the driver does all */
	if (ieee80211_hw_check(&local->hw, AP_LINK_PS) && !local->ops->set_tim)
		return;

	if (sta->dead)
		goto done;

	/*
	 * If all ACs are delivery-enabled then we should build
	 * the TIM bit for all ACs anyway; if only some are then
	 * we ignore those and build the TIM bit using only the
	 * non-enabled ones.
	 */
	if (ignore_for_tim == BIT(IEEE80211_NUM_ACS) - 1)
		ignore_for_tim = 0;

	if (ignore_pending)
		ignore_for_tim = BIT(IEEE80211_NUM_ACS) - 1;

	for (ac = 0; ac < IEEE80211_NUM_ACS; ac++) {
		unsigned long tids;

		if (ignore_for_tim & ieee80211_ac_to_qos_mask[ac])
			continue;

		indicate_tim |= !skb_queue_empty(&sta->tx_filtered[ac]) ||
				!skb_queue_empty(&sta->ps_tx_buf[ac]);
		if (indicate_tim)
			break;

		tids = ieee80211_tids_for_ac(ac);

		indicate_tim |=
			sta->driver_buffered_tids & tids;
		indicate_tim |=
			sta->txq_buffered_tids & tids;
	}

 done:
	spin_lock_bh(&local->tim_lock);

	if (indicate_tim == __bss_tim_get(ps->tim, id))
		goto out_unlock;

	if (indicate_tim)
		__bss_tim_set(ps->tim, id);
	else
		__bss_tim_clear(ps->tim, id);

	if (local->ops->set_tim && !WARN_ON(sta->dead)) {
		local->tim_in_locked_section = true;
		drv_set_tim(local, &sta->sta, indicate_tim);
		local->tim_in_locked_section = false;
	}

out_unlock:
	spin_unlock_bh(&local->tim_lock);
}

void sta_info_recalc_tim(struct sta_info *sta)
{
	__sta_info_recalc_tim(sta, false);
}

static bool sta_info_buffer_expired(struct sta_info *sta, struct sk_buff *skb)
{
	struct ieee80211_tx_info *info;
	int timeout;

	if (!skb)
		return false;

	info = IEEE80211_SKB_CB(skb);

	/* Timeout: (2 * listen_interval * beacon_int * 1024 / 1000000) sec */
	timeout = (sta->listen_interval *
		   sta->sdata->vif.bss_conf.beacon_int *
		   32 / 15625) * HZ;
	if (timeout < STA_TX_BUFFER_EXPIRE)
		timeout = STA_TX_BUFFER_EXPIRE;
	return time_after(jiffies, info->control.jiffies + timeout);
}


static bool sta_info_cleanup_expire_buffered_ac(struct ieee80211_local *local,
						struct sta_info *sta, int ac)
{
	unsigned long flags;
	struct sk_buff *skb;

	/*
	 * First check for frames that should expire on the filtered
	 * queue. Frames here were rejected by the driver and are on
	 * a separate queue to avoid reordering with normal PS-buffered
	 * frames. They also aren't accounted for right now in the
	 * total_ps_buffered counter.
	 */
	for (;;) {
		spin_lock_irqsave(&sta->tx_filtered[ac].lock, flags);
		skb = skb_peek(&sta->tx_filtered[ac]);
		if (sta_info_buffer_expired(sta, skb))
			skb = __skb_dequeue(&sta->tx_filtered[ac]);
		else
			skb = NULL;
		spin_unlock_irqrestore(&sta->tx_filtered[ac].lock, flags);

		/*
		 * Frames are queued in order, so if this one
		 * hasn't expired yet we can stop testing. If
		 * we actually reached the end of the queue we
		 * also need to stop, of course.
		 */
		if (!skb)
			break;
		ieee80211_free_txskb(&local->hw, skb);
	}

	/*
	 * Now also check the normal PS-buffered queue, this will
	 * only find something if the filtered queue was emptied
	 * since the filtered frames are all before the normal PS
	 * buffered frames.
	 */
	for (;;) {
		spin_lock_irqsave(&sta->ps_tx_buf[ac].lock, flags);
		skb = skb_peek(&sta->ps_tx_buf[ac]);
		if (sta_info_buffer_expired(sta, skb))
			skb = __skb_dequeue(&sta->ps_tx_buf[ac]);
		else
			skb = NULL;
		spin_unlock_irqrestore(&sta->ps_tx_buf[ac].lock, flags);

		/*
		 * frames are queued in order, so if this one
		 * hasn't expired yet (or we reached the end of
		 * the queue) we can stop testing
		 */
		if (!skb)
			break;

		local->total_ps_buffered--;
		ps_dbg(sta->sdata, "Buffered frame expired (STA %pM)\n",
		       sta->sta.addr);
		ieee80211_free_txskb(&local->hw, skb);
	}

	/*
	 * Finally, recalculate the TIM bit for this station -- it might
	 * now be clear because the station was too slow to retrieve its
	 * frames.
	 */
	sta_info_recalc_tim(sta);

	/*
	 * Return whether there are any frames still buffered, this is
	 * used to check whether the cleanup timer still needs to run,
	 * if there are no frames we don't need to rearm the timer.
	 */
	return !(skb_queue_empty(&sta->ps_tx_buf[ac]) &&
		 skb_queue_empty(&sta->tx_filtered[ac]));
}

static bool sta_info_cleanup_expire_buffered(struct ieee80211_local *local,
					     struct sta_info *sta)
{
	bool have_buffered = false;
	int ac;

	/* This is only necessary for stations on BSS/MBSS interfaces */
	if (!sta->sdata->bss &&
	    !ieee80211_vif_is_mesh(&sta->sdata->vif))
		return false;

	for (ac = 0; ac < IEEE80211_NUM_ACS; ac++)
		have_buffered |=
			sta_info_cleanup_expire_buffered_ac(local, sta, ac);

	return have_buffered;
}

static int __must_check __sta_info_destroy_part1(struct sta_info *sta)
{
	struct ieee80211_local *local;
	struct ieee80211_sub_if_data *sdata;
	int ret, i;

	might_sleep();

	if (!sta)
		return -ENOENT;

	local = sta->local;
	sdata = sta->sdata;

	lockdep_assert_held(&local->sta_mtx);

	/*
	 * Before removing the station from the driver and
	 * rate control, it might still start new aggregation
	 * sessions -- block that to make sure the tear-down
	 * will be sufficient.
	 */
	set_sta_flag(sta, WLAN_STA_BLOCK_BA);
	ieee80211_sta_tear_down_BA_sessions(sta, AGG_STOP_DESTROY_STA);

	/*
	 * Before removing the station from the driver there might be pending
	 * rx frames on RSS queues sent prior to the disassociation - wait for
	 * all such frames to be processed.
	 */
	drv_sync_rx_queues(local, sta);

	for (i = 0; i < ARRAY_SIZE(sta->link); i++) {
		struct link_sta_info *link_sta;

		if (!(sta->sta.valid_links & BIT(i)))
			continue;

		link_sta = rcu_dereference_protected(sta->link[i],
						     lockdep_is_held(&local->sta_mtx));

		link_sta_info_hash_del(local, link_sta);
	}

	ret = sta_info_hash_del(local, sta);
	if (WARN_ON(ret))
		return ret;

	/*
	 * for TDLS peers, make sure to return to the base channel before
	 * removal.
	 */
	if (test_sta_flag(sta, WLAN_STA_TDLS_OFF_CHANNEL)) {
		drv_tdls_cancel_channel_switch(local, sdata, &sta->sta);
		clear_sta_flag(sta, WLAN_STA_TDLS_OFF_CHANNEL);
	}

	list_del_rcu(&sta->list);
	sta->removed = true;

	drv_sta_pre_rcu_remove(local, sta->sdata, sta);

	if (sdata->vif.type == NL80211_IFTYPE_AP_VLAN &&
	    rcu_access_pointer(sdata->u.vlan.sta) == sta)
		RCU_INIT_POINTER(sdata->u.vlan.sta, NULL);

	return 0;
}

static void __sta_info_destroy_part2(struct sta_info *sta)
{
	struct ieee80211_local *local = sta->local;
	struct ieee80211_sub_if_data *sdata = sta->sdata;
	struct station_info *sinfo;
	int ret;

	/*
	 * NOTE: This assumes at least synchronize_net() was done
	 *	 after _part1 and before _part2!
	 */

	might_sleep();
	lockdep_assert_held(&local->sta_mtx);

	if (sta->sta_state == IEEE80211_STA_AUTHORIZED) {
		ret = sta_info_move_state(sta, IEEE80211_STA_ASSOC);
		WARN_ON_ONCE(ret);
	}

	/* now keys can no longer be reached */
	ieee80211_free_sta_keys(local, sta);

	/* disable TIM bit - last chance to tell driver */
	__sta_info_recalc_tim(sta, true);

	sta->dead = true;

	local->num_sta--;
	local->sta_generation++;

	while (sta->sta_state > IEEE80211_STA_NONE) {
		ret = sta_info_move_state(sta, sta->sta_state - 1);
		if (ret) {
			WARN_ON_ONCE(1);
			break;
		}
	}

	if (sta->uploaded) {
		ret = drv_sta_state(local, sdata, sta, IEEE80211_STA_NONE,
				    IEEE80211_STA_NOTEXIST);
		WARN_ON_ONCE(ret != 0);
	}

	sta_dbg(sdata, "Removed STA %pM\n", sta->sta.addr);

	sinfo = kzalloc(sizeof(*sinfo), GFP_KERNEL);
	if (sinfo)
		sta_set_sinfo(sta, sinfo, true);
	cfg80211_del_sta_sinfo(sdata->dev, sta->sta.addr, sinfo, GFP_KERNEL);
	kfree(sinfo);

	ieee80211_sta_debugfs_remove(sta);

	ieee80211_destroy_frag_cache(&sta->frags);

	cleanup_single_sta(sta);
}

int __must_check __sta_info_destroy(struct sta_info *sta)
{
	int err = __sta_info_destroy_part1(sta);

	if (err)
		return err;

	synchronize_net();

	__sta_info_destroy_part2(sta);

	return 0;
}

int sta_info_destroy_addr(struct ieee80211_sub_if_data *sdata, const u8 *addr)
{
	struct sta_info *sta;
	int ret;

	mutex_lock(&sdata->local->sta_mtx);
	sta = sta_info_get(sdata, addr);
	ret = __sta_info_destroy(sta);
	mutex_unlock(&sdata->local->sta_mtx);

	return ret;
}

int sta_info_destroy_addr_bss(struct ieee80211_sub_if_data *sdata,
			      const u8 *addr)
{
	struct sta_info *sta;
	int ret;

	mutex_lock(&sdata->local->sta_mtx);
	sta = sta_info_get_bss(sdata, addr);
	ret = __sta_info_destroy(sta);
	mutex_unlock(&sdata->local->sta_mtx);

	return ret;
}

static void sta_info_cleanup(struct timer_list *t)
{
	struct ieee80211_local *local = from_timer(local, t, sta_cleanup);
	struct sta_info *sta;
	bool timer_needed = false;

	rcu_read_lock();
	list_for_each_entry_rcu(sta, &local->sta_list, list)
		if (sta_info_cleanup_expire_buffered(local, sta))
			timer_needed = true;
	rcu_read_unlock();

	if (local->quiescing)
		return;

	if (!timer_needed)
		return;

	mod_timer(&local->sta_cleanup,
		  round_jiffies(jiffies + STA_INFO_CLEANUP_INTERVAL));
}

int sta_info_init(struct ieee80211_local *local)
{
	int err;

	err = rhltable_init(&local->sta_hash, &sta_rht_params);
	if (err)
		return err;

	err = rhltable_init(&local->link_sta_hash, &link_sta_rht_params);
	if (err) {
		rhltable_destroy(&local->sta_hash);
		return err;
	}

	spin_lock_init(&local->tim_lock);
	mutex_init(&local->sta_mtx);
	INIT_LIST_HEAD(&local->sta_list);

	timer_setup(&local->sta_cleanup, sta_info_cleanup, 0);
	return 0;
}

void sta_info_stop(struct ieee80211_local *local)
{
	del_timer_sync(&local->sta_cleanup);
	rhltable_destroy(&local->sta_hash);
	rhltable_destroy(&local->link_sta_hash);
}


int __sta_info_flush(struct ieee80211_sub_if_data *sdata, bool vlans)
{
	struct ieee80211_local *local = sdata->local;
	struct sta_info *sta, *tmp;
	LIST_HEAD(free_list);
	int ret = 0;

	might_sleep();

	WARN_ON(vlans && sdata->vif.type != NL80211_IFTYPE_AP);
	WARN_ON(vlans && !sdata->bss);

	mutex_lock(&local->sta_mtx);
	list_for_each_entry_safe(sta, tmp, &local->sta_list, list) {
		if (sdata == sta->sdata ||
		    (vlans && sdata->bss == sta->sdata->bss)) {
			if (!WARN_ON(__sta_info_destroy_part1(sta)))
				list_add(&sta->free_list, &free_list);
			ret++;
		}
	}

	if (!list_empty(&free_list)) {
		synchronize_net();
		list_for_each_entry_safe(sta, tmp, &free_list, free_list)
			__sta_info_destroy_part2(sta);
	}
	mutex_unlock(&local->sta_mtx);

	return ret;
}

void ieee80211_sta_expire(struct ieee80211_sub_if_data *sdata,
			  unsigned long exp_time)
{
	struct ieee80211_local *local = sdata->local;
	struct sta_info *sta, *tmp;

	mutex_lock(&local->sta_mtx);

	list_for_each_entry_safe(sta, tmp, &local->sta_list, list) {
		unsigned long last_active = ieee80211_sta_last_active(sta);

		if (sdata != sta->sdata)
			continue;

		if (time_is_before_jiffies(last_active + exp_time)) {
			sta_dbg(sta->sdata, "expiring inactive STA %pM\n",
				sta->sta.addr);

			if (ieee80211_vif_is_mesh(&sdata->vif) &&
			    test_sta_flag(sta, WLAN_STA_PS_STA))
				atomic_dec(&sdata->u.mesh.ps.num_sta_ps);

			WARN_ON(__sta_info_destroy(sta));
		}
	}

	mutex_unlock(&local->sta_mtx);
}

struct ieee80211_sta *ieee80211_find_sta_by_ifaddr(struct ieee80211_hw *hw,
						   const u8 *addr,
						   const u8 *localaddr)
{
	struct ieee80211_local *local = hw_to_local(hw);
	struct rhlist_head *tmp;
	struct sta_info *sta;

	/*
	 * Just return a random station if localaddr is NULL
	 * ... first in list.
	 */
	for_each_sta_info(local, addr, sta, tmp) {
		if (localaddr &&
		    !ether_addr_equal(sta->sdata->vif.addr, localaddr))
			continue;
		if (!sta->uploaded)
			return NULL;
		return &sta->sta;
	}

	return NULL;
}
EXPORT_SYMBOL_GPL(ieee80211_find_sta_by_ifaddr);

struct ieee80211_sta *ieee80211_find_sta(struct ieee80211_vif *vif,
					 const u8 *addr)
{
	struct sta_info *sta;

	if (!vif)
		return NULL;

	sta = sta_info_get_bss(vif_to_sdata(vif), addr);
	if (!sta)
		return NULL;

	if (!sta->uploaded)
		return NULL;

	return &sta->sta;
}
EXPORT_SYMBOL(ieee80211_find_sta);

/* powersave support code */
void ieee80211_sta_ps_deliver_wakeup(struct sta_info *sta)
{
	struct ieee80211_sub_if_data *sdata = sta->sdata;
	struct ieee80211_local *local = sdata->local;
	struct sk_buff_head pending;
	int filtered = 0, buffered = 0, ac, i;
	unsigned long flags;
	struct ps_data *ps;

	if (sdata->vif.type == NL80211_IFTYPE_AP_VLAN)
		sdata = container_of(sdata->bss, struct ieee80211_sub_if_data,
				     u.ap);

	if (sdata->vif.type == NL80211_IFTYPE_AP)
		ps = &sdata->bss->ps;
	else if (ieee80211_vif_is_mesh(&sdata->vif))
		ps = &sdata->u.mesh.ps;
	else
		return;

	clear_sta_flag(sta, WLAN_STA_SP);

	BUILD_BUG_ON(BITS_TO_LONGS(IEEE80211_NUM_TIDS) > 1);
	sta->driver_buffered_tids = 0;
	sta->txq_buffered_tids = 0;

	if (!ieee80211_hw_check(&local->hw, AP_LINK_PS))
		drv_sta_notify(local, sdata, STA_NOTIFY_AWAKE, &sta->sta);

	for (i = 0; i < ARRAY_SIZE(sta->sta.txq); i++) {
		if (!sta->sta.txq[i] || !txq_has_queue(sta->sta.txq[i]))
			continue;

		schedule_and_wake_txq(local, to_txq_info(sta->sta.txq[i]));
	}

	skb_queue_head_init(&pending);

	/* sync with ieee80211_tx_h_unicast_ps_buf */
	spin_lock(&sta->ps_lock);
	/* Send all buffered frames to the station */
	for (ac = 0; ac < IEEE80211_NUM_ACS; ac++) {
		int count = skb_queue_len(&pending), tmp;

		spin_lock_irqsave(&sta->tx_filtered[ac].lock, flags);
		skb_queue_splice_tail_init(&sta->tx_filtered[ac], &pending);
		spin_unlock_irqrestore(&sta->tx_filtered[ac].lock, flags);
		tmp = skb_queue_len(&pending);
		filtered += tmp - count;
		count = tmp;

		spin_lock_irqsave(&sta->ps_tx_buf[ac].lock, flags);
		skb_queue_splice_tail_init(&sta->ps_tx_buf[ac], &pending);
		spin_unlock_irqrestore(&sta->ps_tx_buf[ac].lock, flags);
		tmp = skb_queue_len(&pending);
		buffered += tmp - count;
	}

	ieee80211_add_pending_skbs(local, &pending);

	/* now we're no longer in the deliver code */
	clear_sta_flag(sta, WLAN_STA_PS_DELIVER);

	/* The station might have polled and then woken up before we responded,
	 * so clear these flags now to avoid them sticking around.
	 */
	clear_sta_flag(sta, WLAN_STA_PSPOLL);
	clear_sta_flag(sta, WLAN_STA_UAPSD);
	spin_unlock(&sta->ps_lock);

	atomic_dec(&ps->num_sta_ps);

	local->total_ps_buffered -= buffered;

	sta_info_recalc_tim(sta);

	ps_dbg(sdata,
	       "STA %pM aid %d sending %d filtered/%d PS frames since STA woke up\n",
	       sta->sta.addr, sta->sta.aid, filtered, buffered);

	ieee80211_check_fast_xmit(sta);
}

static void ieee80211_send_null_response(struct sta_info *sta, int tid,
					 enum ieee80211_frame_release_type reason,
					 bool call_driver, bool more_data)
{
	struct ieee80211_sub_if_data *sdata = sta->sdata;
	struct ieee80211_local *local = sdata->local;
	struct ieee80211_qos_hdr *nullfunc;
	struct sk_buff *skb;
	int size = sizeof(*nullfunc);
	__le16 fc;
	bool qos = sta->sta.wme;
	struct ieee80211_tx_info *info;
	struct ieee80211_chanctx_conf *chanctx_conf;

	if (qos) {
		fc = cpu_to_le16(IEEE80211_FTYPE_DATA |
				 IEEE80211_STYPE_QOS_NULLFUNC |
				 IEEE80211_FCTL_FROMDS);
	} else {
		size -= 2;
		fc = cpu_to_le16(IEEE80211_FTYPE_DATA |
				 IEEE80211_STYPE_NULLFUNC |
				 IEEE80211_FCTL_FROMDS);
	}

	skb = dev_alloc_skb(local->hw.extra_tx_headroom + size);
	if (!skb)
		return;

	skb_reserve(skb, local->hw.extra_tx_headroom);

	nullfunc = skb_put(skb, size);
	nullfunc->frame_control = fc;
	nullfunc->duration_id = 0;
	memcpy(nullfunc->addr1, sta->sta.addr, ETH_ALEN);
	memcpy(nullfunc->addr2, sdata->vif.addr, ETH_ALEN);
	memcpy(nullfunc->addr3, sdata->vif.addr, ETH_ALEN);
	nullfunc->seq_ctrl = 0;

	skb->priority = tid;
	skb_set_queue_mapping(skb, ieee802_1d_to_ac[tid]);
	if (qos) {
		nullfunc->qos_ctrl = cpu_to_le16(tid);

		if (reason == IEEE80211_FRAME_RELEASE_UAPSD) {
			nullfunc->qos_ctrl |=
				cpu_to_le16(IEEE80211_QOS_CTL_EOSP);
			if (more_data)
				nullfunc->frame_control |=
					cpu_to_le16(IEEE80211_FCTL_MOREDATA);
		}
	}

	info = IEEE80211_SKB_CB(skb);

	/*
	 * Tell TX path to send this frame even though the
	 * STA may still remain is PS mode after this frame
	 * exchange. Also set EOSP to indicate this packet
	 * ends the poll/service period.
	 */
	info->flags |= IEEE80211_TX_CTL_NO_PS_BUFFER |
		       IEEE80211_TX_STATUS_EOSP |
		       IEEE80211_TX_CTL_REQ_TX_STATUS;

	info->control.flags |= IEEE80211_TX_CTRL_PS_RESPONSE;

	if (call_driver)
		drv_allow_buffered_frames(local, sta, BIT(tid), 1,
					  reason, false);

	skb->dev = sdata->dev;

	rcu_read_lock();
	chanctx_conf = rcu_dereference(sdata->vif.bss_conf.chanctx_conf);
	if (WARN_ON(!chanctx_conf)) {
		rcu_read_unlock();
		kfree_skb(skb);
		return;
	}

	info->band = chanctx_conf->def.chan->band;
	ieee80211_xmit(sdata, sta, skb);
	rcu_read_unlock();
}

static int find_highest_prio_tid(unsigned long tids)
{
	/* lower 3 TIDs aren't ordered perfectly */
	if (tids & 0xF8)
		return fls(tids) - 1;
	/* TID 0 is BE just like TID 3 */
	if (tids & BIT(0))
		return 0;
	return fls(tids) - 1;
}

/* Indicates if the MORE_DATA bit should be set in the last
 * frame obtained by ieee80211_sta_ps_get_frames.
 * Note that driver_release_tids is relevant only if
 * reason = IEEE80211_FRAME_RELEASE_PSPOLL
 */
static bool
ieee80211_sta_ps_more_data(struct sta_info *sta, u8 ignored_acs,
			   enum ieee80211_frame_release_type reason,
			   unsigned long driver_release_tids)
{
	int ac;

	/* If the driver has data on more than one TID then
	 * certainly there's more data if we release just a
	 * single frame now (from a single TID). This will
	 * only happen for PS-Poll.
	 */
	if (reason == IEEE80211_FRAME_RELEASE_PSPOLL &&
	    hweight16(driver_release_tids) > 1)
		return true;

	for (ac = 0; ac < IEEE80211_NUM_ACS; ac++) {
		if (ignored_acs & ieee80211_ac_to_qos_mask[ac])
			continue;

		if (!skb_queue_empty(&sta->tx_filtered[ac]) ||
		    !skb_queue_empty(&sta->ps_tx_buf[ac]))
			return true;
	}

	return false;
}

static void
ieee80211_sta_ps_get_frames(struct sta_info *sta, int n_frames, u8 ignored_acs,
			    enum ieee80211_frame_release_type reason,
			    struct sk_buff_head *frames,
			    unsigned long *driver_release_tids)
{
	struct ieee80211_sub_if_data *sdata = sta->sdata;
	struct ieee80211_local *local = sdata->local;
	int ac;

	/* Get response frame(s) and more data bit for the last one. */
	for (ac = 0; ac < IEEE80211_NUM_ACS; ac++) {
		unsigned long tids;

		if (ignored_acs & ieee80211_ac_to_qos_mask[ac])
			continue;

		tids = ieee80211_tids_for_ac(ac);

		/* if we already have frames from software, then we can't also
		 * release from hardware queues
		 */
		if (skb_queue_empty(frames)) {
			*driver_release_tids |=
				sta->driver_buffered_tids & tids;
			*driver_release_tids |= sta->txq_buffered_tids & tids;
		}

		if (!*driver_release_tids) {
			struct sk_buff *skb;

			while (n_frames > 0) {
				skb = skb_dequeue(&sta->tx_filtered[ac]);
				if (!skb) {
					skb = skb_dequeue(
						&sta->ps_tx_buf[ac]);
					if (skb)
						local->total_ps_buffered--;
				}
				if (!skb)
					break;
				n_frames--;
				__skb_queue_tail(frames, skb);
			}
		}

		/* If we have more frames buffered on this AC, then abort the
		 * loop since we can't send more data from other ACs before
		 * the buffered frames from this.
		 */
		if (!skb_queue_empty(&sta->tx_filtered[ac]) ||
		    !skb_queue_empty(&sta->ps_tx_buf[ac]))
			break;
	}
}

static void
ieee80211_sta_ps_deliver_response(struct sta_info *sta,
				  int n_frames, u8 ignored_acs,
				  enum ieee80211_frame_release_type reason)
{
	struct ieee80211_sub_if_data *sdata = sta->sdata;
	struct ieee80211_local *local = sdata->local;
	unsigned long driver_release_tids = 0;
	struct sk_buff_head frames;
	bool more_data;

	/* Service or PS-Poll period starts */
	set_sta_flag(sta, WLAN_STA_SP);

	__skb_queue_head_init(&frames);

	ieee80211_sta_ps_get_frames(sta, n_frames, ignored_acs, reason,
				    &frames, &driver_release_tids);

	more_data = ieee80211_sta_ps_more_data(sta, ignored_acs, reason, driver_release_tids);

	if (driver_release_tids && reason == IEEE80211_FRAME_RELEASE_PSPOLL)
		driver_release_tids =
			BIT(find_highest_prio_tid(driver_release_tids));

	if (skb_queue_empty(&frames) && !driver_release_tids) {
		int tid, ac;

		/*
		 * For PS-Poll, this can only happen due to a race condition
		 * when we set the TIM bit and the station notices it, but
		 * before it can poll for the frame we expire it.
		 *
		 * For uAPSD, this is said in the standard (11.2.1.5 h):
		 *	At each unscheduled SP for a non-AP STA, the AP shall
		 *	attempt to transmit at least one MSDU or MMPDU, but no
		 *	more than the value specified in the Max SP Length field
		 *	in the QoS Capability element from delivery-enabled ACs,
		 *	that are destined for the non-AP STA.
		 *
		 * Since we have no other MSDU/MMPDU, transmit a QoS null frame.
		 */

		/* This will evaluate to 1, 3, 5 or 7. */
		for (ac = IEEE80211_AC_VO; ac < IEEE80211_NUM_ACS; ac++)
			if (!(ignored_acs & ieee80211_ac_to_qos_mask[ac]))
				break;
		tid = 7 - 2 * ac;

		ieee80211_send_null_response(sta, tid, reason, true, false);
	} else if (!driver_release_tids) {
		struct sk_buff_head pending;
		struct sk_buff *skb;
		int num = 0;
		u16 tids = 0;
		bool need_null = false;

		skb_queue_head_init(&pending);

		while ((skb = __skb_dequeue(&frames))) {
			struct ieee80211_tx_info *info = IEEE80211_SKB_CB(skb);
			struct ieee80211_hdr *hdr = (void *) skb->data;
			u8 *qoshdr = NULL;

			num++;

			/*
			 * Tell TX path to send this frame even though the
			 * STA may still remain is PS mode after this frame
			 * exchange.
			 */
			info->flags |= IEEE80211_TX_CTL_NO_PS_BUFFER;
			info->control.flags |= IEEE80211_TX_CTRL_PS_RESPONSE;

			/*
			 * Use MoreData flag to indicate whether there are
			 * more buffered frames for this STA
			 */
			if (more_data || !skb_queue_empty(&frames))
				hdr->frame_control |=
					cpu_to_le16(IEEE80211_FCTL_MOREDATA);
			else
				hdr->frame_control &=
					cpu_to_le16(~IEEE80211_FCTL_MOREDATA);

			if (ieee80211_is_data_qos(hdr->frame_control) ||
			    ieee80211_is_qos_nullfunc(hdr->frame_control))
				qoshdr = ieee80211_get_qos_ctl(hdr);

			tids |= BIT(skb->priority);

			__skb_queue_tail(&pending, skb);

			/* end service period after last frame or add one */
			if (!skb_queue_empty(&frames))
				continue;

			if (reason != IEEE80211_FRAME_RELEASE_UAPSD) {
				/* for PS-Poll, there's only one frame */
				info->flags |= IEEE80211_TX_STATUS_EOSP |
					       IEEE80211_TX_CTL_REQ_TX_STATUS;
				break;
			}

			/* For uAPSD, things are a bit more complicated. If the
			 * last frame has a QoS header (i.e. is a QoS-data or
			 * QoS-nulldata frame) then just set the EOSP bit there
			 * and be done.
			 * If the frame doesn't have a QoS header (which means
			 * it should be a bufferable MMPDU) then we can't set
			 * the EOSP bit in the QoS header; add a QoS-nulldata
			 * frame to the list to send it after the MMPDU.
			 *
			 * Note that this code is only in the mac80211-release
			 * code path, we assume that the driver will not buffer
			 * anything but QoS-data frames, or if it does, will
			 * create the QoS-nulldata frame by itself if needed.
			 *
			 * Cf. 802.11-2012 10.2.1.10 (c).
			 */
			if (qoshdr) {
				*qoshdr |= IEEE80211_QOS_CTL_EOSP;

				info->flags |= IEEE80211_TX_STATUS_EOSP |
					       IEEE80211_TX_CTL_REQ_TX_STATUS;
			} else {
				/* The standard isn't completely clear on this
				 * as it says the more-data bit should be set
				 * if there are more BUs. The QoS-Null frame
				 * we're about to send isn't buffered yet, we
				 * only create it below, but let's pretend it
				 * was buffered just in case some clients only
				 * expect more-data=0 when eosp=1.
				 */
				hdr->frame_control |=
					cpu_to_le16(IEEE80211_FCTL_MOREDATA);
				need_null = true;
				num++;
			}
			break;
		}

		drv_allow_buffered_frames(local, sta, tids, num,
					  reason, more_data);

		ieee80211_add_pending_skbs(local, &pending);

		if (need_null)
			ieee80211_send_null_response(
				sta, find_highest_prio_tid(tids),
				reason, false, false);

		sta_info_recalc_tim(sta);
	} else {
		int tid;

		/*
		 * We need to release a frame that is buffered somewhere in the
		 * driver ... it'll have to handle that.
		 * Note that the driver also has to check the number of frames
		 * on the TIDs we're releasing from - if there are more than
		 * n_frames it has to set the more-data bit (if we didn't ask
		 * it to set it anyway due to other buffered frames); if there
		 * are fewer than n_frames it has to make sure to adjust that
		 * to allow the service period to end properly.
		 */
		drv_release_buffered_frames(local, sta, driver_release_tids,
					    n_frames, reason, more_data);

		/*
		 * Note that we don't recalculate the TIM bit here as it would
		 * most likely have no effect at all unless the driver told us
		 * that the TID(s) became empty before returning here from the
		 * release function.
		 * Either way, however, when the driver tells us that the TID(s)
		 * became empty or we find that a txq became empty, we'll do the
		 * TIM recalculation.
		 */

		if (!sta->sta.txq[0])
			return;

		for (tid = 0; tid < ARRAY_SIZE(sta->sta.txq); tid++) {
			if (!sta->sta.txq[tid] ||
			    !(driver_release_tids & BIT(tid)) ||
			    txq_has_queue(sta->sta.txq[tid]))
				continue;

			sta_info_recalc_tim(sta);
			break;
		}
	}
}

void ieee80211_sta_ps_deliver_poll_response(struct sta_info *sta)
{
	u8 ignore_for_response = sta->sta.uapsd_queues;

	/*
	 * If all ACs are delivery-enabled then we should reply
	 * from any of them, if only some are enabled we reply
	 * only from the non-enabled ones.
	 */
	if (ignore_for_response == BIT(IEEE80211_NUM_ACS) - 1)
		ignore_for_response = 0;

	ieee80211_sta_ps_deliver_response(sta, 1, ignore_for_response,
					  IEEE80211_FRAME_RELEASE_PSPOLL);
}

void ieee80211_sta_ps_deliver_uapsd(struct sta_info *sta)
{
	int n_frames = sta->sta.max_sp;
	u8 delivery_enabled = sta->sta.uapsd_queues;

	/*
	 * If we ever grow support for TSPEC this might happen if
	 * the TSPEC update from hostapd comes in between a trigger
	 * frame setting WLAN_STA_UAPSD in the RX path and this
	 * actually getting called.
	 */
	if (!delivery_enabled)
		return;

	switch (sta->sta.max_sp) {
	case 1:
		n_frames = 2;
		break;
	case 2:
		n_frames = 4;
		break;
	case 3:
		n_frames = 6;
		break;
	case 0:
		/* XXX: what is a good value? */
		n_frames = 128;
		break;
	}

	ieee80211_sta_ps_deliver_response(sta, n_frames, ~delivery_enabled,
					  IEEE80211_FRAME_RELEASE_UAPSD);
}

void ieee80211_sta_block_awake(struct ieee80211_hw *hw,
			       struct ieee80211_sta *pubsta, bool block)
{
	struct sta_info *sta = container_of(pubsta, struct sta_info, sta);

	trace_api_sta_block_awake(sta->local, pubsta, block);

	if (block) {
		set_sta_flag(sta, WLAN_STA_PS_DRIVER);
		ieee80211_clear_fast_xmit(sta);
		return;
	}

	if (!test_sta_flag(sta, WLAN_STA_PS_DRIVER))
		return;

	if (!test_sta_flag(sta, WLAN_STA_PS_STA)) {
		set_sta_flag(sta, WLAN_STA_PS_DELIVER);
		clear_sta_flag(sta, WLAN_STA_PS_DRIVER);
		ieee80211_queue_work(hw, &sta->drv_deliver_wk);
	} else if (test_sta_flag(sta, WLAN_STA_PSPOLL) ||
		   test_sta_flag(sta, WLAN_STA_UAPSD)) {
		/* must be asleep in this case */
		clear_sta_flag(sta, WLAN_STA_PS_DRIVER);
		ieee80211_queue_work(hw, &sta->drv_deliver_wk);
	} else {
		clear_sta_flag(sta, WLAN_STA_PS_DRIVER);
		ieee80211_check_fast_xmit(sta);
	}
}
EXPORT_SYMBOL(ieee80211_sta_block_awake);

void ieee80211_sta_eosp(struct ieee80211_sta *pubsta)
{
	struct sta_info *sta = container_of(pubsta, struct sta_info, sta);
	struct ieee80211_local *local = sta->local;

	trace_api_eosp(local, pubsta);

	clear_sta_flag(sta, WLAN_STA_SP);
}
EXPORT_SYMBOL(ieee80211_sta_eosp);

void ieee80211_send_eosp_nullfunc(struct ieee80211_sta *pubsta, int tid)
{
	struct sta_info *sta = container_of(pubsta, struct sta_info, sta);
	enum ieee80211_frame_release_type reason;
	bool more_data;

	trace_api_send_eosp_nullfunc(sta->local, pubsta, tid);

	reason = IEEE80211_FRAME_RELEASE_UAPSD;
	more_data = ieee80211_sta_ps_more_data(sta, ~sta->sta.uapsd_queues,
					       reason, 0);

	ieee80211_send_null_response(sta, tid, reason, false, more_data);
}
EXPORT_SYMBOL(ieee80211_send_eosp_nullfunc);

void ieee80211_sta_set_buffered(struct ieee80211_sta *pubsta,
				u8 tid, bool buffered)
{
	struct sta_info *sta = container_of(pubsta, struct sta_info, sta);

	if (WARN_ON(tid >= IEEE80211_NUM_TIDS))
		return;

	trace_api_sta_set_buffered(sta->local, pubsta, tid, buffered);

	if (buffered)
		set_bit(tid, &sta->driver_buffered_tids);
	else
		clear_bit(tid, &sta->driver_buffered_tids);

	sta_info_recalc_tim(sta);
}
EXPORT_SYMBOL(ieee80211_sta_set_buffered);

void ieee80211_sta_register_airtime(struct ieee80211_sta *pubsta, u8 tid,
				    u32 tx_airtime, u32 rx_airtime)
{
	struct sta_info *sta = container_of(pubsta, struct sta_info, sta);
	struct ieee80211_local *local = sta->sdata->local;
	u8 ac = ieee80211_ac_from_tid(tid);
	u32 airtime = 0;
	u32 diff;

	if (sta->local->airtime_flags & AIRTIME_USE_TX)
		airtime += tx_airtime;
	if (sta->local->airtime_flags & AIRTIME_USE_RX)
		airtime += rx_airtime;

	spin_lock_bh(&local->active_txq_lock[ac]);
	sta->airtime[ac].tx_airtime += tx_airtime;
	sta->airtime[ac].rx_airtime += rx_airtime;
<<<<<<< HEAD

	diff = (u32)jiffies - sta->airtime[ac].last_active;
	if (diff <= AIRTIME_ACTIVE_DURATION)
		sta->airtime[ac].deficit -= airtime;

	spin_unlock_bh(&local->active_txq_lock[ac]);
=======

	diff = (u32)jiffies - sta->airtime[ac].last_active;
	if (diff <= AIRTIME_ACTIVE_DURATION)
		sta->airtime[ac].deficit -= airtime;

	spin_unlock_bh(&local->active_txq_lock[ac]);
}
EXPORT_SYMBOL(ieee80211_sta_register_airtime);

void ieee80211_sta_recalc_aggregates(struct ieee80211_sta *pubsta)
{
	struct sta_info *sta = container_of(pubsta, struct sta_info, sta);
	struct ieee80211_link_sta *link_sta;
	int link_id, i;
	bool first = true;

	if (!pubsta->valid_links || !pubsta->mlo) {
		pubsta->cur = &pubsta->deflink.agg;
		return;
	}

	rcu_read_lock();
	for_each_sta_active_link(&sta->sdata->vif, pubsta, link_sta, link_id) {
		if (first) {
			sta->cur = pubsta->deflink.agg;
			first = false;
			continue;
		}

		sta->cur.max_amsdu_len =
			min(sta->cur.max_amsdu_len,
			    link_sta->agg.max_amsdu_len);
		sta->cur.max_rc_amsdu_len =
			min(sta->cur.max_rc_amsdu_len,
			    link_sta->agg.max_rc_amsdu_len);

		for (i = 0; i < ARRAY_SIZE(sta->cur.max_tid_amsdu_len); i++)
			sta->cur.max_tid_amsdu_len[i] =
				min(sta->cur.max_tid_amsdu_len[i],
				    link_sta->agg.max_tid_amsdu_len[i]);
	}
	rcu_read_unlock();

	pubsta->cur = &sta->cur;
>>>>>>> 7365df19
}
EXPORT_SYMBOL(ieee80211_sta_recalc_aggregates);

void ieee80211_sta_update_pending_airtime(struct ieee80211_local *local,
					  struct sta_info *sta, u8 ac,
					  u16 tx_airtime, bool tx_completed)
{
	int tx_pending;

	if (!wiphy_ext_feature_isset(local->hw.wiphy, NL80211_EXT_FEATURE_AQL))
		return;

	if (!tx_completed) {
		if (sta)
			atomic_add(tx_airtime,
				   &sta->airtime[ac].aql_tx_pending);

		atomic_add(tx_airtime, &local->aql_total_pending_airtime);
		atomic_add(tx_airtime, &local->aql_ac_pending_airtime[ac]);
		return;
	}

	if (sta) {
		tx_pending = atomic_sub_return(tx_airtime,
					       &sta->airtime[ac].aql_tx_pending);
		if (tx_pending < 0)
			atomic_cmpxchg(&sta->airtime[ac].aql_tx_pending,
				       tx_pending, 0);
	}

	atomic_sub(tx_airtime, &local->aql_total_pending_airtime);
	tx_pending = atomic_sub_return(tx_airtime,
				       &local->aql_ac_pending_airtime[ac]);
	if (WARN_ONCE(tx_pending < 0,
		      "Device %s AC %d pending airtime underflow: %u, %u",
		      wiphy_name(local->hw.wiphy), ac, tx_pending,
		      tx_airtime)) {
		atomic_cmpxchg(&local->aql_ac_pending_airtime[ac],
			       tx_pending, 0);
		atomic_sub(tx_pending, &local->aql_total_pending_airtime);
	}
}

int sta_info_move_state(struct sta_info *sta,
			enum ieee80211_sta_state new_state)
{
	might_sleep();

	if (sta->sta_state == new_state)
		return 0;

	/* check allowed transitions first */

	switch (new_state) {
	case IEEE80211_STA_NONE:
		if (sta->sta_state != IEEE80211_STA_AUTH)
			return -EINVAL;
		break;
	case IEEE80211_STA_AUTH:
		if (sta->sta_state != IEEE80211_STA_NONE &&
		    sta->sta_state != IEEE80211_STA_ASSOC)
			return -EINVAL;
		break;
	case IEEE80211_STA_ASSOC:
		if (sta->sta_state != IEEE80211_STA_AUTH &&
		    sta->sta_state != IEEE80211_STA_AUTHORIZED)
			return -EINVAL;
		break;
	case IEEE80211_STA_AUTHORIZED:
		if (sta->sta_state != IEEE80211_STA_ASSOC)
			return -EINVAL;
		break;
	default:
		WARN(1, "invalid state %d", new_state);
		return -EINVAL;
	}

	sta_dbg(sta->sdata, "moving STA %pM to state %d\n",
		sta->sta.addr, new_state);

	/*
	 * notify the driver before the actual changes so it can
	 * fail the transition
	 */
	if (test_sta_flag(sta, WLAN_STA_INSERTED)) {
		int err = drv_sta_state(sta->local, sta->sdata, sta,
					sta->sta_state, new_state);
		if (err)
			return err;
	}

	/* reflect the change in all state variables */

	switch (new_state) {
	case IEEE80211_STA_NONE:
		if (sta->sta_state == IEEE80211_STA_AUTH)
			clear_bit(WLAN_STA_AUTH, &sta->_flags);
		break;
	case IEEE80211_STA_AUTH:
		if (sta->sta_state == IEEE80211_STA_NONE) {
			set_bit(WLAN_STA_AUTH, &sta->_flags);
		} else if (sta->sta_state == IEEE80211_STA_ASSOC) {
			clear_bit(WLAN_STA_ASSOC, &sta->_flags);
			ieee80211_recalc_min_chandef(sta->sdata, -1);
			if (!sta->sta.support_p2p_ps)
				ieee80211_recalc_p2p_go_ps_allowed(sta->sdata);
		}
		break;
	case IEEE80211_STA_ASSOC:
		if (sta->sta_state == IEEE80211_STA_AUTH) {
			set_bit(WLAN_STA_ASSOC, &sta->_flags);
			sta->assoc_at = ktime_get_boottime_ns();
			ieee80211_recalc_min_chandef(sta->sdata, -1);
			if (!sta->sta.support_p2p_ps)
				ieee80211_recalc_p2p_go_ps_allowed(sta->sdata);
		} else if (sta->sta_state == IEEE80211_STA_AUTHORIZED) {
			ieee80211_vif_dec_num_mcast(sta->sdata);
			clear_bit(WLAN_STA_AUTHORIZED, &sta->_flags);
			ieee80211_clear_fast_xmit(sta);
			ieee80211_clear_fast_rx(sta);
		}
		break;
	case IEEE80211_STA_AUTHORIZED:
		if (sta->sta_state == IEEE80211_STA_ASSOC) {
			ieee80211_vif_inc_num_mcast(sta->sdata);
			set_bit(WLAN_STA_AUTHORIZED, &sta->_flags);
			ieee80211_check_fast_xmit(sta);
			ieee80211_check_fast_rx(sta);
		}
		if (sta->sdata->vif.type == NL80211_IFTYPE_AP_VLAN ||
		    sta->sdata->vif.type == NL80211_IFTYPE_AP)
			cfg80211_send_layer2_update(sta->sdata->dev,
						    sta->sta.addr);
		break;
	default:
		break;
	}

	sta->sta_state = new_state;

	return 0;
}

static struct ieee80211_sta_rx_stats *
sta_get_last_rx_stats(struct sta_info *sta)
{
	struct ieee80211_sta_rx_stats *stats = &sta->deflink.rx_stats;
	int cpu;

	if (!sta->deflink.pcpu_rx_stats)
		return stats;

	for_each_possible_cpu(cpu) {
		struct ieee80211_sta_rx_stats *cpustats;

		cpustats = per_cpu_ptr(sta->deflink.pcpu_rx_stats, cpu);

		if (time_after(cpustats->last_rx, stats->last_rx))
			stats = cpustats;
	}

	return stats;
}

static void sta_stats_decode_rate(struct ieee80211_local *local, u32 rate,
				  struct rate_info *rinfo)
{
	rinfo->bw = STA_STATS_GET(BW, rate);

	switch (STA_STATS_GET(TYPE, rate)) {
	case STA_STATS_RATE_TYPE_VHT:
		rinfo->flags = RATE_INFO_FLAGS_VHT_MCS;
		rinfo->mcs = STA_STATS_GET(VHT_MCS, rate);
		rinfo->nss = STA_STATS_GET(VHT_NSS, rate);
		if (STA_STATS_GET(SGI, rate))
			rinfo->flags |= RATE_INFO_FLAGS_SHORT_GI;
		break;
	case STA_STATS_RATE_TYPE_HT:
		rinfo->flags = RATE_INFO_FLAGS_MCS;
		rinfo->mcs = STA_STATS_GET(HT_MCS, rate);
		if (STA_STATS_GET(SGI, rate))
			rinfo->flags |= RATE_INFO_FLAGS_SHORT_GI;
		break;
	case STA_STATS_RATE_TYPE_LEGACY: {
		struct ieee80211_supported_band *sband;
		u16 brate;
		unsigned int shift;
		int band = STA_STATS_GET(LEGACY_BAND, rate);
		int rate_idx = STA_STATS_GET(LEGACY_IDX, rate);

		sband = local->hw.wiphy->bands[band];

		if (WARN_ON_ONCE(!sband->bitrates))
			break;

		brate = sband->bitrates[rate_idx].bitrate;
		if (rinfo->bw == RATE_INFO_BW_5)
			shift = 2;
		else if (rinfo->bw == RATE_INFO_BW_10)
			shift = 1;
		else
			shift = 0;
		rinfo->legacy = DIV_ROUND_UP(brate, 1 << shift);
		break;
		}
	case STA_STATS_RATE_TYPE_HE:
		rinfo->flags = RATE_INFO_FLAGS_HE_MCS;
		rinfo->mcs = STA_STATS_GET(HE_MCS, rate);
		rinfo->nss = STA_STATS_GET(HE_NSS, rate);
		rinfo->he_gi = STA_STATS_GET(HE_GI, rate);
		rinfo->he_ru_alloc = STA_STATS_GET(HE_RU, rate);
		rinfo->he_dcm = STA_STATS_GET(HE_DCM, rate);
		break;
	}
}

static int sta_set_rate_info_rx(struct sta_info *sta, struct rate_info *rinfo)
{
	u16 rate = READ_ONCE(sta_get_last_rx_stats(sta)->last_rate);

	if (rate == STA_STATS_RATE_INVALID)
		return -EINVAL;

	sta_stats_decode_rate(sta->local, rate, rinfo);
	return 0;
}

static inline u64 sta_get_tidstats_msdu(struct ieee80211_sta_rx_stats *rxstats,
					int tid)
{
	unsigned int start;
	u64 value;

	do {
		start = u64_stats_fetch_begin_irq(&rxstats->syncp);
		value = rxstats->msdu[tid];
	} while (u64_stats_fetch_retry_irq(&rxstats->syncp, start));

	return value;
}

static void sta_set_tidstats(struct sta_info *sta,
			     struct cfg80211_tid_stats *tidstats,
			     int tid)
{
	struct ieee80211_local *local = sta->local;
	int cpu;

	if (!(tidstats->filled & BIT(NL80211_TID_STATS_RX_MSDU))) {
		tidstats->rx_msdu += sta_get_tidstats_msdu(&sta->deflink.rx_stats,
							   tid);

		if (sta->deflink.pcpu_rx_stats) {
			for_each_possible_cpu(cpu) {
				struct ieee80211_sta_rx_stats *cpurxs;

				cpurxs = per_cpu_ptr(sta->deflink.pcpu_rx_stats,
						     cpu);
				tidstats->rx_msdu +=
					sta_get_tidstats_msdu(cpurxs, tid);
			}
		}

		tidstats->filled |= BIT(NL80211_TID_STATS_RX_MSDU);
	}

	if (!(tidstats->filled & BIT(NL80211_TID_STATS_TX_MSDU))) {
		tidstats->filled |= BIT(NL80211_TID_STATS_TX_MSDU);
		tidstats->tx_msdu = sta->deflink.tx_stats.msdu[tid];
	}

	if (!(tidstats->filled & BIT(NL80211_TID_STATS_TX_MSDU_RETRIES)) &&
	    ieee80211_hw_check(&local->hw, REPORTS_TX_ACK_STATUS)) {
		tidstats->filled |= BIT(NL80211_TID_STATS_TX_MSDU_RETRIES);
		tidstats->tx_msdu_retries = sta->deflink.status_stats.msdu_retries[tid];
	}

	if (!(tidstats->filled & BIT(NL80211_TID_STATS_TX_MSDU_FAILED)) &&
	    ieee80211_hw_check(&local->hw, REPORTS_TX_ACK_STATUS)) {
		tidstats->filled |= BIT(NL80211_TID_STATS_TX_MSDU_FAILED);
		tidstats->tx_msdu_failed = sta->deflink.status_stats.msdu_failed[tid];
	}

	if (local->ops->wake_tx_queue && tid < IEEE80211_NUM_TIDS) {
		spin_lock_bh(&local->fq.lock);
		rcu_read_lock();

		tidstats->filled |= BIT(NL80211_TID_STATS_TXQ_STATS);
		ieee80211_fill_txq_stats(&tidstats->txq_stats,
					 to_txq_info(sta->sta.txq[tid]));

		rcu_read_unlock();
		spin_unlock_bh(&local->fq.lock);
	}
}

static inline u64 sta_get_stats_bytes(struct ieee80211_sta_rx_stats *rxstats)
{
	unsigned int start;
	u64 value;

	do {
		start = u64_stats_fetch_begin_irq(&rxstats->syncp);
		value = rxstats->bytes;
	} while (u64_stats_fetch_retry_irq(&rxstats->syncp, start));

	return value;
}

void sta_set_sinfo(struct sta_info *sta, struct station_info *sinfo,
		   bool tidstats)
{
	struct ieee80211_sub_if_data *sdata = sta->sdata;
	struct ieee80211_local *local = sdata->local;
	u32 thr = 0;
	int i, ac, cpu;
	struct ieee80211_sta_rx_stats *last_rxstats;

	last_rxstats = sta_get_last_rx_stats(sta);

	sinfo->generation = sdata->local->sta_generation;

	/* do before driver, so beacon filtering drivers have a
	 * chance to e.g. just add the number of filtered beacons
	 * (or just modify the value entirely, of course)
	 */
	if (sdata->vif.type == NL80211_IFTYPE_STATION)
		sinfo->rx_beacon = sdata->deflink.u.mgd.count_beacon_signal;

	drv_sta_statistics(local, sdata, &sta->sta, sinfo);
	sinfo->filled |= BIT_ULL(NL80211_STA_INFO_INACTIVE_TIME) |
			 BIT_ULL(NL80211_STA_INFO_STA_FLAGS) |
			 BIT_ULL(NL80211_STA_INFO_BSS_PARAM) |
			 BIT_ULL(NL80211_STA_INFO_CONNECTED_TIME) |
			 BIT_ULL(NL80211_STA_INFO_ASSOC_AT_BOOTTIME) |
			 BIT_ULL(NL80211_STA_INFO_RX_DROP_MISC);

	if (sdata->vif.type == NL80211_IFTYPE_STATION) {
		sinfo->beacon_loss_count =
			sdata->deflink.u.mgd.beacon_loss_count;
		sinfo->filled |= BIT_ULL(NL80211_STA_INFO_BEACON_LOSS);
	}

	sinfo->connected_time = ktime_get_seconds() - sta->last_connected;
	sinfo->assoc_at = sta->assoc_at;
	sinfo->inactive_time =
		jiffies_to_msecs(jiffies - ieee80211_sta_last_active(sta));

	if (!(sinfo->filled & (BIT_ULL(NL80211_STA_INFO_TX_BYTES64) |
			       BIT_ULL(NL80211_STA_INFO_TX_BYTES)))) {
		sinfo->tx_bytes = 0;
		for (ac = 0; ac < IEEE80211_NUM_ACS; ac++)
			sinfo->tx_bytes += sta->deflink.tx_stats.bytes[ac];
		sinfo->filled |= BIT_ULL(NL80211_STA_INFO_TX_BYTES64);
	}

	if (!(sinfo->filled & BIT_ULL(NL80211_STA_INFO_TX_PACKETS))) {
		sinfo->tx_packets = 0;
		for (ac = 0; ac < IEEE80211_NUM_ACS; ac++)
			sinfo->tx_packets += sta->deflink.tx_stats.packets[ac];
		sinfo->filled |= BIT_ULL(NL80211_STA_INFO_TX_PACKETS);
	}

	if (!(sinfo->filled & (BIT_ULL(NL80211_STA_INFO_RX_BYTES64) |
			       BIT_ULL(NL80211_STA_INFO_RX_BYTES)))) {
		sinfo->rx_bytes += sta_get_stats_bytes(&sta->deflink.rx_stats);

		if (sta->deflink.pcpu_rx_stats) {
			for_each_possible_cpu(cpu) {
				struct ieee80211_sta_rx_stats *cpurxs;

				cpurxs = per_cpu_ptr(sta->deflink.pcpu_rx_stats,
						     cpu);
				sinfo->rx_bytes += sta_get_stats_bytes(cpurxs);
			}
		}

		sinfo->filled |= BIT_ULL(NL80211_STA_INFO_RX_BYTES64);
	}

	if (!(sinfo->filled & BIT_ULL(NL80211_STA_INFO_RX_PACKETS))) {
		sinfo->rx_packets = sta->deflink.rx_stats.packets;
		if (sta->deflink.pcpu_rx_stats) {
			for_each_possible_cpu(cpu) {
				struct ieee80211_sta_rx_stats *cpurxs;

				cpurxs = per_cpu_ptr(sta->deflink.pcpu_rx_stats,
						     cpu);
				sinfo->rx_packets += cpurxs->packets;
			}
		}
		sinfo->filled |= BIT_ULL(NL80211_STA_INFO_RX_PACKETS);
	}

	if (!(sinfo->filled & BIT_ULL(NL80211_STA_INFO_TX_RETRIES))) {
		sinfo->tx_retries = sta->deflink.status_stats.retry_count;
		sinfo->filled |= BIT_ULL(NL80211_STA_INFO_TX_RETRIES);
	}

	if (!(sinfo->filled & BIT_ULL(NL80211_STA_INFO_TX_FAILED))) {
		sinfo->tx_failed = sta->deflink.status_stats.retry_failed;
		sinfo->filled |= BIT_ULL(NL80211_STA_INFO_TX_FAILED);
	}

	if (!(sinfo->filled & BIT_ULL(NL80211_STA_INFO_RX_DURATION))) {
		for (ac = 0; ac < IEEE80211_NUM_ACS; ac++)
			sinfo->rx_duration += sta->airtime[ac].rx_airtime;
		sinfo->filled |= BIT_ULL(NL80211_STA_INFO_RX_DURATION);
	}

	if (!(sinfo->filled & BIT_ULL(NL80211_STA_INFO_TX_DURATION))) {
		for (ac = 0; ac < IEEE80211_NUM_ACS; ac++)
			sinfo->tx_duration += sta->airtime[ac].tx_airtime;
		sinfo->filled |= BIT_ULL(NL80211_STA_INFO_TX_DURATION);
	}

	if (!(sinfo->filled & BIT_ULL(NL80211_STA_INFO_AIRTIME_WEIGHT))) {
		sinfo->airtime_weight = sta->airtime_weight;
		sinfo->filled |= BIT_ULL(NL80211_STA_INFO_AIRTIME_WEIGHT);
	}

	sinfo->rx_dropped_misc = sta->deflink.rx_stats.dropped;
	if (sta->deflink.pcpu_rx_stats) {
		for_each_possible_cpu(cpu) {
			struct ieee80211_sta_rx_stats *cpurxs;

			cpurxs = per_cpu_ptr(sta->deflink.pcpu_rx_stats, cpu);
			sinfo->rx_dropped_misc += cpurxs->dropped;
		}
	}

	if (sdata->vif.type == NL80211_IFTYPE_STATION &&
	    !(sdata->vif.driver_flags & IEEE80211_VIF_BEACON_FILTER)) {
		sinfo->filled |= BIT_ULL(NL80211_STA_INFO_BEACON_RX) |
				 BIT_ULL(NL80211_STA_INFO_BEACON_SIGNAL_AVG);
		sinfo->rx_beacon_signal_avg = ieee80211_ave_rssi(&sdata->vif);
	}

	if (ieee80211_hw_check(&sta->local->hw, SIGNAL_DBM) ||
	    ieee80211_hw_check(&sta->local->hw, SIGNAL_UNSPEC)) {
		if (!(sinfo->filled & BIT_ULL(NL80211_STA_INFO_SIGNAL))) {
			sinfo->signal = (s8)last_rxstats->last_signal;
			sinfo->filled |= BIT_ULL(NL80211_STA_INFO_SIGNAL);
		}

		if (!sta->deflink.pcpu_rx_stats &&
		    !(sinfo->filled & BIT_ULL(NL80211_STA_INFO_SIGNAL_AVG))) {
			sinfo->signal_avg =
				-ewma_signal_read(&sta->deflink.rx_stats_avg.signal);
			sinfo->filled |= BIT_ULL(NL80211_STA_INFO_SIGNAL_AVG);
		}
	}

	/* for the average - if pcpu_rx_stats isn't set - rxstats must point to
	 * the sta->rx_stats struct, so the check here is fine with and without
	 * pcpu statistics
	 */
	if (last_rxstats->chains &&
	    !(sinfo->filled & (BIT_ULL(NL80211_STA_INFO_CHAIN_SIGNAL) |
			       BIT_ULL(NL80211_STA_INFO_CHAIN_SIGNAL_AVG)))) {
		sinfo->filled |= BIT_ULL(NL80211_STA_INFO_CHAIN_SIGNAL);
		if (!sta->deflink.pcpu_rx_stats)
			sinfo->filled |= BIT_ULL(NL80211_STA_INFO_CHAIN_SIGNAL_AVG);

		sinfo->chains = last_rxstats->chains;

		for (i = 0; i < ARRAY_SIZE(sinfo->chain_signal); i++) {
			sinfo->chain_signal[i] =
				last_rxstats->chain_signal_last[i];
			sinfo->chain_signal_avg[i] =
				-ewma_signal_read(&sta->deflink.rx_stats_avg.chain_signal[i]);
		}
	}

	if (!(sinfo->filled & BIT_ULL(NL80211_STA_INFO_TX_BITRATE)) &&
	    !sta->sta.valid_links) {
		sta_set_rate_info_tx(sta, &sta->deflink.tx_stats.last_rate,
				     &sinfo->txrate);
		sinfo->filled |= BIT_ULL(NL80211_STA_INFO_TX_BITRATE);
	}

	if (!(sinfo->filled & BIT_ULL(NL80211_STA_INFO_RX_BITRATE)) &&
	    !sta->sta.valid_links) {
		if (sta_set_rate_info_rx(sta, &sinfo->rxrate) == 0)
			sinfo->filled |= BIT_ULL(NL80211_STA_INFO_RX_BITRATE);
	}

	if (tidstats && !cfg80211_sinfo_alloc_tid_stats(sinfo, GFP_KERNEL)) {
		for (i = 0; i < IEEE80211_NUM_TIDS + 1; i++)
			sta_set_tidstats(sta, &sinfo->pertid[i], i);
	}

	if (ieee80211_vif_is_mesh(&sdata->vif)) {
#ifdef CONFIG_MAC80211_MESH
		sinfo->filled |= BIT_ULL(NL80211_STA_INFO_LLID) |
				 BIT_ULL(NL80211_STA_INFO_PLID) |
				 BIT_ULL(NL80211_STA_INFO_PLINK_STATE) |
				 BIT_ULL(NL80211_STA_INFO_LOCAL_PM) |
				 BIT_ULL(NL80211_STA_INFO_PEER_PM) |
				 BIT_ULL(NL80211_STA_INFO_NONPEER_PM) |
				 BIT_ULL(NL80211_STA_INFO_CONNECTED_TO_GATE) |
				 BIT_ULL(NL80211_STA_INFO_CONNECTED_TO_AS);

		sinfo->llid = sta->mesh->llid;
		sinfo->plid = sta->mesh->plid;
		sinfo->plink_state = sta->mesh->plink_state;
		if (test_sta_flag(sta, WLAN_STA_TOFFSET_KNOWN)) {
			sinfo->filled |= BIT_ULL(NL80211_STA_INFO_T_OFFSET);
			sinfo->t_offset = sta->mesh->t_offset;
		}
		sinfo->local_pm = sta->mesh->local_pm;
		sinfo->peer_pm = sta->mesh->peer_pm;
		sinfo->nonpeer_pm = sta->mesh->nonpeer_pm;
		sinfo->connected_to_gate = sta->mesh->connected_to_gate;
		sinfo->connected_to_as = sta->mesh->connected_to_as;
#endif
	}

	sinfo->bss_param.flags = 0;
	if (sdata->vif.bss_conf.use_cts_prot)
		sinfo->bss_param.flags |= BSS_PARAM_FLAGS_CTS_PROT;
	if (sdata->vif.bss_conf.use_short_preamble)
		sinfo->bss_param.flags |= BSS_PARAM_FLAGS_SHORT_PREAMBLE;
	if (sdata->vif.bss_conf.use_short_slot)
		sinfo->bss_param.flags |= BSS_PARAM_FLAGS_SHORT_SLOT_TIME;
	sinfo->bss_param.dtim_period = sdata->vif.bss_conf.dtim_period;
	sinfo->bss_param.beacon_interval = sdata->vif.bss_conf.beacon_int;

	sinfo->sta_flags.set = 0;
	sinfo->sta_flags.mask = BIT(NL80211_STA_FLAG_AUTHORIZED) |
				BIT(NL80211_STA_FLAG_SHORT_PREAMBLE) |
				BIT(NL80211_STA_FLAG_WME) |
				BIT(NL80211_STA_FLAG_MFP) |
				BIT(NL80211_STA_FLAG_AUTHENTICATED) |
				BIT(NL80211_STA_FLAG_ASSOCIATED) |
				BIT(NL80211_STA_FLAG_TDLS_PEER);
	if (test_sta_flag(sta, WLAN_STA_AUTHORIZED))
		sinfo->sta_flags.set |= BIT(NL80211_STA_FLAG_AUTHORIZED);
	if (test_sta_flag(sta, WLAN_STA_SHORT_PREAMBLE))
		sinfo->sta_flags.set |= BIT(NL80211_STA_FLAG_SHORT_PREAMBLE);
	if (sta->sta.wme)
		sinfo->sta_flags.set |= BIT(NL80211_STA_FLAG_WME);
	if (test_sta_flag(sta, WLAN_STA_MFP))
		sinfo->sta_flags.set |= BIT(NL80211_STA_FLAG_MFP);
	if (test_sta_flag(sta, WLAN_STA_AUTH))
		sinfo->sta_flags.set |= BIT(NL80211_STA_FLAG_AUTHENTICATED);
	if (test_sta_flag(sta, WLAN_STA_ASSOC))
		sinfo->sta_flags.set |= BIT(NL80211_STA_FLAG_ASSOCIATED);
	if (test_sta_flag(sta, WLAN_STA_TDLS_PEER))
		sinfo->sta_flags.set |= BIT(NL80211_STA_FLAG_TDLS_PEER);

	thr = sta_get_expected_throughput(sta);

	if (thr != 0) {
		sinfo->filled |= BIT_ULL(NL80211_STA_INFO_EXPECTED_THROUGHPUT);
		sinfo->expected_throughput = thr;
	}

	if (!(sinfo->filled & BIT_ULL(NL80211_STA_INFO_ACK_SIGNAL)) &&
	    sta->deflink.status_stats.ack_signal_filled) {
		sinfo->ack_signal = sta->deflink.status_stats.last_ack_signal;
		sinfo->filled |= BIT_ULL(NL80211_STA_INFO_ACK_SIGNAL);
	}

	if (!(sinfo->filled & BIT_ULL(NL80211_STA_INFO_ACK_SIGNAL_AVG)) &&
	    sta->deflink.status_stats.ack_signal_filled) {
		sinfo->avg_ack_signal =
			-(s8)ewma_avg_signal_read(
				&sta->deflink.status_stats.avg_ack_signal);
		sinfo->filled |=
			BIT_ULL(NL80211_STA_INFO_ACK_SIGNAL_AVG);
	}

	if (ieee80211_vif_is_mesh(&sdata->vif)) {
		sinfo->filled |= BIT_ULL(NL80211_STA_INFO_AIRTIME_LINK_METRIC);
		sinfo->airtime_link_metric =
			airtime_link_metric_get(local, sta);
	}
}

u32 sta_get_expected_throughput(struct sta_info *sta)
{
	struct ieee80211_sub_if_data *sdata = sta->sdata;
	struct ieee80211_local *local = sdata->local;
	struct rate_control_ref *ref = NULL;
	u32 thr = 0;

	if (test_sta_flag(sta, WLAN_STA_RATE_CONTROL))
		ref = local->rate_ctrl;

	/* check if the driver has a SW RC implementation */
	if (ref && ref->ops->get_expected_throughput)
		thr = ref->ops->get_expected_throughput(sta->rate_ctrl_priv);
	else
		thr = drv_get_expected_throughput(local, sta);

	return thr;
}

unsigned long ieee80211_sta_last_active(struct sta_info *sta)
{
	struct ieee80211_sta_rx_stats *stats = sta_get_last_rx_stats(sta);

	if (!sta->deflink.status_stats.last_ack ||
	    time_after(stats->last_rx, sta->deflink.status_stats.last_ack))
		return stats->last_rx;
	return sta->deflink.status_stats.last_ack;
}

static void sta_update_codel_params(struct sta_info *sta, u32 thr)
{
	if (!sta->sdata->local->ops->wake_tx_queue)
		return;

	if (thr && thr < STA_SLOW_THRESHOLD * sta->local->num_sta) {
		sta->cparams.target = MS2TIME(50);
		sta->cparams.interval = MS2TIME(300);
		sta->cparams.ecn = false;
	} else {
		sta->cparams.target = MS2TIME(20);
		sta->cparams.interval = MS2TIME(100);
		sta->cparams.ecn = true;
	}
}

void ieee80211_sta_set_expected_throughput(struct ieee80211_sta *pubsta,
					   u32 thr)
{
	struct sta_info *sta = container_of(pubsta, struct sta_info, sta);

	sta_update_codel_params(sta, thr);
}

int ieee80211_sta_allocate_link(struct sta_info *sta, unsigned int link_id)
{
	struct ieee80211_sub_if_data *sdata = sta->sdata;
	struct sta_link_alloc *alloc;
	int ret;

	lockdep_assert_held(&sdata->local->sta_mtx);

	/* must represent an MLD from the start */
	if (WARN_ON(!sta->sta.valid_links))
		return -EINVAL;

	if (WARN_ON(sta->sta.valid_links & BIT(link_id) ||
		    sta->link[link_id]))
		return -EBUSY;

	alloc = kzalloc(sizeof(*alloc), GFP_KERNEL);
	if (!alloc)
		return -ENOMEM;

	ret = sta_info_alloc_link(sdata->local, &alloc->info, GFP_KERNEL);
	if (ret) {
		kfree(alloc);
		return ret;
	}

	sta_info_add_link(sta, link_id, &alloc->info, &alloc->sta);

	return 0;
}

void ieee80211_sta_free_link(struct sta_info *sta, unsigned int link_id)
{
	lockdep_assert_held(&sta->sdata->local->sta_mtx);

	sta_remove_link(sta, link_id, false);
}

int ieee80211_sta_activate_link(struct sta_info *sta, unsigned int link_id)
{
	struct ieee80211_sub_if_data *sdata = sta->sdata;
	struct link_sta_info *link_sta;
	u16 old_links = sta->sta.valid_links;
	u16 new_links = old_links | BIT(link_id);
	int ret;

	link_sta = rcu_dereference_protected(sta->link[link_id],
					     lockdep_is_held(&sdata->local->sta_mtx));

	if (WARN_ON(old_links == new_links || !link_sta))
		return -EINVAL;

	rcu_read_lock();
	if (link_sta_info_hash_lookup(sdata->local, link_sta->addr)) {
		rcu_read_unlock();
		return -EALREADY;
	}
	/* we only modify under the mutex so this is fine */
	rcu_read_unlock();

	sta->sta.valid_links = new_links;

<<<<<<< HEAD
	if (!test_sta_flag(sta, WLAN_STA_INSERTED)) {
		ret = 0;
		goto hash;
	}
=======
	if (!test_sta_flag(sta, WLAN_STA_INSERTED))
		goto hash;

	/* Ensure the values are updated for the driver,
	 * redone by sta_remove_link on failure.
	 */
	ieee80211_sta_recalc_aggregates(&sta->sta);
>>>>>>> 7365df19

	ret = drv_change_sta_links(sdata->local, sdata, &sta->sta,
				   old_links, new_links);
	if (ret) {
		sta->sta.valid_links = old_links;
		sta_remove_link(sta, link_id, false);
		return ret;
	}

hash:
	ret = link_sta_info_hash_add(sdata->local, link_sta);
	WARN_ON(ret);
	return 0;
}

void ieee80211_sta_remove_link(struct sta_info *sta, unsigned int link_id)
{
	struct ieee80211_sub_if_data *sdata = sta->sdata;
<<<<<<< HEAD
=======
	u16 old_links = sta->sta.valid_links;
>>>>>>> 7365df19

	lockdep_assert_held(&sdata->local->sta_mtx);

	sta->sta.valid_links &= ~BIT(link_id);

	if (test_sta_flag(sta, WLAN_STA_INSERTED))
		drv_change_sta_links(sdata->local, sdata, &sta->sta,
<<<<<<< HEAD
				     sta->sta.valid_links,
				     sta->sta.valid_links & ~BIT(link_id));
=======
				     old_links, sta->sta.valid_links);
>>>>>>> 7365df19

	sta_remove_link(sta, link_id, true);
}

void ieee80211_sta_set_max_amsdu_subframes(struct sta_info *sta,
					   const u8 *ext_capab,
					   unsigned int ext_capab_len)
{
	u8 val;

	sta->sta.max_amsdu_subframes = 0;

	if (ext_capab_len < 8)
		return;

	/* The sender might not have sent the last bit, consider it to be 0 */
	val = u8_get_bits(ext_capab[7], WLAN_EXT_CAPA8_MAX_MSDU_IN_AMSDU_LSB);

	/* we did get all the bits, take the MSB as well */
	if (ext_capab_len >= 9)
		val |= u8_get_bits(ext_capab[8],
				   WLAN_EXT_CAPA9_MAX_MSDU_IN_AMSDU_MSB) << 1;

	if (val)
		sta->sta.max_amsdu_subframes = 4 << val;
<<<<<<< HEAD
}
=======
}

#ifdef CONFIG_LOCKDEP
bool lockdep_sta_mutex_held(struct ieee80211_sta *pubsta)
{
	struct sta_info *sta = container_of(pubsta, struct sta_info, sta);

	return lockdep_is_held(&sta->local->sta_mtx);
}
EXPORT_SYMBOL(lockdep_sta_mutex_held);
#endif
>>>>>>> 7365df19
<|MERGE_RESOLUTION|>--- conflicted
+++ resolved
@@ -274,8 +274,6 @@
 	return NULL;
 }
 
-<<<<<<< HEAD
-=======
 struct ieee80211_sta *
 ieee80211_find_sta_by_link_addrs(struct ieee80211_hw *hw,
 				 const u8 *addr,
@@ -313,7 +311,6 @@
 }
 EXPORT_SYMBOL_GPL(ieee80211_find_sta_by_link_addrs);
 
->>>>>>> 7365df19
 struct sta_info *sta_info_get_by_addrs(struct ieee80211_local *local,
 				       const u8 *sta_addr, const u8 *vif_addr)
 {
@@ -379,11 +376,8 @@
 		sta_info_free_link(&alloc->info);
 		kfree_rcu(alloc, rcu_head);
 	}
-<<<<<<< HEAD
-=======
 
 	ieee80211_sta_recalc_aggregates(&sta->sta);
->>>>>>> 7365df19
 }
 
 /**
@@ -517,17 +511,12 @@
 	link_info->sta = sta;
 	link_info->link_id = link_id;
 	link_info->pub = link_sta;
-<<<<<<< HEAD
-	rcu_assign_pointer(sta->link[link_id], link_info);
-	rcu_assign_pointer(sta->sta.link[link_id], link_sta);
-=======
 	link_sta->link_id = link_id;
 	rcu_assign_pointer(sta->link[link_id], link_info);
 	rcu_assign_pointer(sta->sta.link[link_id], link_sta);
 
 	link_sta->smps_mode = IEEE80211_SMPS_OFF;
 	link_sta->agg.max_rc_amsdu_len = IEEE80211_MAX_MPDU_LEN_HT_BA;
->>>>>>> 7365df19
 }
 
 static struct sta_info *
@@ -548,11 +537,7 @@
 	sta->sdata = sdata;
 
 	if (sta_info_alloc_link(local, &sta->deflink, gfp))
-<<<<<<< HEAD
-		return NULL;
-=======
 		goto free;
->>>>>>> 7365df19
 
 	if (link_id >= 0) {
 		sta_info_add_link(sta, link_id, &sta->deflink,
@@ -687,12 +672,6 @@
 		}
 	}
 
-<<<<<<< HEAD
-	sta->sta.smps_mode = IEEE80211_SMPS_OFF;
-	sta->sta.max_rc_amsdu_len = IEEE80211_MAX_MPDU_LEN_HT_BA;
-
-=======
->>>>>>> 7365df19
 	sta->cparams.ce_threshold = CODEL_DISABLED_THRESHOLD;
 	sta->cparams.target = MS2TIME(20);
 	sta->cparams.interval = MS2TIME(100);
@@ -2139,14 +2118,6 @@
 	spin_lock_bh(&local->active_txq_lock[ac]);
 	sta->airtime[ac].tx_airtime += tx_airtime;
 	sta->airtime[ac].rx_airtime += rx_airtime;
-<<<<<<< HEAD
-
-	diff = (u32)jiffies - sta->airtime[ac].last_active;
-	if (diff <= AIRTIME_ACTIVE_DURATION)
-		sta->airtime[ac].deficit -= airtime;
-
-	spin_unlock_bh(&local->active_txq_lock[ac]);
-=======
 
 	diff = (u32)jiffies - sta->airtime[ac].last_active;
 	if (diff <= AIRTIME_ACTIVE_DURATION)
@@ -2191,7 +2162,6 @@
 	rcu_read_unlock();
 
 	pubsta->cur = &sta->cur;
->>>>>>> 7365df19
 }
 EXPORT_SYMBOL(ieee80211_sta_recalc_aggregates);
 
@@ -2887,12 +2857,6 @@
 
 	sta->sta.valid_links = new_links;
 
-<<<<<<< HEAD
-	if (!test_sta_flag(sta, WLAN_STA_INSERTED)) {
-		ret = 0;
-		goto hash;
-	}
-=======
 	if (!test_sta_flag(sta, WLAN_STA_INSERTED))
 		goto hash;
 
@@ -2900,7 +2864,6 @@
 	 * redone by sta_remove_link on failure.
 	 */
 	ieee80211_sta_recalc_aggregates(&sta->sta);
->>>>>>> 7365df19
 
 	ret = drv_change_sta_links(sdata->local, sdata, &sta->sta,
 				   old_links, new_links);
@@ -2919,10 +2882,7 @@
 void ieee80211_sta_remove_link(struct sta_info *sta, unsigned int link_id)
 {
 	struct ieee80211_sub_if_data *sdata = sta->sdata;
-<<<<<<< HEAD
-=======
 	u16 old_links = sta->sta.valid_links;
->>>>>>> 7365df19
 
 	lockdep_assert_held(&sdata->local->sta_mtx);
 
@@ -2930,12 +2890,7 @@
 
 	if (test_sta_flag(sta, WLAN_STA_INSERTED))
 		drv_change_sta_links(sdata->local, sdata, &sta->sta,
-<<<<<<< HEAD
-				     sta->sta.valid_links,
-				     sta->sta.valid_links & ~BIT(link_id));
-=======
 				     old_links, sta->sta.valid_links);
->>>>>>> 7365df19
 
 	sta_remove_link(sta, link_id, true);
 }
@@ -2961,9 +2916,6 @@
 
 	if (val)
 		sta->sta.max_amsdu_subframes = 4 << val;
-<<<<<<< HEAD
-}
-=======
 }
 
 #ifdef CONFIG_LOCKDEP
@@ -2974,5 +2926,4 @@
 	return lockdep_is_held(&sta->local->sta_mtx);
 }
 EXPORT_SYMBOL(lockdep_sta_mutex_held);
-#endif
->>>>>>> 7365df19
+#endif