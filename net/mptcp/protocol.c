--- conflicted
+++ resolved
@@ -3148,11 +3148,7 @@
 	__mptcp_clear_xmit(sk);
 
 	/* join list will be eventually flushed (with rst) at sock lock release time */
-<<<<<<< HEAD
-	list_for_each_entry_safe(subflow, tmp, &msk->conn_list, node)
-=======
 	mptcp_for_each_subflow_safe(msk, subflow, tmp)
->>>>>>> 9fecab24
 		__mptcp_close_ssk(sk, mptcp_subflow_tcp_sock(subflow), subflow, flags);
 
 	/* move to sk_receive_queue, sk_stream_kill_queues will purge it */
