--- conflicted
+++ resolved
@@ -1307,9 +1307,6 @@
 				 ~csum_unfold(mpext->csum));
 }
 
-<<<<<<< HEAD
-void mptcp_write_options(struct tcphdr *th, __be32 *ptr, struct tcp_sock *tp,
-=======
 static void put_len_csum(u16 len, __sum16 csum, void *data)
 {
 	__sum16 *sumptr = data + 2;
@@ -1320,8 +1317,7 @@
 	put_unaligned(csum, sumptr);
 }
 
-void mptcp_write_options(__be32 *ptr, const struct tcp_sock *tp,
->>>>>>> d904c8cc
+void mptcp_write_options(struct tcphdr *th, __be32 *ptr, struct tcp_sock *tp,
 			 struct mptcp_out_options *opts)
 {
 	const struct sock *ssk = (const struct sock *)tp;
@@ -1396,18 +1392,12 @@
 			put_unaligned_be32(mpext->subflow_seq, ptr);
 			ptr += 1;
 			if (opts->csum_reqd) {
-<<<<<<< HEAD
 				/* data_len == 0 is reserved for the infinite mapping,
 				 * the checksum will also be set to 0.
 				 */
-				put_unaligned_be32(mpext->data_len << 16 |
-						   (mpext->data_len ? mptcp_make_csum(mpext) : 0),
-						   ptr);
-=======
 				put_len_csum(mpext->data_len,
-					     mptcp_make_csum(mpext),
+					     (mpext->data_len ? mptcp_make_csum(mpext) : 0),
 					     ptr);
->>>>>>> d904c8cc
 			} else {
 				put_unaligned_be32(mpext->data_len << 16 |
 						   TCPOPT_NOP << 8 | TCPOPT_NOP, ptr);
