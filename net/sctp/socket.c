// SPDX-License-Identifier: GPL-2.0-or-later
/* SCTP kernel implementation
 * (C) Copyright IBM Corp. 2001, 2004
 * Copyright (c) 1999-2000 Cisco, Inc.
 * Copyright (c) 1999-2001 Motorola, Inc.
 * Copyright (c) 2001-2003 Intel Corp.
 * Copyright (c) 2001-2002 Nokia, Inc.
 * Copyright (c) 2001 La Monte H.P. Yarroll
 *
 * This file is part of the SCTP kernel implementation
 *
 * These functions interface with the sockets layer to implement the
 * SCTP Extensions for the Sockets API.
 *
 * Note that the descriptions from the specification are USER level
 * functions--this file is the functions which populate the struct proto
 * for SCTP which is the BOTTOM of the sockets interface.
 *
 * Please send any bug reports or fixes you make to the
 * email address(es):
 *    lksctp developers <linux-sctp@vger.kernel.org>
 *
 * Written or modified by:
 *    La Monte H.P. Yarroll <piggy@acm.org>
 *    Narasimha Budihal     <narsi@refcode.org>
 *    Karl Knutson          <karl@athena.chicago.il.us>
 *    Jon Grimm             <jgrimm@us.ibm.com>
 *    Xingang Guo           <xingang.guo@intel.com>
 *    Daisy Chang           <daisyc@us.ibm.com>
 *    Sridhar Samudrala     <samudrala@us.ibm.com>
 *    Inaky Perez-Gonzalez  <inaky.gonzalez@intel.com>
 *    Ardelle Fan	    <ardelle.fan@intel.com>
 *    Ryan Layer	    <rmlayer@us.ibm.com>
 *    Anup Pemmaiah         <pemmaiah@cc.usu.edu>
 *    Kevin Gao             <kevin.gao@intel.com>
 */

#define pr_fmt(fmt) KBUILD_MODNAME ": " fmt

#include <crypto/hash.h>
#include <linux/types.h>
#include <linux/kernel.h>
#include <linux/wait.h>
#include <linux/time.h>
#include <linux/sched/signal.h>
#include <linux/ip.h>
#include <linux/capability.h>
#include <linux/fcntl.h>
#include <linux/poll.h>
#include <linux/init.h>
#include <linux/slab.h>
#include <linux/file.h>
#include <linux/compat.h>
#include <linux/rhashtable.h>

#include <net/ip.h>
#include <net/icmp.h>
#include <net/route.h>
#include <net/ipv6.h>
#include <net/inet_common.h>
#include <net/busy_poll.h>

#include <linux/socket.h> /* for sa_family_t */
#include <linux/export.h>
#include <net/sock.h>
#include <net/sctp/sctp.h>
#include <net/sctp/sm.h>
#include <net/sctp/stream_sched.h>

/* Forward declarations for internal helper functions. */
static bool sctp_writeable(struct sock *sk);
static void sctp_wfree(struct sk_buff *skb);
static int sctp_wait_for_sndbuf(struct sctp_association *asoc, long *timeo_p,
				size_t msg_len);
static int sctp_wait_for_packet(struct sock *sk, int *err, long *timeo_p);
static int sctp_wait_for_connect(struct sctp_association *, long *timeo_p);
static int sctp_wait_for_accept(struct sock *sk, long timeo);
static void sctp_wait_for_close(struct sock *sk, long timeo);
static void sctp_destruct_sock(struct sock *sk);
static struct sctp_af *sctp_sockaddr_af(struct sctp_sock *opt,
					union sctp_addr *addr, int len);
static int sctp_bindx_add(struct sock *, struct sockaddr *, int);
static int sctp_bindx_rem(struct sock *, struct sockaddr *, int);
static int sctp_send_asconf_add_ip(struct sock *, struct sockaddr *, int);
static int sctp_send_asconf_del_ip(struct sock *, struct sockaddr *, int);
static int sctp_send_asconf(struct sctp_association *asoc,
			    struct sctp_chunk *chunk);
static int sctp_do_bind(struct sock *, union sctp_addr *, int);
static int sctp_autobind(struct sock *sk);
static int sctp_sock_migrate(struct sock *oldsk, struct sock *newsk,
			     struct sctp_association *assoc,
			     enum sctp_socket_type type);

static unsigned long sctp_memory_pressure;
static atomic_long_t sctp_memory_allocated;
static DEFINE_PER_CPU(int, sctp_memory_per_cpu_fw_alloc);
struct percpu_counter sctp_sockets_allocated;

static void sctp_enter_memory_pressure(struct sock *sk)
{
	sctp_memory_pressure = 1;
}


/* Get the sndbuf space available at the time on the association.  */
static inline int sctp_wspace(struct sctp_association *asoc)
{
	struct sock *sk = asoc->base.sk;

	return asoc->ep->sndbuf_policy ? sk->sk_sndbuf - asoc->sndbuf_used
				       : sk_stream_wspace(sk);
}

/* Increment the used sndbuf space count of the corresponding association by
 * the size of the outgoing data chunk.
 * Also, set the skb destructor for sndbuf accounting later.
 *
 * Since it is always 1-1 between chunk and skb, and also a new skb is always
 * allocated for chunk bundling in sctp_packet_transmit(), we can use the
 * destructor in the data chunk skb for the purpose of the sndbuf space
 * tracking.
 */
static inline void sctp_set_owner_w(struct sctp_chunk *chunk)
{
	struct sctp_association *asoc = chunk->asoc;
	struct sock *sk = asoc->base.sk;

	/* The sndbuf space is tracked per association.  */
	sctp_association_hold(asoc);

	if (chunk->shkey)
		sctp_auth_shkey_hold(chunk->shkey);

	skb_set_owner_w(chunk->skb, sk);

	chunk->skb->destructor = sctp_wfree;
	/* Save the chunk pointer in skb for sctp_wfree to use later.  */
	skb_shinfo(chunk->skb)->destructor_arg = chunk;

	refcount_add(sizeof(struct sctp_chunk), &sk->sk_wmem_alloc);
	asoc->sndbuf_used += chunk->skb->truesize + sizeof(struct sctp_chunk);
	sk->sk_wmem_queued += chunk->skb->truesize + sizeof(struct sctp_chunk);
	sk_mem_charge(sk, chunk->skb->truesize);
}

static void sctp_clear_owner_w(struct sctp_chunk *chunk)
{
	skb_orphan(chunk->skb);
}

#define traverse_and_process()	\
do {				\
	msg = chunk->msg;	\
	if (msg == prev_msg)	\
		continue;	\
	list_for_each_entry(c, &msg->chunks, frag_list) {	\
		if ((clear && asoc->base.sk == c->skb->sk) ||	\
		    (!clear && asoc->base.sk != c->skb->sk))	\
			cb(c);	\
	}			\
	prev_msg = msg;		\
} while (0)

static void sctp_for_each_tx_datachunk(struct sctp_association *asoc,
				       bool clear,
				       void (*cb)(struct sctp_chunk *))

{
	struct sctp_datamsg *msg, *prev_msg = NULL;
	struct sctp_outq *q = &asoc->outqueue;
	struct sctp_chunk *chunk, *c;
	struct sctp_transport *t;

	list_for_each_entry(t, &asoc->peer.transport_addr_list, transports)
		list_for_each_entry(chunk, &t->transmitted, transmitted_list)
			traverse_and_process();

	list_for_each_entry(chunk, &q->retransmit, transmitted_list)
		traverse_and_process();

	list_for_each_entry(chunk, &q->sacked, transmitted_list)
		traverse_and_process();

	list_for_each_entry(chunk, &q->abandoned, transmitted_list)
		traverse_and_process();

	list_for_each_entry(chunk, &q->out_chunk_list, list)
		traverse_and_process();
}

static void sctp_for_each_rx_skb(struct sctp_association *asoc, struct sock *sk,
				 void (*cb)(struct sk_buff *, struct sock *))

{
	struct sk_buff *skb, *tmp;

	sctp_skb_for_each(skb, &asoc->ulpq.lobby, tmp)
		cb(skb, sk);

	sctp_skb_for_each(skb, &asoc->ulpq.reasm, tmp)
		cb(skb, sk);

	sctp_skb_for_each(skb, &asoc->ulpq.reasm_uo, tmp)
		cb(skb, sk);
}

/* Verify that this is a valid address. */
static inline int sctp_verify_addr(struct sock *sk, union sctp_addr *addr,
				   int len)
{
	struct sctp_af *af;

	/* Verify basic sockaddr. */
	af = sctp_sockaddr_af(sctp_sk(sk), addr, len);
	if (!af)
		return -EINVAL;

	/* Is this a valid SCTP address?  */
	if (!af->addr_valid(addr, sctp_sk(sk), NULL))
		return -EINVAL;

	if (!sctp_sk(sk)->pf->send_verify(sctp_sk(sk), (addr)))
		return -EINVAL;

	return 0;
}

/* Look up the association by its id.  If this is not a UDP-style
 * socket, the ID field is always ignored.
 */
struct sctp_association *sctp_id2assoc(struct sock *sk, sctp_assoc_t id)
{
	struct sctp_association *asoc = NULL;

	/* If this is not a UDP-style socket, assoc id should be ignored. */
	if (!sctp_style(sk, UDP)) {
		/* Return NULL if the socket state is not ESTABLISHED. It
		 * could be a TCP-style listening socket or a socket which
		 * hasn't yet called connect() to establish an association.
		 */
		if (!sctp_sstate(sk, ESTABLISHED) && !sctp_sstate(sk, CLOSING))
			return NULL;

		/* Get the first and the only association from the list. */
		if (!list_empty(&sctp_sk(sk)->ep->asocs))
			asoc = list_entry(sctp_sk(sk)->ep->asocs.next,
					  struct sctp_association, asocs);
		return asoc;
	}

	/* Otherwise this is a UDP-style socket. */
	if (id <= SCTP_ALL_ASSOC)
		return NULL;

	spin_lock_bh(&sctp_assocs_id_lock);
	asoc = (struct sctp_association *)idr_find(&sctp_assocs_id, (int)id);
	if (asoc && (asoc->base.sk != sk || asoc->base.dead))
		asoc = NULL;
	spin_unlock_bh(&sctp_assocs_id_lock);

	return asoc;
}

/* Look up the transport from an address and an assoc id. If both address and
 * id are specified, the associations matching the address and the id should be
 * the same.
 */
static struct sctp_transport *sctp_addr_id2transport(struct sock *sk,
					      struct sockaddr_storage *addr,
					      sctp_assoc_t id)
{
	struct sctp_association *addr_asoc = NULL, *id_asoc = NULL;
	struct sctp_af *af = sctp_get_af_specific(addr->ss_family);
	union sctp_addr *laddr = (union sctp_addr *)addr;
	struct sctp_transport *transport;

	if (!af || sctp_verify_addr(sk, laddr, af->sockaddr_len))
		return NULL;

	addr_asoc = sctp_endpoint_lookup_assoc(sctp_sk(sk)->ep,
					       laddr,
					       &transport);

	if (!addr_asoc)
		return NULL;

	id_asoc = sctp_id2assoc(sk, id);
	if (id_asoc && (id_asoc != addr_asoc))
		return NULL;

	sctp_get_pf_specific(sk->sk_family)->addr_to_user(sctp_sk(sk),
						(union sctp_addr *)addr);

	return transport;
}

/* API 3.1.2 bind() - UDP Style Syntax
 * The syntax of bind() is,
 *
 *   ret = bind(int sd, struct sockaddr *addr, int addrlen);
 *
 *   sd      - the socket descriptor returned by socket().
 *   addr    - the address structure (struct sockaddr_in or struct
 *             sockaddr_in6 [RFC 2553]),
 *   addr_len - the size of the address structure.
 */
static int sctp_bind(struct sock *sk, struct sockaddr *addr, int addr_len)
{
	int retval = 0;

	lock_sock(sk);

	pr_debug("%s: sk:%p, addr:%p, addr_len:%d\n", __func__, sk,
		 addr, addr_len);

	/* Disallow binding twice. */
	if (!sctp_sk(sk)->ep->base.bind_addr.port)
		retval = sctp_do_bind(sk, (union sctp_addr *)addr,
				      addr_len);
	else
		retval = -EINVAL;

	release_sock(sk);

	return retval;
}

static int sctp_get_port_local(struct sock *, union sctp_addr *);

/* Verify this is a valid sockaddr. */
static struct sctp_af *sctp_sockaddr_af(struct sctp_sock *opt,
					union sctp_addr *addr, int len)
{
	struct sctp_af *af;

	/* Check minimum size.  */
	if (len < sizeof (struct sockaddr))
		return NULL;

	if (!opt->pf->af_supported(addr->sa.sa_family, opt))
		return NULL;

	if (addr->sa.sa_family == AF_INET6) {
		if (len < SIN6_LEN_RFC2133)
			return NULL;
		/* V4 mapped address are really of AF_INET family */
		if (ipv6_addr_v4mapped(&addr->v6.sin6_addr) &&
		    !opt->pf->af_supported(AF_INET, opt))
			return NULL;
	}

	/* If we get this far, af is valid. */
	af = sctp_get_af_specific(addr->sa.sa_family);

	if (len < af->sockaddr_len)
		return NULL;

	return af;
}

static void sctp_auto_asconf_init(struct sctp_sock *sp)
{
	struct net *net = sock_net(&sp->inet.sk);

	if (net->sctp.default_auto_asconf) {
		spin_lock(&net->sctp.addr_wq_lock);
		list_add_tail(&sp->auto_asconf_list, &net->sctp.auto_asconf_splist);
		spin_unlock(&net->sctp.addr_wq_lock);
		sp->do_auto_asconf = 1;
	}
}

/* Bind a local address either to an endpoint or to an association.  */
static int sctp_do_bind(struct sock *sk, union sctp_addr *addr, int len)
{
	struct net *net = sock_net(sk);
	struct sctp_sock *sp = sctp_sk(sk);
	struct sctp_endpoint *ep = sp->ep;
	struct sctp_bind_addr *bp = &ep->base.bind_addr;
	struct sctp_af *af;
	unsigned short snum;
	int ret = 0;

	/* Common sockaddr verification. */
	af = sctp_sockaddr_af(sp, addr, len);
	if (!af) {
		pr_debug("%s: sk:%p, newaddr:%p, len:%d EINVAL\n",
			 __func__, sk, addr, len);
		return -EINVAL;
	}

	snum = ntohs(addr->v4.sin_port);

	pr_debug("%s: sk:%p, new addr:%pISc, port:%d, new port:%d, len:%d\n",
		 __func__, sk, &addr->sa, bp->port, snum, len);

	/* PF specific bind() address verification. */
	if (!sp->pf->bind_verify(sp, addr))
		return -EADDRNOTAVAIL;

	/* We must either be unbound, or bind to the same port.
	 * It's OK to allow 0 ports if we are already bound.
	 * We'll just inhert an already bound port in this case
	 */
	if (bp->port) {
		if (!snum)
			snum = bp->port;
		else if (snum != bp->port) {
			pr_debug("%s: new port %d doesn't match existing port "
				 "%d\n", __func__, snum, bp->port);
			return -EINVAL;
		}
	}

	if (snum && inet_port_requires_bind_service(net, snum) &&
	    !ns_capable(net->user_ns, CAP_NET_BIND_SERVICE))
		return -EACCES;

	/* See if the address matches any of the addresses we may have
	 * already bound before checking against other endpoints.
	 */
	if (sctp_bind_addr_match(bp, addr, sp))
		return -EINVAL;

	/* Make sure we are allowed to bind here.
	 * The function sctp_get_port_local() does duplicate address
	 * detection.
	 */
	addr->v4.sin_port = htons(snum);
	if (sctp_get_port_local(sk, addr))
		return -EADDRINUSE;

	/* Refresh ephemeral port.  */
	if (!bp->port) {
		bp->port = inet_sk(sk)->inet_num;
		sctp_auto_asconf_init(sp);
	}

	/* Add the address to the bind address list.
	 * Use GFP_ATOMIC since BHs will be disabled.
	 */
	ret = sctp_add_bind_addr(bp, addr, af->sockaddr_len,
				 SCTP_ADDR_SRC, GFP_ATOMIC);

	if (ret) {
		sctp_put_port(sk);
		return ret;
	}
	/* Copy back into socket for getsockname() use. */
	inet_sk(sk)->inet_sport = htons(inet_sk(sk)->inet_num);
	sp->pf->to_sk_saddr(addr, sk);

	return ret;
}

 /* ADDIP Section 4.1.1 Congestion Control of ASCONF Chunks
 *
 * R1) One and only one ASCONF Chunk MAY be in transit and unacknowledged
 * at any one time.  If a sender, after sending an ASCONF chunk, decides
 * it needs to transfer another ASCONF Chunk, it MUST wait until the
 * ASCONF-ACK Chunk returns from the previous ASCONF Chunk before sending a
 * subsequent ASCONF. Note this restriction binds each side, so at any
 * time two ASCONF may be in-transit on any given association (one sent
 * from each endpoint).
 */
static int sctp_send_asconf(struct sctp_association *asoc,
			    struct sctp_chunk *chunk)
{
	int retval = 0;

	/* If there is an outstanding ASCONF chunk, queue it for later
	 * transmission.
	 */
	if (asoc->addip_last_asconf) {
		list_add_tail(&chunk->list, &asoc->addip_chunk_list);
		goto out;
	}

	/* Hold the chunk until an ASCONF_ACK is received. */
	sctp_chunk_hold(chunk);
	retval = sctp_primitive_ASCONF(asoc->base.net, asoc, chunk);
	if (retval)
		sctp_chunk_free(chunk);
	else
		asoc->addip_last_asconf = chunk;

out:
	return retval;
}

/* Add a list of addresses as bind addresses to local endpoint or
 * association.
 *
 * Basically run through each address specified in the addrs/addrcnt
 * array/length pair, determine if it is IPv6 or IPv4 and call
 * sctp_do_bind() on it.
 *
 * If any of them fails, then the operation will be reversed and the
 * ones that were added will be removed.
 *
 * Only sctp_setsockopt_bindx() is supposed to call this function.
 */
static int sctp_bindx_add(struct sock *sk, struct sockaddr *addrs, int addrcnt)
{
	int cnt;
	int retval = 0;
	void *addr_buf;
	struct sockaddr *sa_addr;
	struct sctp_af *af;

	pr_debug("%s: sk:%p, addrs:%p, addrcnt:%d\n", __func__, sk,
		 addrs, addrcnt);

	addr_buf = addrs;
	for (cnt = 0; cnt < addrcnt; cnt++) {
		/* The list may contain either IPv4 or IPv6 address;
		 * determine the address length for walking thru the list.
		 */
		sa_addr = addr_buf;
		af = sctp_get_af_specific(sa_addr->sa_family);
		if (!af) {
			retval = -EINVAL;
			goto err_bindx_add;
		}

		retval = sctp_do_bind(sk, (union sctp_addr *)sa_addr,
				      af->sockaddr_len);

		addr_buf += af->sockaddr_len;

err_bindx_add:
		if (retval < 0) {
			/* Failed. Cleanup the ones that have been added */
			if (cnt > 0)
				sctp_bindx_rem(sk, addrs, cnt);
			return retval;
		}
	}

	return retval;
}

/* Send an ASCONF chunk with Add IP address parameters to all the peers of the
 * associations that are part of the endpoint indicating that a list of local
 * addresses are added to the endpoint.
 *
 * If any of the addresses is already in the bind address list of the
 * association, we do not send the chunk for that association.  But it will not
 * affect other associations.
 *
 * Only sctp_setsockopt_bindx() is supposed to call this function.
 */
static int sctp_send_asconf_add_ip(struct sock		*sk,
				   struct sockaddr	*addrs,
				   int 			addrcnt)
{
	struct sctp_sock		*sp;
	struct sctp_endpoint		*ep;
	struct sctp_association		*asoc;
	struct sctp_bind_addr		*bp;
	struct sctp_chunk		*chunk;
	struct sctp_sockaddr_entry	*laddr;
	union sctp_addr			*addr;
	union sctp_addr			saveaddr;
	void				*addr_buf;
	struct sctp_af			*af;
	struct list_head		*p;
	int 				i;
	int 				retval = 0;

	sp = sctp_sk(sk);
	ep = sp->ep;

	if (!ep->asconf_enable)
		return retval;

	pr_debug("%s: sk:%p, addrs:%p, addrcnt:%d\n",
		 __func__, sk, addrs, addrcnt);

	list_for_each_entry(asoc, &ep->asocs, asocs) {
		if (!asoc->peer.asconf_capable)
			continue;

		if (asoc->peer.addip_disabled_mask & SCTP_PARAM_ADD_IP)
			continue;

		if (!sctp_state(asoc, ESTABLISHED))
			continue;

		/* Check if any address in the packed array of addresses is
		 * in the bind address list of the association. If so,
		 * do not send the asconf chunk to its peer, but continue with
		 * other associations.
		 */
		addr_buf = addrs;
		for (i = 0; i < addrcnt; i++) {
			addr = addr_buf;
			af = sctp_get_af_specific(addr->v4.sin_family);
			if (!af) {
				retval = -EINVAL;
				goto out;
			}

			if (sctp_assoc_lookup_laddr(asoc, addr))
				break;

			addr_buf += af->sockaddr_len;
		}
		if (i < addrcnt)
			continue;

		/* Use the first valid address in bind addr list of
		 * association as Address Parameter of ASCONF CHUNK.
		 */
		bp = &asoc->base.bind_addr;
		p = bp->address_list.next;
		laddr = list_entry(p, struct sctp_sockaddr_entry, list);
		chunk = sctp_make_asconf_update_ip(asoc, &laddr->a, addrs,
						   addrcnt, SCTP_PARAM_ADD_IP);
		if (!chunk) {
			retval = -ENOMEM;
			goto out;
		}

		/* Add the new addresses to the bind address list with
		 * use_as_src set to 0.
		 */
		addr_buf = addrs;
		for (i = 0; i < addrcnt; i++) {
			addr = addr_buf;
			af = sctp_get_af_specific(addr->v4.sin_family);
			memcpy(&saveaddr, addr, af->sockaddr_len);
			retval = sctp_add_bind_addr(bp, &saveaddr,
						    sizeof(saveaddr),
						    SCTP_ADDR_NEW, GFP_ATOMIC);
			addr_buf += af->sockaddr_len;
		}
		if (asoc->src_out_of_asoc_ok) {
			struct sctp_transport *trans;

			list_for_each_entry(trans,
			    &asoc->peer.transport_addr_list, transports) {
				trans->cwnd = min(4*asoc->pathmtu, max_t(__u32,
				    2*asoc->pathmtu, 4380));
				trans->ssthresh = asoc->peer.i.a_rwnd;
				trans->rto = asoc->rto_initial;
				sctp_max_rto(asoc, trans);
				trans->rtt = trans->srtt = trans->rttvar = 0;
				/* Clear the source and route cache */
				sctp_transport_route(trans, NULL,
						     sctp_sk(asoc->base.sk));
			}
		}
		retval = sctp_send_asconf(asoc, chunk);
	}

out:
	return retval;
}

/* Remove a list of addresses from bind addresses list.  Do not remove the
 * last address.
 *
 * Basically run through each address specified in the addrs/addrcnt
 * array/length pair, determine if it is IPv6 or IPv4 and call
 * sctp_del_bind() on it.
 *
 * If any of them fails, then the operation will be reversed and the
 * ones that were removed will be added back.
 *
 * At least one address has to be left; if only one address is
 * available, the operation will return -EBUSY.
 *
 * Only sctp_setsockopt_bindx() is supposed to call this function.
 */
static int sctp_bindx_rem(struct sock *sk, struct sockaddr *addrs, int addrcnt)
{
	struct sctp_sock *sp = sctp_sk(sk);
	struct sctp_endpoint *ep = sp->ep;
	int cnt;
	struct sctp_bind_addr *bp = &ep->base.bind_addr;
	int retval = 0;
	void *addr_buf;
	union sctp_addr *sa_addr;
	struct sctp_af *af;

	pr_debug("%s: sk:%p, addrs:%p, addrcnt:%d\n",
		 __func__, sk, addrs, addrcnt);

	addr_buf = addrs;
	for (cnt = 0; cnt < addrcnt; cnt++) {
		/* If the bind address list is empty or if there is only one
		 * bind address, there is nothing more to be removed (we need
		 * at least one address here).
		 */
		if (list_empty(&bp->address_list) ||
		    (sctp_list_single_entry(&bp->address_list))) {
			retval = -EBUSY;
			goto err_bindx_rem;
		}

		sa_addr = addr_buf;
		af = sctp_get_af_specific(sa_addr->sa.sa_family);
		if (!af) {
			retval = -EINVAL;
			goto err_bindx_rem;
		}

		if (!af->addr_valid(sa_addr, sp, NULL)) {
			retval = -EADDRNOTAVAIL;
			goto err_bindx_rem;
		}

		if (sa_addr->v4.sin_port &&
		    sa_addr->v4.sin_port != htons(bp->port)) {
			retval = -EINVAL;
			goto err_bindx_rem;
		}

		if (!sa_addr->v4.sin_port)
			sa_addr->v4.sin_port = htons(bp->port);

		/* FIXME - There is probably a need to check if sk->sk_saddr and
		 * sk->sk_rcv_addr are currently set to one of the addresses to
		 * be removed. This is something which needs to be looked into
		 * when we are fixing the outstanding issues with multi-homing
		 * socket routing and failover schemes. Refer to comments in
		 * sctp_do_bind(). -daisy
		 */
		retval = sctp_del_bind_addr(bp, sa_addr);

		addr_buf += af->sockaddr_len;
err_bindx_rem:
		if (retval < 0) {
			/* Failed. Add the ones that has been removed back */
			if (cnt > 0)
				sctp_bindx_add(sk, addrs, cnt);
			return retval;
		}
	}

	return retval;
}

/* Send an ASCONF chunk with Delete IP address parameters to all the peers of
 * the associations that are part of the endpoint indicating that a list of
 * local addresses are removed from the endpoint.
 *
 * If any of the addresses is already in the bind address list of the
 * association, we do not send the chunk for that association.  But it will not
 * affect other associations.
 *
 * Only sctp_setsockopt_bindx() is supposed to call this function.
 */
static int sctp_send_asconf_del_ip(struct sock		*sk,
				   struct sockaddr	*addrs,
				   int			addrcnt)
{
	struct sctp_sock	*sp;
	struct sctp_endpoint	*ep;
	struct sctp_association	*asoc;
	struct sctp_transport	*transport;
	struct sctp_bind_addr	*bp;
	struct sctp_chunk	*chunk;
	union sctp_addr		*laddr;
	void			*addr_buf;
	struct sctp_af		*af;
	struct sctp_sockaddr_entry *saddr;
	int 			i;
	int 			retval = 0;
	int			stored = 0;

	chunk = NULL;
	sp = sctp_sk(sk);
	ep = sp->ep;

	if (!ep->asconf_enable)
		return retval;

	pr_debug("%s: sk:%p, addrs:%p, addrcnt:%d\n",
		 __func__, sk, addrs, addrcnt);

	list_for_each_entry(asoc, &ep->asocs, asocs) {

		if (!asoc->peer.asconf_capable)
			continue;

		if (asoc->peer.addip_disabled_mask & SCTP_PARAM_DEL_IP)
			continue;

		if (!sctp_state(asoc, ESTABLISHED))
			continue;

		/* Check if any address in the packed array of addresses is
		 * not present in the bind address list of the association.
		 * If so, do not send the asconf chunk to its peer, but
		 * continue with other associations.
		 */
		addr_buf = addrs;
		for (i = 0; i < addrcnt; i++) {
			laddr = addr_buf;
			af = sctp_get_af_specific(laddr->v4.sin_family);
			if (!af) {
				retval = -EINVAL;
				goto out;
			}

			if (!sctp_assoc_lookup_laddr(asoc, laddr))
				break;

			addr_buf += af->sockaddr_len;
		}
		if (i < addrcnt)
			continue;

		/* Find one address in the association's bind address list
		 * that is not in the packed array of addresses. This is to
		 * make sure that we do not delete all the addresses in the
		 * association.
		 */
		bp = &asoc->base.bind_addr;
		laddr = sctp_find_unmatch_addr(bp, (union sctp_addr *)addrs,
					       addrcnt, sp);
		if ((laddr == NULL) && (addrcnt == 1)) {
			if (asoc->asconf_addr_del_pending)
				continue;
			asoc->asconf_addr_del_pending =
			    kzalloc(sizeof(union sctp_addr), GFP_ATOMIC);
			if (asoc->asconf_addr_del_pending == NULL) {
				retval = -ENOMEM;
				goto out;
			}
			asoc->asconf_addr_del_pending->sa.sa_family =
				    addrs->sa_family;
			asoc->asconf_addr_del_pending->v4.sin_port =
				    htons(bp->port);
			if (addrs->sa_family == AF_INET) {
				struct sockaddr_in *sin;

				sin = (struct sockaddr_in *)addrs;
				asoc->asconf_addr_del_pending->v4.sin_addr.s_addr = sin->sin_addr.s_addr;
			} else if (addrs->sa_family == AF_INET6) {
				struct sockaddr_in6 *sin6;

				sin6 = (struct sockaddr_in6 *)addrs;
				asoc->asconf_addr_del_pending->v6.sin6_addr = sin6->sin6_addr;
			}

			pr_debug("%s: keep the last address asoc:%p %pISc at %p\n",
				 __func__, asoc, &asoc->asconf_addr_del_pending->sa,
				 asoc->asconf_addr_del_pending);

			asoc->src_out_of_asoc_ok = 1;
			stored = 1;
			goto skip_mkasconf;
		}

		if (laddr == NULL)
			return -EINVAL;

		/* We do not need RCU protection throughout this loop
		 * because this is done under a socket lock from the
		 * setsockopt call.
		 */
		chunk = sctp_make_asconf_update_ip(asoc, laddr, addrs, addrcnt,
						   SCTP_PARAM_DEL_IP);
		if (!chunk) {
			retval = -ENOMEM;
			goto out;
		}

skip_mkasconf:
		/* Reset use_as_src flag for the addresses in the bind address
		 * list that are to be deleted.
		 */
		addr_buf = addrs;
		for (i = 0; i < addrcnt; i++) {
			laddr = addr_buf;
			af = sctp_get_af_specific(laddr->v4.sin_family);
			list_for_each_entry(saddr, &bp->address_list, list) {
				if (sctp_cmp_addr_exact(&saddr->a, laddr))
					saddr->state = SCTP_ADDR_DEL;
			}
			addr_buf += af->sockaddr_len;
		}

		/* Update the route and saddr entries for all the transports
		 * as some of the addresses in the bind address list are
		 * about to be deleted and cannot be used as source addresses.
		 */
		list_for_each_entry(transport, &asoc->peer.transport_addr_list,
					transports) {
			sctp_transport_route(transport, NULL,
					     sctp_sk(asoc->base.sk));
		}

		if (stored)
			/* We don't need to transmit ASCONF */
			continue;
		retval = sctp_send_asconf(asoc, chunk);
	}
out:
	return retval;
}

/* set addr events to assocs in the endpoint.  ep and addr_wq must be locked */
int sctp_asconf_mgmt(struct sctp_sock *sp, struct sctp_sockaddr_entry *addrw)
{
	struct sock *sk = sctp_opt2sk(sp);
	union sctp_addr *addr;
	struct sctp_af *af;

	/* It is safe to write port space in caller. */
	addr = &addrw->a;
	addr->v4.sin_port = htons(sp->ep->base.bind_addr.port);
	af = sctp_get_af_specific(addr->sa.sa_family);
	if (!af)
		return -EINVAL;
	if (sctp_verify_addr(sk, addr, af->sockaddr_len))
		return -EINVAL;

	if (addrw->state == SCTP_ADDR_NEW)
		return sctp_send_asconf_add_ip(sk, (struct sockaddr *)addr, 1);
	else
		return sctp_send_asconf_del_ip(sk, (struct sockaddr *)addr, 1);
}

/* Helper for tunneling sctp_bindx() requests through sctp_setsockopt()
 *
 * API 8.1
 * int sctp_bindx(int sd, struct sockaddr *addrs, int addrcnt,
 *                int flags);
 *
 * If sd is an IPv4 socket, the addresses passed must be IPv4 addresses.
 * If the sd is an IPv6 socket, the addresses passed can either be IPv4
 * or IPv6 addresses.
 *
 * A single address may be specified as INADDR_ANY or IN6ADDR_ANY, see
 * Section 3.1.2 for this usage.
 *
 * addrs is a pointer to an array of one or more socket addresses. Each
 * address is contained in its appropriate structure (i.e. struct
 * sockaddr_in or struct sockaddr_in6) the family of the address type
 * must be used to distinguish the address length (note that this
 * representation is termed a "packed array" of addresses). The caller
 * specifies the number of addresses in the array with addrcnt.
 *
 * On success, sctp_bindx() returns 0. On failure, sctp_bindx() returns
 * -1, and sets errno to the appropriate error code.
 *
 * For SCTP, the port given in each socket address must be the same, or
 * sctp_bindx() will fail, setting errno to EINVAL.
 *
 * The flags parameter is formed from the bitwise OR of zero or more of
 * the following currently defined flags:
 *
 * SCTP_BINDX_ADD_ADDR
 *
 * SCTP_BINDX_REM_ADDR
 *
 * SCTP_BINDX_ADD_ADDR directs SCTP to add the given addresses to the
 * association, and SCTP_BINDX_REM_ADDR directs SCTP to remove the given
 * addresses from the association. The two flags are mutually exclusive;
 * if both are given, sctp_bindx() will fail with EINVAL. A caller may
 * not remove all addresses from an association; sctp_bindx() will
 * reject such an attempt with EINVAL.
 *
 * An application can use sctp_bindx(SCTP_BINDX_ADD_ADDR) to associate
 * additional addresses with an endpoint after calling bind().  Or use
 * sctp_bindx(SCTP_BINDX_REM_ADDR) to remove some addresses a listening
 * socket is associated with so that no new association accepted will be
 * associated with those addresses. If the endpoint supports dynamic
 * address a SCTP_BINDX_REM_ADDR or SCTP_BINDX_ADD_ADDR may cause a
 * endpoint to send the appropriate message to the peer to change the
 * peers address lists.
 *
 * Adding and removing addresses from a connected association is
 * optional functionality. Implementations that do not support this
 * functionality should return EOPNOTSUPP.
 *
 * Basically do nothing but copying the addresses from user to kernel
 * land and invoking either sctp_bindx_add() or sctp_bindx_rem() on the sk.
 * This is used for tunneling the sctp_bindx() request through sctp_setsockopt()
 * from userspace.
 *
 * On exit there is no need to do sockfd_put(), sys_setsockopt() does
 * it.
 *
 * sk        The sk of the socket
 * addrs     The pointer to the addresses
 * addrssize Size of the addrs buffer
 * op        Operation to perform (add or remove, see the flags of
 *           sctp_bindx)
 *
 * Returns 0 if ok, <0 errno code on error.
 */
static int sctp_setsockopt_bindx(struct sock *sk, struct sockaddr *addrs,
				 int addrs_size, int op)
{
	int err;
	int addrcnt = 0;
	int walk_size = 0;
	struct sockaddr *sa_addr;
	void *addr_buf = addrs;
	struct sctp_af *af;

	pr_debug("%s: sk:%p addrs:%p addrs_size:%d opt:%d\n",
		 __func__, sk, addr_buf, addrs_size, op);

	if (unlikely(addrs_size <= 0))
		return -EINVAL;

	/* Walk through the addrs buffer and count the number of addresses. */
	while (walk_size < addrs_size) {
		if (walk_size + sizeof(sa_family_t) > addrs_size)
			return -EINVAL;

		sa_addr = addr_buf;
		af = sctp_get_af_specific(sa_addr->sa_family);

		/* If the address family is not supported or if this address
		 * causes the address buffer to overflow return EINVAL.
		 */
		if (!af || (walk_size + af->sockaddr_len) > addrs_size)
			return -EINVAL;
		addrcnt++;
		addr_buf += af->sockaddr_len;
		walk_size += af->sockaddr_len;
	}

	/* Do the work. */
	switch (op) {
	case SCTP_BINDX_ADD_ADDR:
		/* Allow security module to validate bindx addresses. */
		err = security_sctp_bind_connect(sk, SCTP_SOCKOPT_BINDX_ADD,
						 addrs, addrs_size);
		if (err)
			return err;
		err = sctp_bindx_add(sk, addrs, addrcnt);
		if (err)
			return err;
		return sctp_send_asconf_add_ip(sk, addrs, addrcnt);
	case SCTP_BINDX_REM_ADDR:
		err = sctp_bindx_rem(sk, addrs, addrcnt);
		if (err)
			return err;
		return sctp_send_asconf_del_ip(sk, addrs, addrcnt);

	default:
		return -EINVAL;
	}
}

static int sctp_bind_add(struct sock *sk, struct sockaddr *addrs,
		int addrlen)
{
	int err;

	lock_sock(sk);
	err = sctp_setsockopt_bindx(sk, addrs, addrlen, SCTP_BINDX_ADD_ADDR);
	release_sock(sk);
	return err;
}

static int sctp_connect_new_asoc(struct sctp_endpoint *ep,
				 const union sctp_addr *daddr,
				 const struct sctp_initmsg *init,
				 struct sctp_transport **tp)
{
	struct sctp_association *asoc;
	struct sock *sk = ep->base.sk;
	struct net *net = sock_net(sk);
	enum sctp_scope scope;
	int err;

	if (sctp_endpoint_is_peeled_off(ep, daddr))
		return -EADDRNOTAVAIL;

	if (!ep->base.bind_addr.port) {
		if (sctp_autobind(sk))
			return -EAGAIN;
	} else {
		if (inet_port_requires_bind_service(net, ep->base.bind_addr.port) &&
		    !ns_capable(net->user_ns, CAP_NET_BIND_SERVICE))
			return -EACCES;
	}

	scope = sctp_scope(daddr);
	asoc = sctp_association_new(ep, sk, scope, GFP_KERNEL);
	if (!asoc)
		return -ENOMEM;

	err = sctp_assoc_set_bind_addr_from_ep(asoc, scope, GFP_KERNEL);
	if (err < 0)
		goto free;

	*tp = sctp_assoc_add_peer(asoc, daddr, GFP_KERNEL, SCTP_UNKNOWN);
	if (!*tp) {
		err = -ENOMEM;
		goto free;
	}

	if (!init)
		return 0;

	if (init->sinit_num_ostreams) {
		__u16 outcnt = init->sinit_num_ostreams;

		asoc->c.sinit_num_ostreams = outcnt;
		/* outcnt has been changed, need to re-init stream */
		err = sctp_stream_init(&asoc->stream, outcnt, 0, GFP_KERNEL);
		if (err)
			goto free;
	}

	if (init->sinit_max_instreams)
		asoc->c.sinit_max_instreams = init->sinit_max_instreams;

	if (init->sinit_max_attempts)
		asoc->max_init_attempts = init->sinit_max_attempts;

	if (init->sinit_max_init_timeo)
		asoc->max_init_timeo =
			msecs_to_jiffies(init->sinit_max_init_timeo);

	return 0;
free:
	sctp_association_free(asoc);
	return err;
}

static int sctp_connect_add_peer(struct sctp_association *asoc,
				 union sctp_addr *daddr, int addr_len)
{
	struct sctp_endpoint *ep = asoc->ep;
	struct sctp_association *old;
	struct sctp_transport *t;
	int err;

	err = sctp_verify_addr(ep->base.sk, daddr, addr_len);
	if (err)
		return err;

	old = sctp_endpoint_lookup_assoc(ep, daddr, &t);
	if (old && old != asoc)
		return old->state >= SCTP_STATE_ESTABLISHED ? -EISCONN
							    : -EALREADY;

	if (sctp_endpoint_is_peeled_off(ep, daddr))
		return -EADDRNOTAVAIL;

	t = sctp_assoc_add_peer(asoc, daddr, GFP_KERNEL, SCTP_UNKNOWN);
	if (!t)
		return -ENOMEM;

	return 0;
}

/* __sctp_connect(struct sock* sk, struct sockaddr *kaddrs, int addrs_size)
 *
 * Common routine for handling connect() and sctp_connectx().
 * Connect will come in with just a single address.
 */
static int __sctp_connect(struct sock *sk, struct sockaddr *kaddrs,
			  int addrs_size, int flags, sctp_assoc_t *assoc_id)
{
	struct sctp_sock *sp = sctp_sk(sk);
	struct sctp_endpoint *ep = sp->ep;
	struct sctp_transport *transport;
	struct sctp_association *asoc;
	void *addr_buf = kaddrs;
	union sctp_addr *daddr;
	struct sctp_af *af;
	int walk_size, err;
	long timeo;

	if (sctp_sstate(sk, ESTABLISHED) || sctp_sstate(sk, CLOSING) ||
	    (sctp_style(sk, TCP) && sctp_sstate(sk, LISTENING)))
		return -EISCONN;

	daddr = addr_buf;
	af = sctp_get_af_specific(daddr->sa.sa_family);
	if (!af || af->sockaddr_len > addrs_size)
		return -EINVAL;

	err = sctp_verify_addr(sk, daddr, af->sockaddr_len);
	if (err)
		return err;

	asoc = sctp_endpoint_lookup_assoc(ep, daddr, &transport);
	if (asoc)
		return asoc->state >= SCTP_STATE_ESTABLISHED ? -EISCONN
							     : -EALREADY;

	err = sctp_connect_new_asoc(ep, daddr, NULL, &transport);
	if (err)
		return err;
	asoc = transport->asoc;

	addr_buf += af->sockaddr_len;
	walk_size = af->sockaddr_len;
	while (walk_size < addrs_size) {
		err = -EINVAL;
		if (walk_size + sizeof(sa_family_t) > addrs_size)
			goto out_free;

		daddr = addr_buf;
		af = sctp_get_af_specific(daddr->sa.sa_family);
		if (!af || af->sockaddr_len + walk_size > addrs_size)
			goto out_free;

		if (asoc->peer.port != ntohs(daddr->v4.sin_port))
			goto out_free;

		err = sctp_connect_add_peer(asoc, daddr, af->sockaddr_len);
		if (err)
			goto out_free;

		addr_buf  += af->sockaddr_len;
		walk_size += af->sockaddr_len;
	}

	/* In case the user of sctp_connectx() wants an association
	 * id back, assign one now.
	 */
	if (assoc_id) {
		err = sctp_assoc_set_id(asoc, GFP_KERNEL);
		if (err < 0)
			goto out_free;
	}

	err = sctp_primitive_ASSOCIATE(sock_net(sk), asoc, NULL);
	if (err < 0)
		goto out_free;

	/* Initialize sk's dport and daddr for getpeername() */
	inet_sk(sk)->inet_dport = htons(asoc->peer.port);
	sp->pf->to_sk_daddr(daddr, sk);
	sk->sk_err = 0;

	if (assoc_id)
		*assoc_id = asoc->assoc_id;

	timeo = sock_sndtimeo(sk, flags & O_NONBLOCK);
	return sctp_wait_for_connect(asoc, &timeo);

out_free:
	pr_debug("%s: took out_free path with asoc:%p kaddrs:%p err:%d\n",
		 __func__, asoc, kaddrs, err);
	sctp_association_free(asoc);
	return err;
}

/* Helper for tunneling sctp_connectx() requests through sctp_setsockopt()
 *
 * API 8.9
 * int sctp_connectx(int sd, struct sockaddr *addrs, int addrcnt,
 * 			sctp_assoc_t *asoc);
 *
 * If sd is an IPv4 socket, the addresses passed must be IPv4 addresses.
 * If the sd is an IPv6 socket, the addresses passed can either be IPv4
 * or IPv6 addresses.
 *
 * A single address may be specified as INADDR_ANY or IN6ADDR_ANY, see
 * Section 3.1.2 for this usage.
 *
 * addrs is a pointer to an array of one or more socket addresses. Each
 * address is contained in its appropriate structure (i.e. struct
 * sockaddr_in or struct sockaddr_in6) the family of the address type
 * must be used to distengish the address length (note that this
 * representation is termed a "packed array" of addresses). The caller
 * specifies the number of addresses in the array with addrcnt.
 *
 * On success, sctp_connectx() returns 0. It also sets the assoc_id to
 * the association id of the new association.  On failure, sctp_connectx()
 * returns -1, and sets errno to the appropriate error code.  The assoc_id
 * is not touched by the kernel.
 *
 * For SCTP, the port given in each socket address must be the same, or
 * sctp_connectx() will fail, setting errno to EINVAL.
 *
 * An application can use sctp_connectx to initiate an association with
 * an endpoint that is multi-homed.  Much like sctp_bindx() this call
 * allows a caller to specify multiple addresses at which a peer can be
 * reached.  The way the SCTP stack uses the list of addresses to set up
 * the association is implementation dependent.  This function only
 * specifies that the stack will try to make use of all the addresses in
 * the list when needed.
 *
 * Note that the list of addresses passed in is only used for setting up
 * the association.  It does not necessarily equal the set of addresses
 * the peer uses for the resulting association.  If the caller wants to
 * find out the set of peer addresses, it must use sctp_getpaddrs() to
 * retrieve them after the association has been set up.
 *
 * Basically do nothing but copying the addresses from user to kernel
 * land and invoking either sctp_connectx(). This is used for tunneling
 * the sctp_connectx() request through sctp_setsockopt() from userspace.
 *
 * On exit there is no need to do sockfd_put(), sys_setsockopt() does
 * it.
 *
 * sk        The sk of the socket
 * addrs     The pointer to the addresses
 * addrssize Size of the addrs buffer
 *
 * Returns >=0 if ok, <0 errno code on error.
 */
static int __sctp_setsockopt_connectx(struct sock *sk, struct sockaddr *kaddrs,
				      int addrs_size, sctp_assoc_t *assoc_id)
{
	int err = 0, flags = 0;

	pr_debug("%s: sk:%p addrs:%p addrs_size:%d\n",
		 __func__, sk, kaddrs, addrs_size);

	/* make sure the 1st addr's sa_family is accessible later */
	if (unlikely(addrs_size < sizeof(sa_family_t)))
		return -EINVAL;

	/* Allow security module to validate connectx addresses. */
	err = security_sctp_bind_connect(sk, SCTP_SOCKOPT_CONNECTX,
					 (struct sockaddr *)kaddrs,
					  addrs_size);
	if (err)
		return err;

	/* in-kernel sockets don't generally have a file allocated to them
	 * if all they do is call sock_create_kern().
	 */
	if (sk->sk_socket->file)
		flags = sk->sk_socket->file->f_flags;

	return __sctp_connect(sk, kaddrs, addrs_size, flags, assoc_id);
}

/*
 * This is an older interface.  It's kept for backward compatibility
 * to the option that doesn't provide association id.
 */
static int sctp_setsockopt_connectx_old(struct sock *sk,
					struct sockaddr *kaddrs,
					int addrs_size)
{
	return __sctp_setsockopt_connectx(sk, kaddrs, addrs_size, NULL);
}

/*
 * New interface for the API.  The since the API is done with a socket
 * option, to make it simple we feed back the association id is as a return
 * indication to the call.  Error is always negative and association id is
 * always positive.
 */
static int sctp_setsockopt_connectx(struct sock *sk,
				    struct sockaddr *kaddrs,
				    int addrs_size)
{
	sctp_assoc_t assoc_id = 0;
	int err = 0;

	err = __sctp_setsockopt_connectx(sk, kaddrs, addrs_size, &assoc_id);

	if (err)
		return err;
	else
		return assoc_id;
}

/*
 * New (hopefully final) interface for the API.
 * We use the sctp_getaddrs_old structure so that use-space library
 * can avoid any unnecessary allocations. The only different part
 * is that we store the actual length of the address buffer into the
 * addrs_num structure member. That way we can re-use the existing
 * code.
 */
#ifdef CONFIG_COMPAT
struct compat_sctp_getaddrs_old {
	sctp_assoc_t	assoc_id;
	s32		addr_num;
	compat_uptr_t	addrs;		/* struct sockaddr * */
};
#endif

static int sctp_getsockopt_connectx3(struct sock *sk, int len,
				     char __user *optval,
				     int __user *optlen)
{
	struct sctp_getaddrs_old param;
	sctp_assoc_t assoc_id = 0;
	struct sockaddr *kaddrs;
	int err = 0;

#ifdef CONFIG_COMPAT
	if (in_compat_syscall()) {
		struct compat_sctp_getaddrs_old param32;

		if (len < sizeof(param32))
			return -EINVAL;
		if (copy_from_user(&param32, optval, sizeof(param32)))
			return -EFAULT;

		param.assoc_id = param32.assoc_id;
		param.addr_num = param32.addr_num;
		param.addrs = compat_ptr(param32.addrs);
	} else
#endif
	{
		if (len < sizeof(param))
			return -EINVAL;
		if (copy_from_user(&param, optval, sizeof(param)))
			return -EFAULT;
	}

	kaddrs = memdup_user(param.addrs, param.addr_num);
	if (IS_ERR(kaddrs))
		return PTR_ERR(kaddrs);

	err = __sctp_setsockopt_connectx(sk, kaddrs, param.addr_num, &assoc_id);
	kfree(kaddrs);
	if (err == 0 || err == -EINPROGRESS) {
		if (copy_to_user(optval, &assoc_id, sizeof(assoc_id)))
			return -EFAULT;
		if (put_user(sizeof(assoc_id), optlen))
			return -EFAULT;
	}

	return err;
}

/* API 3.1.4 close() - UDP Style Syntax
 * Applications use close() to perform graceful shutdown (as described in
 * Section 10.1 of [SCTP]) on ALL the associations currently represented
 * by a UDP-style socket.
 *
 * The syntax is
 *
 *   ret = close(int sd);
 *
 *   sd      - the socket descriptor of the associations to be closed.
 *
 * To gracefully shutdown a specific association represented by the
 * UDP-style socket, an application should use the sendmsg() call,
 * passing no user data, but including the appropriate flag in the
 * ancillary data (see Section xxxx).
 *
 * If sd in the close() call is a branched-off socket representing only
 * one association, the shutdown is performed on that association only.
 *
 * 4.1.6 close() - TCP Style Syntax
 *
 * Applications use close() to gracefully close down an association.
 *
 * The syntax is:
 *
 *    int close(int sd);
 *
 *      sd      - the socket descriptor of the association to be closed.
 *
 * After an application calls close() on a socket descriptor, no further
 * socket operations will succeed on that descriptor.
 *
 * API 7.1.4 SO_LINGER
 *
 * An application using the TCP-style socket can use this option to
 * perform the SCTP ABORT primitive.  The linger option structure is:
 *
 *  struct  linger {
 *     int     l_onoff;                // option on/off
 *     int     l_linger;               // linger time
 * };
 *
 * To enable the option, set l_onoff to 1.  If the l_linger value is set
 * to 0, calling close() is the same as the ABORT primitive.  If the
 * value is set to a negative value, the setsockopt() call will return
 * an error.  If the value is set to a positive value linger_time, the
 * close() can be blocked for at most linger_time ms.  If the graceful
 * shutdown phase does not finish during this period, close() will
 * return but the graceful shutdown phase continues in the system.
 */
static void sctp_close(struct sock *sk, long timeout)
{
	struct net *net = sock_net(sk);
	struct sctp_endpoint *ep;
	struct sctp_association *asoc;
	struct list_head *pos, *temp;
	unsigned int data_was_unread;

	pr_debug("%s: sk:%p, timeout:%ld\n", __func__, sk, timeout);

	lock_sock_nested(sk, SINGLE_DEPTH_NESTING);
	sk->sk_shutdown = SHUTDOWN_MASK;
	inet_sk_set_state(sk, SCTP_SS_CLOSING);

	ep = sctp_sk(sk)->ep;

	/* Clean up any skbs sitting on the receive queue.  */
	data_was_unread = sctp_queue_purge_ulpevents(&sk->sk_receive_queue);
	data_was_unread += sctp_queue_purge_ulpevents(&sctp_sk(sk)->pd_lobby);

	/* Walk all associations on an endpoint.  */
	list_for_each_safe(pos, temp, &ep->asocs) {
		asoc = list_entry(pos, struct sctp_association, asocs);

		if (sctp_style(sk, TCP)) {
			/* A closed association can still be in the list if
			 * it belongs to a TCP-style listening socket that is
			 * not yet accepted. If so, free it. If not, send an
			 * ABORT or SHUTDOWN based on the linger options.
			 */
			if (sctp_state(asoc, CLOSED)) {
				sctp_association_free(asoc);
				continue;
			}
		}

		if (data_was_unread || !skb_queue_empty(&asoc->ulpq.lobby) ||
		    !skb_queue_empty(&asoc->ulpq.reasm) ||
		    !skb_queue_empty(&asoc->ulpq.reasm_uo) ||
		    (sock_flag(sk, SOCK_LINGER) && !sk->sk_lingertime)) {
			struct sctp_chunk *chunk;

			chunk = sctp_make_abort_user(asoc, NULL, 0);
			sctp_primitive_ABORT(net, asoc, chunk);
		} else
			sctp_primitive_SHUTDOWN(net, asoc, NULL);
	}

	/* On a TCP-style socket, block for at most linger_time if set. */
	if (sctp_style(sk, TCP) && timeout)
		sctp_wait_for_close(sk, timeout);

	/* This will run the backlog queue.  */
	release_sock(sk);

	/* Supposedly, no process has access to the socket, but
	 * the net layers still may.
	 * Also, sctp_destroy_sock() needs to be called with addr_wq_lock
	 * held and that should be grabbed before socket lock.
	 */
	spin_lock_bh(&net->sctp.addr_wq_lock);
	bh_lock_sock_nested(sk);

	/* Hold the sock, since sk_common_release() will put sock_put()
	 * and we have just a little more cleanup.
	 */
	sock_hold(sk);
	sk_common_release(sk);

	bh_unlock_sock(sk);
	spin_unlock_bh(&net->sctp.addr_wq_lock);

	sock_put(sk);

	SCTP_DBG_OBJCNT_DEC(sock);
}

/* Handle EPIPE error. */
static int sctp_error(struct sock *sk, int flags, int err)
{
	if (err == -EPIPE)
		err = sock_error(sk) ? : -EPIPE;
	if (err == -EPIPE && !(flags & MSG_NOSIGNAL))
		send_sig(SIGPIPE, current, 0);
	return err;
}

/* API 3.1.3 sendmsg() - UDP Style Syntax
 *
 * An application uses sendmsg() and recvmsg() calls to transmit data to
 * and receive data from its peer.
 *
 *  ssize_t sendmsg(int socket, const struct msghdr *message,
 *                  int flags);
 *
 *  socket  - the socket descriptor of the endpoint.
 *  message - pointer to the msghdr structure which contains a single
 *            user message and possibly some ancillary data.
 *
 *            See Section 5 for complete description of the data
 *            structures.
 *
 *  flags   - flags sent or received with the user message, see Section
 *            5 for complete description of the flags.
 *
 * Note:  This function could use a rewrite especially when explicit
 * connect support comes in.
 */
/* BUG:  We do not implement the equivalent of sk_stream_wait_memory(). */

static int sctp_msghdr_parse(const struct msghdr *msg,
			     struct sctp_cmsgs *cmsgs);

static int sctp_sendmsg_parse(struct sock *sk, struct sctp_cmsgs *cmsgs,
			      struct sctp_sndrcvinfo *srinfo,
			      const struct msghdr *msg, size_t msg_len)
{
	__u16 sflags;
	int err;

	if (sctp_sstate(sk, LISTENING) && sctp_style(sk, TCP))
		return -EPIPE;

	if (msg_len > sk->sk_sndbuf)
		return -EMSGSIZE;

	memset(cmsgs, 0, sizeof(*cmsgs));
	err = sctp_msghdr_parse(msg, cmsgs);
	if (err) {
		pr_debug("%s: msghdr parse err:%x\n", __func__, err);
		return err;
	}

	memset(srinfo, 0, sizeof(*srinfo));
	if (cmsgs->srinfo) {
		srinfo->sinfo_stream = cmsgs->srinfo->sinfo_stream;
		srinfo->sinfo_flags = cmsgs->srinfo->sinfo_flags;
		srinfo->sinfo_ppid = cmsgs->srinfo->sinfo_ppid;
		srinfo->sinfo_context = cmsgs->srinfo->sinfo_context;
		srinfo->sinfo_assoc_id = cmsgs->srinfo->sinfo_assoc_id;
		srinfo->sinfo_timetolive = cmsgs->srinfo->sinfo_timetolive;
	}

	if (cmsgs->sinfo) {
		srinfo->sinfo_stream = cmsgs->sinfo->snd_sid;
		srinfo->sinfo_flags = cmsgs->sinfo->snd_flags;
		srinfo->sinfo_ppid = cmsgs->sinfo->snd_ppid;
		srinfo->sinfo_context = cmsgs->sinfo->snd_context;
		srinfo->sinfo_assoc_id = cmsgs->sinfo->snd_assoc_id;
	}

	if (cmsgs->prinfo) {
		srinfo->sinfo_timetolive = cmsgs->prinfo->pr_value;
		SCTP_PR_SET_POLICY(srinfo->sinfo_flags,
				   cmsgs->prinfo->pr_policy);
	}

	sflags = srinfo->sinfo_flags;
	if (!sflags && msg_len)
		return 0;

	if (sctp_style(sk, TCP) && (sflags & (SCTP_EOF | SCTP_ABORT)))
		return -EINVAL;

	if (((sflags & SCTP_EOF) && msg_len > 0) ||
	    (!(sflags & (SCTP_EOF | SCTP_ABORT)) && msg_len == 0))
		return -EINVAL;

	if ((sflags & SCTP_ADDR_OVER) && !msg->msg_name)
		return -EINVAL;

	return 0;
}

static int sctp_sendmsg_new_asoc(struct sock *sk, __u16 sflags,
				 struct sctp_cmsgs *cmsgs,
				 union sctp_addr *daddr,
				 struct sctp_transport **tp)
{
	struct sctp_endpoint *ep = sctp_sk(sk)->ep;
	struct sctp_association *asoc;
	struct cmsghdr *cmsg;
	__be32 flowinfo = 0;
	struct sctp_af *af;
	int err;

	*tp = NULL;

	if (sflags & (SCTP_EOF | SCTP_ABORT))
		return -EINVAL;

	if (sctp_style(sk, TCP) && (sctp_sstate(sk, ESTABLISHED) ||
				    sctp_sstate(sk, CLOSING)))
		return -EADDRNOTAVAIL;

	/* Label connection socket for first association 1-to-many
	 * style for client sequence socket()->sendmsg(). This
	 * needs to be done before sctp_assoc_add_peer() as that will
	 * set up the initial packet that needs to account for any
	 * security ip options (CIPSO/CALIPSO) added to the packet.
	 */
	af = sctp_get_af_specific(daddr->sa.sa_family);
	if (!af)
		return -EINVAL;
	err = security_sctp_bind_connect(sk, SCTP_SENDMSG_CONNECT,
					 (struct sockaddr *)daddr,
					 af->sockaddr_len);
	if (err < 0)
		return err;

	err = sctp_connect_new_asoc(ep, daddr, cmsgs->init, tp);
	if (err)
		return err;
	asoc = (*tp)->asoc;

	if (!cmsgs->addrs_msg)
		return 0;

	if (daddr->sa.sa_family == AF_INET6)
		flowinfo = daddr->v6.sin6_flowinfo;

	/* sendv addr list parse */
	for_each_cmsghdr(cmsg, cmsgs->addrs_msg) {
		union sctp_addr _daddr;
		int dlen;

		if (cmsg->cmsg_level != IPPROTO_SCTP ||
		    (cmsg->cmsg_type != SCTP_DSTADDRV4 &&
		     cmsg->cmsg_type != SCTP_DSTADDRV6))
			continue;

		daddr = &_daddr;
		memset(daddr, 0, sizeof(*daddr));
		dlen = cmsg->cmsg_len - sizeof(struct cmsghdr);
		if (cmsg->cmsg_type == SCTP_DSTADDRV4) {
			if (dlen < sizeof(struct in_addr)) {
				err = -EINVAL;
				goto free;
			}

			dlen = sizeof(struct in_addr);
			daddr->v4.sin_family = AF_INET;
			daddr->v4.sin_port = htons(asoc->peer.port);
			memcpy(&daddr->v4.sin_addr, CMSG_DATA(cmsg), dlen);
		} else {
			if (dlen < sizeof(struct in6_addr)) {
				err = -EINVAL;
				goto free;
			}

			dlen = sizeof(struct in6_addr);
			daddr->v6.sin6_flowinfo = flowinfo;
			daddr->v6.sin6_family = AF_INET6;
			daddr->v6.sin6_port = htons(asoc->peer.port);
			memcpy(&daddr->v6.sin6_addr, CMSG_DATA(cmsg), dlen);
		}

		err = sctp_connect_add_peer(asoc, daddr, sizeof(*daddr));
		if (err)
			goto free;
	}

	return 0;

free:
	sctp_association_free(asoc);
	return err;
}

static int sctp_sendmsg_check_sflags(struct sctp_association *asoc,
				     __u16 sflags, struct msghdr *msg,
				     size_t msg_len)
{
	struct sock *sk = asoc->base.sk;
	struct net *net = sock_net(sk);

	if (sctp_state(asoc, CLOSED) && sctp_style(sk, TCP))
		return -EPIPE;

	if ((sflags & SCTP_SENDALL) && sctp_style(sk, UDP) &&
	    !sctp_state(asoc, ESTABLISHED))
		return 0;

	if (sflags & SCTP_EOF) {
		pr_debug("%s: shutting down association:%p\n", __func__, asoc);
		sctp_primitive_SHUTDOWN(net, asoc, NULL);

		return 0;
	}

	if (sflags & SCTP_ABORT) {
		struct sctp_chunk *chunk;

		chunk = sctp_make_abort_user(asoc, msg, msg_len);
		if (!chunk)
			return -ENOMEM;

		pr_debug("%s: aborting association:%p\n", __func__, asoc);
		sctp_primitive_ABORT(net, asoc, chunk);
		iov_iter_revert(&msg->msg_iter, msg_len);

		return 0;
	}

	return 1;
}

static int sctp_sendmsg_to_asoc(struct sctp_association *asoc,
				struct msghdr *msg, size_t msg_len,
				struct sctp_transport *transport,
				struct sctp_sndrcvinfo *sinfo)
{
	struct sock *sk = asoc->base.sk;
	struct sctp_sock *sp = sctp_sk(sk);
	struct net *net = sock_net(sk);
	struct sctp_datamsg *datamsg;
	bool wait_connect = false;
	struct sctp_chunk *chunk;
	long timeo;
	int err;

	if (sinfo->sinfo_stream >= asoc->stream.outcnt) {
		err = -EINVAL;
		goto err;
	}

	if (unlikely(!SCTP_SO(&asoc->stream, sinfo->sinfo_stream)->ext)) {
		err = sctp_stream_init_ext(&asoc->stream, sinfo->sinfo_stream);
		if (err)
			goto err;
	}

	if (sp->disable_fragments && msg_len > asoc->frag_point) {
		err = -EMSGSIZE;
		goto err;
	}

	if (asoc->pmtu_pending) {
		if (sp->param_flags & SPP_PMTUD_ENABLE)
			sctp_assoc_sync_pmtu(asoc);
		asoc->pmtu_pending = 0;
	}

	if (sctp_wspace(asoc) < (int)msg_len)
		sctp_prsctp_prune(asoc, sinfo, msg_len - sctp_wspace(asoc));

	if (sctp_wspace(asoc) <= 0 || !sk_wmem_schedule(sk, msg_len)) {
		timeo = sock_sndtimeo(sk, msg->msg_flags & MSG_DONTWAIT);
		err = sctp_wait_for_sndbuf(asoc, &timeo, msg_len);
		if (err)
			goto err;
	}

	if (sctp_state(asoc, CLOSED)) {
		err = sctp_primitive_ASSOCIATE(net, asoc, NULL);
		if (err)
			goto err;

		if (asoc->ep->intl_enable) {
			timeo = sock_sndtimeo(sk, 0);
			err = sctp_wait_for_connect(asoc, &timeo);
			if (err) {
				err = -ESRCH;
				goto err;
			}
		} else {
			wait_connect = true;
		}

		pr_debug("%s: we associated primitively\n", __func__);
	}

	datamsg = sctp_datamsg_from_user(asoc, sinfo, &msg->msg_iter);
	if (IS_ERR(datamsg)) {
		err = PTR_ERR(datamsg);
		goto err;
	}

	asoc->force_delay = !!(msg->msg_flags & MSG_MORE);

	list_for_each_entry(chunk, &datamsg->chunks, frag_list) {
		sctp_chunk_hold(chunk);
		sctp_set_owner_w(chunk);
		chunk->transport = transport;
	}

	err = sctp_primitive_SEND(net, asoc, datamsg);
	if (err) {
		sctp_datamsg_free(datamsg);
		goto err;
	}

	pr_debug("%s: we sent primitively\n", __func__);

	sctp_datamsg_put(datamsg);

	if (unlikely(wait_connect)) {
		timeo = sock_sndtimeo(sk, msg->msg_flags & MSG_DONTWAIT);
		sctp_wait_for_connect(asoc, &timeo);
	}

	err = msg_len;

err:
	return err;
}

static union sctp_addr *sctp_sendmsg_get_daddr(struct sock *sk,
					       const struct msghdr *msg,
					       struct sctp_cmsgs *cmsgs)
{
	union sctp_addr *daddr = NULL;
	int err;

	if (!sctp_style(sk, UDP_HIGH_BANDWIDTH) && msg->msg_name) {
		int len = msg->msg_namelen;

		if (len > sizeof(*daddr))
			len = sizeof(*daddr);

		daddr = (union sctp_addr *)msg->msg_name;

		err = sctp_verify_addr(sk, daddr, len);
		if (err)
			return ERR_PTR(err);
	}

	return daddr;
}

static void sctp_sendmsg_update_sinfo(struct sctp_association *asoc,
				      struct sctp_sndrcvinfo *sinfo,
				      struct sctp_cmsgs *cmsgs)
{
	if (!cmsgs->srinfo && !cmsgs->sinfo) {
		sinfo->sinfo_stream = asoc->default_stream;
		sinfo->sinfo_ppid = asoc->default_ppid;
		sinfo->sinfo_context = asoc->default_context;
		sinfo->sinfo_assoc_id = sctp_assoc2id(asoc);

		if (!cmsgs->prinfo)
			sinfo->sinfo_flags = asoc->default_flags;
	}

	if (!cmsgs->srinfo && !cmsgs->prinfo)
		sinfo->sinfo_timetolive = asoc->default_timetolive;

	if (cmsgs->authinfo) {
		/* Reuse sinfo_tsn to indicate that authinfo was set and
		 * sinfo_ssn to save the keyid on tx path.
		 */
		sinfo->sinfo_tsn = 1;
		sinfo->sinfo_ssn = cmsgs->authinfo->auth_keynumber;
	}
}

static int sctp_sendmsg(struct sock *sk, struct msghdr *msg, size_t msg_len)
{
	struct sctp_endpoint *ep = sctp_sk(sk)->ep;
	struct sctp_transport *transport = NULL;
	struct sctp_sndrcvinfo _sinfo, *sinfo;
	struct sctp_association *asoc, *tmp;
	struct sctp_cmsgs cmsgs;
	union sctp_addr *daddr;
	bool new = false;
	__u16 sflags;
	int err;

	/* Parse and get snd_info */
	err = sctp_sendmsg_parse(sk, &cmsgs, &_sinfo, msg, msg_len);
	if (err)
		goto out;

	sinfo  = &_sinfo;
	sflags = sinfo->sinfo_flags;

	/* Get daddr from msg */
	daddr = sctp_sendmsg_get_daddr(sk, msg, &cmsgs);
	if (IS_ERR(daddr)) {
		err = PTR_ERR(daddr);
		goto out;
	}

	lock_sock(sk);

	/* SCTP_SENDALL process */
	if ((sflags & SCTP_SENDALL) && sctp_style(sk, UDP)) {
		list_for_each_entry_safe(asoc, tmp, &ep->asocs, asocs) {
			err = sctp_sendmsg_check_sflags(asoc, sflags, msg,
							msg_len);
			if (err == 0)
				continue;
			if (err < 0)
				goto out_unlock;

			sctp_sendmsg_update_sinfo(asoc, sinfo, &cmsgs);

			err = sctp_sendmsg_to_asoc(asoc, msg, msg_len,
						   NULL, sinfo);
			if (err < 0)
				goto out_unlock;

			iov_iter_revert(&msg->msg_iter, err);
		}

		goto out_unlock;
	}

	/* Get and check or create asoc */
	if (daddr) {
		asoc = sctp_endpoint_lookup_assoc(ep, daddr, &transport);
		if (asoc) {
			err = sctp_sendmsg_check_sflags(asoc, sflags, msg,
							msg_len);
			if (err <= 0)
				goto out_unlock;
		} else {
			err = sctp_sendmsg_new_asoc(sk, sflags, &cmsgs, daddr,
						    &transport);
			if (err)
				goto out_unlock;

			asoc = transport->asoc;
			new = true;
		}

		if (!sctp_style(sk, TCP) && !(sflags & SCTP_ADDR_OVER))
			transport = NULL;
	} else {
		asoc = sctp_id2assoc(sk, sinfo->sinfo_assoc_id);
		if (!asoc) {
			err = -EPIPE;
			goto out_unlock;
		}

		err = sctp_sendmsg_check_sflags(asoc, sflags, msg, msg_len);
		if (err <= 0)
			goto out_unlock;
	}

	/* Update snd_info with the asoc */
	sctp_sendmsg_update_sinfo(asoc, sinfo, &cmsgs);

	/* Send msg to the asoc */
	err = sctp_sendmsg_to_asoc(asoc, msg, msg_len, transport, sinfo);
	if (err < 0 && err != -ESRCH && new)
		sctp_association_free(asoc);

out_unlock:
	release_sock(sk);
out:
	return sctp_error(sk, msg->msg_flags, err);
}

/* This is an extended version of skb_pull() that removes the data from the
 * start of a skb even when data is spread across the list of skb's in the
 * frag_list. len specifies the total amount of data that needs to be removed.
 * when 'len' bytes could be removed from the skb, it returns 0.
 * If 'len' exceeds the total skb length,  it returns the no. of bytes that
 * could not be removed.
 */
static int sctp_skb_pull(struct sk_buff *skb, int len)
{
	struct sk_buff *list;
	int skb_len = skb_headlen(skb);
	int rlen;

	if (len <= skb_len) {
		__skb_pull(skb, len);
		return 0;
	}
	len -= skb_len;
	__skb_pull(skb, skb_len);

	skb_walk_frags(skb, list) {
		rlen = sctp_skb_pull(list, len);
		skb->len -= (len-rlen);
		skb->data_len -= (len-rlen);

		if (!rlen)
			return 0;

		len = rlen;
	}

	return len;
}

/* API 3.1.3  recvmsg() - UDP Style Syntax
 *
 *  ssize_t recvmsg(int socket, struct msghdr *message,
 *                    int flags);
 *
 *  socket  - the socket descriptor of the endpoint.
 *  message - pointer to the msghdr structure which contains a single
 *            user message and possibly some ancillary data.
 *
 *            See Section 5 for complete description of the data
 *            structures.
 *
 *  flags   - flags sent or received with the user message, see Section
 *            5 for complete description of the flags.
 */
static int sctp_recvmsg(struct sock *sk, struct msghdr *msg, size_t len,
			int flags, int *addr_len)
{
	struct sctp_ulpevent *event = NULL;
	struct sctp_sock *sp = sctp_sk(sk);
	struct sk_buff *skb, *head_skb;
	int copied;
	int err = 0;
	int skb_len;

	pr_debug("%s: sk:%p, msghdr:%p, len:%zd, flags:0x%x, addr_len:%p)\n",
		 __func__, sk, msg, len, flags, addr_len);

	lock_sock(sk);

	if (sctp_style(sk, TCP) && !sctp_sstate(sk, ESTABLISHED) &&
	    !sctp_sstate(sk, CLOSING) && !sctp_sstate(sk, CLOSED)) {
		err = -ENOTCONN;
		goto out;
	}

	skb = sctp_skb_recv_datagram(sk, flags, &err);
	if (!skb)
		goto out;

	/* Get the total length of the skb including any skb's in the
	 * frag_list.
	 */
	skb_len = skb->len;

	copied = skb_len;
	if (copied > len)
		copied = len;

	err = skb_copy_datagram_msg(skb, 0, msg, copied);

	event = sctp_skb2event(skb);

	if (err)
		goto out_free;

	if (event->chunk && event->chunk->head_skb)
		head_skb = event->chunk->head_skb;
	else
		head_skb = skb;
	sock_recv_cmsgs(msg, sk, head_skb);
	if (sctp_ulpevent_is_notification(event)) {
		msg->msg_flags |= MSG_NOTIFICATION;
		sp->pf->event_msgname(event, msg->msg_name, addr_len);
	} else {
		sp->pf->skb_msgname(head_skb, msg->msg_name, addr_len);
	}

	/* Check if we allow SCTP_NXTINFO. */
	if (sp->recvnxtinfo)
		sctp_ulpevent_read_nxtinfo(event, msg, sk);
	/* Check if we allow SCTP_RCVINFO. */
	if (sp->recvrcvinfo)
		sctp_ulpevent_read_rcvinfo(event, msg);
	/* Check if we allow SCTP_SNDRCVINFO. */
	if (sctp_ulpevent_type_enabled(sp->subscribe, SCTP_DATA_IO_EVENT))
		sctp_ulpevent_read_sndrcvinfo(event, msg);

	err = copied;

	/* If skb's length exceeds the user's buffer, update the skb and
	 * push it back to the receive_queue so that the next call to
	 * recvmsg() will return the remaining data. Don't set MSG_EOR.
	 */
	if (skb_len > copied) {
		msg->msg_flags &= ~MSG_EOR;
		if (flags & MSG_PEEK)
			goto out_free;
		sctp_skb_pull(skb, copied);
		skb_queue_head(&sk->sk_receive_queue, skb);

		/* When only partial message is copied to the user, increase
		 * rwnd by that amount. If all the data in the skb is read,
		 * rwnd is updated when the event is freed.
		 */
		if (!sctp_ulpevent_is_notification(event))
			sctp_assoc_rwnd_increase(event->asoc, copied);
		goto out;
	} else if ((event->msg_flags & MSG_NOTIFICATION) ||
		   (event->msg_flags & MSG_EOR))
		msg->msg_flags |= MSG_EOR;
	else
		msg->msg_flags &= ~MSG_EOR;

out_free:
	if (flags & MSG_PEEK) {
		/* Release the skb reference acquired after peeking the skb in
		 * sctp_skb_recv_datagram().
		 */
		kfree_skb(skb);
	} else {
		/* Free the event which includes releasing the reference to
		 * the owner of the skb, freeing the skb and updating the
		 * rwnd.
		 */
		sctp_ulpevent_free(event);
	}
out:
	release_sock(sk);
	return err;
}

/* 7.1.12 Enable/Disable message fragmentation (SCTP_DISABLE_FRAGMENTS)
 *
 * This option is a on/off flag.  If enabled no SCTP message
 * fragmentation will be performed.  Instead if a message being sent
 * exceeds the current PMTU size, the message will NOT be sent and
 * instead a error will be indicated to the user.
 */
static int sctp_setsockopt_disable_fragments(struct sock *sk, int *val,
					     unsigned int optlen)
{
	if (optlen < sizeof(int))
		return -EINVAL;
	sctp_sk(sk)->disable_fragments = (*val == 0) ? 0 : 1;
	return 0;
}

static int sctp_setsockopt_events(struct sock *sk, __u8 *sn_type,
				  unsigned int optlen)
{
	struct sctp_sock *sp = sctp_sk(sk);
	struct sctp_association *asoc;
	int i;

	if (optlen > sizeof(struct sctp_event_subscribe))
		return -EINVAL;

	for (i = 0; i < optlen; i++)
		sctp_ulpevent_type_set(&sp->subscribe, SCTP_SN_TYPE_BASE + i,
				       sn_type[i]);

	list_for_each_entry(asoc, &sp->ep->asocs, asocs)
		asoc->subscribe = sctp_sk(sk)->subscribe;

	/* At the time when a user app subscribes to SCTP_SENDER_DRY_EVENT,
	 * if there is no data to be sent or retransmit, the stack will
	 * immediately send up this notification.
	 */
	if (sctp_ulpevent_type_enabled(sp->subscribe, SCTP_SENDER_DRY_EVENT)) {
		struct sctp_ulpevent *event;

		asoc = sctp_id2assoc(sk, 0);
		if (asoc && sctp_outq_is_empty(&asoc->outqueue)) {
			event = sctp_ulpevent_make_sender_dry_event(asoc,
					GFP_USER | __GFP_NOWARN);
			if (!event)
				return -ENOMEM;

			asoc->stream.si->enqueue_event(&asoc->ulpq, event);
		}
	}

	return 0;
}

/* 7.1.8 Automatic Close of associations (SCTP_AUTOCLOSE)
 *
 * This socket option is applicable to the UDP-style socket only.  When
 * set it will cause associations that are idle for more than the
 * specified number of seconds to automatically close.  An association
 * being idle is defined an association that has NOT sent or received
 * user data.  The special value of '0' indicates that no automatic
 * close of any associations should be performed.  The option expects an
 * integer defining the number of seconds of idle time before an
 * association is closed.
 */
static int sctp_setsockopt_autoclose(struct sock *sk, u32 *optval,
				     unsigned int optlen)
{
	struct sctp_sock *sp = sctp_sk(sk);
	struct net *net = sock_net(sk);

	/* Applicable to UDP-style socket only */
	if (sctp_style(sk, TCP))
		return -EOPNOTSUPP;
	if (optlen != sizeof(int))
		return -EINVAL;

	sp->autoclose = *optval;
	if (sp->autoclose > net->sctp.max_autoclose)
		sp->autoclose = net->sctp.max_autoclose;

	return 0;
}

/* 7.1.13 Peer Address Parameters (SCTP_PEER_ADDR_PARAMS)
 *
 * Applications can enable or disable heartbeats for any peer address of
 * an association, modify an address's heartbeat interval, force a
 * heartbeat to be sent immediately, and adjust the address's maximum
 * number of retransmissions sent before an address is considered
 * unreachable.  The following structure is used to access and modify an
 * address's parameters:
 *
 *  struct sctp_paddrparams {
 *     sctp_assoc_t            spp_assoc_id;
 *     struct sockaddr_storage spp_address;
 *     uint32_t                spp_hbinterval;
 *     uint16_t                spp_pathmaxrxt;
 *     uint32_t                spp_pathmtu;
 *     uint32_t                spp_sackdelay;
 *     uint32_t                spp_flags;
 *     uint32_t                spp_ipv6_flowlabel;
 *     uint8_t                 spp_dscp;
 * };
 *
 *   spp_assoc_id    - (one-to-many style socket) This is filled in the
 *                     application, and identifies the association for
 *                     this query.
 *   spp_address     - This specifies which address is of interest.
 *   spp_hbinterval  - This contains the value of the heartbeat interval,
 *                     in milliseconds.  If a  value of zero
 *                     is present in this field then no changes are to
 *                     be made to this parameter.
 *   spp_pathmaxrxt  - This contains the maximum number of
 *                     retransmissions before this address shall be
 *                     considered unreachable. If a  value of zero
 *                     is present in this field then no changes are to
 *                     be made to this parameter.
 *   spp_pathmtu     - When Path MTU discovery is disabled the value
 *                     specified here will be the "fixed" path mtu.
 *                     Note that if the spp_address field is empty
 *                     then all associations on this address will
 *                     have this fixed path mtu set upon them.
 *
 *   spp_sackdelay   - When delayed sack is enabled, this value specifies
 *                     the number of milliseconds that sacks will be delayed
 *                     for. This value will apply to all addresses of an
 *                     association if the spp_address field is empty. Note
 *                     also, that if delayed sack is enabled and this
 *                     value is set to 0, no change is made to the last
 *                     recorded delayed sack timer value.
 *
 *   spp_flags       - These flags are used to control various features
 *                     on an association. The flag field may contain
 *                     zero or more of the following options.
 *
 *                     SPP_HB_ENABLE  - Enable heartbeats on the
 *                     specified address. Note that if the address
 *                     field is empty all addresses for the association
 *                     have heartbeats enabled upon them.
 *
 *                     SPP_HB_DISABLE - Disable heartbeats on the
 *                     speicifed address. Note that if the address
 *                     field is empty all addresses for the association
 *                     will have their heartbeats disabled. Note also
 *                     that SPP_HB_ENABLE and SPP_HB_DISABLE are
 *                     mutually exclusive, only one of these two should
 *                     be specified. Enabling both fields will have
 *                     undetermined results.
 *
 *                     SPP_HB_DEMAND - Request a user initiated heartbeat
 *                     to be made immediately.
 *
 *                     SPP_HB_TIME_IS_ZERO - Specify's that the time for
 *                     heartbeat delayis to be set to the value of 0
 *                     milliseconds.
 *
 *                     SPP_PMTUD_ENABLE - This field will enable PMTU
 *                     discovery upon the specified address. Note that
 *                     if the address feild is empty then all addresses
 *                     on the association are effected.
 *
 *                     SPP_PMTUD_DISABLE - This field will disable PMTU
 *                     discovery upon the specified address. Note that
 *                     if the address feild is empty then all addresses
 *                     on the association are effected. Not also that
 *                     SPP_PMTUD_ENABLE and SPP_PMTUD_DISABLE are mutually
 *                     exclusive. Enabling both will have undetermined
 *                     results.
 *
 *                     SPP_SACKDELAY_ENABLE - Setting this flag turns
 *                     on delayed sack. The time specified in spp_sackdelay
 *                     is used to specify the sack delay for this address. Note
 *                     that if spp_address is empty then all addresses will
 *                     enable delayed sack and take on the sack delay
 *                     value specified in spp_sackdelay.
 *                     SPP_SACKDELAY_DISABLE - Setting this flag turns
 *                     off delayed sack. If the spp_address field is blank then
 *                     delayed sack is disabled for the entire association. Note
 *                     also that this field is mutually exclusive to
 *                     SPP_SACKDELAY_ENABLE, setting both will have undefined
 *                     results.
 *
 *                     SPP_IPV6_FLOWLABEL:  Setting this flag enables the
 *                     setting of the IPV6 flow label value.  The value is
 *                     contained in the spp_ipv6_flowlabel field.
 *                     Upon retrieval, this flag will be set to indicate that
 *                     the spp_ipv6_flowlabel field has a valid value returned.
 *                     If a specific destination address is set (in the
 *                     spp_address field), then the value returned is that of
 *                     the address.  If just an association is specified (and
 *                     no address), then the association's default flow label
 *                     is returned.  If neither an association nor a destination
 *                     is specified, then the socket's default flow label is
 *                     returned.  For non-IPv6 sockets, this flag will be left
 *                     cleared.
 *
 *                     SPP_DSCP:  Setting this flag enables the setting of the
 *                     Differentiated Services Code Point (DSCP) value
 *                     associated with either the association or a specific
 *                     address.  The value is obtained in the spp_dscp field.
 *                     Upon retrieval, this flag will be set to indicate that
 *                     the spp_dscp field has a valid value returned.  If a
 *                     specific destination address is set when called (in the
 *                     spp_address field), then that specific destination
 *                     address's DSCP value is returned.  If just an association
 *                     is specified, then the association's default DSCP is
 *                     returned.  If neither an association nor a destination is
 *                     specified, then the socket's default DSCP is returned.
 *
 *   spp_ipv6_flowlabel
 *                   - This field is used in conjunction with the
 *                     SPP_IPV6_FLOWLABEL flag and contains the IPv6 flow label.
 *                     The 20 least significant bits are used for the flow
 *                     label.  This setting has precedence over any IPv6-layer
 *                     setting.
 *
 *   spp_dscp        - This field is used in conjunction with the SPP_DSCP flag
 *                     and contains the DSCP.  The 6 most significant bits are
 *                     used for the DSCP.  This setting has precedence over any
 *                     IPv4- or IPv6- layer setting.
 */
static int sctp_apply_peer_addr_params(struct sctp_paddrparams *params,
				       struct sctp_transport   *trans,
				       struct sctp_association *asoc,
				       struct sctp_sock        *sp,
				       int                      hb_change,
				       int                      pmtud_change,
				       int                      sackdelay_change)
{
	int error;

	if (params->spp_flags & SPP_HB_DEMAND && trans) {
		error = sctp_primitive_REQUESTHEARTBEAT(trans->asoc->base.net,
							trans->asoc, trans);
		if (error)
			return error;
	}

	/* Note that unless the spp_flag is set to SPP_HB_ENABLE the value of
	 * this field is ignored.  Note also that a value of zero indicates
	 * the current setting should be left unchanged.
	 */
	if (params->spp_flags & SPP_HB_ENABLE) {

		/* Re-zero the interval if the SPP_HB_TIME_IS_ZERO is
		 * set.  This lets us use 0 value when this flag
		 * is set.
		 */
		if (params->spp_flags & SPP_HB_TIME_IS_ZERO)
			params->spp_hbinterval = 0;

		if (params->spp_hbinterval ||
		    (params->spp_flags & SPP_HB_TIME_IS_ZERO)) {
			if (trans) {
				trans->hbinterval =
				    msecs_to_jiffies(params->spp_hbinterval);
			} else if (asoc) {
				asoc->hbinterval =
				    msecs_to_jiffies(params->spp_hbinterval);
			} else {
				sp->hbinterval = params->spp_hbinterval;
			}
		}
	}

	if (hb_change) {
		if (trans) {
			trans->param_flags =
				(trans->param_flags & ~SPP_HB) | hb_change;
		} else if (asoc) {
			asoc->param_flags =
				(asoc->param_flags & ~SPP_HB) | hb_change;
		} else {
			sp->param_flags =
				(sp->param_flags & ~SPP_HB) | hb_change;
		}
	}

	/* When Path MTU discovery is disabled the value specified here will
	 * be the "fixed" path mtu (i.e. the value of the spp_flags field must
	 * include the flag SPP_PMTUD_DISABLE for this field to have any
	 * effect).
	 */
	if ((params->spp_flags & SPP_PMTUD_DISABLE) && params->spp_pathmtu) {
		if (trans) {
			trans->pathmtu = params->spp_pathmtu;
			sctp_assoc_sync_pmtu(asoc);
		} else if (asoc) {
			sctp_assoc_set_pmtu(asoc, params->spp_pathmtu);
		} else {
			sp->pathmtu = params->spp_pathmtu;
		}
	}

	if (pmtud_change) {
		if (trans) {
			int update = (trans->param_flags & SPP_PMTUD_DISABLE) &&
				(params->spp_flags & SPP_PMTUD_ENABLE);
			trans->param_flags =
				(trans->param_flags & ~SPP_PMTUD) | pmtud_change;
			if (update) {
				sctp_transport_pmtu(trans, sctp_opt2sk(sp));
				sctp_assoc_sync_pmtu(asoc);
			}
			sctp_transport_pl_reset(trans);
		} else if (asoc) {
			asoc->param_flags =
				(asoc->param_flags & ~SPP_PMTUD) | pmtud_change;
		} else {
			sp->param_flags =
				(sp->param_flags & ~SPP_PMTUD) | pmtud_change;
		}
	}

	/* Note that unless the spp_flag is set to SPP_SACKDELAY_ENABLE the
	 * value of this field is ignored.  Note also that a value of zero
	 * indicates the current setting should be left unchanged.
	 */
	if ((params->spp_flags & SPP_SACKDELAY_ENABLE) && params->spp_sackdelay) {
		if (trans) {
			trans->sackdelay =
				msecs_to_jiffies(params->spp_sackdelay);
		} else if (asoc) {
			asoc->sackdelay =
				msecs_to_jiffies(params->spp_sackdelay);
		} else {
			sp->sackdelay = params->spp_sackdelay;
		}
	}

	if (sackdelay_change) {
		if (trans) {
			trans->param_flags =
				(trans->param_flags & ~SPP_SACKDELAY) |
				sackdelay_change;
		} else if (asoc) {
			asoc->param_flags =
				(asoc->param_flags & ~SPP_SACKDELAY) |
				sackdelay_change;
		} else {
			sp->param_flags =
				(sp->param_flags & ~SPP_SACKDELAY) |
				sackdelay_change;
		}
	}

	/* Note that a value of zero indicates the current setting should be
	   left unchanged.
	 */
	if (params->spp_pathmaxrxt) {
		if (trans) {
			trans->pathmaxrxt = params->spp_pathmaxrxt;
		} else if (asoc) {
			asoc->pathmaxrxt = params->spp_pathmaxrxt;
		} else {
			sp->pathmaxrxt = params->spp_pathmaxrxt;
		}
	}

	if (params->spp_flags & SPP_IPV6_FLOWLABEL) {
		if (trans) {
			if (trans->ipaddr.sa.sa_family == AF_INET6) {
				trans->flowlabel = params->spp_ipv6_flowlabel &
						   SCTP_FLOWLABEL_VAL_MASK;
				trans->flowlabel |= SCTP_FLOWLABEL_SET_MASK;
			}
		} else if (asoc) {
			struct sctp_transport *t;

			list_for_each_entry(t, &asoc->peer.transport_addr_list,
					    transports) {
				if (t->ipaddr.sa.sa_family != AF_INET6)
					continue;
				t->flowlabel = params->spp_ipv6_flowlabel &
					       SCTP_FLOWLABEL_VAL_MASK;
				t->flowlabel |= SCTP_FLOWLABEL_SET_MASK;
			}
			asoc->flowlabel = params->spp_ipv6_flowlabel &
					  SCTP_FLOWLABEL_VAL_MASK;
			asoc->flowlabel |= SCTP_FLOWLABEL_SET_MASK;
		} else if (sctp_opt2sk(sp)->sk_family == AF_INET6) {
			sp->flowlabel = params->spp_ipv6_flowlabel &
					SCTP_FLOWLABEL_VAL_MASK;
			sp->flowlabel |= SCTP_FLOWLABEL_SET_MASK;
		}
	}

	if (params->spp_flags & SPP_DSCP) {
		if (trans) {
			trans->dscp = params->spp_dscp & SCTP_DSCP_VAL_MASK;
			trans->dscp |= SCTP_DSCP_SET_MASK;
		} else if (asoc) {
			struct sctp_transport *t;

			list_for_each_entry(t, &asoc->peer.transport_addr_list,
					    transports) {
				t->dscp = params->spp_dscp &
					  SCTP_DSCP_VAL_MASK;
				t->dscp |= SCTP_DSCP_SET_MASK;
			}
			asoc->dscp = params->spp_dscp & SCTP_DSCP_VAL_MASK;
			asoc->dscp |= SCTP_DSCP_SET_MASK;
		} else {
			sp->dscp = params->spp_dscp & SCTP_DSCP_VAL_MASK;
			sp->dscp |= SCTP_DSCP_SET_MASK;
		}
	}

	return 0;
}

static int sctp_setsockopt_peer_addr_params(struct sock *sk,
					    struct sctp_paddrparams *params,
					    unsigned int optlen)
{
	struct sctp_transport   *trans = NULL;
	struct sctp_association *asoc = NULL;
	struct sctp_sock        *sp = sctp_sk(sk);
	int error;
	int hb_change, pmtud_change, sackdelay_change;

	if (optlen == ALIGN(offsetof(struct sctp_paddrparams,
					    spp_ipv6_flowlabel), 4)) {
		if (params->spp_flags & (SPP_DSCP | SPP_IPV6_FLOWLABEL))
			return -EINVAL;
	} else if (optlen != sizeof(*params)) {
		return -EINVAL;
	}

	/* Validate flags and value parameters. */
	hb_change        = params->spp_flags & SPP_HB;
	pmtud_change     = params->spp_flags & SPP_PMTUD;
	sackdelay_change = params->spp_flags & SPP_SACKDELAY;

	if (hb_change        == SPP_HB ||
	    pmtud_change     == SPP_PMTUD ||
	    sackdelay_change == SPP_SACKDELAY ||
	    params->spp_sackdelay > 500 ||
	    (params->spp_pathmtu &&
	     params->spp_pathmtu < SCTP_DEFAULT_MINSEGMENT))
		return -EINVAL;

	/* If an address other than INADDR_ANY is specified, and
	 * no transport is found, then the request is invalid.
	 */
	if (!sctp_is_any(sk, (union sctp_addr *)&params->spp_address)) {
		trans = sctp_addr_id2transport(sk, &params->spp_address,
					       params->spp_assoc_id);
		if (!trans)
			return -EINVAL;
	}

	/* Get association, if assoc_id != SCTP_FUTURE_ASSOC and the
	 * socket is a one to many style socket, and an association
	 * was not found, then the id was invalid.
	 */
	asoc = sctp_id2assoc(sk, params->spp_assoc_id);
	if (!asoc && params->spp_assoc_id != SCTP_FUTURE_ASSOC &&
	    sctp_style(sk, UDP))
		return -EINVAL;

	/* Heartbeat demand can only be sent on a transport or
	 * association, but not a socket.
	 */
	if (params->spp_flags & SPP_HB_DEMAND && !trans && !asoc)
		return -EINVAL;

	/* Process parameters. */
	error = sctp_apply_peer_addr_params(params, trans, asoc, sp,
					    hb_change, pmtud_change,
					    sackdelay_change);

	if (error)
		return error;

	/* If changes are for association, also apply parameters to each
	 * transport.
	 */
	if (!trans && asoc) {
		list_for_each_entry(trans, &asoc->peer.transport_addr_list,
				transports) {
			sctp_apply_peer_addr_params(params, trans, asoc, sp,
						    hb_change, pmtud_change,
						    sackdelay_change);
		}
	}

	return 0;
}

static inline __u32 sctp_spp_sackdelay_enable(__u32 param_flags)
{
	return (param_flags & ~SPP_SACKDELAY) | SPP_SACKDELAY_ENABLE;
}

static inline __u32 sctp_spp_sackdelay_disable(__u32 param_flags)
{
	return (param_flags & ~SPP_SACKDELAY) | SPP_SACKDELAY_DISABLE;
}

static void sctp_apply_asoc_delayed_ack(struct sctp_sack_info *params,
					struct sctp_association *asoc)
{
	struct sctp_transport *trans;

	if (params->sack_delay) {
		asoc->sackdelay = msecs_to_jiffies(params->sack_delay);
		asoc->param_flags =
			sctp_spp_sackdelay_enable(asoc->param_flags);
	}
	if (params->sack_freq == 1) {
		asoc->param_flags =
			sctp_spp_sackdelay_disable(asoc->param_flags);
	} else if (params->sack_freq > 1) {
		asoc->sackfreq = params->sack_freq;
		asoc->param_flags =
			sctp_spp_sackdelay_enable(asoc->param_flags);
	}

	list_for_each_entry(trans, &asoc->peer.transport_addr_list,
			    transports) {
		if (params->sack_delay) {
			trans->sackdelay = msecs_to_jiffies(params->sack_delay);
			trans->param_flags =
				sctp_spp_sackdelay_enable(trans->param_flags);
		}
		if (params->sack_freq == 1) {
			trans->param_flags =
				sctp_spp_sackdelay_disable(trans->param_flags);
		} else if (params->sack_freq > 1) {
			trans->sackfreq = params->sack_freq;
			trans->param_flags =
				sctp_spp_sackdelay_enable(trans->param_flags);
		}
	}
}

/*
 * 7.1.23.  Get or set delayed ack timer (SCTP_DELAYED_SACK)
 *
 * This option will effect the way delayed acks are performed.  This
 * option allows you to get or set the delayed ack time, in
 * milliseconds.  It also allows changing the delayed ack frequency.
 * Changing the frequency to 1 disables the delayed sack algorithm.  If
 * the assoc_id is 0, then this sets or gets the endpoints default
 * values.  If the assoc_id field is non-zero, then the set or get
 * effects the specified association for the one to many model (the
 * assoc_id field is ignored by the one to one model).  Note that if
 * sack_delay or sack_freq are 0 when setting this option, then the
 * current values will remain unchanged.
 *
 * struct sctp_sack_info {
 *     sctp_assoc_t            sack_assoc_id;
 *     uint32_t                sack_delay;
 *     uint32_t                sack_freq;
 * };
 *
 * sack_assoc_id -  This parameter, indicates which association the user
 *    is performing an action upon.  Note that if this field's value is
 *    zero then the endpoints default value is changed (effecting future
 *    associations only).
 *
 * sack_delay -  This parameter contains the number of milliseconds that
 *    the user is requesting the delayed ACK timer be set to.  Note that
 *    this value is defined in the standard to be between 200 and 500
 *    milliseconds.
 *
 * sack_freq -  This parameter contains the number of packets that must
 *    be received before a sack is sent without waiting for the delay
 *    timer to expire.  The default value for this is 2, setting this
 *    value to 1 will disable the delayed sack algorithm.
 */
static int __sctp_setsockopt_delayed_ack(struct sock *sk,
					 struct sctp_sack_info *params)
{
	struct sctp_sock *sp = sctp_sk(sk);
	struct sctp_association *asoc;

	/* Validate value parameter. */
	if (params->sack_delay > 500)
		return -EINVAL;

	/* Get association, if sack_assoc_id != SCTP_FUTURE_ASSOC and the
	 * socket is a one to many style socket, and an association
	 * was not found, then the id was invalid.
	 */
	asoc = sctp_id2assoc(sk, params->sack_assoc_id);
	if (!asoc && params->sack_assoc_id > SCTP_ALL_ASSOC &&
	    sctp_style(sk, UDP))
		return -EINVAL;

	if (asoc) {
		sctp_apply_asoc_delayed_ack(params, asoc);

		return 0;
	}

	if (sctp_style(sk, TCP))
		params->sack_assoc_id = SCTP_FUTURE_ASSOC;

	if (params->sack_assoc_id == SCTP_FUTURE_ASSOC ||
	    params->sack_assoc_id == SCTP_ALL_ASSOC) {
		if (params->sack_delay) {
			sp->sackdelay = params->sack_delay;
			sp->param_flags =
				sctp_spp_sackdelay_enable(sp->param_flags);
		}
		if (params->sack_freq == 1) {
			sp->param_flags =
				sctp_spp_sackdelay_disable(sp->param_flags);
		} else if (params->sack_freq > 1) {
			sp->sackfreq = params->sack_freq;
			sp->param_flags =
				sctp_spp_sackdelay_enable(sp->param_flags);
		}
	}

	if (params->sack_assoc_id == SCTP_CURRENT_ASSOC ||
	    params->sack_assoc_id == SCTP_ALL_ASSOC)
		list_for_each_entry(asoc, &sp->ep->asocs, asocs)
			sctp_apply_asoc_delayed_ack(params, asoc);

	return 0;
}

static int sctp_setsockopt_delayed_ack(struct sock *sk,
				       struct sctp_sack_info *params,
				       unsigned int optlen)
{
	if (optlen == sizeof(struct sctp_assoc_value)) {
		struct sctp_assoc_value *v = (struct sctp_assoc_value *)params;
		struct sctp_sack_info p;

		pr_warn_ratelimited(DEPRECATED
				    "%s (pid %d) "
				    "Use of struct sctp_assoc_value in delayed_ack socket option.\n"
				    "Use struct sctp_sack_info instead\n",
				    current->comm, task_pid_nr(current));

		p.sack_assoc_id = v->assoc_id;
		p.sack_delay = v->assoc_value;
		p.sack_freq = v->assoc_value ? 0 : 1;
		return __sctp_setsockopt_delayed_ack(sk, &p);
	}

	if (optlen != sizeof(struct sctp_sack_info))
		return -EINVAL;
	if (params->sack_delay == 0 && params->sack_freq == 0)
		return 0;
	return __sctp_setsockopt_delayed_ack(sk, params);
}

/* 7.1.3 Initialization Parameters (SCTP_INITMSG)
 *
 * Applications can specify protocol parameters for the default association
 * initialization.  The option name argument to setsockopt() and getsockopt()
 * is SCTP_INITMSG.
 *
 * Setting initialization parameters is effective only on an unconnected
 * socket (for UDP-style sockets only future associations are effected
 * by the change).  With TCP-style sockets, this option is inherited by
 * sockets derived from a listener socket.
 */
static int sctp_setsockopt_initmsg(struct sock *sk, struct sctp_initmsg *sinit,
				   unsigned int optlen)
{
	struct sctp_sock *sp = sctp_sk(sk);

	if (optlen != sizeof(struct sctp_initmsg))
		return -EINVAL;

	if (sinit->sinit_num_ostreams)
		sp->initmsg.sinit_num_ostreams = sinit->sinit_num_ostreams;
	if (sinit->sinit_max_instreams)
		sp->initmsg.sinit_max_instreams = sinit->sinit_max_instreams;
	if (sinit->sinit_max_attempts)
		sp->initmsg.sinit_max_attempts = sinit->sinit_max_attempts;
	if (sinit->sinit_max_init_timeo)
		sp->initmsg.sinit_max_init_timeo = sinit->sinit_max_init_timeo;

	return 0;
}

/*
 * 7.1.14 Set default send parameters (SCTP_DEFAULT_SEND_PARAM)
 *
 *   Applications that wish to use the sendto() system call may wish to
 *   specify a default set of parameters that would normally be supplied
 *   through the inclusion of ancillary data.  This socket option allows
 *   such an application to set the default sctp_sndrcvinfo structure.
 *   The application that wishes to use this socket option simply passes
 *   in to this call the sctp_sndrcvinfo structure defined in Section
 *   5.2.2) The input parameters accepted by this call include
 *   sinfo_stream, sinfo_flags, sinfo_ppid, sinfo_context,
 *   sinfo_timetolive.  The user must provide the sinfo_assoc_id field in
 *   to this call if the caller is using the UDP model.
 */
static int sctp_setsockopt_default_send_param(struct sock *sk,
					      struct sctp_sndrcvinfo *info,
					      unsigned int optlen)
{
	struct sctp_sock *sp = sctp_sk(sk);
	struct sctp_association *asoc;

	if (optlen != sizeof(*info))
		return -EINVAL;
	if (info->sinfo_flags &
	    ~(SCTP_UNORDERED | SCTP_ADDR_OVER |
	      SCTP_ABORT | SCTP_EOF))
		return -EINVAL;

	asoc = sctp_id2assoc(sk, info->sinfo_assoc_id);
	if (!asoc && info->sinfo_assoc_id > SCTP_ALL_ASSOC &&
	    sctp_style(sk, UDP))
		return -EINVAL;

	if (asoc) {
		asoc->default_stream = info->sinfo_stream;
		asoc->default_flags = info->sinfo_flags;
		asoc->default_ppid = info->sinfo_ppid;
		asoc->default_context = info->sinfo_context;
		asoc->default_timetolive = info->sinfo_timetolive;

		return 0;
	}

	if (sctp_style(sk, TCP))
		info->sinfo_assoc_id = SCTP_FUTURE_ASSOC;

	if (info->sinfo_assoc_id == SCTP_FUTURE_ASSOC ||
	    info->sinfo_assoc_id == SCTP_ALL_ASSOC) {
		sp->default_stream = info->sinfo_stream;
		sp->default_flags = info->sinfo_flags;
		sp->default_ppid = info->sinfo_ppid;
		sp->default_context = info->sinfo_context;
		sp->default_timetolive = info->sinfo_timetolive;
	}

	if (info->sinfo_assoc_id == SCTP_CURRENT_ASSOC ||
	    info->sinfo_assoc_id == SCTP_ALL_ASSOC) {
		list_for_each_entry(asoc, &sp->ep->asocs, asocs) {
			asoc->default_stream = info->sinfo_stream;
			asoc->default_flags = info->sinfo_flags;
			asoc->default_ppid = info->sinfo_ppid;
			asoc->default_context = info->sinfo_context;
			asoc->default_timetolive = info->sinfo_timetolive;
		}
	}

	return 0;
}

/* RFC6458, Section 8.1.31. Set/get Default Send Parameters
 * (SCTP_DEFAULT_SNDINFO)
 */
static int sctp_setsockopt_default_sndinfo(struct sock *sk,
					   struct sctp_sndinfo *info,
					   unsigned int optlen)
{
	struct sctp_sock *sp = sctp_sk(sk);
	struct sctp_association *asoc;

	if (optlen != sizeof(*info))
		return -EINVAL;
	if (info->snd_flags &
	    ~(SCTP_UNORDERED | SCTP_ADDR_OVER |
	      SCTP_ABORT | SCTP_EOF))
		return -EINVAL;

	asoc = sctp_id2assoc(sk, info->snd_assoc_id);
	if (!asoc && info->snd_assoc_id > SCTP_ALL_ASSOC &&
	    sctp_style(sk, UDP))
		return -EINVAL;

	if (asoc) {
		asoc->default_stream = info->snd_sid;
		asoc->default_flags = info->snd_flags;
		asoc->default_ppid = info->snd_ppid;
		asoc->default_context = info->snd_context;

		return 0;
	}

	if (sctp_style(sk, TCP))
		info->snd_assoc_id = SCTP_FUTURE_ASSOC;

	if (info->snd_assoc_id == SCTP_FUTURE_ASSOC ||
	    info->snd_assoc_id == SCTP_ALL_ASSOC) {
		sp->default_stream = info->snd_sid;
		sp->default_flags = info->snd_flags;
		sp->default_ppid = info->snd_ppid;
		sp->default_context = info->snd_context;
	}

	if (info->snd_assoc_id == SCTP_CURRENT_ASSOC ||
	    info->snd_assoc_id == SCTP_ALL_ASSOC) {
		list_for_each_entry(asoc, &sp->ep->asocs, asocs) {
			asoc->default_stream = info->snd_sid;
			asoc->default_flags = info->snd_flags;
			asoc->default_ppid = info->snd_ppid;
			asoc->default_context = info->snd_context;
		}
	}

	return 0;
}

/* 7.1.10 Set Primary Address (SCTP_PRIMARY_ADDR)
 *
 * Requests that the local SCTP stack use the enclosed peer address as
 * the association primary.  The enclosed address must be one of the
 * association peer's addresses.
 */
static int sctp_setsockopt_primary_addr(struct sock *sk, struct sctp_prim *prim,
					unsigned int optlen)
{
	struct sctp_transport *trans;
	struct sctp_af *af;
	int err;

	if (optlen != sizeof(struct sctp_prim))
		return -EINVAL;

	/* Allow security module to validate address but need address len. */
	af = sctp_get_af_specific(prim->ssp_addr.ss_family);
	if (!af)
		return -EINVAL;

	err = security_sctp_bind_connect(sk, SCTP_PRIMARY_ADDR,
					 (struct sockaddr *)&prim->ssp_addr,
					 af->sockaddr_len);
	if (err)
		return err;

	trans = sctp_addr_id2transport(sk, &prim->ssp_addr, prim->ssp_assoc_id);
	if (!trans)
		return -EINVAL;

	sctp_assoc_set_primary(trans->asoc, trans);

	return 0;
}

/*
 * 7.1.5 SCTP_NODELAY
 *
 * Turn on/off any Nagle-like algorithm.  This means that packets are
 * generally sent as soon as possible and no unnecessary delays are
 * introduced, at the cost of more packets in the network.  Expects an
 *  integer boolean flag.
 */
static int sctp_setsockopt_nodelay(struct sock *sk, int *val,
				   unsigned int optlen)
{
	if (optlen < sizeof(int))
		return -EINVAL;
	sctp_sk(sk)->nodelay = (*val == 0) ? 0 : 1;
	return 0;
}

/*
 *
 * 7.1.1 SCTP_RTOINFO
 *
 * The protocol parameters used to initialize and bound retransmission
 * timeout (RTO) are tunable. sctp_rtoinfo structure is used to access
 * and modify these parameters.
 * All parameters are time values, in milliseconds.  A value of 0, when
 * modifying the parameters, indicates that the current value should not
 * be changed.
 *
 */
static int sctp_setsockopt_rtoinfo(struct sock *sk,
				   struct sctp_rtoinfo *rtoinfo,
				   unsigned int optlen)
{
	struct sctp_association *asoc;
	unsigned long rto_min, rto_max;
	struct sctp_sock *sp = sctp_sk(sk);

	if (optlen != sizeof (struct sctp_rtoinfo))
		return -EINVAL;

	asoc = sctp_id2assoc(sk, rtoinfo->srto_assoc_id);

	/* Set the values to the specific association */
	if (!asoc && rtoinfo->srto_assoc_id != SCTP_FUTURE_ASSOC &&
	    sctp_style(sk, UDP))
		return -EINVAL;

	rto_max = rtoinfo->srto_max;
	rto_min = rtoinfo->srto_min;

	if (rto_max)
		rto_max = asoc ? msecs_to_jiffies(rto_max) : rto_max;
	else
		rto_max = asoc ? asoc->rto_max : sp->rtoinfo.srto_max;

	if (rto_min)
		rto_min = asoc ? msecs_to_jiffies(rto_min) : rto_min;
	else
		rto_min = asoc ? asoc->rto_min : sp->rtoinfo.srto_min;

	if (rto_min > rto_max)
		return -EINVAL;

	if (asoc) {
		if (rtoinfo->srto_initial != 0)
			asoc->rto_initial =
				msecs_to_jiffies(rtoinfo->srto_initial);
		asoc->rto_max = rto_max;
		asoc->rto_min = rto_min;
	} else {
		/* If there is no association or the association-id = 0
		 * set the values to the endpoint.
		 */
		if (rtoinfo->srto_initial != 0)
			sp->rtoinfo.srto_initial = rtoinfo->srto_initial;
		sp->rtoinfo.srto_max = rto_max;
		sp->rtoinfo.srto_min = rto_min;
	}

	return 0;
}

/*
 *
 * 7.1.2 SCTP_ASSOCINFO
 *
 * This option is used to tune the maximum retransmission attempts
 * of the association.
 * Returns an error if the new association retransmission value is
 * greater than the sum of the retransmission value  of the peer.
 * See [SCTP] for more information.
 *
 */
static int sctp_setsockopt_associnfo(struct sock *sk,
				     struct sctp_assocparams *assocparams,
				     unsigned int optlen)
{

	struct sctp_association *asoc;

	if (optlen != sizeof(struct sctp_assocparams))
		return -EINVAL;

	asoc = sctp_id2assoc(sk, assocparams->sasoc_assoc_id);

	if (!asoc && assocparams->sasoc_assoc_id != SCTP_FUTURE_ASSOC &&
	    sctp_style(sk, UDP))
		return -EINVAL;

	/* Set the values to the specific association */
	if (asoc) {
		if (assocparams->sasoc_asocmaxrxt != 0) {
			__u32 path_sum = 0;
			int   paths = 0;
			struct sctp_transport *peer_addr;

			list_for_each_entry(peer_addr, &asoc->peer.transport_addr_list,
					transports) {
				path_sum += peer_addr->pathmaxrxt;
				paths++;
			}

			/* Only validate asocmaxrxt if we have more than
			 * one path/transport.  We do this because path
			 * retransmissions are only counted when we have more
			 * then one path.
			 */
			if (paths > 1 &&
			    assocparams->sasoc_asocmaxrxt > path_sum)
				return -EINVAL;

			asoc->max_retrans = assocparams->sasoc_asocmaxrxt;
		}

		if (assocparams->sasoc_cookie_life != 0)
			asoc->cookie_life =
				ms_to_ktime(assocparams->sasoc_cookie_life);
	} else {
		/* Set the values to the endpoint */
		struct sctp_sock *sp = sctp_sk(sk);

		if (assocparams->sasoc_asocmaxrxt != 0)
			sp->assocparams.sasoc_asocmaxrxt =
						assocparams->sasoc_asocmaxrxt;
		if (assocparams->sasoc_cookie_life != 0)
			sp->assocparams.sasoc_cookie_life =
						assocparams->sasoc_cookie_life;
	}
	return 0;
}

/*
 * 7.1.16 Set/clear IPv4 mapped addresses (SCTP_I_WANT_MAPPED_V4_ADDR)
 *
 * This socket option is a boolean flag which turns on or off mapped V4
 * addresses.  If this option is turned on and the socket is type
 * PF_INET6, then IPv4 addresses will be mapped to V6 representation.
 * If this option is turned off, then no mapping will be done of V4
 * addresses and a user will receive both PF_INET6 and PF_INET type
 * addresses on the socket.
 */
static int sctp_setsockopt_mappedv4(struct sock *sk, int *val,
				    unsigned int optlen)
{
	struct sctp_sock *sp = sctp_sk(sk);

	if (optlen < sizeof(int))
		return -EINVAL;
	if (*val)
		sp->v4mapped = 1;
	else
		sp->v4mapped = 0;

	return 0;
}

/*
 * 8.1.16.  Get or Set the Maximum Fragmentation Size (SCTP_MAXSEG)
 * This option will get or set the maximum size to put in any outgoing
 * SCTP DATA chunk.  If a message is larger than this size it will be
 * fragmented by SCTP into the specified size.  Note that the underlying
 * SCTP implementation may fragment into smaller sized chunks when the
 * PMTU of the underlying association is smaller than the value set by
 * the user.  The default value for this option is '0' which indicates
 * the user is NOT limiting fragmentation and only the PMTU will effect
 * SCTP's choice of DATA chunk size.  Note also that values set larger
 * than the maximum size of an IP datagram will effectively let SCTP
 * control fragmentation (i.e. the same as setting this option to 0).
 *
 * The following structure is used to access and modify this parameter:
 *
 * struct sctp_assoc_value {
 *   sctp_assoc_t assoc_id;
 *   uint32_t assoc_value;
 * };
 *
 * assoc_id:  This parameter is ignored for one-to-one style sockets.
 *    For one-to-many style sockets this parameter indicates which
 *    association the user is performing an action upon.  Note that if
 *    this field's value is zero then the endpoints default value is
 *    changed (effecting future associations only).
 * assoc_value:  This parameter specifies the maximum size in bytes.
 */
static int sctp_setsockopt_maxseg(struct sock *sk,
				  struct sctp_assoc_value *params,
				  unsigned int optlen)
{
	struct sctp_sock *sp = sctp_sk(sk);
	struct sctp_association *asoc;
	sctp_assoc_t assoc_id;
	int val;

	if (optlen == sizeof(int)) {
		pr_warn_ratelimited(DEPRECATED
				    "%s (pid %d) "
				    "Use of int in maxseg socket option.\n"
				    "Use struct sctp_assoc_value instead\n",
				    current->comm, task_pid_nr(current));
		assoc_id = SCTP_FUTURE_ASSOC;
		val = *(int *)params;
	} else if (optlen == sizeof(struct sctp_assoc_value)) {
		assoc_id = params->assoc_id;
		val = params->assoc_value;
	} else {
		return -EINVAL;
	}

	asoc = sctp_id2assoc(sk, assoc_id);
	if (!asoc && assoc_id != SCTP_FUTURE_ASSOC &&
	    sctp_style(sk, UDP))
		return -EINVAL;

	if (val) {
		int min_len, max_len;
		__u16 datasize = asoc ? sctp_datachk_len(&asoc->stream) :
				 sizeof(struct sctp_data_chunk);

		min_len = sctp_min_frag_point(sp, datasize);
		max_len = SCTP_MAX_CHUNK_LEN - datasize;

		if (val < min_len || val > max_len)
			return -EINVAL;
	}

	if (asoc) {
		asoc->user_frag = val;
		sctp_assoc_update_frag_point(asoc);
	} else {
		sp->user_frag = val;
	}

	return 0;
}


/*
 *  7.1.9 Set Peer Primary Address (SCTP_SET_PEER_PRIMARY_ADDR)
 *
 *   Requests that the peer mark the enclosed address as the association
 *   primary. The enclosed address must be one of the association's
 *   locally bound addresses. The following structure is used to make a
 *   set primary request:
 */
static int sctp_setsockopt_peer_primary_addr(struct sock *sk,
					     struct sctp_setpeerprim *prim,
					     unsigned int optlen)
{
	struct sctp_sock	*sp;
	struct sctp_association	*asoc = NULL;
	struct sctp_chunk	*chunk;
	struct sctp_af		*af;
	int 			err;

	sp = sctp_sk(sk);

	if (!sp->ep->asconf_enable)
		return -EPERM;

	if (optlen != sizeof(struct sctp_setpeerprim))
		return -EINVAL;

	asoc = sctp_id2assoc(sk, prim->sspp_assoc_id);
	if (!asoc)
		return -EINVAL;

	if (!asoc->peer.asconf_capable)
		return -EPERM;

	if (asoc->peer.addip_disabled_mask & SCTP_PARAM_SET_PRIMARY)
		return -EPERM;

	if (!sctp_state(asoc, ESTABLISHED))
		return -ENOTCONN;

	af = sctp_get_af_specific(prim->sspp_addr.ss_family);
	if (!af)
		return -EINVAL;

	if (!af->addr_valid((union sctp_addr *)&prim->sspp_addr, sp, NULL))
		return -EADDRNOTAVAIL;

	if (!sctp_assoc_lookup_laddr(asoc, (union sctp_addr *)&prim->sspp_addr))
		return -EADDRNOTAVAIL;

	/* Allow security module to validate address. */
	err = security_sctp_bind_connect(sk, SCTP_SET_PEER_PRIMARY_ADDR,
					 (struct sockaddr *)&prim->sspp_addr,
					 af->sockaddr_len);
	if (err)
		return err;

	/* Create an ASCONF chunk with SET_PRIMARY parameter	*/
	chunk = sctp_make_asconf_set_prim(asoc,
					  (union sctp_addr *)&prim->sspp_addr);
	if (!chunk)
		return -ENOMEM;

	err = sctp_send_asconf(asoc, chunk);

	pr_debug("%s: we set peer primary addr primitively\n", __func__);

	return err;
}

static int sctp_setsockopt_adaptation_layer(struct sock *sk,
					    struct sctp_setadaptation *adapt,
					    unsigned int optlen)
{
	if (optlen != sizeof(struct sctp_setadaptation))
		return -EINVAL;

	sctp_sk(sk)->adaptation_ind = adapt->ssb_adaptation_ind;

	return 0;
}

/*
 * 7.1.29.  Set or Get the default context (SCTP_CONTEXT)
 *
 * The context field in the sctp_sndrcvinfo structure is normally only
 * used when a failed message is retrieved holding the value that was
 * sent down on the actual send call.  This option allows the setting of
 * a default context on an association basis that will be received on
 * reading messages from the peer.  This is especially helpful in the
 * one-2-many model for an application to keep some reference to an
 * internal state machine that is processing messages on the
 * association.  Note that the setting of this value only effects
 * received messages from the peer and does not effect the value that is
 * saved with outbound messages.
 */
static int sctp_setsockopt_context(struct sock *sk,
				   struct sctp_assoc_value *params,
				   unsigned int optlen)
{
	struct sctp_sock *sp = sctp_sk(sk);
	struct sctp_association *asoc;

	if (optlen != sizeof(struct sctp_assoc_value))
		return -EINVAL;

	asoc = sctp_id2assoc(sk, params->assoc_id);
	if (!asoc && params->assoc_id > SCTP_ALL_ASSOC &&
	    sctp_style(sk, UDP))
		return -EINVAL;

	if (asoc) {
		asoc->default_rcv_context = params->assoc_value;

		return 0;
	}

	if (sctp_style(sk, TCP))
		params->assoc_id = SCTP_FUTURE_ASSOC;

	if (params->assoc_id == SCTP_FUTURE_ASSOC ||
	    params->assoc_id == SCTP_ALL_ASSOC)
		sp->default_rcv_context = params->assoc_value;

	if (params->assoc_id == SCTP_CURRENT_ASSOC ||
	    params->assoc_id == SCTP_ALL_ASSOC)
		list_for_each_entry(asoc, &sp->ep->asocs, asocs)
			asoc->default_rcv_context = params->assoc_value;

	return 0;
}

/*
 * 7.1.24.  Get or set fragmented interleave (SCTP_FRAGMENT_INTERLEAVE)
 *
 * This options will at a minimum specify if the implementation is doing
 * fragmented interleave.  Fragmented interleave, for a one to many
 * socket, is when subsequent calls to receive a message may return
 * parts of messages from different associations.  Some implementations
 * may allow you to turn this value on or off.  If so, when turned off,
 * no fragment interleave will occur (which will cause a head of line
 * blocking amongst multiple associations sharing the same one to many
 * socket).  When this option is turned on, then each receive call may
 * come from a different association (thus the user must receive data
 * with the extended calls (e.g. sctp_recvmsg) to keep track of which
 * association each receive belongs to.
 *
 * This option takes a boolean value.  A non-zero value indicates that
 * fragmented interleave is on.  A value of zero indicates that
 * fragmented interleave is off.
 *
 * Note that it is important that an implementation that allows this
 * option to be turned on, have it off by default.  Otherwise an unaware
 * application using the one to many model may become confused and act
 * incorrectly.
 */
static int sctp_setsockopt_fragment_interleave(struct sock *sk, int *val,
					       unsigned int optlen)
{
	if (optlen != sizeof(int))
		return -EINVAL;

	sctp_sk(sk)->frag_interleave = !!*val;

	if (!sctp_sk(sk)->frag_interleave)
		sctp_sk(sk)->ep->intl_enable = 0;

	return 0;
}

/*
 * 8.1.21.  Set or Get the SCTP Partial Delivery Point
 *       (SCTP_PARTIAL_DELIVERY_POINT)
 *
 * This option will set or get the SCTP partial delivery point.  This
 * point is the size of a message where the partial delivery API will be
 * invoked to help free up rwnd space for the peer.  Setting this to a
 * lower value will cause partial deliveries to happen more often.  The
 * calls argument is an integer that sets or gets the partial delivery
 * point.  Note also that the call will fail if the user attempts to set
 * this value larger than the socket receive buffer size.
 *
 * Note that any single message having a length smaller than or equal to
 * the SCTP partial delivery point will be delivered in one single read
 * call as long as the user provided buffer is large enough to hold the
 * message.
 */
static int sctp_setsockopt_partial_delivery_point(struct sock *sk, u32 *val,
						  unsigned int optlen)
{
	if (optlen != sizeof(u32))
		return -EINVAL;

	/* Note: We double the receive buffer from what the user sets
	 * it to be, also initial rwnd is based on rcvbuf/2.
	 */
	if (*val > (sk->sk_rcvbuf >> 1))
		return -EINVAL;

	sctp_sk(sk)->pd_point = *val;

	return 0; /* is this the right error code? */
}

/*
 * 7.1.28.  Set or Get the maximum burst (SCTP_MAX_BURST)
 *
 * This option will allow a user to change the maximum burst of packets
 * that can be emitted by this association.  Note that the default value
 * is 4, and some implementations may restrict this setting so that it
 * can only be lowered.
 *
 * NOTE: This text doesn't seem right.  Do this on a socket basis with
 * future associations inheriting the socket value.
 */
static int sctp_setsockopt_maxburst(struct sock *sk,
				    struct sctp_assoc_value *params,
				    unsigned int optlen)
{
	struct sctp_sock *sp = sctp_sk(sk);
	struct sctp_association *asoc;
	sctp_assoc_t assoc_id;
	u32 assoc_value;

	if (optlen == sizeof(int)) {
		pr_warn_ratelimited(DEPRECATED
				    "%s (pid %d) "
				    "Use of int in max_burst socket option deprecated.\n"
				    "Use struct sctp_assoc_value instead\n",
				    current->comm, task_pid_nr(current));
		assoc_id = SCTP_FUTURE_ASSOC;
		assoc_value = *((int *)params);
	} else if (optlen == sizeof(struct sctp_assoc_value)) {
		assoc_id = params->assoc_id;
		assoc_value = params->assoc_value;
	} else
		return -EINVAL;

	asoc = sctp_id2assoc(sk, assoc_id);
	if (!asoc && assoc_id > SCTP_ALL_ASSOC && sctp_style(sk, UDP))
		return -EINVAL;

	if (asoc) {
		asoc->max_burst = assoc_value;

		return 0;
	}

	if (sctp_style(sk, TCP))
		assoc_id = SCTP_FUTURE_ASSOC;

	if (assoc_id == SCTP_FUTURE_ASSOC || assoc_id == SCTP_ALL_ASSOC)
		sp->max_burst = assoc_value;

	if (assoc_id == SCTP_CURRENT_ASSOC || assoc_id == SCTP_ALL_ASSOC)
		list_for_each_entry(asoc, &sp->ep->asocs, asocs)
			asoc->max_burst = assoc_value;

	return 0;
}

/*
 * 7.1.18.  Add a chunk that must be authenticated (SCTP_AUTH_CHUNK)
 *
 * This set option adds a chunk type that the user is requesting to be
 * received only in an authenticated way.  Changes to the list of chunks
 * will only effect future associations on the socket.
 */
static int sctp_setsockopt_auth_chunk(struct sock *sk,
				      struct sctp_authchunk *val,
				      unsigned int optlen)
{
	struct sctp_endpoint *ep = sctp_sk(sk)->ep;

	if (!ep->auth_enable)
		return -EACCES;

	if (optlen != sizeof(struct sctp_authchunk))
		return -EINVAL;

	switch (val->sauth_chunk) {
	case SCTP_CID_INIT:
	case SCTP_CID_INIT_ACK:
	case SCTP_CID_SHUTDOWN_COMPLETE:
	case SCTP_CID_AUTH:
		return -EINVAL;
	}

	/* add this chunk id to the endpoint */
	return sctp_auth_ep_add_chunkid(ep, val->sauth_chunk);
}

/*
 * 7.1.19.  Get or set the list of supported HMAC Identifiers (SCTP_HMAC_IDENT)
 *
 * This option gets or sets the list of HMAC algorithms that the local
 * endpoint requires the peer to use.
 */
static int sctp_setsockopt_hmac_ident(struct sock *sk,
				      struct sctp_hmacalgo *hmacs,
				      unsigned int optlen)
{
	struct sctp_endpoint *ep = sctp_sk(sk)->ep;
	u32 idents;

	if (!ep->auth_enable)
		return -EACCES;

	if (optlen < sizeof(struct sctp_hmacalgo))
		return -EINVAL;
	optlen = min_t(unsigned int, optlen, sizeof(struct sctp_hmacalgo) +
					     SCTP_AUTH_NUM_HMACS * sizeof(u16));

	idents = hmacs->shmac_num_idents;
	if (idents == 0 || idents > SCTP_AUTH_NUM_HMACS ||
	    (idents * sizeof(u16)) > (optlen - sizeof(struct sctp_hmacalgo)))
		return -EINVAL;

	return sctp_auth_ep_set_hmacs(ep, hmacs);
}

/*
 * 7.1.20.  Set a shared key (SCTP_AUTH_KEY)
 *
 * This option will set a shared secret key which is used to build an
 * association shared key.
 */
static int sctp_setsockopt_auth_key(struct sock *sk,
				    struct sctp_authkey *authkey,
				    unsigned int optlen)
{
	struct sctp_endpoint *ep = sctp_sk(sk)->ep;
	struct sctp_association *asoc;
	int ret = -EINVAL;

	if (optlen <= sizeof(struct sctp_authkey))
		return -EINVAL;
	/* authkey->sca_keylength is u16, so optlen can't be bigger than
	 * this.
	 */
	optlen = min_t(unsigned int, optlen, USHRT_MAX + sizeof(*authkey));

	if (authkey->sca_keylength > optlen - sizeof(*authkey))
		goto out;

	asoc = sctp_id2assoc(sk, authkey->sca_assoc_id);
	if (!asoc && authkey->sca_assoc_id > SCTP_ALL_ASSOC &&
	    sctp_style(sk, UDP))
		goto out;

	if (asoc) {
		ret = sctp_auth_set_key(ep, asoc, authkey);
		goto out;
	}

	if (sctp_style(sk, TCP))
		authkey->sca_assoc_id = SCTP_FUTURE_ASSOC;

	if (authkey->sca_assoc_id == SCTP_FUTURE_ASSOC ||
	    authkey->sca_assoc_id == SCTP_ALL_ASSOC) {
		ret = sctp_auth_set_key(ep, asoc, authkey);
		if (ret)
			goto out;
	}

	ret = 0;

	if (authkey->sca_assoc_id == SCTP_CURRENT_ASSOC ||
	    authkey->sca_assoc_id == SCTP_ALL_ASSOC) {
		list_for_each_entry(asoc, &ep->asocs, asocs) {
			int res = sctp_auth_set_key(ep, asoc, authkey);

			if (res && !ret)
				ret = res;
		}
	}

out:
	memzero_explicit(authkey, optlen);
	return ret;
}

/*
 * 7.1.21.  Get or set the active shared key (SCTP_AUTH_ACTIVE_KEY)
 *
 * This option will get or set the active shared key to be used to build
 * the association shared key.
 */
static int sctp_setsockopt_active_key(struct sock *sk,
				      struct sctp_authkeyid *val,
				      unsigned int optlen)
{
	struct sctp_endpoint *ep = sctp_sk(sk)->ep;
	struct sctp_association *asoc;
	int ret = 0;

	if (optlen != sizeof(struct sctp_authkeyid))
		return -EINVAL;

	asoc = sctp_id2assoc(sk, val->scact_assoc_id);
	if (!asoc && val->scact_assoc_id > SCTP_ALL_ASSOC &&
	    sctp_style(sk, UDP))
		return -EINVAL;

	if (asoc)
		return sctp_auth_set_active_key(ep, asoc, val->scact_keynumber);

	if (sctp_style(sk, TCP))
		val->scact_assoc_id = SCTP_FUTURE_ASSOC;

	if (val->scact_assoc_id == SCTP_FUTURE_ASSOC ||
	    val->scact_assoc_id == SCTP_ALL_ASSOC) {
		ret = sctp_auth_set_active_key(ep, asoc, val->scact_keynumber);
		if (ret)
			return ret;
	}

	if (val->scact_assoc_id == SCTP_CURRENT_ASSOC ||
	    val->scact_assoc_id == SCTP_ALL_ASSOC) {
		list_for_each_entry(asoc, &ep->asocs, asocs) {
			int res = sctp_auth_set_active_key(ep, asoc,
							   val->scact_keynumber);

			if (res && !ret)
				ret = res;
		}
	}

	return ret;
}

/*
 * 7.1.22.  Delete a shared key (SCTP_AUTH_DELETE_KEY)
 *
 * This set option will delete a shared secret key from use.
 */
static int sctp_setsockopt_del_key(struct sock *sk,
				   struct sctp_authkeyid *val,
				   unsigned int optlen)
{
	struct sctp_endpoint *ep = sctp_sk(sk)->ep;
	struct sctp_association *asoc;
	int ret = 0;

	if (optlen != sizeof(struct sctp_authkeyid))
		return -EINVAL;

	asoc = sctp_id2assoc(sk, val->scact_assoc_id);
	if (!asoc && val->scact_assoc_id > SCTP_ALL_ASSOC &&
	    sctp_style(sk, UDP))
		return -EINVAL;

	if (asoc)
		return sctp_auth_del_key_id(ep, asoc, val->scact_keynumber);

	if (sctp_style(sk, TCP))
		val->scact_assoc_id = SCTP_FUTURE_ASSOC;

	if (val->scact_assoc_id == SCTP_FUTURE_ASSOC ||
	    val->scact_assoc_id == SCTP_ALL_ASSOC) {
		ret = sctp_auth_del_key_id(ep, asoc, val->scact_keynumber);
		if (ret)
			return ret;
	}

	if (val->scact_assoc_id == SCTP_CURRENT_ASSOC ||
	    val->scact_assoc_id == SCTP_ALL_ASSOC) {
		list_for_each_entry(asoc, &ep->asocs, asocs) {
			int res = sctp_auth_del_key_id(ep, asoc,
						       val->scact_keynumber);

			if (res && !ret)
				ret = res;
		}
	}

	return ret;
}

/*
 * 8.3.4  Deactivate a Shared Key (SCTP_AUTH_DEACTIVATE_KEY)
 *
 * This set option will deactivate a shared secret key.
 */
static int sctp_setsockopt_deactivate_key(struct sock *sk,
					  struct sctp_authkeyid *val,
					  unsigned int optlen)
{
	struct sctp_endpoint *ep = sctp_sk(sk)->ep;
	struct sctp_association *asoc;
	int ret = 0;

	if (optlen != sizeof(struct sctp_authkeyid))
		return -EINVAL;

	asoc = sctp_id2assoc(sk, val->scact_assoc_id);
	if (!asoc && val->scact_assoc_id > SCTP_ALL_ASSOC &&
	    sctp_style(sk, UDP))
		return -EINVAL;

	if (asoc)
		return sctp_auth_deact_key_id(ep, asoc, val->scact_keynumber);

	if (sctp_style(sk, TCP))
		val->scact_assoc_id = SCTP_FUTURE_ASSOC;

	if (val->scact_assoc_id == SCTP_FUTURE_ASSOC ||
	    val->scact_assoc_id == SCTP_ALL_ASSOC) {
		ret = sctp_auth_deact_key_id(ep, asoc, val->scact_keynumber);
		if (ret)
			return ret;
	}

	if (val->scact_assoc_id == SCTP_CURRENT_ASSOC ||
	    val->scact_assoc_id == SCTP_ALL_ASSOC) {
		list_for_each_entry(asoc, &ep->asocs, asocs) {
			int res = sctp_auth_deact_key_id(ep, asoc,
							 val->scact_keynumber);

			if (res && !ret)
				ret = res;
		}
	}

	return ret;
}

/*
 * 8.1.23 SCTP_AUTO_ASCONF
 *
 * This option will enable or disable the use of the automatic generation of
 * ASCONF chunks to add and delete addresses to an existing association.  Note
 * that this option has two caveats namely: a) it only affects sockets that
 * are bound to all addresses available to the SCTP stack, and b) the system
 * administrator may have an overriding control that turns the ASCONF feature
 * off no matter what setting the socket option may have.
 * This option expects an integer boolean flag, where a non-zero value turns on
 * the option, and a zero value turns off the option.
 * Note. In this implementation, socket operation overrides default parameter
 * being set by sysctl as well as FreeBSD implementation
 */
static int sctp_setsockopt_auto_asconf(struct sock *sk, int *val,
					unsigned int optlen)
{
	struct sctp_sock *sp = sctp_sk(sk);

	if (optlen < sizeof(int))
		return -EINVAL;
	if (!sctp_is_ep_boundall(sk) && *val)
		return -EINVAL;
	if ((*val && sp->do_auto_asconf) || (!*val && !sp->do_auto_asconf))
		return 0;

	spin_lock_bh(&sock_net(sk)->sctp.addr_wq_lock);
	if (*val == 0 && sp->do_auto_asconf) {
		list_del(&sp->auto_asconf_list);
		sp->do_auto_asconf = 0;
	} else if (*val && !sp->do_auto_asconf) {
		list_add_tail(&sp->auto_asconf_list,
		    &sock_net(sk)->sctp.auto_asconf_splist);
		sp->do_auto_asconf = 1;
	}
	spin_unlock_bh(&sock_net(sk)->sctp.addr_wq_lock);
	return 0;
}

/*
 * SCTP_PEER_ADDR_THLDS
 *
 * This option allows us to alter the partially failed threshold for one or all
 * transports in an association.  See Section 6.1 of:
 * http://www.ietf.org/id/draft-nishida-tsvwg-sctp-failover-05.txt
 */
static int sctp_setsockopt_paddr_thresholds(struct sock *sk,
					    struct sctp_paddrthlds_v2 *val,
					    unsigned int optlen, bool v2)
{
	struct sctp_transport *trans;
	struct sctp_association *asoc;
	int len;

	len = v2 ? sizeof(*val) : sizeof(struct sctp_paddrthlds);
	if (optlen < len)
		return -EINVAL;

	if (v2 && val->spt_pathpfthld > val->spt_pathcpthld)
		return -EINVAL;

	if (!sctp_is_any(sk, (const union sctp_addr *)&val->spt_address)) {
		trans = sctp_addr_id2transport(sk, &val->spt_address,
					       val->spt_assoc_id);
		if (!trans)
			return -ENOENT;

		if (val->spt_pathmaxrxt)
			trans->pathmaxrxt = val->spt_pathmaxrxt;
		if (v2)
			trans->ps_retrans = val->spt_pathcpthld;
		trans->pf_retrans = val->spt_pathpfthld;

		return 0;
	}

	asoc = sctp_id2assoc(sk, val->spt_assoc_id);
	if (!asoc && val->spt_assoc_id != SCTP_FUTURE_ASSOC &&
	    sctp_style(sk, UDP))
		return -EINVAL;

	if (asoc) {
		list_for_each_entry(trans, &asoc->peer.transport_addr_list,
				    transports) {
			if (val->spt_pathmaxrxt)
				trans->pathmaxrxt = val->spt_pathmaxrxt;
			if (v2)
				trans->ps_retrans = val->spt_pathcpthld;
			trans->pf_retrans = val->spt_pathpfthld;
		}

		if (val->spt_pathmaxrxt)
			asoc->pathmaxrxt = val->spt_pathmaxrxt;
		if (v2)
			asoc->ps_retrans = val->spt_pathcpthld;
		asoc->pf_retrans = val->spt_pathpfthld;
	} else {
		struct sctp_sock *sp = sctp_sk(sk);

		if (val->spt_pathmaxrxt)
			sp->pathmaxrxt = val->spt_pathmaxrxt;
		if (v2)
			sp->ps_retrans = val->spt_pathcpthld;
		sp->pf_retrans = val->spt_pathpfthld;
	}

	return 0;
}

static int sctp_setsockopt_recvrcvinfo(struct sock *sk, int *val,
				       unsigned int optlen)
{
	if (optlen < sizeof(int))
		return -EINVAL;

	sctp_sk(sk)->recvrcvinfo = (*val == 0) ? 0 : 1;

	return 0;
}

static int sctp_setsockopt_recvnxtinfo(struct sock *sk, int *val,
				       unsigned int optlen)
{
	if (optlen < sizeof(int))
		return -EINVAL;

	sctp_sk(sk)->recvnxtinfo = (*val == 0) ? 0 : 1;

	return 0;
}

static int sctp_setsockopt_pr_supported(struct sock *sk,
					struct sctp_assoc_value *params,
					unsigned int optlen)
{
	struct sctp_association *asoc;

	if (optlen != sizeof(*params))
		return -EINVAL;

	asoc = sctp_id2assoc(sk, params->assoc_id);
	if (!asoc && params->assoc_id != SCTP_FUTURE_ASSOC &&
	    sctp_style(sk, UDP))
		return -EINVAL;

	sctp_sk(sk)->ep->prsctp_enable = !!params->assoc_value;

	return 0;
}

static int sctp_setsockopt_default_prinfo(struct sock *sk,
					  struct sctp_default_prinfo *info,
					  unsigned int optlen)
{
	struct sctp_sock *sp = sctp_sk(sk);
	struct sctp_association *asoc;
	int retval = -EINVAL;

	if (optlen != sizeof(*info))
		goto out;

	if (info->pr_policy & ~SCTP_PR_SCTP_MASK)
		goto out;

	if (info->pr_policy == SCTP_PR_SCTP_NONE)
		info->pr_value = 0;

	asoc = sctp_id2assoc(sk, info->pr_assoc_id);
	if (!asoc && info->pr_assoc_id > SCTP_ALL_ASSOC &&
	    sctp_style(sk, UDP))
		goto out;

	retval = 0;

	if (asoc) {
		SCTP_PR_SET_POLICY(asoc->default_flags, info->pr_policy);
		asoc->default_timetolive = info->pr_value;
		goto out;
	}

	if (sctp_style(sk, TCP))
		info->pr_assoc_id = SCTP_FUTURE_ASSOC;

	if (info->pr_assoc_id == SCTP_FUTURE_ASSOC ||
	    info->pr_assoc_id == SCTP_ALL_ASSOC) {
		SCTP_PR_SET_POLICY(sp->default_flags, info->pr_policy);
		sp->default_timetolive = info->pr_value;
	}

	if (info->pr_assoc_id == SCTP_CURRENT_ASSOC ||
	    info->pr_assoc_id == SCTP_ALL_ASSOC) {
		list_for_each_entry(asoc, &sp->ep->asocs, asocs) {
			SCTP_PR_SET_POLICY(asoc->default_flags,
					   info->pr_policy);
			asoc->default_timetolive = info->pr_value;
		}
	}

out:
	return retval;
}

static int sctp_setsockopt_reconfig_supported(struct sock *sk,
					      struct sctp_assoc_value *params,
					      unsigned int optlen)
{
	struct sctp_association *asoc;
	int retval = -EINVAL;

	if (optlen != sizeof(*params))
		goto out;

	asoc = sctp_id2assoc(sk, params->assoc_id);
	if (!asoc && params->assoc_id != SCTP_FUTURE_ASSOC &&
	    sctp_style(sk, UDP))
		goto out;

	sctp_sk(sk)->ep->reconf_enable = !!params->assoc_value;

	retval = 0;

out:
	return retval;
}

static int sctp_setsockopt_enable_strreset(struct sock *sk,
					   struct sctp_assoc_value *params,
					   unsigned int optlen)
{
	struct sctp_endpoint *ep = sctp_sk(sk)->ep;
	struct sctp_association *asoc;
	int retval = -EINVAL;

	if (optlen != sizeof(*params))
		goto out;

	if (params->assoc_value & (~SCTP_ENABLE_STRRESET_MASK))
		goto out;

	asoc = sctp_id2assoc(sk, params->assoc_id);
	if (!asoc && params->assoc_id > SCTP_ALL_ASSOC &&
	    sctp_style(sk, UDP))
		goto out;

	retval = 0;

	if (asoc) {
		asoc->strreset_enable = params->assoc_value;
		goto out;
	}

	if (sctp_style(sk, TCP))
		params->assoc_id = SCTP_FUTURE_ASSOC;

	if (params->assoc_id == SCTP_FUTURE_ASSOC ||
	    params->assoc_id == SCTP_ALL_ASSOC)
		ep->strreset_enable = params->assoc_value;

	if (params->assoc_id == SCTP_CURRENT_ASSOC ||
	    params->assoc_id == SCTP_ALL_ASSOC)
		list_for_each_entry(asoc, &ep->asocs, asocs)
			asoc->strreset_enable = params->assoc_value;

out:
	return retval;
}

static int sctp_setsockopt_reset_streams(struct sock *sk,
					 struct sctp_reset_streams *params,
					 unsigned int optlen)
{
	struct sctp_association *asoc;

	if (optlen < sizeof(*params))
		return -EINVAL;
	/* srs_number_streams is u16, so optlen can't be bigger than this. */
	optlen = min_t(unsigned int, optlen, USHRT_MAX +
					     sizeof(__u16) * sizeof(*params));

	if (params->srs_number_streams * sizeof(__u16) >
	    optlen - sizeof(*params))
		return -EINVAL;

	asoc = sctp_id2assoc(sk, params->srs_assoc_id);
	if (!asoc)
		return -EINVAL;

	return sctp_send_reset_streams(asoc, params);
}

static int sctp_setsockopt_reset_assoc(struct sock *sk, sctp_assoc_t *associd,
				       unsigned int optlen)
{
	struct sctp_association *asoc;

	if (optlen != sizeof(*associd))
		return -EINVAL;

	asoc = sctp_id2assoc(sk, *associd);
	if (!asoc)
		return -EINVAL;

	return sctp_send_reset_assoc(asoc);
}

static int sctp_setsockopt_add_streams(struct sock *sk,
				       struct sctp_add_streams *params,
				       unsigned int optlen)
{
	struct sctp_association *asoc;

	if (optlen != sizeof(*params))
		return -EINVAL;

	asoc = sctp_id2assoc(sk, params->sas_assoc_id);
	if (!asoc)
		return -EINVAL;

	return sctp_send_add_streams(asoc, params);
}

static int sctp_setsockopt_scheduler(struct sock *sk,
				     struct sctp_assoc_value *params,
				     unsigned int optlen)
{
	struct sctp_sock *sp = sctp_sk(sk);
	struct sctp_association *asoc;
	int retval = 0;

	if (optlen < sizeof(*params))
		return -EINVAL;

	if (params->assoc_value > SCTP_SS_MAX)
		return -EINVAL;

	asoc = sctp_id2assoc(sk, params->assoc_id);
	if (!asoc && params->assoc_id > SCTP_ALL_ASSOC &&
	    sctp_style(sk, UDP))
		return -EINVAL;

	if (asoc)
		return sctp_sched_set_sched(asoc, params->assoc_value);

	if (sctp_style(sk, TCP))
		params->assoc_id = SCTP_FUTURE_ASSOC;

	if (params->assoc_id == SCTP_FUTURE_ASSOC ||
	    params->assoc_id == SCTP_ALL_ASSOC)
		sp->default_ss = params->assoc_value;

	if (params->assoc_id == SCTP_CURRENT_ASSOC ||
	    params->assoc_id == SCTP_ALL_ASSOC) {
		list_for_each_entry(asoc, &sp->ep->asocs, asocs) {
			int ret = sctp_sched_set_sched(asoc,
						       params->assoc_value);

			if (ret && !retval)
				retval = ret;
		}
	}

	return retval;
}

static int sctp_setsockopt_scheduler_value(struct sock *sk,
					   struct sctp_stream_value *params,
					   unsigned int optlen)
{
	struct sctp_association *asoc;
	int retval = -EINVAL;

	if (optlen < sizeof(*params))
		goto out;

	asoc = sctp_id2assoc(sk, params->assoc_id);
	if (!asoc && params->assoc_id != SCTP_CURRENT_ASSOC &&
	    sctp_style(sk, UDP))
		goto out;

	if (asoc) {
		retval = sctp_sched_set_value(asoc, params->stream_id,
					      params->stream_value, GFP_KERNEL);
		goto out;
	}

	retval = 0;

	list_for_each_entry(asoc, &sctp_sk(sk)->ep->asocs, asocs) {
		int ret = sctp_sched_set_value(asoc, params->stream_id,
					       params->stream_value,
					       GFP_KERNEL);
		if (ret && !retval) /* try to return the 1st error. */
			retval = ret;
	}

out:
	return retval;
}

static int sctp_setsockopt_interleaving_supported(struct sock *sk,
						  struct sctp_assoc_value *p,
						  unsigned int optlen)
{
	struct sctp_sock *sp = sctp_sk(sk);
	struct sctp_association *asoc;

	if (optlen < sizeof(*p))
		return -EINVAL;

	asoc = sctp_id2assoc(sk, p->assoc_id);
	if (!asoc && p->assoc_id != SCTP_FUTURE_ASSOC && sctp_style(sk, UDP))
		return -EINVAL;

	if (!sock_net(sk)->sctp.intl_enable || !sp->frag_interleave) {
		return -EPERM;
	}

	sp->ep->intl_enable = !!p->assoc_value;
	return 0;
}

static int sctp_setsockopt_reuse_port(struct sock *sk, int *val,
				      unsigned int optlen)
{
	if (!sctp_style(sk, TCP))
		return -EOPNOTSUPP;

	if (sctp_sk(sk)->ep->base.bind_addr.port)
		return -EFAULT;

	if (optlen < sizeof(int))
		return -EINVAL;

	sctp_sk(sk)->reuse = !!*val;

	return 0;
}

static int sctp_assoc_ulpevent_type_set(struct sctp_event *param,
					struct sctp_association *asoc)
{
	struct sctp_ulpevent *event;

	sctp_ulpevent_type_set(&asoc->subscribe, param->se_type, param->se_on);

	if (param->se_type == SCTP_SENDER_DRY_EVENT && param->se_on) {
		if (sctp_outq_is_empty(&asoc->outqueue)) {
			event = sctp_ulpevent_make_sender_dry_event(asoc,
					GFP_USER | __GFP_NOWARN);
			if (!event)
				return -ENOMEM;

			asoc->stream.si->enqueue_event(&asoc->ulpq, event);
		}
	}

	return 0;
}

static int sctp_setsockopt_event(struct sock *sk, struct sctp_event *param,
				 unsigned int optlen)
{
	struct sctp_sock *sp = sctp_sk(sk);
	struct sctp_association *asoc;
	int retval = 0;

	if (optlen < sizeof(*param))
		return -EINVAL;

	if (param->se_type < SCTP_SN_TYPE_BASE ||
	    param->se_type > SCTP_SN_TYPE_MAX)
		return -EINVAL;

	asoc = sctp_id2assoc(sk, param->se_assoc_id);
	if (!asoc && param->se_assoc_id > SCTP_ALL_ASSOC &&
	    sctp_style(sk, UDP))
		return -EINVAL;

	if (asoc)
		return sctp_assoc_ulpevent_type_set(param, asoc);

	if (sctp_style(sk, TCP))
		param->se_assoc_id = SCTP_FUTURE_ASSOC;

	if (param->se_assoc_id == SCTP_FUTURE_ASSOC ||
	    param->se_assoc_id == SCTP_ALL_ASSOC)
		sctp_ulpevent_type_set(&sp->subscribe,
				       param->se_type, param->se_on);

	if (param->se_assoc_id == SCTP_CURRENT_ASSOC ||
	    param->se_assoc_id == SCTP_ALL_ASSOC) {
		list_for_each_entry(asoc, &sp->ep->asocs, asocs) {
			int ret = sctp_assoc_ulpevent_type_set(param, asoc);

			if (ret && !retval)
				retval = ret;
		}
	}

	return retval;
}

static int sctp_setsockopt_asconf_supported(struct sock *sk,
					    struct sctp_assoc_value *params,
					    unsigned int optlen)
{
	struct sctp_association *asoc;
	struct sctp_endpoint *ep;
	int retval = -EINVAL;

	if (optlen != sizeof(*params))
		goto out;

	asoc = sctp_id2assoc(sk, params->assoc_id);
	if (!asoc && params->assoc_id != SCTP_FUTURE_ASSOC &&
	    sctp_style(sk, UDP))
		goto out;

	ep = sctp_sk(sk)->ep;
	ep->asconf_enable = !!params->assoc_value;

	if (ep->asconf_enable && ep->auth_enable) {
		sctp_auth_ep_add_chunkid(ep, SCTP_CID_ASCONF);
		sctp_auth_ep_add_chunkid(ep, SCTP_CID_ASCONF_ACK);
	}

	retval = 0;

out:
	return retval;
}

static int sctp_setsockopt_auth_supported(struct sock *sk,
					  struct sctp_assoc_value *params,
					  unsigned int optlen)
{
	struct sctp_association *asoc;
	struct sctp_endpoint *ep;
	int retval = -EINVAL;

	if (optlen != sizeof(*params))
		goto out;

	asoc = sctp_id2assoc(sk, params->assoc_id);
	if (!asoc && params->assoc_id != SCTP_FUTURE_ASSOC &&
	    sctp_style(sk, UDP))
		goto out;

	ep = sctp_sk(sk)->ep;
	if (params->assoc_value) {
		retval = sctp_auth_init(ep, GFP_KERNEL);
		if (retval)
			goto out;
		if (ep->asconf_enable) {
			sctp_auth_ep_add_chunkid(ep, SCTP_CID_ASCONF);
			sctp_auth_ep_add_chunkid(ep, SCTP_CID_ASCONF_ACK);
		}
	}

	ep->auth_enable = !!params->assoc_value;
	retval = 0;

out:
	return retval;
}

static int sctp_setsockopt_ecn_supported(struct sock *sk,
					 struct sctp_assoc_value *params,
					 unsigned int optlen)
{
	struct sctp_association *asoc;
	int retval = -EINVAL;

	if (optlen != sizeof(*params))
		goto out;

	asoc = sctp_id2assoc(sk, params->assoc_id);
	if (!asoc && params->assoc_id != SCTP_FUTURE_ASSOC &&
	    sctp_style(sk, UDP))
		goto out;

	sctp_sk(sk)->ep->ecn_enable = !!params->assoc_value;
	retval = 0;

out:
	return retval;
}

static int sctp_setsockopt_pf_expose(struct sock *sk,
				     struct sctp_assoc_value *params,
				     unsigned int optlen)
{
	struct sctp_association *asoc;
	int retval = -EINVAL;

	if (optlen != sizeof(*params))
		goto out;

	if (params->assoc_value > SCTP_PF_EXPOSE_MAX)
		goto out;

	asoc = sctp_id2assoc(sk, params->assoc_id);
	if (!asoc && params->assoc_id != SCTP_FUTURE_ASSOC &&
	    sctp_style(sk, UDP))
		goto out;

	if (asoc)
		asoc->pf_expose = params->assoc_value;
	else
		sctp_sk(sk)->pf_expose = params->assoc_value;
	retval = 0;

out:
	return retval;
}

static int sctp_setsockopt_encap_port(struct sock *sk,
				      struct sctp_udpencaps *encap,
				      unsigned int optlen)
{
	struct sctp_association *asoc;
	struct sctp_transport *t;
	__be16 encap_port;

	if (optlen != sizeof(*encap))
		return -EINVAL;

	/* If an address other than INADDR_ANY is specified, and
	 * no transport is found, then the request is invalid.
	 */
	encap_port = (__force __be16)encap->sue_port;
	if (!sctp_is_any(sk, (union sctp_addr *)&encap->sue_address)) {
		t = sctp_addr_id2transport(sk, &encap->sue_address,
					   encap->sue_assoc_id);
		if (!t)
			return -EINVAL;

		t->encap_port = encap_port;
		return 0;
	}

	/* Get association, if assoc_id != SCTP_FUTURE_ASSOC and the
	 * socket is a one to many style socket, and an association
	 * was not found, then the id was invalid.
	 */
	asoc = sctp_id2assoc(sk, encap->sue_assoc_id);
	if (!asoc && encap->sue_assoc_id != SCTP_FUTURE_ASSOC &&
	    sctp_style(sk, UDP))
		return -EINVAL;

	/* If changes are for association, also apply encap_port to
	 * each transport.
	 */
	if (asoc) {
		list_for_each_entry(t, &asoc->peer.transport_addr_list,
				    transports)
			t->encap_port = encap_port;

		asoc->encap_port = encap_port;
		return 0;
	}

	sctp_sk(sk)->encap_port = encap_port;
	return 0;
}

static int sctp_setsockopt_probe_interval(struct sock *sk,
					  struct sctp_probeinterval *params,
					  unsigned int optlen)
{
	struct sctp_association *asoc;
	struct sctp_transport *t;
	__u32 probe_interval;

	if (optlen != sizeof(*params))
		return -EINVAL;

	probe_interval = params->spi_interval;
	if (probe_interval && probe_interval < SCTP_PROBE_TIMER_MIN)
		return -EINVAL;

	/* If an address other than INADDR_ANY is specified, and
	 * no transport is found, then the request is invalid.
	 */
	if (!sctp_is_any(sk, (union sctp_addr *)&params->spi_address)) {
		t = sctp_addr_id2transport(sk, &params->spi_address,
					   params->spi_assoc_id);
		if (!t)
			return -EINVAL;

		t->probe_interval = msecs_to_jiffies(probe_interval);
		sctp_transport_pl_reset(t);
		return 0;
	}

	/* Get association, if assoc_id != SCTP_FUTURE_ASSOC and the
	 * socket is a one to many style socket, and an association
	 * was not found, then the id was invalid.
	 */
	asoc = sctp_id2assoc(sk, params->spi_assoc_id);
	if (!asoc && params->spi_assoc_id != SCTP_FUTURE_ASSOC &&
	    sctp_style(sk, UDP))
		return -EINVAL;

	/* If changes are for association, also apply probe_interval to
	 * each transport.
	 */
	if (asoc) {
		list_for_each_entry(t, &asoc->peer.transport_addr_list, transports) {
			t->probe_interval = msecs_to_jiffies(probe_interval);
			sctp_transport_pl_reset(t);
		}

		asoc->probe_interval = msecs_to_jiffies(probe_interval);
		return 0;
	}

	sctp_sk(sk)->probe_interval = probe_interval;
	return 0;
}

/* API 6.2 setsockopt(), getsockopt()
 *
 * Applications use setsockopt() and getsockopt() to set or retrieve
 * socket options.  Socket options are used to change the default
 * behavior of sockets calls.  They are described in Section 7.
 *
 * The syntax is:
 *
 *   ret = getsockopt(int sd, int level, int optname, void __user *optval,
 *                    int __user *optlen);
 *   ret = setsockopt(int sd, int level, int optname, const void __user *optval,
 *                    int optlen);
 *
 *   sd      - the socket descript.
 *   level   - set to IPPROTO_SCTP for all SCTP options.
 *   optname - the option name.
 *   optval  - the buffer to store the value of the option.
 *   optlen  - the size of the buffer.
 */
static int sctp_setsockopt(struct sock *sk, int level, int optname,
			   sockptr_t optval, unsigned int optlen)
{
	void *kopt = NULL;
	int retval = 0;

	pr_debug("%s: sk:%p, optname:%d\n", __func__, sk, optname);

	/* I can hardly begin to describe how wrong this is.  This is
	 * so broken as to be worse than useless.  The API draft
	 * REALLY is NOT helpful here...  I am not convinced that the
	 * semantics of setsockopt() with a level OTHER THAN SOL_SCTP
	 * are at all well-founded.
	 */
	if (level != SOL_SCTP) {
		struct sctp_af *af = sctp_sk(sk)->pf->af;

		return af->setsockopt(sk, level, optname, optval, optlen);
	}

	if (optlen > 0) {
		/* Trim it to the biggest size sctp sockopt may need if necessary */
		optlen = min_t(unsigned int, optlen,
			       PAGE_ALIGN(USHRT_MAX +
					  sizeof(__u16) * sizeof(struct sctp_reset_streams)));
		kopt = memdup_sockptr(optval, optlen);
		if (IS_ERR(kopt))
			return PTR_ERR(kopt);
	}

	lock_sock(sk);

	switch (optname) {
	case SCTP_SOCKOPT_BINDX_ADD:
		/* 'optlen' is the size of the addresses buffer. */
		retval = sctp_setsockopt_bindx(sk, kopt, optlen,
					       SCTP_BINDX_ADD_ADDR);
		break;

	case SCTP_SOCKOPT_BINDX_REM:
		/* 'optlen' is the size of the addresses buffer. */
		retval = sctp_setsockopt_bindx(sk, kopt, optlen,
					       SCTP_BINDX_REM_ADDR);
		break;

	case SCTP_SOCKOPT_CONNECTX_OLD:
		/* 'optlen' is the size of the addresses buffer. */
		retval = sctp_setsockopt_connectx_old(sk, kopt, optlen);
		break;

	case SCTP_SOCKOPT_CONNECTX:
		/* 'optlen' is the size of the addresses buffer. */
		retval = sctp_setsockopt_connectx(sk, kopt, optlen);
		break;

	case SCTP_DISABLE_FRAGMENTS:
		retval = sctp_setsockopt_disable_fragments(sk, kopt, optlen);
		break;

	case SCTP_EVENTS:
		retval = sctp_setsockopt_events(sk, kopt, optlen);
		break;

	case SCTP_AUTOCLOSE:
		retval = sctp_setsockopt_autoclose(sk, kopt, optlen);
		break;

	case SCTP_PEER_ADDR_PARAMS:
		retval = sctp_setsockopt_peer_addr_params(sk, kopt, optlen);
		break;

	case SCTP_DELAYED_SACK:
		retval = sctp_setsockopt_delayed_ack(sk, kopt, optlen);
		break;
	case SCTP_PARTIAL_DELIVERY_POINT:
		retval = sctp_setsockopt_partial_delivery_point(sk, kopt, optlen);
		break;

	case SCTP_INITMSG:
		retval = sctp_setsockopt_initmsg(sk, kopt, optlen);
		break;
	case SCTP_DEFAULT_SEND_PARAM:
		retval = sctp_setsockopt_default_send_param(sk, kopt, optlen);
		break;
	case SCTP_DEFAULT_SNDINFO:
		retval = sctp_setsockopt_default_sndinfo(sk, kopt, optlen);
		break;
	case SCTP_PRIMARY_ADDR:
		retval = sctp_setsockopt_primary_addr(sk, kopt, optlen);
		break;
	case SCTP_SET_PEER_PRIMARY_ADDR:
		retval = sctp_setsockopt_peer_primary_addr(sk, kopt, optlen);
		break;
	case SCTP_NODELAY:
		retval = sctp_setsockopt_nodelay(sk, kopt, optlen);
		break;
	case SCTP_RTOINFO:
		retval = sctp_setsockopt_rtoinfo(sk, kopt, optlen);
		break;
	case SCTP_ASSOCINFO:
		retval = sctp_setsockopt_associnfo(sk, kopt, optlen);
		break;
	case SCTP_I_WANT_MAPPED_V4_ADDR:
		retval = sctp_setsockopt_mappedv4(sk, kopt, optlen);
		break;
	case SCTP_MAXSEG:
		retval = sctp_setsockopt_maxseg(sk, kopt, optlen);
		break;
	case SCTP_ADAPTATION_LAYER:
		retval = sctp_setsockopt_adaptation_layer(sk, kopt, optlen);
		break;
	case SCTP_CONTEXT:
		retval = sctp_setsockopt_context(sk, kopt, optlen);
		break;
	case SCTP_FRAGMENT_INTERLEAVE:
		retval = sctp_setsockopt_fragment_interleave(sk, kopt, optlen);
		break;
	case SCTP_MAX_BURST:
		retval = sctp_setsockopt_maxburst(sk, kopt, optlen);
		break;
	case SCTP_AUTH_CHUNK:
		retval = sctp_setsockopt_auth_chunk(sk, kopt, optlen);
		break;
	case SCTP_HMAC_IDENT:
		retval = sctp_setsockopt_hmac_ident(sk, kopt, optlen);
		break;
	case SCTP_AUTH_KEY:
		retval = sctp_setsockopt_auth_key(sk, kopt, optlen);
		break;
	case SCTP_AUTH_ACTIVE_KEY:
		retval = sctp_setsockopt_active_key(sk, kopt, optlen);
		break;
	case SCTP_AUTH_DELETE_KEY:
		retval = sctp_setsockopt_del_key(sk, kopt, optlen);
		break;
	case SCTP_AUTH_DEACTIVATE_KEY:
		retval = sctp_setsockopt_deactivate_key(sk, kopt, optlen);
		break;
	case SCTP_AUTO_ASCONF:
		retval = sctp_setsockopt_auto_asconf(sk, kopt, optlen);
		break;
	case SCTP_PEER_ADDR_THLDS:
		retval = sctp_setsockopt_paddr_thresholds(sk, kopt, optlen,
							  false);
		break;
	case SCTP_PEER_ADDR_THLDS_V2:
		retval = sctp_setsockopt_paddr_thresholds(sk, kopt, optlen,
							  true);
		break;
	case SCTP_RECVRCVINFO:
		retval = sctp_setsockopt_recvrcvinfo(sk, kopt, optlen);
		break;
	case SCTP_RECVNXTINFO:
		retval = sctp_setsockopt_recvnxtinfo(sk, kopt, optlen);
		break;
	case SCTP_PR_SUPPORTED:
		retval = sctp_setsockopt_pr_supported(sk, kopt, optlen);
		break;
	case SCTP_DEFAULT_PRINFO:
		retval = sctp_setsockopt_default_prinfo(sk, kopt, optlen);
		break;
	case SCTP_RECONFIG_SUPPORTED:
		retval = sctp_setsockopt_reconfig_supported(sk, kopt, optlen);
		break;
	case SCTP_ENABLE_STREAM_RESET:
		retval = sctp_setsockopt_enable_strreset(sk, kopt, optlen);
		break;
	case SCTP_RESET_STREAMS:
		retval = sctp_setsockopt_reset_streams(sk, kopt, optlen);
		break;
	case SCTP_RESET_ASSOC:
		retval = sctp_setsockopt_reset_assoc(sk, kopt, optlen);
		break;
	case SCTP_ADD_STREAMS:
		retval = sctp_setsockopt_add_streams(sk, kopt, optlen);
		break;
	case SCTP_STREAM_SCHEDULER:
		retval = sctp_setsockopt_scheduler(sk, kopt, optlen);
		break;
	case SCTP_STREAM_SCHEDULER_VALUE:
		retval = sctp_setsockopt_scheduler_value(sk, kopt, optlen);
		break;
	case SCTP_INTERLEAVING_SUPPORTED:
		retval = sctp_setsockopt_interleaving_supported(sk, kopt,
								optlen);
		break;
	case SCTP_REUSE_PORT:
		retval = sctp_setsockopt_reuse_port(sk, kopt, optlen);
		break;
	case SCTP_EVENT:
		retval = sctp_setsockopt_event(sk, kopt, optlen);
		break;
	case SCTP_ASCONF_SUPPORTED:
		retval = sctp_setsockopt_asconf_supported(sk, kopt, optlen);
		break;
	case SCTP_AUTH_SUPPORTED:
		retval = sctp_setsockopt_auth_supported(sk, kopt, optlen);
		break;
	case SCTP_ECN_SUPPORTED:
		retval = sctp_setsockopt_ecn_supported(sk, kopt, optlen);
		break;
	case SCTP_EXPOSE_POTENTIALLY_FAILED_STATE:
		retval = sctp_setsockopt_pf_expose(sk, kopt, optlen);
		break;
	case SCTP_REMOTE_UDP_ENCAPS_PORT:
		retval = sctp_setsockopt_encap_port(sk, kopt, optlen);
		break;
	case SCTP_PLPMTUD_PROBE_INTERVAL:
		retval = sctp_setsockopt_probe_interval(sk, kopt, optlen);
		break;
	default:
		retval = -ENOPROTOOPT;
		break;
	}

	release_sock(sk);
	kfree(kopt);
	return retval;
}

/* API 3.1.6 connect() - UDP Style Syntax
 *
 * An application may use the connect() call in the UDP model to initiate an
 * association without sending data.
 *
 * The syntax is:
 *
 * ret = connect(int sd, const struct sockaddr *nam, socklen_t len);
 *
 * sd: the socket descriptor to have a new association added to.
 *
 * nam: the address structure (either struct sockaddr_in or struct
 *    sockaddr_in6 defined in RFC2553 [7]).
 *
 * len: the size of the address.
 */
static int sctp_connect(struct sock *sk, struct sockaddr *addr,
			int addr_len, int flags)
{
	struct sctp_af *af;
	int err = -EINVAL;

	lock_sock(sk);
	pr_debug("%s: sk:%p, sockaddr:%p, addr_len:%d\n", __func__, sk,
		 addr, addr_len);

	/* Validate addr_len before calling common connect/connectx routine. */
	af = sctp_get_af_specific(addr->sa_family);
	if (af && addr_len >= af->sockaddr_len)
		err = __sctp_connect(sk, addr, af->sockaddr_len, flags, NULL);

	release_sock(sk);
	return err;
}

int sctp_inet_connect(struct socket *sock, struct sockaddr *uaddr,
		      int addr_len, int flags)
{
	if (addr_len < sizeof(uaddr->sa_family))
		return -EINVAL;

	if (uaddr->sa_family == AF_UNSPEC)
		return -EOPNOTSUPP;

	return sctp_connect(sock->sk, uaddr, addr_len, flags);
}

/* FIXME: Write comments. */
static int sctp_disconnect(struct sock *sk, int flags)
{
	return -EOPNOTSUPP; /* STUB */
}

/* 4.1.4 accept() - TCP Style Syntax
 *
 * Applications use accept() call to remove an established SCTP
 * association from the accept queue of the endpoint.  A new socket
 * descriptor will be returned from accept() to represent the newly
 * formed association.
 */
static struct sock *sctp_accept(struct sock *sk, int flags, int *err, bool kern)
{
	struct sctp_sock *sp;
	struct sctp_endpoint *ep;
	struct sock *newsk = NULL;
	struct sctp_association *asoc;
	long timeo;
	int error = 0;

	lock_sock(sk);

	sp = sctp_sk(sk);
	ep = sp->ep;

	if (!sctp_style(sk, TCP)) {
		error = -EOPNOTSUPP;
		goto out;
	}

	if (!sctp_sstate(sk, LISTENING)) {
		error = -EINVAL;
		goto out;
	}

	timeo = sock_rcvtimeo(sk, flags & O_NONBLOCK);

	error = sctp_wait_for_accept(sk, timeo);
	if (error)
		goto out;

	/* We treat the list of associations on the endpoint as the accept
	 * queue and pick the first association on the list.
	 */
	asoc = list_entry(ep->asocs.next, struct sctp_association, asocs);

	newsk = sp->pf->create_accept_sk(sk, asoc, kern);
	if (!newsk) {
		error = -ENOMEM;
		goto out;
	}

	/* Populate the fields of the newsk from the oldsk and migrate the
	 * asoc to the newsk.
	 */
	error = sctp_sock_migrate(sk, newsk, asoc, SCTP_SOCKET_TCP);
	if (error) {
		sk_common_release(newsk);
		newsk = NULL;
	}

out:
	release_sock(sk);
	*err = error;
	return newsk;
}

/* The SCTP ioctl handler. */
static int sctp_ioctl(struct sock *sk, int cmd, unsigned long arg)
{
	int rc = -ENOTCONN;

	lock_sock(sk);

	/*
	 * SEQPACKET-style sockets in LISTENING state are valid, for
	 * SCTP, so only discard TCP-style sockets in LISTENING state.
	 */
	if (sctp_style(sk, TCP) && sctp_sstate(sk, LISTENING))
		goto out;

	switch (cmd) {
	case SIOCINQ: {
		struct sk_buff *skb;
		unsigned int amount = 0;

		skb = skb_peek(&sk->sk_receive_queue);
		if (skb != NULL) {
			/*
			 * We will only return the amount of this packet since
			 * that is all that will be read.
			 */
			amount = skb->len;
		}
		rc = put_user(amount, (int __user *)arg);
		break;
	}
	default:
		rc = -ENOIOCTLCMD;
		break;
	}
out:
	release_sock(sk);
	return rc;
}

/* This is the function which gets called during socket creation to
 * initialized the SCTP-specific portion of the sock.
 * The sock structure should already be zero-filled memory.
 */
static int sctp_init_sock(struct sock *sk)
{
	struct net *net = sock_net(sk);
	struct sctp_sock *sp;

	pr_debug("%s: sk:%p\n", __func__, sk);

	sp = sctp_sk(sk);

	/* Initialize the SCTP per socket area.  */
	switch (sk->sk_type) {
	case SOCK_SEQPACKET:
		sp->type = SCTP_SOCKET_UDP;
		break;
	case SOCK_STREAM:
		sp->type = SCTP_SOCKET_TCP;
		break;
	default:
		return -ESOCKTNOSUPPORT;
	}

	sk->sk_gso_type = SKB_GSO_SCTP;

	/* Initialize default send parameters. These parameters can be
	 * modified with the SCTP_DEFAULT_SEND_PARAM socket option.
	 */
	sp->default_stream = 0;
	sp->default_ppid = 0;
	sp->default_flags = 0;
	sp->default_context = 0;
	sp->default_timetolive = 0;

	sp->default_rcv_context = 0;
	sp->max_burst = net->sctp.max_burst;

	sp->sctp_hmac_alg = net->sctp.sctp_hmac_alg;

	/* Initialize default setup parameters. These parameters
	 * can be modified with the SCTP_INITMSG socket option or
	 * overridden by the SCTP_INIT CMSG.
	 */
	sp->initmsg.sinit_num_ostreams   = sctp_max_outstreams;
	sp->initmsg.sinit_max_instreams  = sctp_max_instreams;
	sp->initmsg.sinit_max_attempts   = net->sctp.max_retrans_init;
	sp->initmsg.sinit_max_init_timeo = net->sctp.rto_max;

	/* Initialize default RTO related parameters.  These parameters can
	 * be modified for with the SCTP_RTOINFO socket option.
	 */
	sp->rtoinfo.srto_initial = net->sctp.rto_initial;
	sp->rtoinfo.srto_max     = net->sctp.rto_max;
	sp->rtoinfo.srto_min     = net->sctp.rto_min;

	/* Initialize default association related parameters. These parameters
	 * can be modified with the SCTP_ASSOCINFO socket option.
	 */
	sp->assocparams.sasoc_asocmaxrxt = net->sctp.max_retrans_association;
	sp->assocparams.sasoc_number_peer_destinations = 0;
	sp->assocparams.sasoc_peer_rwnd = 0;
	sp->assocparams.sasoc_local_rwnd = 0;
	sp->assocparams.sasoc_cookie_life = net->sctp.valid_cookie_life;

	/* Initialize default event subscriptions. By default, all the
	 * options are off.
	 */
	sp->subscribe = 0;

	/* Default Peer Address Parameters.  These defaults can
	 * be modified via SCTP_PEER_ADDR_PARAMS
	 */
	sp->hbinterval  = net->sctp.hb_interval;
	sp->udp_port    = htons(net->sctp.udp_port);
	sp->encap_port  = htons(net->sctp.encap_port);
	sp->pathmaxrxt  = net->sctp.max_retrans_path;
	sp->pf_retrans  = net->sctp.pf_retrans;
	sp->ps_retrans  = net->sctp.ps_retrans;
	sp->pf_expose   = net->sctp.pf_expose;
	sp->pathmtu     = 0; /* allow default discovery */
	sp->sackdelay   = net->sctp.sack_timeout;
	sp->sackfreq	= 2;
	sp->param_flags = SPP_HB_ENABLE |
			  SPP_PMTUD_ENABLE |
			  SPP_SACKDELAY_ENABLE;
	sp->default_ss = SCTP_SS_DEFAULT;

	/* If enabled no SCTP message fragmentation will be performed.
	 * Configure through SCTP_DISABLE_FRAGMENTS socket option.
	 */
	sp->disable_fragments = 0;

	/* Enable Nagle algorithm by default.  */
	sp->nodelay           = 0;

	sp->recvrcvinfo = 0;
	sp->recvnxtinfo = 0;

	/* Enable by default. */
	sp->v4mapped          = 1;

	/* Auto-close idle associations after the configured
	 * number of seconds.  A value of 0 disables this
	 * feature.  Configure through the SCTP_AUTOCLOSE socket option,
	 * for UDP-style sockets only.
	 */
	sp->autoclose         = 0;

	/* User specified fragmentation limit. */
	sp->user_frag         = 0;

	sp->adaptation_ind = 0;

	sp->pf = sctp_get_pf_specific(sk->sk_family);

	/* Control variables for partial data delivery. */
	atomic_set(&sp->pd_mode, 0);
	skb_queue_head_init(&sp->pd_lobby);
	sp->frag_interleave = 0;
	sp->probe_interval = net->sctp.probe_interval;

	/* Create a per socket endpoint structure.  Even if we
	 * change the data structure relationships, this may still
	 * be useful for storing pre-connect address information.
	 */
	sp->ep = sctp_endpoint_new(sk, GFP_KERNEL);
	if (!sp->ep)
		return -ENOMEM;

	sp->hmac = NULL;

	sk->sk_destruct = sctp_destruct_sock;

	SCTP_DBG_OBJCNT_INC(sock);

	sk_sockets_allocated_inc(sk);
	sock_prot_inuse_add(net, sk->sk_prot, 1);

	return 0;
}

/* Cleanup any SCTP per socket resources. Must be called with
 * sock_net(sk)->sctp.addr_wq_lock held if sp->do_auto_asconf is true
 */
static void sctp_destroy_sock(struct sock *sk)
{
	struct sctp_sock *sp;

	pr_debug("%s: sk:%p\n", __func__, sk);

	/* Release our hold on the endpoint. */
	sp = sctp_sk(sk);
	/* This could happen during socket init, thus we bail out
	 * early, since the rest of the below is not setup either.
	 */
	if (sp->ep == NULL)
		return;

	if (sp->do_auto_asconf) {
		sp->do_auto_asconf = 0;
		list_del(&sp->auto_asconf_list);
	}
	sctp_endpoint_free(sp->ep);
	sk_sockets_allocated_dec(sk);
	sock_prot_inuse_add(sock_net(sk), sk->sk_prot, -1);
}

/* Triggered when there are no references on the socket anymore */
static void sctp_destruct_sock(struct sock *sk)
{
	struct sctp_sock *sp = sctp_sk(sk);

	/* Free up the HMAC transform. */
	crypto_free_shash(sp->hmac);

	inet_sock_destruct(sk);
}

/* API 4.1.7 shutdown() - TCP Style Syntax
 *     int shutdown(int socket, int how);
 *
 *     sd      - the socket descriptor of the association to be closed.
 *     how     - Specifies the type of shutdown.  The  values  are
 *               as follows:
 *               SHUT_RD
 *                     Disables further receive operations. No SCTP
 *                     protocol action is taken.
 *               SHUT_WR
 *                     Disables further send operations, and initiates
 *                     the SCTP shutdown sequence.
 *               SHUT_RDWR
 *                     Disables further send  and  receive  operations
 *                     and initiates the SCTP shutdown sequence.
 */
static void sctp_shutdown(struct sock *sk, int how)
{
	struct net *net = sock_net(sk);
	struct sctp_endpoint *ep;

	if (!sctp_style(sk, TCP))
		return;

	ep = sctp_sk(sk)->ep;
	if (how & SEND_SHUTDOWN && !list_empty(&ep->asocs)) {
		struct sctp_association *asoc;

		inet_sk_set_state(sk, SCTP_SS_CLOSING);
		asoc = list_entry(ep->asocs.next,
				  struct sctp_association, asocs);
		sctp_primitive_SHUTDOWN(net, asoc, NULL);
	}
}

int sctp_get_sctp_info(struct sock *sk, struct sctp_association *asoc,
		       struct sctp_info *info)
{
	struct sctp_transport *prim;
	struct list_head *pos;
	int mask;

	memset(info, 0, sizeof(*info));
	if (!asoc) {
		struct sctp_sock *sp = sctp_sk(sk);

		info->sctpi_s_autoclose = sp->autoclose;
		info->sctpi_s_adaptation_ind = sp->adaptation_ind;
		info->sctpi_s_pd_point = sp->pd_point;
		info->sctpi_s_nodelay = sp->nodelay;
		info->sctpi_s_disable_fragments = sp->disable_fragments;
		info->sctpi_s_v4mapped = sp->v4mapped;
		info->sctpi_s_frag_interleave = sp->frag_interleave;
		info->sctpi_s_type = sp->type;

		return 0;
	}

	info->sctpi_tag = asoc->c.my_vtag;
	info->sctpi_state = asoc->state;
	info->sctpi_rwnd = asoc->a_rwnd;
	info->sctpi_unackdata = asoc->unack_data;
	info->sctpi_penddata = sctp_tsnmap_pending(&asoc->peer.tsn_map);
	info->sctpi_instrms = asoc->stream.incnt;
	info->sctpi_outstrms = asoc->stream.outcnt;
	list_for_each(pos, &asoc->base.inqueue.in_chunk_list)
		info->sctpi_inqueue++;
	list_for_each(pos, &asoc->outqueue.out_chunk_list)
		info->sctpi_outqueue++;
	info->sctpi_overall_error = asoc->overall_error_count;
	info->sctpi_max_burst = asoc->max_burst;
	info->sctpi_maxseg = asoc->frag_point;
	info->sctpi_peer_rwnd = asoc->peer.rwnd;
	info->sctpi_peer_tag = asoc->c.peer_vtag;

	mask = asoc->peer.ecn_capable << 1;
	mask = (mask | asoc->peer.ipv4_address) << 1;
	mask = (mask | asoc->peer.ipv6_address) << 1;
	mask = (mask | asoc->peer.hostname_address) << 1;
	mask = (mask | asoc->peer.asconf_capable) << 1;
	mask = (mask | asoc->peer.prsctp_capable) << 1;
	mask = (mask | asoc->peer.auth_capable);
	info->sctpi_peer_capable = mask;
	mask = asoc->peer.sack_needed << 1;
	mask = (mask | asoc->peer.sack_generation) << 1;
	mask = (mask | asoc->peer.zero_window_announced);
	info->sctpi_peer_sack = mask;

	info->sctpi_isacks = asoc->stats.isacks;
	info->sctpi_osacks = asoc->stats.osacks;
	info->sctpi_opackets = asoc->stats.opackets;
	info->sctpi_ipackets = asoc->stats.ipackets;
	info->sctpi_rtxchunks = asoc->stats.rtxchunks;
	info->sctpi_outofseqtsns = asoc->stats.outofseqtsns;
	info->sctpi_idupchunks = asoc->stats.idupchunks;
	info->sctpi_gapcnt = asoc->stats.gapcnt;
	info->sctpi_ouodchunks = asoc->stats.ouodchunks;
	info->sctpi_iuodchunks = asoc->stats.iuodchunks;
	info->sctpi_oodchunks = asoc->stats.oodchunks;
	info->sctpi_iodchunks = asoc->stats.iodchunks;
	info->sctpi_octrlchunks = asoc->stats.octrlchunks;
	info->sctpi_ictrlchunks = asoc->stats.ictrlchunks;

	prim = asoc->peer.primary_path;
	memcpy(&info->sctpi_p_address, &prim->ipaddr, sizeof(prim->ipaddr));
	info->sctpi_p_state = prim->state;
	info->sctpi_p_cwnd = prim->cwnd;
	info->sctpi_p_srtt = prim->srtt;
	info->sctpi_p_rto = jiffies_to_msecs(prim->rto);
	info->sctpi_p_hbinterval = prim->hbinterval;
	info->sctpi_p_pathmaxrxt = prim->pathmaxrxt;
	info->sctpi_p_sackdelay = jiffies_to_msecs(prim->sackdelay);
	info->sctpi_p_ssthresh = prim->ssthresh;
	info->sctpi_p_partial_bytes_acked = prim->partial_bytes_acked;
	info->sctpi_p_flight_size = prim->flight_size;
	info->sctpi_p_error = prim->error_count;

	return 0;
}
EXPORT_SYMBOL_GPL(sctp_get_sctp_info);

/* use callback to avoid exporting the core structure */
void sctp_transport_walk_start(struct rhashtable_iter *iter) __acquires(RCU)
{
	rhltable_walk_enter(&sctp_transport_hashtable, iter);

	rhashtable_walk_start(iter);
}

void sctp_transport_walk_stop(struct rhashtable_iter *iter) __releases(RCU)
{
	rhashtable_walk_stop(iter);
	rhashtable_walk_exit(iter);
}

struct sctp_transport *sctp_transport_get_next(struct net *net,
					       struct rhashtable_iter *iter)
{
	struct sctp_transport *t;

	t = rhashtable_walk_next(iter);
	for (; t; t = rhashtable_walk_next(iter)) {
		if (IS_ERR(t)) {
			if (PTR_ERR(t) == -EAGAIN)
				continue;
			break;
		}

		if (!sctp_transport_hold(t))
			continue;

		if (net_eq(t->asoc->base.net, net) &&
		    t->asoc->peer.primary_path == t)
			break;

		sctp_transport_put(t);
	}

	return t;
}

struct sctp_transport *sctp_transport_get_idx(struct net *net,
					      struct rhashtable_iter *iter,
					      int pos)
{
	struct sctp_transport *t;

	if (!pos)
		return SEQ_START_TOKEN;

	while ((t = sctp_transport_get_next(net, iter)) && !IS_ERR(t)) {
		if (!--pos)
			break;
		sctp_transport_put(t);
	}

	return t;
}

int sctp_for_each_endpoint(int (*cb)(struct sctp_endpoint *, void *),
			   void *p) {
	int err = 0;
	int hash = 0;
	struct sctp_endpoint *ep;
	struct sctp_hashbucket *head;

	for (head = sctp_ep_hashtable; hash < sctp_ep_hashsize;
	     hash++, head++) {
		read_lock_bh(&head->lock);
		sctp_for_each_hentry(ep, &head->chain) {
			err = cb(ep, p);
			if (err)
				break;
		}
		read_unlock_bh(&head->lock);
	}

	return err;
}
EXPORT_SYMBOL_GPL(sctp_for_each_endpoint);

int sctp_transport_lookup_process(sctp_callback_t cb, struct net *net,
				  const union sctp_addr *laddr,
				  const union sctp_addr *paddr, void *p)
{
	struct sctp_transport *transport;
	struct sctp_endpoint *ep;
	int err = -ENOENT;

	rcu_read_lock();
	transport = sctp_addrs_lookup_transport(net, laddr, paddr);
	if (!transport) {
		rcu_read_unlock();
		return err;
	}
	ep = transport->asoc->ep;
	if (!sctp_endpoint_hold(ep)) { /* asoc can be peeled off */
		sctp_transport_put(transport);
		rcu_read_unlock();
		return err;
	}
	rcu_read_unlock();

	err = cb(ep, transport, p);
	sctp_endpoint_put(ep);
	sctp_transport_put(transport);
	return err;
}
EXPORT_SYMBOL_GPL(sctp_transport_lookup_process);

int sctp_transport_traverse_process(sctp_callback_t cb, sctp_callback_t cb_done,
				    struct net *net, int *pos, void *p)
{
	struct rhashtable_iter hti;
	struct sctp_transport *tsp;
	struct sctp_endpoint *ep;
	int ret;

again:
	ret = 0;
	sctp_transport_walk_start(&hti);

	tsp = sctp_transport_get_idx(net, &hti, *pos + 1);
	for (; !IS_ERR_OR_NULL(tsp); tsp = sctp_transport_get_next(net, &hti)) {
		ep = tsp->asoc->ep;
		if (sctp_endpoint_hold(ep)) { /* asoc can be peeled off */
			ret = cb(ep, tsp, p);
			if (ret)
				break;
			sctp_endpoint_put(ep);
		}
		(*pos)++;
		sctp_transport_put(tsp);
	}
	sctp_transport_walk_stop(&hti);

	if (ret) {
		if (cb_done && !cb_done(ep, tsp, p)) {
			(*pos)++;
			sctp_endpoint_put(ep);
			sctp_transport_put(tsp);
			goto again;
		}
		sctp_endpoint_put(ep);
		sctp_transport_put(tsp);
	}

	return ret;
}
EXPORT_SYMBOL_GPL(sctp_transport_traverse_process);

/* 7.2.1 Association Status (SCTP_STATUS)

 * Applications can retrieve current status information about an
 * association, including association state, peer receiver window size,
 * number of unacked data chunks, and number of data chunks pending
 * receipt.  This information is read-only.
 */
static int sctp_getsockopt_sctp_status(struct sock *sk, int len,
				       char __user *optval,
				       int __user *optlen)
{
	struct sctp_status status;
	struct sctp_association *asoc = NULL;
	struct sctp_transport *transport;
	sctp_assoc_t associd;
	int retval = 0;

	if (len < sizeof(status)) {
		retval = -EINVAL;
		goto out;
	}

	len = sizeof(status);
	if (copy_from_user(&status, optval, len)) {
		retval = -EFAULT;
		goto out;
	}

	associd = status.sstat_assoc_id;
	asoc = sctp_id2assoc(sk, associd);
	if (!asoc) {
		retval = -EINVAL;
		goto out;
	}

	transport = asoc->peer.primary_path;

	status.sstat_assoc_id = sctp_assoc2id(asoc);
	status.sstat_state = sctp_assoc_to_state(asoc);
	status.sstat_rwnd =  asoc->peer.rwnd;
	status.sstat_unackdata = asoc->unack_data;

	status.sstat_penddata = sctp_tsnmap_pending(&asoc->peer.tsn_map);
	status.sstat_instrms = asoc->stream.incnt;
	status.sstat_outstrms = asoc->stream.outcnt;
	status.sstat_fragmentation_point = asoc->frag_point;
	status.sstat_primary.spinfo_assoc_id = sctp_assoc2id(transport->asoc);
	memcpy(&status.sstat_primary.spinfo_address, &transport->ipaddr,
			transport->af_specific->sockaddr_len);
	/* Map ipv4 address into v4-mapped-on-v6 address.  */
	sctp_get_pf_specific(sk->sk_family)->addr_to_user(sctp_sk(sk),
		(union sctp_addr *)&status.sstat_primary.spinfo_address);
	status.sstat_primary.spinfo_state = transport->state;
	status.sstat_primary.spinfo_cwnd = transport->cwnd;
	status.sstat_primary.spinfo_srtt = transport->srtt;
	status.sstat_primary.spinfo_rto = jiffies_to_msecs(transport->rto);
	status.sstat_primary.spinfo_mtu = transport->pathmtu;

	if (status.sstat_primary.spinfo_state == SCTP_UNKNOWN)
		status.sstat_primary.spinfo_state = SCTP_ACTIVE;

	if (put_user(len, optlen)) {
		retval = -EFAULT;
		goto out;
	}

	pr_debug("%s: len:%d, state:%d, rwnd:%d, assoc_id:%d\n",
		 __func__, len, status.sstat_state, status.sstat_rwnd,
		 status.sstat_assoc_id);

	if (copy_to_user(optval, &status, len)) {
		retval = -EFAULT;
		goto out;
	}

out:
	return retval;
}


/* 7.2.2 Peer Address Information (SCTP_GET_PEER_ADDR_INFO)
 *
 * Applications can retrieve information about a specific peer address
 * of an association, including its reachability state, congestion
 * window, and retransmission timer values.  This information is
 * read-only.
 */
static int sctp_getsockopt_peer_addr_info(struct sock *sk, int len,
					  char __user *optval,
					  int __user *optlen)
{
	struct sctp_paddrinfo pinfo;
	struct sctp_transport *transport;
	int retval = 0;

	if (len < sizeof(pinfo)) {
		retval = -EINVAL;
		goto out;
	}

	len = sizeof(pinfo);
	if (copy_from_user(&pinfo, optval, len)) {
		retval = -EFAULT;
		goto out;
	}

	transport = sctp_addr_id2transport(sk, &pinfo.spinfo_address,
					   pinfo.spinfo_assoc_id);
	if (!transport) {
		retval = -EINVAL;
		goto out;
	}

	if (transport->state == SCTP_PF &&
	    transport->asoc->pf_expose == SCTP_PF_EXPOSE_DISABLE) {
		retval = -EACCES;
		goto out;
	}

	pinfo.spinfo_assoc_id = sctp_assoc2id(transport->asoc);
	pinfo.spinfo_state = transport->state;
	pinfo.spinfo_cwnd = transport->cwnd;
	pinfo.spinfo_srtt = transport->srtt;
	pinfo.spinfo_rto = jiffies_to_msecs(transport->rto);
	pinfo.spinfo_mtu = transport->pathmtu;

	if (pinfo.spinfo_state == SCTP_UNKNOWN)
		pinfo.spinfo_state = SCTP_ACTIVE;

	if (put_user(len, optlen)) {
		retval = -EFAULT;
		goto out;
	}

	if (copy_to_user(optval, &pinfo, len)) {
		retval = -EFAULT;
		goto out;
	}

out:
	return retval;
}

/* 7.1.12 Enable/Disable message fragmentation (SCTP_DISABLE_FRAGMENTS)
 *
 * This option is a on/off flag.  If enabled no SCTP message
 * fragmentation will be performed.  Instead if a message being sent
 * exceeds the current PMTU size, the message will NOT be sent and
 * instead a error will be indicated to the user.
 */
static int sctp_getsockopt_disable_fragments(struct sock *sk, int len,
					char __user *optval, int __user *optlen)
{
	int val;

	if (len < sizeof(int))
		return -EINVAL;

	len = sizeof(int);
	val = (sctp_sk(sk)->disable_fragments == 1);
	if (put_user(len, optlen))
		return -EFAULT;
	if (copy_to_user(optval, &val, len))
		return -EFAULT;
	return 0;
}

/* 7.1.15 Set notification and ancillary events (SCTP_EVENTS)
 *
 * This socket option is used to specify various notifications and
 * ancillary data the user wishes to receive.
 */
static int sctp_getsockopt_events(struct sock *sk, int len, char __user *optval,
				  int __user *optlen)
{
	struct sctp_event_subscribe subscribe;
	__u8 *sn_type = (__u8 *)&subscribe;
	int i;

	if (len == 0)
		return -EINVAL;
	if (len > sizeof(struct sctp_event_subscribe))
		len = sizeof(struct sctp_event_subscribe);
	if (put_user(len, optlen))
		return -EFAULT;

	for (i = 0; i < len; i++)
		sn_type[i] = sctp_ulpevent_type_enabled(sctp_sk(sk)->subscribe,
							SCTP_SN_TYPE_BASE + i);

	if (copy_to_user(optval, &subscribe, len))
		return -EFAULT;

	return 0;
}

/* 7.1.8 Automatic Close of associations (SCTP_AUTOCLOSE)
 *
 * This socket option is applicable to the UDP-style socket only.  When
 * set it will cause associations that are idle for more than the
 * specified number of seconds to automatically close.  An association
 * being idle is defined an association that has NOT sent or received
 * user data.  The special value of '0' indicates that no automatic
 * close of any associations should be performed.  The option expects an
 * integer defining the number of seconds of idle time before an
 * association is closed.
 */
static int sctp_getsockopt_autoclose(struct sock *sk, int len, char __user *optval, int __user *optlen)
{
	/* Applicable to UDP-style socket only */
	if (sctp_style(sk, TCP))
		return -EOPNOTSUPP;
	if (len < sizeof(int))
		return -EINVAL;
	len = sizeof(int);
	if (put_user(len, optlen))
		return -EFAULT;
	if (put_user(sctp_sk(sk)->autoclose, (int __user *)optval))
		return -EFAULT;
	return 0;
}

/* Helper routine to branch off an association to a new socket.  */
int sctp_do_peeloff(struct sock *sk, sctp_assoc_t id, struct socket **sockp)
{
	struct sctp_association *asoc = sctp_id2assoc(sk, id);
	struct sctp_sock *sp = sctp_sk(sk);
	struct socket *sock;
	int err = 0;

	/* Do not peel off from one netns to another one. */
	if (!net_eq(current->nsproxy->net_ns, sock_net(sk)))
		return -EINVAL;

	if (!asoc)
		return -EINVAL;

	/* An association cannot be branched off from an already peeled-off
	 * socket, nor is this supported for tcp style sockets.
	 */
	if (!sctp_style(sk, UDP))
		return -EINVAL;

	/* Create a new socket.  */
	err = sock_create(sk->sk_family, SOCK_SEQPACKET, IPPROTO_SCTP, &sock);
	if (err < 0)
		return err;

	sctp_copy_sock(sock->sk, sk, asoc);

	/* Make peeled-off sockets more like 1-1 accepted sockets.
	 * Set the daddr and initialize id to something more random and also
	 * copy over any ip options.
	 */
	sp->pf->to_sk_daddr(&asoc->peer.primary_addr, sock->sk);
	sp->pf->copy_ip_options(sk, sock->sk);

	/* Populate the fields of the newsk from the oldsk and migrate the
	 * asoc to the newsk.
	 */
	err = sctp_sock_migrate(sk, sock->sk, asoc,
				SCTP_SOCKET_UDP_HIGH_BANDWIDTH);
	if (err) {
		sock_release(sock);
		sock = NULL;
	}

	*sockp = sock;

	return err;
}
EXPORT_SYMBOL(sctp_do_peeloff);

static int sctp_getsockopt_peeloff_common(struct sock *sk, sctp_peeloff_arg_t *peeloff,
					  struct file **newfile, unsigned flags)
{
	struct socket *newsock;
	int retval;

	retval = sctp_do_peeloff(sk, peeloff->associd, &newsock);
	if (retval < 0)
		goto out;

	/* Map the socket to an unused fd that can be returned to the user.  */
	retval = get_unused_fd_flags(flags & SOCK_CLOEXEC);
	if (retval < 0) {
		sock_release(newsock);
		goto out;
	}

	*newfile = sock_alloc_file(newsock, 0, NULL);
	if (IS_ERR(*newfile)) {
		put_unused_fd(retval);
		retval = PTR_ERR(*newfile);
		*newfile = NULL;
		return retval;
	}

	pr_debug("%s: sk:%p, newsk:%p, sd:%d\n", __func__, sk, newsock->sk,
		 retval);

	peeloff->sd = retval;

	if (flags & SOCK_NONBLOCK)
		(*newfile)->f_flags |= O_NONBLOCK;
out:
	return retval;
}

static int sctp_getsockopt_peeloff(struct sock *sk, int len, char __user *optval, int __user *optlen)
{
	sctp_peeloff_arg_t peeloff;
	struct file *newfile = NULL;
	int retval = 0;

	if (len < sizeof(sctp_peeloff_arg_t))
		return -EINVAL;
	len = sizeof(sctp_peeloff_arg_t);
	if (copy_from_user(&peeloff, optval, len))
		return -EFAULT;

	retval = sctp_getsockopt_peeloff_common(sk, &peeloff, &newfile, 0);
	if (retval < 0)
		goto out;

	/* Return the fd mapped to the new socket.  */
	if (put_user(len, optlen)) {
		fput(newfile);
		put_unused_fd(retval);
		return -EFAULT;
	}

	if (copy_to_user(optval, &peeloff, len)) {
		fput(newfile);
		put_unused_fd(retval);
		return -EFAULT;
	}
	fd_install(retval, newfile);
out:
	return retval;
}

static int sctp_getsockopt_peeloff_flags(struct sock *sk, int len,
					 char __user *optval, int __user *optlen)
{
	sctp_peeloff_flags_arg_t peeloff;
	struct file *newfile = NULL;
	int retval = 0;

	if (len < sizeof(sctp_peeloff_flags_arg_t))
		return -EINVAL;
	len = sizeof(sctp_peeloff_flags_arg_t);
	if (copy_from_user(&peeloff, optval, len))
		return -EFAULT;

	retval = sctp_getsockopt_peeloff_common(sk, &peeloff.p_arg,
						&newfile, peeloff.flags);
	if (retval < 0)
		goto out;

	/* Return the fd mapped to the new socket.  */
	if (put_user(len, optlen)) {
		fput(newfile);
		put_unused_fd(retval);
		return -EFAULT;
	}

	if (copy_to_user(optval, &peeloff, len)) {
		fput(newfile);
		put_unused_fd(retval);
		return -EFAULT;
	}
	fd_install(retval, newfile);
out:
	return retval;
}

/* 7.1.13 Peer Address Parameters (SCTP_PEER_ADDR_PARAMS)
 *
 * Applications can enable or disable heartbeats for any peer address of
 * an association, modify an address's heartbeat interval, force a
 * heartbeat to be sent immediately, and adjust the address's maximum
 * number of retransmissions sent before an address is considered
 * unreachable.  The following structure is used to access and modify an
 * address's parameters:
 *
 *  struct sctp_paddrparams {
 *     sctp_assoc_t            spp_assoc_id;
 *     struct sockaddr_storage spp_address;
 *     uint32_t                spp_hbinterval;
 *     uint16_t                spp_pathmaxrxt;
 *     uint32_t                spp_pathmtu;
 *     uint32_t                spp_sackdelay;
 *     uint32_t                spp_flags;
 * };
 *
 *   spp_assoc_id    - (one-to-many style socket) This is filled in the
 *                     application, and identifies the association for
 *                     this query.
 *   spp_address     - This specifies which address is of interest.
 *   spp_hbinterval  - This contains the value of the heartbeat interval,
 *                     in milliseconds.  If a  value of zero
 *                     is present in this field then no changes are to
 *                     be made to this parameter.
 *   spp_pathmaxrxt  - This contains the maximum number of
 *                     retransmissions before this address shall be
 *                     considered unreachable. If a  value of zero
 *                     is present in this field then no changes are to
 *                     be made to this parameter.
 *   spp_pathmtu     - When Path MTU discovery is disabled the value
 *                     specified here will be the "fixed" path mtu.
 *                     Note that if the spp_address field is empty
 *                     then all associations on this address will
 *                     have this fixed path mtu set upon them.
 *
 *   spp_sackdelay   - When delayed sack is enabled, this value specifies
 *                     the number of milliseconds that sacks will be delayed
 *                     for. This value will apply to all addresses of an
 *                     association if the spp_address field is empty. Note
 *                     also, that if delayed sack is enabled and this
 *                     value is set to 0, no change is made to the last
 *                     recorded delayed sack timer value.
 *
 *   spp_flags       - These flags are used to control various features
 *                     on an association. The flag field may contain
 *                     zero or more of the following options.
 *
 *                     SPP_HB_ENABLE  - Enable heartbeats on the
 *                     specified address. Note that if the address
 *                     field is empty all addresses for the association
 *                     have heartbeats enabled upon them.
 *
 *                     SPP_HB_DISABLE - Disable heartbeats on the
 *                     speicifed address. Note that if the address
 *                     field is empty all addresses for the association
 *                     will have their heartbeats disabled. Note also
 *                     that SPP_HB_ENABLE and SPP_HB_DISABLE are
 *                     mutually exclusive, only one of these two should
 *                     be specified. Enabling both fields will have
 *                     undetermined results.
 *
 *                     SPP_HB_DEMAND - Request a user initiated heartbeat
 *                     to be made immediately.
 *
 *                     SPP_PMTUD_ENABLE - This field will enable PMTU
 *                     discovery upon the specified address. Note that
 *                     if the address feild is empty then all addresses
 *                     on the association are effected.
 *
 *                     SPP_PMTUD_DISABLE - This field will disable PMTU
 *                     discovery upon the specified address. Note that
 *                     if the address feild is empty then all addresses
 *                     on the association are effected. Not also that
 *                     SPP_PMTUD_ENABLE and SPP_PMTUD_DISABLE are mutually
 *                     exclusive. Enabling both will have undetermined
 *                     results.
 *
 *                     SPP_SACKDELAY_ENABLE - Setting this flag turns
 *                     on delayed sack. The time specified in spp_sackdelay
 *                     is used to specify the sack delay for this address. Note
 *                     that if spp_address is empty then all addresses will
 *                     enable delayed sack and take on the sack delay
 *                     value specified in spp_sackdelay.
 *                     SPP_SACKDELAY_DISABLE - Setting this flag turns
 *                     off delayed sack. If the spp_address field is blank then
 *                     delayed sack is disabled for the entire association. Note
 *                     also that this field is mutually exclusive to
 *                     SPP_SACKDELAY_ENABLE, setting both will have undefined
 *                     results.
 *
 *                     SPP_IPV6_FLOWLABEL:  Setting this flag enables the
 *                     setting of the IPV6 flow label value.  The value is
 *                     contained in the spp_ipv6_flowlabel field.
 *                     Upon retrieval, this flag will be set to indicate that
 *                     the spp_ipv6_flowlabel field has a valid value returned.
 *                     If a specific destination address is set (in the
 *                     spp_address field), then the value returned is that of
 *                     the address.  If just an association is specified (and
 *                     no address), then the association's default flow label
 *                     is returned.  If neither an association nor a destination
 *                     is specified, then the socket's default flow label is
 *                     returned.  For non-IPv6 sockets, this flag will be left
 *                     cleared.
 *
 *                     SPP_DSCP:  Setting this flag enables the setting of the
 *                     Differentiated Services Code Point (DSCP) value
 *                     associated with either the association or a specific
 *                     address.  The value is obtained in the spp_dscp field.
 *                     Upon retrieval, this flag will be set to indicate that
 *                     the spp_dscp field has a valid value returned.  If a
 *                     specific destination address is set when called (in the
 *                     spp_address field), then that specific destination
 *                     address's DSCP value is returned.  If just an association
 *                     is specified, then the association's default DSCP is
 *                     returned.  If neither an association nor a destination is
 *                     specified, then the socket's default DSCP is returned.
 *
 *   spp_ipv6_flowlabel
 *                   - This field is used in conjunction with the
 *                     SPP_IPV6_FLOWLABEL flag and contains the IPv6 flow label.
 *                     The 20 least significant bits are used for the flow
 *                     label.  This setting has precedence over any IPv6-layer
 *                     setting.
 *
 *   spp_dscp        - This field is used in conjunction with the SPP_DSCP flag
 *                     and contains the DSCP.  The 6 most significant bits are
 *                     used for the DSCP.  This setting has precedence over any
 *                     IPv4- or IPv6- layer setting.
 */
static int sctp_getsockopt_peer_addr_params(struct sock *sk, int len,
					    char __user *optval, int __user *optlen)
{
	struct sctp_paddrparams  params;
	struct sctp_transport   *trans = NULL;
	struct sctp_association *asoc = NULL;
	struct sctp_sock        *sp = sctp_sk(sk);

	if (len >= sizeof(params))
		len = sizeof(params);
	else if (len >= ALIGN(offsetof(struct sctp_paddrparams,
				       spp_ipv6_flowlabel), 4))
		len = ALIGN(offsetof(struct sctp_paddrparams,
				     spp_ipv6_flowlabel), 4);
	else
		return -EINVAL;

	if (copy_from_user(&params, optval, len))
		return -EFAULT;

	/* If an address other than INADDR_ANY is specified, and
	 * no transport is found, then the request is invalid.
	 */
	if (!sctp_is_any(sk, (union sctp_addr *)&params.spp_address)) {
		trans = sctp_addr_id2transport(sk, &params.spp_address,
					       params.spp_assoc_id);
		if (!trans) {
			pr_debug("%s: failed no transport\n", __func__);
			return -EINVAL;
		}
	}

	/* Get association, if assoc_id != SCTP_FUTURE_ASSOC and the
	 * socket is a one to many style socket, and an association
	 * was not found, then the id was invalid.
	 */
	asoc = sctp_id2assoc(sk, params.spp_assoc_id);
	if (!asoc && params.spp_assoc_id != SCTP_FUTURE_ASSOC &&
	    sctp_style(sk, UDP)) {
		pr_debug("%s: failed no association\n", __func__);
		return -EINVAL;
	}

	if (trans) {
		/* Fetch transport values. */
		params.spp_hbinterval = jiffies_to_msecs(trans->hbinterval);
		params.spp_pathmtu    = trans->pathmtu;
		params.spp_pathmaxrxt = trans->pathmaxrxt;
		params.spp_sackdelay  = jiffies_to_msecs(trans->sackdelay);

		/*draft-11 doesn't say what to return in spp_flags*/
		params.spp_flags      = trans->param_flags;
		if (trans->flowlabel & SCTP_FLOWLABEL_SET_MASK) {
			params.spp_ipv6_flowlabel = trans->flowlabel &
						    SCTP_FLOWLABEL_VAL_MASK;
			params.spp_flags |= SPP_IPV6_FLOWLABEL;
		}
		if (trans->dscp & SCTP_DSCP_SET_MASK) {
			params.spp_dscp	= trans->dscp & SCTP_DSCP_VAL_MASK;
			params.spp_flags |= SPP_DSCP;
		}
	} else if (asoc) {
		/* Fetch association values. */
		params.spp_hbinterval = jiffies_to_msecs(asoc->hbinterval);
		params.spp_pathmtu    = asoc->pathmtu;
		params.spp_pathmaxrxt = asoc->pathmaxrxt;
		params.spp_sackdelay  = jiffies_to_msecs(asoc->sackdelay);

		/*draft-11 doesn't say what to return in spp_flags*/
		params.spp_flags      = asoc->param_flags;
		if (asoc->flowlabel & SCTP_FLOWLABEL_SET_MASK) {
			params.spp_ipv6_flowlabel = asoc->flowlabel &
						    SCTP_FLOWLABEL_VAL_MASK;
			params.spp_flags |= SPP_IPV6_FLOWLABEL;
		}
		if (asoc->dscp & SCTP_DSCP_SET_MASK) {
			params.spp_dscp	= asoc->dscp & SCTP_DSCP_VAL_MASK;
			params.spp_flags |= SPP_DSCP;
		}
	} else {
		/* Fetch socket values. */
		params.spp_hbinterval = sp->hbinterval;
		params.spp_pathmtu    = sp->pathmtu;
		params.spp_sackdelay  = sp->sackdelay;
		params.spp_pathmaxrxt = sp->pathmaxrxt;

		/*draft-11 doesn't say what to return in spp_flags*/
		params.spp_flags      = sp->param_flags;
		if (sp->flowlabel & SCTP_FLOWLABEL_SET_MASK) {
			params.spp_ipv6_flowlabel = sp->flowlabel &
						    SCTP_FLOWLABEL_VAL_MASK;
			params.spp_flags |= SPP_IPV6_FLOWLABEL;
		}
		if (sp->dscp & SCTP_DSCP_SET_MASK) {
			params.spp_dscp	= sp->dscp & SCTP_DSCP_VAL_MASK;
			params.spp_flags |= SPP_DSCP;
		}
	}

	if (copy_to_user(optval, &params, len))
		return -EFAULT;

	if (put_user(len, optlen))
		return -EFAULT;

	return 0;
}

/*
 * 7.1.23.  Get or set delayed ack timer (SCTP_DELAYED_SACK)
 *
 * This option will effect the way delayed acks are performed.  This
 * option allows you to get or set the delayed ack time, in
 * milliseconds.  It also allows changing the delayed ack frequency.
 * Changing the frequency to 1 disables the delayed sack algorithm.  If
 * the assoc_id is 0, then this sets or gets the endpoints default
 * values.  If the assoc_id field is non-zero, then the set or get
 * effects the specified association for the one to many model (the
 * assoc_id field is ignored by the one to one model).  Note that if
 * sack_delay or sack_freq are 0 when setting this option, then the
 * current values will remain unchanged.
 *
 * struct sctp_sack_info {
 *     sctp_assoc_t            sack_assoc_id;
 *     uint32_t                sack_delay;
 *     uint32_t                sack_freq;
 * };
 *
 * sack_assoc_id -  This parameter, indicates which association the user
 *    is performing an action upon.  Note that if this field's value is
 *    zero then the endpoints default value is changed (effecting future
 *    associations only).
 *
 * sack_delay -  This parameter contains the number of milliseconds that
 *    the user is requesting the delayed ACK timer be set to.  Note that
 *    this value is defined in the standard to be between 200 and 500
 *    milliseconds.
 *
 * sack_freq -  This parameter contains the number of packets that must
 *    be received before a sack is sent without waiting for the delay
 *    timer to expire.  The default value for this is 2, setting this
 *    value to 1 will disable the delayed sack algorithm.
 */
static int sctp_getsockopt_delayed_ack(struct sock *sk, int len,
					    char __user *optval,
					    int __user *optlen)
{
	struct sctp_sack_info    params;
	struct sctp_association *asoc = NULL;
	struct sctp_sock        *sp = sctp_sk(sk);

	if (len >= sizeof(struct sctp_sack_info)) {
		len = sizeof(struct sctp_sack_info);

		if (copy_from_user(&params, optval, len))
			return -EFAULT;
	} else if (len == sizeof(struct sctp_assoc_value)) {
		pr_warn_ratelimited(DEPRECATED
				    "%s (pid %d) "
				    "Use of struct sctp_assoc_value in delayed_ack socket option.\n"
				    "Use struct sctp_sack_info instead\n",
				    current->comm, task_pid_nr(current));
		if (copy_from_user(&params, optval, len))
			return -EFAULT;
	} else
		return -EINVAL;

	/* Get association, if sack_assoc_id != SCTP_FUTURE_ASSOC and the
	 * socket is a one to many style socket, and an association
	 * was not found, then the id was invalid.
	 */
	asoc = sctp_id2assoc(sk, params.sack_assoc_id);
	if (!asoc && params.sack_assoc_id != SCTP_FUTURE_ASSOC &&
	    sctp_style(sk, UDP))
		return -EINVAL;

	if (asoc) {
		/* Fetch association values. */
		if (asoc->param_flags & SPP_SACKDELAY_ENABLE) {
			params.sack_delay = jiffies_to_msecs(asoc->sackdelay);
			params.sack_freq = asoc->sackfreq;

		} else {
			params.sack_delay = 0;
			params.sack_freq = 1;
		}
	} else {
		/* Fetch socket values. */
		if (sp->param_flags & SPP_SACKDELAY_ENABLE) {
			params.sack_delay  = sp->sackdelay;
			params.sack_freq = sp->sackfreq;
		} else {
			params.sack_delay  = 0;
			params.sack_freq = 1;
		}
	}

	if (copy_to_user(optval, &params, len))
		return -EFAULT;

	if (put_user(len, optlen))
		return -EFAULT;

	return 0;
}

/* 7.1.3 Initialization Parameters (SCTP_INITMSG)
 *
 * Applications can specify protocol parameters for the default association
 * initialization.  The option name argument to setsockopt() and getsockopt()
 * is SCTP_INITMSG.
 *
 * Setting initialization parameters is effective only on an unconnected
 * socket (for UDP-style sockets only future associations are effected
 * by the change).  With TCP-style sockets, this option is inherited by
 * sockets derived from a listener socket.
 */
static int sctp_getsockopt_initmsg(struct sock *sk, int len, char __user *optval, int __user *optlen)
{
	if (len < sizeof(struct sctp_initmsg))
		return -EINVAL;
	len = sizeof(struct sctp_initmsg);
	if (put_user(len, optlen))
		return -EFAULT;
	if (copy_to_user(optval, &sctp_sk(sk)->initmsg, len))
		return -EFAULT;
	return 0;
}


static int sctp_getsockopt_peer_addrs(struct sock *sk, int len,
				      char __user *optval, int __user *optlen)
{
	struct sctp_association *asoc;
	int cnt = 0;
	struct sctp_getaddrs getaddrs;
	struct sctp_transport *from;
	void __user *to;
	union sctp_addr temp;
	struct sctp_sock *sp = sctp_sk(sk);
	int addrlen;
	size_t space_left;
	int bytes_copied;

	if (len < sizeof(struct sctp_getaddrs))
		return -EINVAL;

	if (copy_from_user(&getaddrs, optval, sizeof(struct sctp_getaddrs)))
		return -EFAULT;

	/* For UDP-style sockets, id specifies the association to query.  */
	asoc = sctp_id2assoc(sk, getaddrs.assoc_id);
	if (!asoc)
		return -EINVAL;

	to = optval + offsetof(struct sctp_getaddrs, addrs);
	space_left = len - offsetof(struct sctp_getaddrs, addrs);

	list_for_each_entry(from, &asoc->peer.transport_addr_list,
				transports) {
		memcpy(&temp, &from->ipaddr, sizeof(temp));
		addrlen = sctp_get_pf_specific(sk->sk_family)
			      ->addr_to_user(sp, &temp);
		if (space_left < addrlen)
			return -ENOMEM;
		if (copy_to_user(to, &temp, addrlen))
			return -EFAULT;
		to += addrlen;
		cnt++;
		space_left -= addrlen;
	}

	if (put_user(cnt, &((struct sctp_getaddrs __user *)optval)->addr_num))
		return -EFAULT;
	bytes_copied = ((char __user *)to) - optval;
	if (put_user(bytes_copied, optlen))
		return -EFAULT;

	return 0;
}

static int sctp_copy_laddrs(struct sock *sk, __u16 port, void *to,
			    size_t space_left, int *bytes_copied)
{
	struct sctp_sockaddr_entry *addr;
	union sctp_addr temp;
	int cnt = 0;
	int addrlen;
	struct net *net = sock_net(sk);

	rcu_read_lock();
	list_for_each_entry_rcu(addr, &net->sctp.local_addr_list, list) {
		if (!addr->valid)
			continue;

		if ((PF_INET == sk->sk_family) &&
		    (AF_INET6 == addr->a.sa.sa_family))
			continue;
		if ((PF_INET6 == sk->sk_family) &&
		    inet_v6_ipv6only(sk) &&
		    (AF_INET == addr->a.sa.sa_family))
			continue;
		memcpy(&temp, &addr->a, sizeof(temp));
		if (!temp.v4.sin_port)
			temp.v4.sin_port = htons(port);

		addrlen = sctp_get_pf_specific(sk->sk_family)
			      ->addr_to_user(sctp_sk(sk), &temp);

		if (space_left < addrlen) {
			cnt =  -ENOMEM;
			break;
		}
		memcpy(to, &temp, addrlen);

		to += addrlen;
		cnt++;
		space_left -= addrlen;
		*bytes_copied += addrlen;
	}
	rcu_read_unlock();

	return cnt;
}


static int sctp_getsockopt_local_addrs(struct sock *sk, int len,
				       char __user *optval, int __user *optlen)
{
	struct sctp_bind_addr *bp;
	struct sctp_association *asoc;
	int cnt = 0;
	struct sctp_getaddrs getaddrs;
	struct sctp_sockaddr_entry *addr;
	void __user *to;
	union sctp_addr temp;
	struct sctp_sock *sp = sctp_sk(sk);
	int addrlen;
	int err = 0;
	size_t space_left;
	int bytes_copied = 0;
	void *addrs;
	void *buf;

	if (len < sizeof(struct sctp_getaddrs))
		return -EINVAL;

	if (copy_from_user(&getaddrs, optval, sizeof(struct sctp_getaddrs)))
		return -EFAULT;

	/*
	 *  For UDP-style sockets, id specifies the association to query.
	 *  If the id field is set to the value '0' then the locally bound
	 *  addresses are returned without regard to any particular
	 *  association.
	 */
	if (0 == getaddrs.assoc_id) {
		bp = &sctp_sk(sk)->ep->base.bind_addr;
	} else {
		asoc = sctp_id2assoc(sk, getaddrs.assoc_id);
		if (!asoc)
			return -EINVAL;
		bp = &asoc->base.bind_addr;
	}

	to = optval + offsetof(struct sctp_getaddrs, addrs);
	space_left = len - offsetof(struct sctp_getaddrs, addrs);

	addrs = kmalloc(space_left, GFP_USER | __GFP_NOWARN);
	if (!addrs)
		return -ENOMEM;

	/* If the endpoint is bound to 0.0.0.0 or ::0, get the valid
	 * addresses from the global local address list.
	 */
	if (sctp_list_single_entry(&bp->address_list)) {
		addr = list_entry(bp->address_list.next,
				  struct sctp_sockaddr_entry, list);
		if (sctp_is_any(sk, &addr->a)) {
			cnt = sctp_copy_laddrs(sk, bp->port, addrs,
						space_left, &bytes_copied);
			if (cnt < 0) {
				err = cnt;
				goto out;
			}
			goto copy_getaddrs;
		}
	}

	buf = addrs;
	/* Protection on the bound address list is not needed since
	 * in the socket option context we hold a socket lock and
	 * thus the bound address list can't change.
	 */
	list_for_each_entry(addr, &bp->address_list, list) {
		memcpy(&temp, &addr->a, sizeof(temp));
		addrlen = sctp_get_pf_specific(sk->sk_family)
			      ->addr_to_user(sp, &temp);
		if (space_left < addrlen) {
			err =  -ENOMEM; /*fixme: right error?*/
			goto out;
		}
		memcpy(buf, &temp, addrlen);
		buf += addrlen;
		bytes_copied += addrlen;
		cnt++;
		space_left -= addrlen;
	}

copy_getaddrs:
	if (copy_to_user(to, addrs, bytes_copied)) {
		err = -EFAULT;
		goto out;
	}
	if (put_user(cnt, &((struct sctp_getaddrs __user *)optval)->addr_num)) {
		err = -EFAULT;
		goto out;
	}
	/* XXX: We should have accounted for sizeof(struct sctp_getaddrs) too,
	 * but we can't change it anymore.
	 */
	if (put_user(bytes_copied, optlen))
		err = -EFAULT;
out:
	kfree(addrs);
	return err;
}

/* 7.1.10 Set Primary Address (SCTP_PRIMARY_ADDR)
 *
 * Requests that the local SCTP stack use the enclosed peer address as
 * the association primary.  The enclosed address must be one of the
 * association peer's addresses.
 */
static int sctp_getsockopt_primary_addr(struct sock *sk, int len,
					char __user *optval, int __user *optlen)
{
	struct sctp_prim prim;
	struct sctp_association *asoc;
	struct sctp_sock *sp = sctp_sk(sk);

	if (len < sizeof(struct sctp_prim))
		return -EINVAL;

	len = sizeof(struct sctp_prim);

	if (copy_from_user(&prim, optval, len))
		return -EFAULT;

	asoc = sctp_id2assoc(sk, prim.ssp_assoc_id);
	if (!asoc)
		return -EINVAL;

	if (!asoc->peer.primary_path)
		return -ENOTCONN;

	memcpy(&prim.ssp_addr, &asoc->peer.primary_path->ipaddr,
		asoc->peer.primary_path->af_specific->sockaddr_len);

	sctp_get_pf_specific(sk->sk_family)->addr_to_user(sp,
			(union sctp_addr *)&prim.ssp_addr);

	if (put_user(len, optlen))
		return -EFAULT;
	if (copy_to_user(optval, &prim, len))
		return -EFAULT;

	return 0;
}

/*
 * 7.1.11  Set Adaptation Layer Indicator (SCTP_ADAPTATION_LAYER)
 *
 * Requests that the local endpoint set the specified Adaptation Layer
 * Indication parameter for all future INIT and INIT-ACK exchanges.
 */
static int sctp_getsockopt_adaptation_layer(struct sock *sk, int len,
				  char __user *optval, int __user *optlen)
{
	struct sctp_setadaptation adaptation;

	if (len < sizeof(struct sctp_setadaptation))
		return -EINVAL;

	len = sizeof(struct sctp_setadaptation);

	adaptation.ssb_adaptation_ind = sctp_sk(sk)->adaptation_ind;

	if (put_user(len, optlen))
		return -EFAULT;
	if (copy_to_user(optval, &adaptation, len))
		return -EFAULT;

	return 0;
}

/*
 *
 * 7.1.14 Set default send parameters (SCTP_DEFAULT_SEND_PARAM)
 *
 *   Applications that wish to use the sendto() system call may wish to
 *   specify a default set of parameters that would normally be supplied
 *   through the inclusion of ancillary data.  This socket option allows
 *   such an application to set the default sctp_sndrcvinfo structure.


 *   The application that wishes to use this socket option simply passes
 *   in to this call the sctp_sndrcvinfo structure defined in Section
 *   5.2.2) The input parameters accepted by this call include
 *   sinfo_stream, sinfo_flags, sinfo_ppid, sinfo_context,
 *   sinfo_timetolive.  The user must provide the sinfo_assoc_id field in
 *   to this call if the caller is using the UDP model.
 *
 *   For getsockopt, it get the default sctp_sndrcvinfo structure.
 */
static int sctp_getsockopt_default_send_param(struct sock *sk,
					int len, char __user *optval,
					int __user *optlen)
{
	struct sctp_sock *sp = sctp_sk(sk);
	struct sctp_association *asoc;
	struct sctp_sndrcvinfo info;

	if (len < sizeof(info))
		return -EINVAL;

	len = sizeof(info);

	if (copy_from_user(&info, optval, len))
		return -EFAULT;

	asoc = sctp_id2assoc(sk, info.sinfo_assoc_id);
	if (!asoc && info.sinfo_assoc_id != SCTP_FUTURE_ASSOC &&
	    sctp_style(sk, UDP))
		return -EINVAL;

	if (asoc) {
		info.sinfo_stream = asoc->default_stream;
		info.sinfo_flags = asoc->default_flags;
		info.sinfo_ppid = asoc->default_ppid;
		info.sinfo_context = asoc->default_context;
		info.sinfo_timetolive = asoc->default_timetolive;
	} else {
		info.sinfo_stream = sp->default_stream;
		info.sinfo_flags = sp->default_flags;
		info.sinfo_ppid = sp->default_ppid;
		info.sinfo_context = sp->default_context;
		info.sinfo_timetolive = sp->default_timetolive;
	}

	if (put_user(len, optlen))
		return -EFAULT;
	if (copy_to_user(optval, &info, len))
		return -EFAULT;

	return 0;
}

/* RFC6458, Section 8.1.31. Set/get Default Send Parameters
 * (SCTP_DEFAULT_SNDINFO)
 */
static int sctp_getsockopt_default_sndinfo(struct sock *sk, int len,
					   char __user *optval,
					   int __user *optlen)
{
	struct sctp_sock *sp = sctp_sk(sk);
	struct sctp_association *asoc;
	struct sctp_sndinfo info;

	if (len < sizeof(info))
		return -EINVAL;

	len = sizeof(info);

	if (copy_from_user(&info, optval, len))
		return -EFAULT;

	asoc = sctp_id2assoc(sk, info.snd_assoc_id);
	if (!asoc && info.snd_assoc_id != SCTP_FUTURE_ASSOC &&
	    sctp_style(sk, UDP))
		return -EINVAL;

	if (asoc) {
		info.snd_sid = asoc->default_stream;
		info.snd_flags = asoc->default_flags;
		info.snd_ppid = asoc->default_ppid;
		info.snd_context = asoc->default_context;
	} else {
		info.snd_sid = sp->default_stream;
		info.snd_flags = sp->default_flags;
		info.snd_ppid = sp->default_ppid;
		info.snd_context = sp->default_context;
	}

	if (put_user(len, optlen))
		return -EFAULT;
	if (copy_to_user(optval, &info, len))
		return -EFAULT;

	return 0;
}

/*
 *
 * 7.1.5 SCTP_NODELAY
 *
 * Turn on/off any Nagle-like algorithm.  This means that packets are
 * generally sent as soon as possible and no unnecessary delays are
 * introduced, at the cost of more packets in the network.  Expects an
 * integer boolean flag.
 */

static int sctp_getsockopt_nodelay(struct sock *sk, int len,
				   char __user *optval, int __user *optlen)
{
	int val;

	if (len < sizeof(int))
		return -EINVAL;

	len = sizeof(int);
	val = (sctp_sk(sk)->nodelay == 1);
	if (put_user(len, optlen))
		return -EFAULT;
	if (copy_to_user(optval, &val, len))
		return -EFAULT;
	return 0;
}

/*
 *
 * 7.1.1 SCTP_RTOINFO
 *
 * The protocol parameters used to initialize and bound retransmission
 * timeout (RTO) are tunable. sctp_rtoinfo structure is used to access
 * and modify these parameters.
 * All parameters are time values, in milliseconds.  A value of 0, when
 * modifying the parameters, indicates that the current value should not
 * be changed.
 *
 */
static int sctp_getsockopt_rtoinfo(struct sock *sk, int len,
				char __user *optval,
				int __user *optlen) {
	struct sctp_rtoinfo rtoinfo;
	struct sctp_association *asoc;

	if (len < sizeof (struct sctp_rtoinfo))
		return -EINVAL;

	len = sizeof(struct sctp_rtoinfo);

	if (copy_from_user(&rtoinfo, optval, len))
		return -EFAULT;

	asoc = sctp_id2assoc(sk, rtoinfo.srto_assoc_id);

	if (!asoc && rtoinfo.srto_assoc_id != SCTP_FUTURE_ASSOC &&
	    sctp_style(sk, UDP))
		return -EINVAL;

	/* Values corresponding to the specific association. */
	if (asoc) {
		rtoinfo.srto_initial = jiffies_to_msecs(asoc->rto_initial);
		rtoinfo.srto_max = jiffies_to_msecs(asoc->rto_max);
		rtoinfo.srto_min = jiffies_to_msecs(asoc->rto_min);
	} else {
		/* Values corresponding to the endpoint. */
		struct sctp_sock *sp = sctp_sk(sk);

		rtoinfo.srto_initial = sp->rtoinfo.srto_initial;
		rtoinfo.srto_max = sp->rtoinfo.srto_max;
		rtoinfo.srto_min = sp->rtoinfo.srto_min;
	}

	if (put_user(len, optlen))
		return -EFAULT;

	if (copy_to_user(optval, &rtoinfo, len))
		return -EFAULT;

	return 0;
}

/*
 *
 * 7.1.2 SCTP_ASSOCINFO
 *
 * This option is used to tune the maximum retransmission attempts
 * of the association.
 * Returns an error if the new association retransmission value is
 * greater than the sum of the retransmission value  of the peer.
 * See [SCTP] for more information.
 *
 */
static int sctp_getsockopt_associnfo(struct sock *sk, int len,
				     char __user *optval,
				     int __user *optlen)
{

	struct sctp_assocparams assocparams;
	struct sctp_association *asoc;
	struct list_head *pos;
	int cnt = 0;

	if (len < sizeof (struct sctp_assocparams))
		return -EINVAL;

	len = sizeof(struct sctp_assocparams);

	if (copy_from_user(&assocparams, optval, len))
		return -EFAULT;

	asoc = sctp_id2assoc(sk, assocparams.sasoc_assoc_id);

	if (!asoc && assocparams.sasoc_assoc_id != SCTP_FUTURE_ASSOC &&
	    sctp_style(sk, UDP))
		return -EINVAL;

	/* Values correspoinding to the specific association */
	if (asoc) {
		assocparams.sasoc_asocmaxrxt = asoc->max_retrans;
		assocparams.sasoc_peer_rwnd = asoc->peer.rwnd;
		assocparams.sasoc_local_rwnd = asoc->a_rwnd;
		assocparams.sasoc_cookie_life = ktime_to_ms(asoc->cookie_life);

		list_for_each(pos, &asoc->peer.transport_addr_list) {
			cnt++;
		}

		assocparams.sasoc_number_peer_destinations = cnt;
	} else {
		/* Values corresponding to the endpoint */
		struct sctp_sock *sp = sctp_sk(sk);

		assocparams.sasoc_asocmaxrxt = sp->assocparams.sasoc_asocmaxrxt;
		assocparams.sasoc_peer_rwnd = sp->assocparams.sasoc_peer_rwnd;
		assocparams.sasoc_local_rwnd = sp->assocparams.sasoc_local_rwnd;
		assocparams.sasoc_cookie_life =
					sp->assocparams.sasoc_cookie_life;
		assocparams.sasoc_number_peer_destinations =
					sp->assocparams.
					sasoc_number_peer_destinations;
	}

	if (put_user(len, optlen))
		return -EFAULT;

	if (copy_to_user(optval, &assocparams, len))
		return -EFAULT;

	return 0;
}

/*
 * 7.1.16 Set/clear IPv4 mapped addresses (SCTP_I_WANT_MAPPED_V4_ADDR)
 *
 * This socket option is a boolean flag which turns on or off mapped V4
 * addresses.  If this option is turned on and the socket is type
 * PF_INET6, then IPv4 addresses will be mapped to V6 representation.
 * If this option is turned off, then no mapping will be done of V4
 * addresses and a user will receive both PF_INET6 and PF_INET type
 * addresses on the socket.
 */
static int sctp_getsockopt_mappedv4(struct sock *sk, int len,
				    char __user *optval, int __user *optlen)
{
	int val;
	struct sctp_sock *sp = sctp_sk(sk);

	if (len < sizeof(int))
		return -EINVAL;

	len = sizeof(int);
	val = sp->v4mapped;
	if (put_user(len, optlen))
		return -EFAULT;
	if (copy_to_user(optval, &val, len))
		return -EFAULT;

	return 0;
}

/*
 * 7.1.29.  Set or Get the default context (SCTP_CONTEXT)
 * (chapter and verse is quoted at sctp_setsockopt_context())
 */
static int sctp_getsockopt_context(struct sock *sk, int len,
				   char __user *optval, int __user *optlen)
{
	struct sctp_assoc_value params;
	struct sctp_association *asoc;

	if (len < sizeof(struct sctp_assoc_value))
		return -EINVAL;

	len = sizeof(struct sctp_assoc_value);

	if (copy_from_user(&params, optval, len))
		return -EFAULT;

	asoc = sctp_id2assoc(sk, params.assoc_id);
	if (!asoc && params.assoc_id != SCTP_FUTURE_ASSOC &&
	    sctp_style(sk, UDP))
		return -EINVAL;

	params.assoc_value = asoc ? asoc->default_rcv_context
				  : sctp_sk(sk)->default_rcv_context;

	if (put_user(len, optlen))
		return -EFAULT;
	if (copy_to_user(optval, &params, len))
		return -EFAULT;

	return 0;
}

/*
 * 8.1.16.  Get or Set the Maximum Fragmentation Size (SCTP_MAXSEG)
 * This option will get or set the maximum size to put in any outgoing
 * SCTP DATA chunk.  If a message is larger than this size it will be
 * fragmented by SCTP into the specified size.  Note that the underlying
 * SCTP implementation may fragment into smaller sized chunks when the
 * PMTU of the underlying association is smaller than the value set by
 * the user.  The default value for this option is '0' which indicates
 * the user is NOT limiting fragmentation and only the PMTU will effect
 * SCTP's choice of DATA chunk size.  Note also that values set larger
 * than the maximum size of an IP datagram will effectively let SCTP
 * control fragmentation (i.e. the same as setting this option to 0).
 *
 * The following structure is used to access and modify this parameter:
 *
 * struct sctp_assoc_value {
 *   sctp_assoc_t assoc_id;
 *   uint32_t assoc_value;
 * };
 *
 * assoc_id:  This parameter is ignored for one-to-one style sockets.
 *    For one-to-many style sockets this parameter indicates which
 *    association the user is performing an action upon.  Note that if
 *    this field's value is zero then the endpoints default value is
 *    changed (effecting future associations only).
 * assoc_value:  This parameter specifies the maximum size in bytes.
 */
static int sctp_getsockopt_maxseg(struct sock *sk, int len,
				  char __user *optval, int __user *optlen)
{
	struct sctp_assoc_value params;
	struct sctp_association *asoc;

	if (len == sizeof(int)) {
		pr_warn_ratelimited(DEPRECATED
				    "%s (pid %d) "
				    "Use of int in maxseg socket option.\n"
				    "Use struct sctp_assoc_value instead\n",
				    current->comm, task_pid_nr(current));
		params.assoc_id = SCTP_FUTURE_ASSOC;
	} else if (len >= sizeof(struct sctp_assoc_value)) {
		len = sizeof(struct sctp_assoc_value);
		if (copy_from_user(&params, optval, len))
			return -EFAULT;
	} else
		return -EINVAL;

	asoc = sctp_id2assoc(sk, params.assoc_id);
	if (!asoc && params.assoc_id != SCTP_FUTURE_ASSOC &&
	    sctp_style(sk, UDP))
		return -EINVAL;

	if (asoc)
		params.assoc_value = asoc->frag_point;
	else
		params.assoc_value = sctp_sk(sk)->user_frag;

	if (put_user(len, optlen))
		return -EFAULT;
	if (len == sizeof(int)) {
		if (copy_to_user(optval, &params.assoc_value, len))
			return -EFAULT;
	} else {
		if (copy_to_user(optval, &params, len))
			return -EFAULT;
	}

	return 0;
}

/*
 * 7.1.24.  Get or set fragmented interleave (SCTP_FRAGMENT_INTERLEAVE)
 * (chapter and verse is quoted at sctp_setsockopt_fragment_interleave())
 */
static int sctp_getsockopt_fragment_interleave(struct sock *sk, int len,
					       char __user *optval, int __user *optlen)
{
	int val;

	if (len < sizeof(int))
		return -EINVAL;

	len = sizeof(int);

	val = sctp_sk(sk)->frag_interleave;
	if (put_user(len, optlen))
		return -EFAULT;
	if (copy_to_user(optval, &val, len))
		return -EFAULT;

	return 0;
}

/*
 * 7.1.25.  Set or Get the sctp partial delivery point
 * (chapter and verse is quoted at sctp_setsockopt_partial_delivery_point())
 */
static int sctp_getsockopt_partial_delivery_point(struct sock *sk, int len,
						  char __user *optval,
						  int __user *optlen)
{
	u32 val;

	if (len < sizeof(u32))
		return -EINVAL;

	len = sizeof(u32);

	val = sctp_sk(sk)->pd_point;
	if (put_user(len, optlen))
		return -EFAULT;
	if (copy_to_user(optval, &val, len))
		return -EFAULT;

	return 0;
}

/*
 * 7.1.28.  Set or Get the maximum burst (SCTP_MAX_BURST)
 * (chapter and verse is quoted at sctp_setsockopt_maxburst())
 */
static int sctp_getsockopt_maxburst(struct sock *sk, int len,
				    char __user *optval,
				    int __user *optlen)
{
	struct sctp_assoc_value params;
	struct sctp_association *asoc;

	if (len == sizeof(int)) {
		pr_warn_ratelimited(DEPRECATED
				    "%s (pid %d) "
				    "Use of int in max_burst socket option.\n"
				    "Use struct sctp_assoc_value instead\n",
				    current->comm, task_pid_nr(current));
		params.assoc_id = SCTP_FUTURE_ASSOC;
	} else if (len >= sizeof(struct sctp_assoc_value)) {
		len = sizeof(struct sctp_assoc_value);
		if (copy_from_user(&params, optval, len))
			return -EFAULT;
	} else
		return -EINVAL;

	asoc = sctp_id2assoc(sk, params.assoc_id);
	if (!asoc && params.assoc_id != SCTP_FUTURE_ASSOC &&
	    sctp_style(sk, UDP))
		return -EINVAL;

	params.assoc_value = asoc ? asoc->max_burst : sctp_sk(sk)->max_burst;

	if (len == sizeof(int)) {
		if (copy_to_user(optval, &params.assoc_value, len))
			return -EFAULT;
	} else {
		if (copy_to_user(optval, &params, len))
			return -EFAULT;
	}

	return 0;

}

static int sctp_getsockopt_hmac_ident(struct sock *sk, int len,
				    char __user *optval, int __user *optlen)
{
	struct sctp_endpoint *ep = sctp_sk(sk)->ep;
	struct sctp_hmacalgo  __user *p = (void __user *)optval;
	struct sctp_hmac_algo_param *hmacs;
	__u16 data_len = 0;
	u32 num_idents;
	int i;

	if (!ep->auth_enable)
		return -EACCES;

	hmacs = ep->auth_hmacs_list;
	data_len = ntohs(hmacs->param_hdr.length) -
		   sizeof(struct sctp_paramhdr);

	if (len < sizeof(struct sctp_hmacalgo) + data_len)
		return -EINVAL;

	len = sizeof(struct sctp_hmacalgo) + data_len;
	num_idents = data_len / sizeof(u16);

	if (put_user(len, optlen))
		return -EFAULT;
	if (put_user(num_idents, &p->shmac_num_idents))
		return -EFAULT;
	for (i = 0; i < num_idents; i++) {
		__u16 hmacid = ntohs(hmacs->hmac_ids[i]);

		if (copy_to_user(&p->shmac_idents[i], &hmacid, sizeof(__u16)))
			return -EFAULT;
	}
	return 0;
}

static int sctp_getsockopt_active_key(struct sock *sk, int len,
				    char __user *optval, int __user *optlen)
{
	struct sctp_endpoint *ep = sctp_sk(sk)->ep;
	struct sctp_authkeyid val;
	struct sctp_association *asoc;

	if (len < sizeof(struct sctp_authkeyid))
		return -EINVAL;

	len = sizeof(struct sctp_authkeyid);
	if (copy_from_user(&val, optval, len))
		return -EFAULT;

	asoc = sctp_id2assoc(sk, val.scact_assoc_id);
	if (!asoc && val.scact_assoc_id && sctp_style(sk, UDP))
		return -EINVAL;

	if (asoc) {
		if (!asoc->peer.auth_capable)
			return -EACCES;
		val.scact_keynumber = asoc->active_key_id;
	} else {
		if (!ep->auth_enable)
			return -EACCES;
		val.scact_keynumber = ep->active_key_id;
	}

	if (put_user(len, optlen))
		return -EFAULT;
	if (copy_to_user(optval, &val, len))
		return -EFAULT;

	return 0;
}

static int sctp_getsockopt_peer_auth_chunks(struct sock *sk, int len,
				    char __user *optval, int __user *optlen)
{
	struct sctp_authchunks __user *p = (void __user *)optval;
	struct sctp_authchunks val;
	struct sctp_association *asoc;
	struct sctp_chunks_param *ch;
	u32    num_chunks = 0;
	char __user *to;

	if (len < sizeof(struct sctp_authchunks))
		return -EINVAL;

	if (copy_from_user(&val, optval, sizeof(val)))
		return -EFAULT;

	to = p->gauth_chunks;
	asoc = sctp_id2assoc(sk, val.gauth_assoc_id);
	if (!asoc)
		return -EINVAL;

	if (!asoc->peer.auth_capable)
		return -EACCES;

	ch = asoc->peer.peer_chunks;
	if (!ch)
		goto num;

	/* See if the user provided enough room for all the data */
	num_chunks = ntohs(ch->param_hdr.length) - sizeof(struct sctp_paramhdr);
	if (len < num_chunks)
		return -EINVAL;

	if (copy_to_user(to, ch->chunks, num_chunks))
		return -EFAULT;
num:
	len = sizeof(struct sctp_authchunks) + num_chunks;
	if (put_user(len, optlen))
		return -EFAULT;
	if (put_user(num_chunks, &p->gauth_number_of_chunks))
		return -EFAULT;
	return 0;
}

static int sctp_getsockopt_local_auth_chunks(struct sock *sk, int len,
				    char __user *optval, int __user *optlen)
{
	struct sctp_endpoint *ep = sctp_sk(sk)->ep;
	struct sctp_authchunks __user *p = (void __user *)optval;
	struct sctp_authchunks val;
	struct sctp_association *asoc;
	struct sctp_chunks_param *ch;
	u32    num_chunks = 0;
	char __user *to;

	if (len < sizeof(struct sctp_authchunks))
		return -EINVAL;

	if (copy_from_user(&val, optval, sizeof(val)))
		return -EFAULT;

	to = p->gauth_chunks;
	asoc = sctp_id2assoc(sk, val.gauth_assoc_id);
	if (!asoc && val.gauth_assoc_id != SCTP_FUTURE_ASSOC &&
	    sctp_style(sk, UDP))
		return -EINVAL;

	if (asoc) {
		if (!asoc->peer.auth_capable)
			return -EACCES;
		ch = (struct sctp_chunks_param *)asoc->c.auth_chunks;
	} else {
		if (!ep->auth_enable)
			return -EACCES;
		ch = ep->auth_chunk_list;
	}
	if (!ch)
		goto num;

	num_chunks = ntohs(ch->param_hdr.length) - sizeof(struct sctp_paramhdr);
	if (len < sizeof(struct sctp_authchunks) + num_chunks)
		return -EINVAL;

	if (copy_to_user(to, ch->chunks, num_chunks))
		return -EFAULT;
num:
	len = sizeof(struct sctp_authchunks) + num_chunks;
	if (put_user(len, optlen))
		return -EFAULT;
	if (put_user(num_chunks, &p->gauth_number_of_chunks))
		return -EFAULT;

	return 0;
}

/*
 * 8.2.5.  Get the Current Number of Associations (SCTP_GET_ASSOC_NUMBER)
 * This option gets the current number of associations that are attached
 * to a one-to-many style socket.  The option value is an uint32_t.
 */
static int sctp_getsockopt_assoc_number(struct sock *sk, int len,
				    char __user *optval, int __user *optlen)
{
	struct sctp_sock *sp = sctp_sk(sk);
	struct sctp_association *asoc;
	u32 val = 0;

	if (sctp_style(sk, TCP))
		return -EOPNOTSUPP;

	if (len < sizeof(u32))
		return -EINVAL;

	len = sizeof(u32);

	list_for_each_entry(asoc, &(sp->ep->asocs), asocs) {
		val++;
	}

	if (put_user(len, optlen))
		return -EFAULT;
	if (copy_to_user(optval, &val, len))
		return -EFAULT;

	return 0;
}

/*
 * 8.1.23 SCTP_AUTO_ASCONF
 * See the corresponding setsockopt entry as description
 */
static int sctp_getsockopt_auto_asconf(struct sock *sk, int len,
				   char __user *optval, int __user *optlen)
{
	int val = 0;

	if (len < sizeof(int))
		return -EINVAL;

	len = sizeof(int);
	if (sctp_sk(sk)->do_auto_asconf && sctp_is_ep_boundall(sk))
		val = 1;
	if (put_user(len, optlen))
		return -EFAULT;
	if (copy_to_user(optval, &val, len))
		return -EFAULT;
	return 0;
}

/*
 * 8.2.6. Get the Current Identifiers of Associations
 *        (SCTP_GET_ASSOC_ID_LIST)
 *
 * This option gets the current list of SCTP association identifiers of
 * the SCTP associations handled by a one-to-many style socket.
 */
static int sctp_getsockopt_assoc_ids(struct sock *sk, int len,
				    char __user *optval, int __user *optlen)
{
	struct sctp_sock *sp = sctp_sk(sk);
	struct sctp_association *asoc;
	struct sctp_assoc_ids *ids;
	u32 num = 0;

	if (sctp_style(sk, TCP))
		return -EOPNOTSUPP;

	if (len < sizeof(struct sctp_assoc_ids))
		return -EINVAL;

	list_for_each_entry(asoc, &(sp->ep->asocs), asocs) {
		num++;
	}

	if (len < sizeof(struct sctp_assoc_ids) + sizeof(sctp_assoc_t) * num)
		return -EINVAL;

	len = sizeof(struct sctp_assoc_ids) + sizeof(sctp_assoc_t) * num;

	ids = kmalloc(len, GFP_USER | __GFP_NOWARN);
	if (unlikely(!ids))
		return -ENOMEM;

	ids->gaids_number_of_ids = num;
	num = 0;
	list_for_each_entry(asoc, &(sp->ep->asocs), asocs) {
		ids->gaids_assoc_id[num++] = asoc->assoc_id;
	}

	if (put_user(len, optlen) || copy_to_user(optval, ids, len)) {
		kfree(ids);
		return -EFAULT;
	}

	kfree(ids);
	return 0;
}

/*
 * SCTP_PEER_ADDR_THLDS
 *
 * This option allows us to fetch the partially failed threshold for one or all
 * transports in an association.  See Section 6.1 of:
 * http://www.ietf.org/id/draft-nishida-tsvwg-sctp-failover-05.txt
 */
static int sctp_getsockopt_paddr_thresholds(struct sock *sk,
					    char __user *optval, int len,
					    int __user *optlen, bool v2)
{
	struct sctp_paddrthlds_v2 val;
	struct sctp_transport *trans;
	struct sctp_association *asoc;
	int min;

	min = v2 ? sizeof(val) : sizeof(struct sctp_paddrthlds);
	if (len < min)
		return -EINVAL;
	len = min;
	if (copy_from_user(&val, optval, len))
		return -EFAULT;

	if (!sctp_is_any(sk, (const union sctp_addr *)&val.spt_address)) {
		trans = sctp_addr_id2transport(sk, &val.spt_address,
					       val.spt_assoc_id);
		if (!trans)
			return -ENOENT;

		val.spt_pathmaxrxt = trans->pathmaxrxt;
		val.spt_pathpfthld = trans->pf_retrans;
		val.spt_pathcpthld = trans->ps_retrans;

		goto out;
	}

	asoc = sctp_id2assoc(sk, val.spt_assoc_id);
	if (!asoc && val.spt_assoc_id != SCTP_FUTURE_ASSOC &&
	    sctp_style(sk, UDP))
		return -EINVAL;

	if (asoc) {
		val.spt_pathpfthld = asoc->pf_retrans;
		val.spt_pathmaxrxt = asoc->pathmaxrxt;
		val.spt_pathcpthld = asoc->ps_retrans;
	} else {
		struct sctp_sock *sp = sctp_sk(sk);

		val.spt_pathpfthld = sp->pf_retrans;
		val.spt_pathmaxrxt = sp->pathmaxrxt;
		val.spt_pathcpthld = sp->ps_retrans;
	}

out:
	if (put_user(len, optlen) || copy_to_user(optval, &val, len))
		return -EFAULT;

	return 0;
}

/*
 * SCTP_GET_ASSOC_STATS
 *
 * This option retrieves local per endpoint statistics. It is modeled
 * after OpenSolaris' implementation
 */
static int sctp_getsockopt_assoc_stats(struct sock *sk, int len,
				       char __user *optval,
				       int __user *optlen)
{
	struct sctp_assoc_stats sas;
	struct sctp_association *asoc = NULL;

	/* User must provide at least the assoc id */
	if (len < sizeof(sctp_assoc_t))
		return -EINVAL;

	/* Allow the struct to grow and fill in as much as possible */
	len = min_t(size_t, len, sizeof(sas));

	if (copy_from_user(&sas, optval, len))
		return -EFAULT;

	asoc = sctp_id2assoc(sk, sas.sas_assoc_id);
	if (!asoc)
		return -EINVAL;

	sas.sas_rtxchunks = asoc->stats.rtxchunks;
	sas.sas_gapcnt = asoc->stats.gapcnt;
	sas.sas_outofseqtsns = asoc->stats.outofseqtsns;
	sas.sas_osacks = asoc->stats.osacks;
	sas.sas_isacks = asoc->stats.isacks;
	sas.sas_octrlchunks = asoc->stats.octrlchunks;
	sas.sas_ictrlchunks = asoc->stats.ictrlchunks;
	sas.sas_oodchunks = asoc->stats.oodchunks;
	sas.sas_iodchunks = asoc->stats.iodchunks;
	sas.sas_ouodchunks = asoc->stats.ouodchunks;
	sas.sas_iuodchunks = asoc->stats.iuodchunks;
	sas.sas_idupchunks = asoc->stats.idupchunks;
	sas.sas_opackets = asoc->stats.opackets;
	sas.sas_ipackets = asoc->stats.ipackets;

	/* New high max rto observed, will return 0 if not a single
	 * RTO update took place. obs_rto_ipaddr will be bogus
	 * in such a case
	 */
	sas.sas_maxrto = asoc->stats.max_obs_rto;
	memcpy(&sas.sas_obs_rto_ipaddr, &asoc->stats.obs_rto_ipaddr,
		sizeof(struct sockaddr_storage));

	/* Mark beginning of a new observation period */
	asoc->stats.max_obs_rto = asoc->rto_min;

	if (put_user(len, optlen))
		return -EFAULT;

	pr_debug("%s: len:%d, assoc_id:%d\n", __func__, len, sas.sas_assoc_id);

	if (copy_to_user(optval, &sas, len))
		return -EFAULT;

	return 0;
}

static int sctp_getsockopt_recvrcvinfo(struct sock *sk,	int len,
				       char __user *optval,
				       int __user *optlen)
{
	int val = 0;

	if (len < sizeof(int))
		return -EINVAL;

	len = sizeof(int);
	if (sctp_sk(sk)->recvrcvinfo)
		val = 1;
	if (put_user(len, optlen))
		return -EFAULT;
	if (copy_to_user(optval, &val, len))
		return -EFAULT;

	return 0;
}

static int sctp_getsockopt_recvnxtinfo(struct sock *sk,	int len,
				       char __user *optval,
				       int __user *optlen)
{
	int val = 0;

	if (len < sizeof(int))
		return -EINVAL;

	len = sizeof(int);
	if (sctp_sk(sk)->recvnxtinfo)
		val = 1;
	if (put_user(len, optlen))
		return -EFAULT;
	if (copy_to_user(optval, &val, len))
		return -EFAULT;

	return 0;
}

static int sctp_getsockopt_pr_supported(struct sock *sk, int len,
					char __user *optval,
					int __user *optlen)
{
	struct sctp_assoc_value params;
	struct sctp_association *asoc;
	int retval = -EFAULT;

	if (len < sizeof(params)) {
		retval = -EINVAL;
		goto out;
	}

	len = sizeof(params);
	if (copy_from_user(&params, optval, len))
		goto out;

	asoc = sctp_id2assoc(sk, params.assoc_id);
	if (!asoc && params.assoc_id != SCTP_FUTURE_ASSOC &&
	    sctp_style(sk, UDP)) {
		retval = -EINVAL;
		goto out;
	}

	params.assoc_value = asoc ? asoc->peer.prsctp_capable
				  : sctp_sk(sk)->ep->prsctp_enable;

	if (put_user(len, optlen))
		goto out;

	if (copy_to_user(optval, &params, len))
		goto out;

	retval = 0;

out:
	return retval;
}

static int sctp_getsockopt_default_prinfo(struct sock *sk, int len,
					  char __user *optval,
					  int __user *optlen)
{
	struct sctp_default_prinfo info;
	struct sctp_association *asoc;
	int retval = -EFAULT;

	if (len < sizeof(info)) {
		retval = -EINVAL;
		goto out;
	}

	len = sizeof(info);
	if (copy_from_user(&info, optval, len))
		goto out;

	asoc = sctp_id2assoc(sk, info.pr_assoc_id);
	if (!asoc && info.pr_assoc_id != SCTP_FUTURE_ASSOC &&
	    sctp_style(sk, UDP)) {
		retval = -EINVAL;
		goto out;
	}

	if (asoc) {
		info.pr_policy = SCTP_PR_POLICY(asoc->default_flags);
		info.pr_value = asoc->default_timetolive;
	} else {
		struct sctp_sock *sp = sctp_sk(sk);

		info.pr_policy = SCTP_PR_POLICY(sp->default_flags);
		info.pr_value = sp->default_timetolive;
	}

	if (put_user(len, optlen))
		goto out;

	if (copy_to_user(optval, &info, len))
		goto out;

	retval = 0;

out:
	return retval;
}

static int sctp_getsockopt_pr_assocstatus(struct sock *sk, int len,
					  char __user *optval,
					  int __user *optlen)
{
	struct sctp_prstatus params;
	struct sctp_association *asoc;
	int policy;
	int retval = -EINVAL;

	if (len < sizeof(params))
		goto out;

	len = sizeof(params);
	if (copy_from_user(&params, optval, len)) {
		retval = -EFAULT;
		goto out;
	}

	policy = params.sprstat_policy;
	if (!policy || (policy & ~(SCTP_PR_SCTP_MASK | SCTP_PR_SCTP_ALL)) ||
	    ((policy & SCTP_PR_SCTP_ALL) && (policy & SCTP_PR_SCTP_MASK)))
		goto out;

	asoc = sctp_id2assoc(sk, params.sprstat_assoc_id);
	if (!asoc)
		goto out;

	if (policy == SCTP_PR_SCTP_ALL) {
		params.sprstat_abandoned_unsent = 0;
		params.sprstat_abandoned_sent = 0;
		for (policy = 0; policy <= SCTP_PR_INDEX(MAX); policy++) {
			params.sprstat_abandoned_unsent +=
				asoc->abandoned_unsent[policy];
			params.sprstat_abandoned_sent +=
				asoc->abandoned_sent[policy];
		}
	} else {
		params.sprstat_abandoned_unsent =
			asoc->abandoned_unsent[__SCTP_PR_INDEX(policy)];
		params.sprstat_abandoned_sent =
			asoc->abandoned_sent[__SCTP_PR_INDEX(policy)];
	}

	if (put_user(len, optlen)) {
		retval = -EFAULT;
		goto out;
	}

	if (copy_to_user(optval, &params, len)) {
		retval = -EFAULT;
		goto out;
	}

	retval = 0;

out:
	return retval;
}

static int sctp_getsockopt_pr_streamstatus(struct sock *sk, int len,
					   char __user *optval,
					   int __user *optlen)
{
	struct sctp_stream_out_ext *streamoute;
	struct sctp_association *asoc;
	struct sctp_prstatus params;
	int retval = -EINVAL;
	int policy;

	if (len < sizeof(params))
		goto out;

	len = sizeof(params);
	if (copy_from_user(&params, optval, len)) {
		retval = -EFAULT;
		goto out;
	}

	policy = params.sprstat_policy;
	if (!policy || (policy & ~(SCTP_PR_SCTP_MASK | SCTP_PR_SCTP_ALL)) ||
	    ((policy & SCTP_PR_SCTP_ALL) && (policy & SCTP_PR_SCTP_MASK)))
		goto out;

	asoc = sctp_id2assoc(sk, params.sprstat_assoc_id);
	if (!asoc || params.sprstat_sid >= asoc->stream.outcnt)
		goto out;

	streamoute = SCTP_SO(&asoc->stream, params.sprstat_sid)->ext;
	if (!streamoute) {
		/* Not allocated yet, means all stats are 0 */
		params.sprstat_abandoned_unsent = 0;
		params.sprstat_abandoned_sent = 0;
		retval = 0;
		goto out;
	}

	if (policy == SCTP_PR_SCTP_ALL) {
		params.sprstat_abandoned_unsent = 0;
		params.sprstat_abandoned_sent = 0;
		for (policy = 0; policy <= SCTP_PR_INDEX(MAX); policy++) {
			params.sprstat_abandoned_unsent +=
				streamoute->abandoned_unsent[policy];
			params.sprstat_abandoned_sent +=
				streamoute->abandoned_sent[policy];
		}
	} else {
		params.sprstat_abandoned_unsent =
			streamoute->abandoned_unsent[__SCTP_PR_INDEX(policy)];
		params.sprstat_abandoned_sent =
			streamoute->abandoned_sent[__SCTP_PR_INDEX(policy)];
	}

	if (put_user(len, optlen) || copy_to_user(optval, &params, len)) {
		retval = -EFAULT;
		goto out;
	}

	retval = 0;

out:
	return retval;
}

static int sctp_getsockopt_reconfig_supported(struct sock *sk, int len,
					      char __user *optval,
					      int __user *optlen)
{
	struct sctp_assoc_value params;
	struct sctp_association *asoc;
	int retval = -EFAULT;

	if (len < sizeof(params)) {
		retval = -EINVAL;
		goto out;
	}

	len = sizeof(params);
	if (copy_from_user(&params, optval, len))
		goto out;

	asoc = sctp_id2assoc(sk, params.assoc_id);
	if (!asoc && params.assoc_id != SCTP_FUTURE_ASSOC &&
	    sctp_style(sk, UDP)) {
		retval = -EINVAL;
		goto out;
	}

	params.assoc_value = asoc ? asoc->peer.reconf_capable
				  : sctp_sk(sk)->ep->reconf_enable;

	if (put_user(len, optlen))
		goto out;

	if (copy_to_user(optval, &params, len))
		goto out;

	retval = 0;

out:
	return retval;
}

static int sctp_getsockopt_enable_strreset(struct sock *sk, int len,
					   char __user *optval,
					   int __user *optlen)
{
	struct sctp_assoc_value params;
	struct sctp_association *asoc;
	int retval = -EFAULT;

	if (len < sizeof(params)) {
		retval = -EINVAL;
		goto out;
	}

	len = sizeof(params);
	if (copy_from_user(&params, optval, len))
		goto out;

	asoc = sctp_id2assoc(sk, params.assoc_id);
	if (!asoc && params.assoc_id != SCTP_FUTURE_ASSOC &&
	    sctp_style(sk, UDP)) {
		retval = -EINVAL;
		goto out;
	}

	params.assoc_value = asoc ? asoc->strreset_enable
				  : sctp_sk(sk)->ep->strreset_enable;

	if (put_user(len, optlen))
		goto out;

	if (copy_to_user(optval, &params, len))
		goto out;

	retval = 0;

out:
	return retval;
}

static int sctp_getsockopt_scheduler(struct sock *sk, int len,
				     char __user *optval,
				     int __user *optlen)
{
	struct sctp_assoc_value params;
	struct sctp_association *asoc;
	int retval = -EFAULT;

	if (len < sizeof(params)) {
		retval = -EINVAL;
		goto out;
	}

	len = sizeof(params);
	if (copy_from_user(&params, optval, len))
		goto out;

	asoc = sctp_id2assoc(sk, params.assoc_id);
	if (!asoc && params.assoc_id != SCTP_FUTURE_ASSOC &&
	    sctp_style(sk, UDP)) {
		retval = -EINVAL;
		goto out;
	}

	params.assoc_value = asoc ? sctp_sched_get_sched(asoc)
				  : sctp_sk(sk)->default_ss;

	if (put_user(len, optlen))
		goto out;

	if (copy_to_user(optval, &params, len))
		goto out;

	retval = 0;

out:
	return retval;
}

static int sctp_getsockopt_scheduler_value(struct sock *sk, int len,
					   char __user *optval,
					   int __user *optlen)
{
	struct sctp_stream_value params;
	struct sctp_association *asoc;
	int retval = -EFAULT;

	if (len < sizeof(params)) {
		retval = -EINVAL;
		goto out;
	}

	len = sizeof(params);
	if (copy_from_user(&params, optval, len))
		goto out;

	asoc = sctp_id2assoc(sk, params.assoc_id);
	if (!asoc) {
		retval = -EINVAL;
		goto out;
	}

	retval = sctp_sched_get_value(asoc, params.stream_id,
				      &params.stream_value);
	if (retval)
		goto out;

	if (put_user(len, optlen)) {
		retval = -EFAULT;
		goto out;
	}

	if (copy_to_user(optval, &params, len)) {
		retval = -EFAULT;
		goto out;
	}

out:
	return retval;
}

static int sctp_getsockopt_interleaving_supported(struct sock *sk, int len,
						  char __user *optval,
						  int __user *optlen)
{
	struct sctp_assoc_value params;
	struct sctp_association *asoc;
	int retval = -EFAULT;

	if (len < sizeof(params)) {
		retval = -EINVAL;
		goto out;
	}

	len = sizeof(params);
	if (copy_from_user(&params, optval, len))
		goto out;

	asoc = sctp_id2assoc(sk, params.assoc_id);
	if (!asoc && params.assoc_id != SCTP_FUTURE_ASSOC &&
	    sctp_style(sk, UDP)) {
		retval = -EINVAL;
		goto out;
	}

	params.assoc_value = asoc ? asoc->peer.intl_capable
				  : sctp_sk(sk)->ep->intl_enable;

	if (put_user(len, optlen))
		goto out;

	if (copy_to_user(optval, &params, len))
		goto out;

	retval = 0;

out:
	return retval;
}

static int sctp_getsockopt_reuse_port(struct sock *sk, int len,
				      char __user *optval,
				      int __user *optlen)
{
	int val;

	if (len < sizeof(int))
		return -EINVAL;

	len = sizeof(int);
	val = sctp_sk(sk)->reuse;
	if (put_user(len, optlen))
		return -EFAULT;

	if (copy_to_user(optval, &val, len))
		return -EFAULT;

	return 0;
}

static int sctp_getsockopt_event(struct sock *sk, int len, char __user *optval,
				 int __user *optlen)
{
	struct sctp_association *asoc;
	struct sctp_event param;
	__u16 subscribe;

	if (len < sizeof(param))
		return -EINVAL;

	len = sizeof(param);
	if (copy_from_user(&param, optval, len))
		return -EFAULT;

	if (param.se_type < SCTP_SN_TYPE_BASE ||
	    param.se_type > SCTP_SN_TYPE_MAX)
		return -EINVAL;

	asoc = sctp_id2assoc(sk, param.se_assoc_id);
	if (!asoc && param.se_assoc_id != SCTP_FUTURE_ASSOC &&
	    sctp_style(sk, UDP))
		return -EINVAL;

	subscribe = asoc ? asoc->subscribe : sctp_sk(sk)->subscribe;
	param.se_on = sctp_ulpevent_type_enabled(subscribe, param.se_type);

	if (put_user(len, optlen))
		return -EFAULT;

	if (copy_to_user(optval, &param, len))
		return -EFAULT;

	return 0;
}

static int sctp_getsockopt_asconf_supported(struct sock *sk, int len,
					    char __user *optval,
					    int __user *optlen)
{
	struct sctp_assoc_value params;
	struct sctp_association *asoc;
	int retval = -EFAULT;

	if (len < sizeof(params)) {
		retval = -EINVAL;
		goto out;
	}

	len = sizeof(params);
	if (copy_from_user(&params, optval, len))
		goto out;

	asoc = sctp_id2assoc(sk, params.assoc_id);
	if (!asoc && params.assoc_id != SCTP_FUTURE_ASSOC &&
	    sctp_style(sk, UDP)) {
		retval = -EINVAL;
		goto out;
	}

	params.assoc_value = asoc ? asoc->peer.asconf_capable
				  : sctp_sk(sk)->ep->asconf_enable;

	if (put_user(len, optlen))
		goto out;

	if (copy_to_user(optval, &params, len))
		goto out;

	retval = 0;

out:
	return retval;
}

static int sctp_getsockopt_auth_supported(struct sock *sk, int len,
					  char __user *optval,
					  int __user *optlen)
{
	struct sctp_assoc_value params;
	struct sctp_association *asoc;
	int retval = -EFAULT;

	if (len < sizeof(params)) {
		retval = -EINVAL;
		goto out;
	}

	len = sizeof(params);
	if (copy_from_user(&params, optval, len))
		goto out;

	asoc = sctp_id2assoc(sk, params.assoc_id);
	if (!asoc && params.assoc_id != SCTP_FUTURE_ASSOC &&
	    sctp_style(sk, UDP)) {
		retval = -EINVAL;
		goto out;
	}

	params.assoc_value = asoc ? asoc->peer.auth_capable
				  : sctp_sk(sk)->ep->auth_enable;

	if (put_user(len, optlen))
		goto out;

	if (copy_to_user(optval, &params, len))
		goto out;

	retval = 0;

out:
	return retval;
}

static int sctp_getsockopt_ecn_supported(struct sock *sk, int len,
					 char __user *optval,
					 int __user *optlen)
{
	struct sctp_assoc_value params;
	struct sctp_association *asoc;
	int retval = -EFAULT;

	if (len < sizeof(params)) {
		retval = -EINVAL;
		goto out;
	}

	len = sizeof(params);
	if (copy_from_user(&params, optval, len))
		goto out;

	asoc = sctp_id2assoc(sk, params.assoc_id);
	if (!asoc && params.assoc_id != SCTP_FUTURE_ASSOC &&
	    sctp_style(sk, UDP)) {
		retval = -EINVAL;
		goto out;
	}

	params.assoc_value = asoc ? asoc->peer.ecn_capable
				  : sctp_sk(sk)->ep->ecn_enable;

	if (put_user(len, optlen))
		goto out;

	if (copy_to_user(optval, &params, len))
		goto out;

	retval = 0;

out:
	return retval;
}

static int sctp_getsockopt_pf_expose(struct sock *sk, int len,
				     char __user *optval,
				     int __user *optlen)
{
	struct sctp_assoc_value params;
	struct sctp_association *asoc;
	int retval = -EFAULT;

	if (len < sizeof(params)) {
		retval = -EINVAL;
		goto out;
	}

	len = sizeof(params);
	if (copy_from_user(&params, optval, len))
		goto out;

	asoc = sctp_id2assoc(sk, params.assoc_id);
	if (!asoc && params.assoc_id != SCTP_FUTURE_ASSOC &&
	    sctp_style(sk, UDP)) {
		retval = -EINVAL;
		goto out;
	}

	params.assoc_value = asoc ? asoc->pf_expose
				  : sctp_sk(sk)->pf_expose;

	if (put_user(len, optlen))
		goto out;

	if (copy_to_user(optval, &params, len))
		goto out;

	retval = 0;

out:
	return retval;
}

static int sctp_getsockopt_encap_port(struct sock *sk, int len,
				      char __user *optval, int __user *optlen)
{
	struct sctp_association *asoc;
	struct sctp_udpencaps encap;
	struct sctp_transport *t;
	__be16 encap_port;

	if (len < sizeof(encap))
		return -EINVAL;

	len = sizeof(encap);
	if (copy_from_user(&encap, optval, len))
		return -EFAULT;

	/* If an address other than INADDR_ANY is specified, and
	 * no transport is found, then the request is invalid.
	 */
	if (!sctp_is_any(sk, (union sctp_addr *)&encap.sue_address)) {
		t = sctp_addr_id2transport(sk, &encap.sue_address,
					   encap.sue_assoc_id);
		if (!t) {
			pr_debug("%s: failed no transport\n", __func__);
			return -EINVAL;
		}

		encap_port = t->encap_port;
		goto out;
	}

	/* Get association, if assoc_id != SCTP_FUTURE_ASSOC and the
	 * socket is a one to many style socket, and an association
	 * was not found, then the id was invalid.
	 */
	asoc = sctp_id2assoc(sk, encap.sue_assoc_id);
	if (!asoc && encap.sue_assoc_id != SCTP_FUTURE_ASSOC &&
	    sctp_style(sk, UDP)) {
		pr_debug("%s: failed no association\n", __func__);
		return -EINVAL;
	}

	if (asoc) {
		encap_port = asoc->encap_port;
		goto out;
	}

	encap_port = sctp_sk(sk)->encap_port;

out:
	encap.sue_port = (__force uint16_t)encap_port;
	if (copy_to_user(optval, &encap, len))
		return -EFAULT;

	if (put_user(len, optlen))
		return -EFAULT;

	return 0;
}

static int sctp_getsockopt_probe_interval(struct sock *sk, int len,
					  char __user *optval,
					  int __user *optlen)
{
	struct sctp_probeinterval params;
	struct sctp_association *asoc;
	struct sctp_transport *t;
	__u32 probe_interval;

	if (len < sizeof(params))
		return -EINVAL;

	len = sizeof(params);
	if (copy_from_user(&params, optval, len))
		return -EFAULT;

	/* If an address other than INADDR_ANY is specified, and
	 * no transport is found, then the request is invalid.
	 */
	if (!sctp_is_any(sk, (union sctp_addr *)&params.spi_address)) {
		t = sctp_addr_id2transport(sk, &params.spi_address,
					   params.spi_assoc_id);
		if (!t) {
			pr_debug("%s: failed no transport\n", __func__);
			return -EINVAL;
		}

		probe_interval = jiffies_to_msecs(t->probe_interval);
		goto out;
	}

	/* Get association, if assoc_id != SCTP_FUTURE_ASSOC and the
	 * socket is a one to many style socket, and an association
	 * was not found, then the id was invalid.
	 */
	asoc = sctp_id2assoc(sk, params.spi_assoc_id);
	if (!asoc && params.spi_assoc_id != SCTP_FUTURE_ASSOC &&
	    sctp_style(sk, UDP)) {
		pr_debug("%s: failed no association\n", __func__);
		return -EINVAL;
	}

	if (asoc) {
		probe_interval = jiffies_to_msecs(asoc->probe_interval);
		goto out;
	}

	probe_interval = sctp_sk(sk)->probe_interval;

out:
	params.spi_interval = probe_interval;
	if (copy_to_user(optval, &params, len))
		return -EFAULT;

	if (put_user(len, optlen))
		return -EFAULT;

	return 0;
}

static int sctp_getsockopt(struct sock *sk, int level, int optname,
			   char __user *optval, int __user *optlen)
{
	int retval = 0;
	int len;

	pr_debug("%s: sk:%p, optname:%d\n", __func__, sk, optname);

	/* I can hardly begin to describe how wrong this is.  This is
	 * so broken as to be worse than useless.  The API draft
	 * REALLY is NOT helpful here...  I am not convinced that the
	 * semantics of getsockopt() with a level OTHER THAN SOL_SCTP
	 * are at all well-founded.
	 */
	if (level != SOL_SCTP) {
		struct sctp_af *af = sctp_sk(sk)->pf->af;

		retval = af->getsockopt(sk, level, optname, optval, optlen);
		return retval;
	}

	if (get_user(len, optlen))
		return -EFAULT;

	if (len < 0)
		return -EINVAL;

	lock_sock(sk);

	switch (optname) {
	case SCTP_STATUS:
		retval = sctp_getsockopt_sctp_status(sk, len, optval, optlen);
		break;
	case SCTP_DISABLE_FRAGMENTS:
		retval = sctp_getsockopt_disable_fragments(sk, len, optval,
							   optlen);
		break;
	case SCTP_EVENTS:
		retval = sctp_getsockopt_events(sk, len, optval, optlen);
		break;
	case SCTP_AUTOCLOSE:
		retval = sctp_getsockopt_autoclose(sk, len, optval, optlen);
		break;
	case SCTP_SOCKOPT_PEELOFF:
		retval = sctp_getsockopt_peeloff(sk, len, optval, optlen);
		break;
	case SCTP_SOCKOPT_PEELOFF_FLAGS:
		retval = sctp_getsockopt_peeloff_flags(sk, len, optval, optlen);
		break;
	case SCTP_PEER_ADDR_PARAMS:
		retval = sctp_getsockopt_peer_addr_params(sk, len, optval,
							  optlen);
		break;
	case SCTP_DELAYED_SACK:
		retval = sctp_getsockopt_delayed_ack(sk, len, optval,
							  optlen);
		break;
	case SCTP_INITMSG:
		retval = sctp_getsockopt_initmsg(sk, len, optval, optlen);
		break;
	case SCTP_GET_PEER_ADDRS:
		retval = sctp_getsockopt_peer_addrs(sk, len, optval,
						    optlen);
		break;
	case SCTP_GET_LOCAL_ADDRS:
		retval = sctp_getsockopt_local_addrs(sk, len, optval,
						     optlen);
		break;
	case SCTP_SOCKOPT_CONNECTX3:
		retval = sctp_getsockopt_connectx3(sk, len, optval, optlen);
		break;
	case SCTP_DEFAULT_SEND_PARAM:
		retval = sctp_getsockopt_default_send_param(sk, len,
							    optval, optlen);
		break;
	case SCTP_DEFAULT_SNDINFO:
		retval = sctp_getsockopt_default_sndinfo(sk, len,
							 optval, optlen);
		break;
	case SCTP_PRIMARY_ADDR:
		retval = sctp_getsockopt_primary_addr(sk, len, optval, optlen);
		break;
	case SCTP_NODELAY:
		retval = sctp_getsockopt_nodelay(sk, len, optval, optlen);
		break;
	case SCTP_RTOINFO:
		retval = sctp_getsockopt_rtoinfo(sk, len, optval, optlen);
		break;
	case SCTP_ASSOCINFO:
		retval = sctp_getsockopt_associnfo(sk, len, optval, optlen);
		break;
	case SCTP_I_WANT_MAPPED_V4_ADDR:
		retval = sctp_getsockopt_mappedv4(sk, len, optval, optlen);
		break;
	case SCTP_MAXSEG:
		retval = sctp_getsockopt_maxseg(sk, len, optval, optlen);
		break;
	case SCTP_GET_PEER_ADDR_INFO:
		retval = sctp_getsockopt_peer_addr_info(sk, len, optval,
							optlen);
		break;
	case SCTP_ADAPTATION_LAYER:
		retval = sctp_getsockopt_adaptation_layer(sk, len, optval,
							optlen);
		break;
	case SCTP_CONTEXT:
		retval = sctp_getsockopt_context(sk, len, optval, optlen);
		break;
	case SCTP_FRAGMENT_INTERLEAVE:
		retval = sctp_getsockopt_fragment_interleave(sk, len, optval,
							     optlen);
		break;
	case SCTP_PARTIAL_DELIVERY_POINT:
		retval = sctp_getsockopt_partial_delivery_point(sk, len, optval,
								optlen);
		break;
	case SCTP_MAX_BURST:
		retval = sctp_getsockopt_maxburst(sk, len, optval, optlen);
		break;
	case SCTP_AUTH_KEY:
	case SCTP_AUTH_CHUNK:
	case SCTP_AUTH_DELETE_KEY:
	case SCTP_AUTH_DEACTIVATE_KEY:
		retval = -EOPNOTSUPP;
		break;
	case SCTP_HMAC_IDENT:
		retval = sctp_getsockopt_hmac_ident(sk, len, optval, optlen);
		break;
	case SCTP_AUTH_ACTIVE_KEY:
		retval = sctp_getsockopt_active_key(sk, len, optval, optlen);
		break;
	case SCTP_PEER_AUTH_CHUNKS:
		retval = sctp_getsockopt_peer_auth_chunks(sk, len, optval,
							optlen);
		break;
	case SCTP_LOCAL_AUTH_CHUNKS:
		retval = sctp_getsockopt_local_auth_chunks(sk, len, optval,
							optlen);
		break;
	case SCTP_GET_ASSOC_NUMBER:
		retval = sctp_getsockopt_assoc_number(sk, len, optval, optlen);
		break;
	case SCTP_GET_ASSOC_ID_LIST:
		retval = sctp_getsockopt_assoc_ids(sk, len, optval, optlen);
		break;
	case SCTP_AUTO_ASCONF:
		retval = sctp_getsockopt_auto_asconf(sk, len, optval, optlen);
		break;
	case SCTP_PEER_ADDR_THLDS:
		retval = sctp_getsockopt_paddr_thresholds(sk, optval, len,
							  optlen, false);
		break;
	case SCTP_PEER_ADDR_THLDS_V2:
		retval = sctp_getsockopt_paddr_thresholds(sk, optval, len,
							  optlen, true);
		break;
	case SCTP_GET_ASSOC_STATS:
		retval = sctp_getsockopt_assoc_stats(sk, len, optval, optlen);
		break;
	case SCTP_RECVRCVINFO:
		retval = sctp_getsockopt_recvrcvinfo(sk, len, optval, optlen);
		break;
	case SCTP_RECVNXTINFO:
		retval = sctp_getsockopt_recvnxtinfo(sk, len, optval, optlen);
		break;
	case SCTP_PR_SUPPORTED:
		retval = sctp_getsockopt_pr_supported(sk, len, optval, optlen);
		break;
	case SCTP_DEFAULT_PRINFO:
		retval = sctp_getsockopt_default_prinfo(sk, len, optval,
							optlen);
		break;
	case SCTP_PR_ASSOC_STATUS:
		retval = sctp_getsockopt_pr_assocstatus(sk, len, optval,
							optlen);
		break;
	case SCTP_PR_STREAM_STATUS:
		retval = sctp_getsockopt_pr_streamstatus(sk, len, optval,
							 optlen);
		break;
	case SCTP_RECONFIG_SUPPORTED:
		retval = sctp_getsockopt_reconfig_supported(sk, len, optval,
							    optlen);
		break;
	case SCTP_ENABLE_STREAM_RESET:
		retval = sctp_getsockopt_enable_strreset(sk, len, optval,
							 optlen);
		break;
	case SCTP_STREAM_SCHEDULER:
		retval = sctp_getsockopt_scheduler(sk, len, optval,
						   optlen);
		break;
	case SCTP_STREAM_SCHEDULER_VALUE:
		retval = sctp_getsockopt_scheduler_value(sk, len, optval,
							 optlen);
		break;
	case SCTP_INTERLEAVING_SUPPORTED:
		retval = sctp_getsockopt_interleaving_supported(sk, len, optval,
								optlen);
		break;
	case SCTP_REUSE_PORT:
		retval = sctp_getsockopt_reuse_port(sk, len, optval, optlen);
		break;
	case SCTP_EVENT:
		retval = sctp_getsockopt_event(sk, len, optval, optlen);
		break;
	case SCTP_ASCONF_SUPPORTED:
		retval = sctp_getsockopt_asconf_supported(sk, len, optval,
							  optlen);
		break;
	case SCTP_AUTH_SUPPORTED:
		retval = sctp_getsockopt_auth_supported(sk, len, optval,
							optlen);
		break;
	case SCTP_ECN_SUPPORTED:
		retval = sctp_getsockopt_ecn_supported(sk, len, optval, optlen);
		break;
	case SCTP_EXPOSE_POTENTIALLY_FAILED_STATE:
		retval = sctp_getsockopt_pf_expose(sk, len, optval, optlen);
		break;
	case SCTP_REMOTE_UDP_ENCAPS_PORT:
		retval = sctp_getsockopt_encap_port(sk, len, optval, optlen);
		break;
	case SCTP_PLPMTUD_PROBE_INTERVAL:
		retval = sctp_getsockopt_probe_interval(sk, len, optval, optlen);
		break;
	default:
		retval = -ENOPROTOOPT;
		break;
	}

	release_sock(sk);
	return retval;
}

static int sctp_hash(struct sock *sk)
{
	/* STUB */
	return 0;
}

static void sctp_unhash(struct sock *sk)
{
	/* STUB */
}

/* Check if port is acceptable.  Possibly find first available port.
 *
 * The port hash table (contained in the 'global' SCTP protocol storage
 * returned by struct sctp_protocol *sctp_get_protocol()). The hash
 * table is an array of 4096 lists (sctp_bind_hashbucket). Each
 * list (the list number is the port number hashed out, so as you
 * would expect from a hash function, all the ports in a given list have
 * such a number that hashes out to the same list number; you were
 * expecting that, right?); so each list has a set of ports, with a
 * link to the socket (struct sock) that uses it, the port number and
 * a fastreuse flag (FIXME: NPI ipg).
 */
static struct sctp_bind_bucket *sctp_bucket_create(
	struct sctp_bind_hashbucket *head, struct net *, unsigned short snum);

static int sctp_get_port_local(struct sock *sk, union sctp_addr *addr)
{
	struct sctp_sock *sp = sctp_sk(sk);
	bool reuse = (sk->sk_reuse || sp->reuse);
	struct sctp_bind_hashbucket *head; /* hash list */
	struct net *net = sock_net(sk);
	kuid_t uid = sock_i_uid(sk);
	struct sctp_bind_bucket *pp;
	unsigned short snum;
	int ret;

	snum = ntohs(addr->v4.sin_port);

	pr_debug("%s: begins, snum:%d\n", __func__, snum);

	if (snum == 0) {
		/* Search for an available port. */
		int low, high, remaining, index;
		unsigned int rover;

		inet_get_local_port_range(net, &low, &high);
		remaining = (high - low) + 1;
<<<<<<< HEAD
		rover = prandom_u32_max(remaining) + low;
=======
		rover = get_random_u32_below(remaining) + low;
>>>>>>> 0ee29814

		do {
			rover++;
			if ((rover < low) || (rover > high))
				rover = low;
			if (inet_is_local_reserved_port(net, rover))
				continue;
			index = sctp_phashfn(net, rover);
			head = &sctp_port_hashtable[index];
			spin_lock_bh(&head->lock);
			sctp_for_each_hentry(pp, &head->chain)
				if ((pp->port == rover) &&
				    net_eq(net, pp->net))
					goto next;
			break;
		next:
			spin_unlock_bh(&head->lock);
			cond_resched();
		} while (--remaining > 0);

		/* Exhausted local port range during search? */
		ret = 1;
		if (remaining <= 0)
			return ret;

		/* OK, here is the one we will use.  HEAD (the port
		 * hash table list entry) is non-NULL and we hold it's
		 * mutex.
		 */
		snum = rover;
	} else {
		/* We are given an specific port number; we verify
		 * that it is not being used. If it is used, we will
		 * exahust the search in the hash list corresponding
		 * to the port number (snum) - we detect that with the
		 * port iterator, pp being NULL.
		 */
		head = &sctp_port_hashtable[sctp_phashfn(net, snum)];
		spin_lock_bh(&head->lock);
		sctp_for_each_hentry(pp, &head->chain) {
			if ((pp->port == snum) && net_eq(pp->net, net))
				goto pp_found;
		}
	}
	pp = NULL;
	goto pp_not_found;
pp_found:
	if (!hlist_empty(&pp->owner)) {
		/* We had a port hash table hit - there is an
		 * available port (pp != NULL) and it is being
		 * used by other socket (pp->owner not empty); that other
		 * socket is going to be sk2.
		 */
		struct sock *sk2;

		pr_debug("%s: found a possible match\n", __func__);

		if ((pp->fastreuse && reuse &&
		     sk->sk_state != SCTP_SS_LISTENING) ||
		    (pp->fastreuseport && sk->sk_reuseport &&
		     uid_eq(pp->fastuid, uid)))
			goto success;

		/* Run through the list of sockets bound to the port
		 * (pp->port) [via the pointers bind_next and
		 * bind_pprev in the struct sock *sk2 (pp->sk)]. On each one,
		 * we get the endpoint they describe and run through
		 * the endpoint's list of IP (v4 or v6) addresses,
		 * comparing each of the addresses with the address of
		 * the socket sk. If we find a match, then that means
		 * that this port/socket (sk) combination are already
		 * in an endpoint.
		 */
		sk_for_each_bound(sk2, &pp->owner) {
			struct sctp_sock *sp2 = sctp_sk(sk2);
			struct sctp_endpoint *ep2 = sp2->ep;

			if (sk == sk2 ||
			    (reuse && (sk2->sk_reuse || sp2->reuse) &&
			     sk2->sk_state != SCTP_SS_LISTENING) ||
			    (sk->sk_reuseport && sk2->sk_reuseport &&
			     uid_eq(uid, sock_i_uid(sk2))))
				continue;

			if (sctp_bind_addr_conflict(&ep2->base.bind_addr,
						    addr, sp2, sp)) {
				ret = 1;
				goto fail_unlock;
			}
		}

		pr_debug("%s: found a match\n", __func__);
	}
pp_not_found:
	/* If there was a hash table miss, create a new port.  */
	ret = 1;
	if (!pp && !(pp = sctp_bucket_create(head, net, snum)))
		goto fail_unlock;

	/* In either case (hit or miss), make sure fastreuse is 1 only
	 * if sk->sk_reuse is too (that is, if the caller requested
	 * SO_REUSEADDR on this socket -sk-).
	 */
	if (hlist_empty(&pp->owner)) {
		if (reuse && sk->sk_state != SCTP_SS_LISTENING)
			pp->fastreuse = 1;
		else
			pp->fastreuse = 0;

		if (sk->sk_reuseport) {
			pp->fastreuseport = 1;
			pp->fastuid = uid;
		} else {
			pp->fastreuseport = 0;
		}
	} else {
		if (pp->fastreuse &&
		    (!reuse || sk->sk_state == SCTP_SS_LISTENING))
			pp->fastreuse = 0;

		if (pp->fastreuseport &&
		    (!sk->sk_reuseport || !uid_eq(pp->fastuid, uid)))
			pp->fastreuseport = 0;
	}

	/* We are set, so fill up all the data in the hash table
	 * entry, tie the socket list information with the rest of the
	 * sockets FIXME: Blurry, NPI (ipg).
	 */
success:
	if (!sp->bind_hash) {
		inet_sk(sk)->inet_num = snum;
		sk_add_bind_node(sk, &pp->owner);
		sp->bind_hash = pp;
	}
	ret = 0;

fail_unlock:
	spin_unlock_bh(&head->lock);
	return ret;
}

/* Assign a 'snum' port to the socket.  If snum == 0, an ephemeral
 * port is requested.
 */
static int sctp_get_port(struct sock *sk, unsigned short snum)
{
	union sctp_addr addr;
	struct sctp_af *af = sctp_sk(sk)->pf->af;

	/* Set up a dummy address struct from the sk. */
	af->from_sk(&addr, sk);
	addr.v4.sin_port = htons(snum);

	/* Note: sk->sk_num gets filled in if ephemeral port request. */
	return sctp_get_port_local(sk, &addr);
}

/*
 *  Move a socket to LISTENING state.
 */
static int sctp_listen_start(struct sock *sk, int backlog)
{
	struct sctp_sock *sp = sctp_sk(sk);
	struct sctp_endpoint *ep = sp->ep;
	struct crypto_shash *tfm = NULL;
	char alg[32];

	/* Allocate HMAC for generating cookie. */
	if (!sp->hmac && sp->sctp_hmac_alg) {
		sprintf(alg, "hmac(%s)", sp->sctp_hmac_alg);
		tfm = crypto_alloc_shash(alg, 0, 0);
		if (IS_ERR(tfm)) {
			net_info_ratelimited("failed to load transform for %s: %ld\n",
					     sp->sctp_hmac_alg, PTR_ERR(tfm));
			return -ENOSYS;
		}
		sctp_sk(sk)->hmac = tfm;
	}

	/*
	 * If a bind() or sctp_bindx() is not called prior to a listen()
	 * call that allows new associations to be accepted, the system
	 * picks an ephemeral port and will choose an address set equivalent
	 * to binding with a wildcard address.
	 *
	 * This is not currently spelled out in the SCTP sockets
	 * extensions draft, but follows the practice as seen in TCP
	 * sockets.
	 *
	 */
	inet_sk_set_state(sk, SCTP_SS_LISTENING);
	if (!ep->base.bind_addr.port) {
		if (sctp_autobind(sk))
			return -EAGAIN;
	} else {
		if (sctp_get_port(sk, inet_sk(sk)->inet_num)) {
			inet_sk_set_state(sk, SCTP_SS_CLOSED);
			return -EADDRINUSE;
		}
	}

	WRITE_ONCE(sk->sk_max_ack_backlog, backlog);
	return sctp_hash_endpoint(ep);
}

/*
 * 4.1.3 / 5.1.3 listen()
 *
 *   By default, new associations are not accepted for UDP style sockets.
 *   An application uses listen() to mark a socket as being able to
 *   accept new associations.
 *
 *   On TCP style sockets, applications use listen() to ready the SCTP
 *   endpoint for accepting inbound associations.
 *
 *   On both types of endpoints a backlog of '0' disables listening.
 *
 *  Move a socket to LISTENING state.
 */
int sctp_inet_listen(struct socket *sock, int backlog)
{
	struct sock *sk = sock->sk;
	struct sctp_endpoint *ep = sctp_sk(sk)->ep;
	int err = -EINVAL;

	if (unlikely(backlog < 0))
		return err;

	lock_sock(sk);

	/* Peeled-off sockets are not allowed to listen().  */
	if (sctp_style(sk, UDP_HIGH_BANDWIDTH))
		goto out;

	if (sock->state != SS_UNCONNECTED)
		goto out;

	if (!sctp_sstate(sk, LISTENING) && !sctp_sstate(sk, CLOSED))
		goto out;

	/* If backlog is zero, disable listening. */
	if (!backlog) {
		if (sctp_sstate(sk, CLOSED))
			goto out;

		err = 0;
		sctp_unhash_endpoint(ep);
		sk->sk_state = SCTP_SS_CLOSED;
		if (sk->sk_reuse || sctp_sk(sk)->reuse)
			sctp_sk(sk)->bind_hash->fastreuse = 1;
		goto out;
	}

	/* If we are already listening, just update the backlog */
	if (sctp_sstate(sk, LISTENING))
		WRITE_ONCE(sk->sk_max_ack_backlog, backlog);
	else {
		err = sctp_listen_start(sk, backlog);
		if (err)
			goto out;
	}

	err = 0;
out:
	release_sock(sk);
	return err;
}

/*
 * This function is done by modeling the current datagram_poll() and the
 * tcp_poll().  Note that, based on these implementations, we don't
 * lock the socket in this function, even though it seems that,
 * ideally, locking or some other mechanisms can be used to ensure
 * the integrity of the counters (sndbuf and wmem_alloc) used
 * in this place.  We assume that we don't need locks either until proven
 * otherwise.
 *
 * Another thing to note is that we include the Async I/O support
 * here, again, by modeling the current TCP/UDP code.  We don't have
 * a good way to test with it yet.
 */
__poll_t sctp_poll(struct file *file, struct socket *sock, poll_table *wait)
{
	struct sock *sk = sock->sk;
	struct sctp_sock *sp = sctp_sk(sk);
	__poll_t mask;

	poll_wait(file, sk_sleep(sk), wait);

	sock_rps_record_flow(sk);

	/* A TCP-style listening socket becomes readable when the accept queue
	 * is not empty.
	 */
	if (sctp_style(sk, TCP) && sctp_sstate(sk, LISTENING))
		return (!list_empty(&sp->ep->asocs)) ?
			(EPOLLIN | EPOLLRDNORM) : 0;

	mask = 0;

	/* Is there any exceptional events?  */
	if (sk->sk_err || !skb_queue_empty_lockless(&sk->sk_error_queue))
		mask |= EPOLLERR |
			(sock_flag(sk, SOCK_SELECT_ERR_QUEUE) ? EPOLLPRI : 0);
	if (sk->sk_shutdown & RCV_SHUTDOWN)
		mask |= EPOLLRDHUP | EPOLLIN | EPOLLRDNORM;
	if (sk->sk_shutdown == SHUTDOWN_MASK)
		mask |= EPOLLHUP;

	/* Is it readable?  Reconsider this code with TCP-style support.  */
	if (!skb_queue_empty_lockless(&sk->sk_receive_queue))
		mask |= EPOLLIN | EPOLLRDNORM;

	/* The association is either gone or not ready.  */
	if (!sctp_style(sk, UDP) && sctp_sstate(sk, CLOSED))
		return mask;

	/* Is it writable?  */
	if (sctp_writeable(sk)) {
		mask |= EPOLLOUT | EPOLLWRNORM;
	} else {
		sk_set_bit(SOCKWQ_ASYNC_NOSPACE, sk);
		/*
		 * Since the socket is not locked, the buffer
		 * might be made available after the writeable check and
		 * before the bit is set.  This could cause a lost I/O
		 * signal.  tcp_poll() has a race breaker for this race
		 * condition.  Based on their implementation, we put
		 * in the following code to cover it as well.
		 */
		if (sctp_writeable(sk))
			mask |= EPOLLOUT | EPOLLWRNORM;
	}
	return mask;
}

/********************************************************************
 * 2nd Level Abstractions
 ********************************************************************/

static struct sctp_bind_bucket *sctp_bucket_create(
	struct sctp_bind_hashbucket *head, struct net *net, unsigned short snum)
{
	struct sctp_bind_bucket *pp;

	pp = kmem_cache_alloc(sctp_bucket_cachep, GFP_ATOMIC);
	if (pp) {
		SCTP_DBG_OBJCNT_INC(bind_bucket);
		pp->port = snum;
		pp->fastreuse = 0;
		INIT_HLIST_HEAD(&pp->owner);
		pp->net = net;
		hlist_add_head(&pp->node, &head->chain);
	}
	return pp;
}

/* Caller must hold hashbucket lock for this tb with local BH disabled */
static void sctp_bucket_destroy(struct sctp_bind_bucket *pp)
{
	if (pp && hlist_empty(&pp->owner)) {
		__hlist_del(&pp->node);
		kmem_cache_free(sctp_bucket_cachep, pp);
		SCTP_DBG_OBJCNT_DEC(bind_bucket);
	}
}

/* Release this socket's reference to a local port.  */
static inline void __sctp_put_port(struct sock *sk)
{
	struct sctp_bind_hashbucket *head =
		&sctp_port_hashtable[sctp_phashfn(sock_net(sk),
						  inet_sk(sk)->inet_num)];
	struct sctp_bind_bucket *pp;

	spin_lock(&head->lock);
	pp = sctp_sk(sk)->bind_hash;
	__sk_del_bind_node(sk);
	sctp_sk(sk)->bind_hash = NULL;
	inet_sk(sk)->inet_num = 0;
	sctp_bucket_destroy(pp);
	spin_unlock(&head->lock);
}

void sctp_put_port(struct sock *sk)
{
	local_bh_disable();
	__sctp_put_port(sk);
	local_bh_enable();
}

/*
 * The system picks an ephemeral port and choose an address set equivalent
 * to binding with a wildcard address.
 * One of those addresses will be the primary address for the association.
 * This automatically enables the multihoming capability of SCTP.
 */
static int sctp_autobind(struct sock *sk)
{
	union sctp_addr autoaddr;
	struct sctp_af *af;
	__be16 port;

	/* Initialize a local sockaddr structure to INADDR_ANY. */
	af = sctp_sk(sk)->pf->af;

	port = htons(inet_sk(sk)->inet_num);
	af->inaddr_any(&autoaddr, port);

	return sctp_do_bind(sk, &autoaddr, af->sockaddr_len);
}

/* Parse out IPPROTO_SCTP CMSG headers.  Perform only minimal validation.
 *
 * From RFC 2292
 * 4.2 The cmsghdr Structure *
 *
 * When ancillary data is sent or received, any number of ancillary data
 * objects can be specified by the msg_control and msg_controllen members of
 * the msghdr structure, because each object is preceded by
 * a cmsghdr structure defining the object's length (the cmsg_len member).
 * Historically Berkeley-derived implementations have passed only one object
 * at a time, but this API allows multiple objects to be
 * passed in a single call to sendmsg() or recvmsg(). The following example
 * shows two ancillary data objects in a control buffer.
 *
 *   |<--------------------------- msg_controllen -------------------------->|
 *   |                                                                       |
 *
 *   |<----- ancillary data object ----->|<----- ancillary data object ----->|
 *
 *   |<---------- CMSG_SPACE() --------->|<---------- CMSG_SPACE() --------->|
 *   |                                   |                                   |
 *
 *   |<---------- cmsg_len ---------->|  |<--------- cmsg_len ----------->|  |
 *
 *   |<--------- CMSG_LEN() --------->|  |<-------- CMSG_LEN() ---------->|  |
 *   |                                |  |                                |  |
 *
 *   +-----+-----+-----+--+-----------+--+-----+-----+-----+--+-----------+--+
 *   |cmsg_|cmsg_|cmsg_|XX|           |XX|cmsg_|cmsg_|cmsg_|XX|           |XX|
 *
 *   |len  |level|type |XX|cmsg_data[]|XX|len  |level|type |XX|cmsg_data[]|XX|
 *
 *   +-----+-----+-----+--+-----------+--+-----+-----+-----+--+-----------+--+
 *    ^
 *    |
 *
 * msg_control
 * points here
 */
static int sctp_msghdr_parse(const struct msghdr *msg, struct sctp_cmsgs *cmsgs)
{
	struct msghdr *my_msg = (struct msghdr *)msg;
	struct cmsghdr *cmsg;

	for_each_cmsghdr(cmsg, my_msg) {
		if (!CMSG_OK(my_msg, cmsg))
			return -EINVAL;

		/* Should we parse this header or ignore?  */
		if (cmsg->cmsg_level != IPPROTO_SCTP)
			continue;

		/* Strictly check lengths following example in SCM code.  */
		switch (cmsg->cmsg_type) {
		case SCTP_INIT:
			/* SCTP Socket API Extension
			 * 5.3.1 SCTP Initiation Structure (SCTP_INIT)
			 *
			 * This cmsghdr structure provides information for
			 * initializing new SCTP associations with sendmsg().
			 * The SCTP_INITMSG socket option uses this same data
			 * structure.  This structure is not used for
			 * recvmsg().
			 *
			 * cmsg_level    cmsg_type      cmsg_data[]
			 * ------------  ------------   ----------------------
			 * IPPROTO_SCTP  SCTP_INIT      struct sctp_initmsg
			 */
			if (cmsg->cmsg_len != CMSG_LEN(sizeof(struct sctp_initmsg)))
				return -EINVAL;

			cmsgs->init = CMSG_DATA(cmsg);
			break;

		case SCTP_SNDRCV:
			/* SCTP Socket API Extension
			 * 5.3.2 SCTP Header Information Structure(SCTP_SNDRCV)
			 *
			 * This cmsghdr structure specifies SCTP options for
			 * sendmsg() and describes SCTP header information
			 * about a received message through recvmsg().
			 *
			 * cmsg_level    cmsg_type      cmsg_data[]
			 * ------------  ------------   ----------------------
			 * IPPROTO_SCTP  SCTP_SNDRCV    struct sctp_sndrcvinfo
			 */
			if (cmsg->cmsg_len != CMSG_LEN(sizeof(struct sctp_sndrcvinfo)))
				return -EINVAL;

			cmsgs->srinfo = CMSG_DATA(cmsg);

			if (cmsgs->srinfo->sinfo_flags &
			    ~(SCTP_UNORDERED | SCTP_ADDR_OVER |
			      SCTP_SACK_IMMEDIATELY | SCTP_SENDALL |
			      SCTP_PR_SCTP_MASK | SCTP_ABORT | SCTP_EOF))
				return -EINVAL;
			break;

		case SCTP_SNDINFO:
			/* SCTP Socket API Extension
			 * 5.3.4 SCTP Send Information Structure (SCTP_SNDINFO)
			 *
			 * This cmsghdr structure specifies SCTP options for
			 * sendmsg(). This structure and SCTP_RCVINFO replaces
			 * SCTP_SNDRCV which has been deprecated.
			 *
			 * cmsg_level    cmsg_type      cmsg_data[]
			 * ------------  ------------   ---------------------
			 * IPPROTO_SCTP  SCTP_SNDINFO    struct sctp_sndinfo
			 */
			if (cmsg->cmsg_len != CMSG_LEN(sizeof(struct sctp_sndinfo)))
				return -EINVAL;

			cmsgs->sinfo = CMSG_DATA(cmsg);

			if (cmsgs->sinfo->snd_flags &
			    ~(SCTP_UNORDERED | SCTP_ADDR_OVER |
			      SCTP_SACK_IMMEDIATELY | SCTP_SENDALL |
			      SCTP_PR_SCTP_MASK | SCTP_ABORT | SCTP_EOF))
				return -EINVAL;
			break;
		case SCTP_PRINFO:
			/* SCTP Socket API Extension
			 * 5.3.7 SCTP PR-SCTP Information Structure (SCTP_PRINFO)
			 *
			 * This cmsghdr structure specifies SCTP options for sendmsg().
			 *
			 * cmsg_level    cmsg_type      cmsg_data[]
			 * ------------  ------------   ---------------------
			 * IPPROTO_SCTP  SCTP_PRINFO    struct sctp_prinfo
			 */
			if (cmsg->cmsg_len != CMSG_LEN(sizeof(struct sctp_prinfo)))
				return -EINVAL;

			cmsgs->prinfo = CMSG_DATA(cmsg);
			if (cmsgs->prinfo->pr_policy & ~SCTP_PR_SCTP_MASK)
				return -EINVAL;

			if (cmsgs->prinfo->pr_policy == SCTP_PR_SCTP_NONE)
				cmsgs->prinfo->pr_value = 0;
			break;
		case SCTP_AUTHINFO:
			/* SCTP Socket API Extension
			 * 5.3.8 SCTP AUTH Information Structure (SCTP_AUTHINFO)
			 *
			 * This cmsghdr structure specifies SCTP options for sendmsg().
			 *
			 * cmsg_level    cmsg_type      cmsg_data[]
			 * ------------  ------------   ---------------------
			 * IPPROTO_SCTP  SCTP_AUTHINFO  struct sctp_authinfo
			 */
			if (cmsg->cmsg_len != CMSG_LEN(sizeof(struct sctp_authinfo)))
				return -EINVAL;

			cmsgs->authinfo = CMSG_DATA(cmsg);
			break;
		case SCTP_DSTADDRV4:
		case SCTP_DSTADDRV6:
			/* SCTP Socket API Extension
			 * 5.3.9/10 SCTP Destination IPv4/6 Address Structure (SCTP_DSTADDRV4/6)
			 *
			 * This cmsghdr structure specifies SCTP options for sendmsg().
			 *
			 * cmsg_level    cmsg_type         cmsg_data[]
			 * ------------  ------------   ---------------------
			 * IPPROTO_SCTP  SCTP_DSTADDRV4 struct in_addr
			 * ------------  ------------   ---------------------
			 * IPPROTO_SCTP  SCTP_DSTADDRV6 struct in6_addr
			 */
			cmsgs->addrs_msg = my_msg;
			break;
		default:
			return -EINVAL;
		}
	}

	return 0;
}

/*
 * Wait for a packet..
 * Note: This function is the same function as in core/datagram.c
 * with a few modifications to make lksctp work.
 */
static int sctp_wait_for_packet(struct sock *sk, int *err, long *timeo_p)
{
	int error;
	DEFINE_WAIT(wait);

	prepare_to_wait_exclusive(sk_sleep(sk), &wait, TASK_INTERRUPTIBLE);

	/* Socket errors? */
	error = sock_error(sk);
	if (error)
		goto out;

	if (!skb_queue_empty(&sk->sk_receive_queue))
		goto ready;

	/* Socket shut down?  */
	if (sk->sk_shutdown & RCV_SHUTDOWN)
		goto out;

	/* Sequenced packets can come disconnected.  If so we report the
	 * problem.
	 */
	error = -ENOTCONN;

	/* Is there a good reason to think that we may receive some data?  */
	if (list_empty(&sctp_sk(sk)->ep->asocs) && !sctp_sstate(sk, LISTENING))
		goto out;

	/* Handle signals.  */
	if (signal_pending(current))
		goto interrupted;

	/* Let another process have a go.  Since we are going to sleep
	 * anyway.  Note: This may cause odd behaviors if the message
	 * does not fit in the user's buffer, but this seems to be the
	 * only way to honor MSG_DONTWAIT realistically.
	 */
	release_sock(sk);
	*timeo_p = schedule_timeout(*timeo_p);
	lock_sock(sk);

ready:
	finish_wait(sk_sleep(sk), &wait);
	return 0;

interrupted:
	error = sock_intr_errno(*timeo_p);

out:
	finish_wait(sk_sleep(sk), &wait);
	*err = error;
	return error;
}

/* Receive a datagram.
 * Note: This is pretty much the same routine as in core/datagram.c
 * with a few changes to make lksctp work.
 */
struct sk_buff *sctp_skb_recv_datagram(struct sock *sk, int flags, int *err)
{
	int error;
	struct sk_buff *skb;
	long timeo;

	timeo = sock_rcvtimeo(sk, flags & MSG_DONTWAIT);

	pr_debug("%s: timeo:%ld, max:%ld\n", __func__, timeo,
		 MAX_SCHEDULE_TIMEOUT);

	do {
		/* Again only user level code calls this function,
		 * so nothing interrupt level
		 * will suddenly eat the receive_queue.
		 *
		 *  Look at current nfs client by the way...
		 *  However, this function was correct in any case. 8)
		 */
		if (flags & MSG_PEEK) {
			skb = skb_peek(&sk->sk_receive_queue);
			if (skb)
				refcount_inc(&skb->users);
		} else {
			skb = __skb_dequeue(&sk->sk_receive_queue);
		}

		if (skb)
			return skb;

		/* Caller is allowed not to check sk->sk_err before calling. */
		error = sock_error(sk);
		if (error)
			goto no_packet;

		if (sk->sk_shutdown & RCV_SHUTDOWN)
			break;

		if (sk_can_busy_loop(sk)) {
			sk_busy_loop(sk, flags & MSG_DONTWAIT);

			if (!skb_queue_empty_lockless(&sk->sk_receive_queue))
				continue;
		}

		/* User doesn't want to wait.  */
		error = -EAGAIN;
		if (!timeo)
			goto no_packet;
	} while (sctp_wait_for_packet(sk, err, &timeo) == 0);

	return NULL;

no_packet:
	*err = error;
	return NULL;
}

/* If sndbuf has changed, wake up per association sndbuf waiters.  */
static void __sctp_write_space(struct sctp_association *asoc)
{
	struct sock *sk = asoc->base.sk;

	if (sctp_wspace(asoc) <= 0)
		return;

	if (waitqueue_active(&asoc->wait))
		wake_up_interruptible(&asoc->wait);

	if (sctp_writeable(sk)) {
		struct socket_wq *wq;

		rcu_read_lock();
		wq = rcu_dereference(sk->sk_wq);
		if (wq) {
			if (waitqueue_active(&wq->wait))
				wake_up_interruptible(&wq->wait);

			/* Note that we try to include the Async I/O support
			 * here by modeling from the current TCP/UDP code.
			 * We have not tested with it yet.
			 */
			if (!(sk->sk_shutdown & SEND_SHUTDOWN))
				sock_wake_async(wq, SOCK_WAKE_SPACE, POLL_OUT);
		}
		rcu_read_unlock();
	}
}

static void sctp_wake_up_waiters(struct sock *sk,
				 struct sctp_association *asoc)
{
	struct sctp_association *tmp = asoc;

	/* We do accounting for the sndbuf space per association,
	 * so we only need to wake our own association.
	 */
	if (asoc->ep->sndbuf_policy)
		return __sctp_write_space(asoc);

	/* If association goes down and is just flushing its
	 * outq, then just normally notify others.
	 */
	if (asoc->base.dead)
		return sctp_write_space(sk);

	/* Accounting for the sndbuf space is per socket, so we
	 * need to wake up others, try to be fair and in case of
	 * other associations, let them have a go first instead
	 * of just doing a sctp_write_space() call.
	 *
	 * Note that we reach sctp_wake_up_waiters() only when
	 * associations free up queued chunks, thus we are under
	 * lock and the list of associations on a socket is
	 * guaranteed not to change.
	 */
	for (tmp = list_next_entry(tmp, asocs); 1;
	     tmp = list_next_entry(tmp, asocs)) {
		/* Manually skip the head element. */
		if (&tmp->asocs == &((sctp_sk(sk))->ep->asocs))
			continue;
		/* Wake up association. */
		__sctp_write_space(tmp);
		/* We've reached the end. */
		if (tmp == asoc)
			break;
	}
}

/* Do accounting for the sndbuf space.
 * Decrement the used sndbuf space of the corresponding association by the
 * data size which was just transmitted(freed).
 */
static void sctp_wfree(struct sk_buff *skb)
{
	struct sctp_chunk *chunk = skb_shinfo(skb)->destructor_arg;
	struct sctp_association *asoc = chunk->asoc;
	struct sock *sk = asoc->base.sk;

	sk_mem_uncharge(sk, skb->truesize);
	sk->sk_wmem_queued -= skb->truesize + sizeof(struct sctp_chunk);
	asoc->sndbuf_used -= skb->truesize + sizeof(struct sctp_chunk);
	WARN_ON(refcount_sub_and_test(sizeof(struct sctp_chunk),
				      &sk->sk_wmem_alloc));

	if (chunk->shkey) {
		struct sctp_shared_key *shkey = chunk->shkey;

		/* refcnt == 2 and !list_empty mean after this release, it's
		 * not being used anywhere, and it's time to notify userland
		 * that this shkey can be freed if it's been deactivated.
		 */
		if (shkey->deactivated && !list_empty(&shkey->key_list) &&
		    refcount_read(&shkey->refcnt) == 2) {
			struct sctp_ulpevent *ev;

			ev = sctp_ulpevent_make_authkey(asoc, shkey->key_id,
							SCTP_AUTH_FREE_KEY,
							GFP_KERNEL);
			if (ev)
				asoc->stream.si->enqueue_event(&asoc->ulpq, ev);
		}
		sctp_auth_shkey_release(chunk->shkey);
	}

	sock_wfree(skb);
	sctp_wake_up_waiters(sk, asoc);

	sctp_association_put(asoc);
}

/* Do accounting for the receive space on the socket.
 * Accounting for the association is done in ulpevent.c
 * We set this as a destructor for the cloned data skbs so that
 * accounting is done at the correct time.
 */
void sctp_sock_rfree(struct sk_buff *skb)
{
	struct sock *sk = skb->sk;
	struct sctp_ulpevent *event = sctp_skb2event(skb);

	atomic_sub(event->rmem_len, &sk->sk_rmem_alloc);

	/*
	 * Mimic the behavior of sock_rfree
	 */
	sk_mem_uncharge(sk, event->rmem_len);
}


/* Helper function to wait for space in the sndbuf.  */
static int sctp_wait_for_sndbuf(struct sctp_association *asoc, long *timeo_p,
				size_t msg_len)
{
	struct sock *sk = asoc->base.sk;
	long current_timeo = *timeo_p;
	DEFINE_WAIT(wait);
	int err = 0;

	pr_debug("%s: asoc:%p, timeo:%ld, msg_len:%zu\n", __func__, asoc,
		 *timeo_p, msg_len);

	/* Increment the association's refcnt.  */
	sctp_association_hold(asoc);

	/* Wait on the association specific sndbuf space. */
	for (;;) {
		prepare_to_wait_exclusive(&asoc->wait, &wait,
					  TASK_INTERRUPTIBLE);
		if (asoc->base.dead)
			goto do_dead;
		if (!*timeo_p)
			goto do_nonblock;
		if (sk->sk_err || asoc->state >= SCTP_STATE_SHUTDOWN_PENDING)
			goto do_error;
		if (signal_pending(current))
			goto do_interrupted;
		if ((int)msg_len <= sctp_wspace(asoc) &&
		    sk_wmem_schedule(sk, msg_len))
			break;

		/* Let another process have a go.  Since we are going
		 * to sleep anyway.
		 */
		release_sock(sk);
		current_timeo = schedule_timeout(current_timeo);
		lock_sock(sk);
		if (sk != asoc->base.sk)
			goto do_error;

		*timeo_p = current_timeo;
	}

out:
	finish_wait(&asoc->wait, &wait);

	/* Release the association's refcnt.  */
	sctp_association_put(asoc);

	return err;

do_dead:
	err = -ESRCH;
	goto out;

do_error:
	err = -EPIPE;
	goto out;

do_interrupted:
	err = sock_intr_errno(*timeo_p);
	goto out;

do_nonblock:
	err = -EAGAIN;
	goto out;
}

void sctp_data_ready(struct sock *sk)
{
	struct socket_wq *wq;

	rcu_read_lock();
	wq = rcu_dereference(sk->sk_wq);
	if (skwq_has_sleeper(wq))
		wake_up_interruptible_sync_poll(&wq->wait, EPOLLIN |
						EPOLLRDNORM | EPOLLRDBAND);
	sk_wake_async(sk, SOCK_WAKE_WAITD, POLL_IN);
	rcu_read_unlock();
}

/* If socket sndbuf has changed, wake up all per association waiters.  */
void sctp_write_space(struct sock *sk)
{
	struct sctp_association *asoc;

	/* Wake up the tasks in each wait queue.  */
	list_for_each_entry(asoc, &((sctp_sk(sk))->ep->asocs), asocs) {
		__sctp_write_space(asoc);
	}
}

/* Is there any sndbuf space available on the socket?
 *
 * Note that sk_wmem_alloc is the sum of the send buffers on all of the
 * associations on the same socket.  For a UDP-style socket with
 * multiple associations, it is possible for it to be "unwriteable"
 * prematurely.  I assume that this is acceptable because
 * a premature "unwriteable" is better than an accidental "writeable" which
 * would cause an unwanted block under certain circumstances.  For the 1-1
 * UDP-style sockets or TCP-style sockets, this code should work.
 *  - Daisy
 */
static bool sctp_writeable(struct sock *sk)
{
	return sk->sk_sndbuf > sk->sk_wmem_queued;
}

/* Wait for an association to go into ESTABLISHED state. If timeout is 0,
 * returns immediately with EINPROGRESS.
 */
static int sctp_wait_for_connect(struct sctp_association *asoc, long *timeo_p)
{
	struct sock *sk = asoc->base.sk;
	int err = 0;
	long current_timeo = *timeo_p;
	DEFINE_WAIT(wait);

	pr_debug("%s: asoc:%p, timeo:%ld\n", __func__, asoc, *timeo_p);

	/* Increment the association's refcnt.  */
	sctp_association_hold(asoc);

	for (;;) {
		prepare_to_wait_exclusive(&asoc->wait, &wait,
					  TASK_INTERRUPTIBLE);
		if (!*timeo_p)
			goto do_nonblock;
		if (sk->sk_shutdown & RCV_SHUTDOWN)
			break;
		if (sk->sk_err || asoc->state >= SCTP_STATE_SHUTDOWN_PENDING ||
		    asoc->base.dead)
			goto do_error;
		if (signal_pending(current))
			goto do_interrupted;

		if (sctp_state(asoc, ESTABLISHED))
			break;

		/* Let another process have a go.  Since we are going
		 * to sleep anyway.
		 */
		release_sock(sk);
		current_timeo = schedule_timeout(current_timeo);
		lock_sock(sk);

		*timeo_p = current_timeo;
	}

out:
	finish_wait(&asoc->wait, &wait);

	/* Release the association's refcnt.  */
	sctp_association_put(asoc);

	return err;

do_error:
	if (asoc->init_err_counter + 1 > asoc->max_init_attempts)
		err = -ETIMEDOUT;
	else
		err = -ECONNREFUSED;
	goto out;

do_interrupted:
	err = sock_intr_errno(*timeo_p);
	goto out;

do_nonblock:
	err = -EINPROGRESS;
	goto out;
}

static int sctp_wait_for_accept(struct sock *sk, long timeo)
{
	struct sctp_endpoint *ep;
	int err = 0;
	DEFINE_WAIT(wait);

	ep = sctp_sk(sk)->ep;


	for (;;) {
		prepare_to_wait_exclusive(sk_sleep(sk), &wait,
					  TASK_INTERRUPTIBLE);

		if (list_empty(&ep->asocs)) {
			release_sock(sk);
			timeo = schedule_timeout(timeo);
			lock_sock(sk);
		}

		err = -EINVAL;
		if (!sctp_sstate(sk, LISTENING))
			break;

		err = 0;
		if (!list_empty(&ep->asocs))
			break;

		err = sock_intr_errno(timeo);
		if (signal_pending(current))
			break;

		err = -EAGAIN;
		if (!timeo)
			break;
	}

	finish_wait(sk_sleep(sk), &wait);

	return err;
}

static void sctp_wait_for_close(struct sock *sk, long timeout)
{
	DEFINE_WAIT(wait);

	do {
		prepare_to_wait(sk_sleep(sk), &wait, TASK_INTERRUPTIBLE);
		if (list_empty(&sctp_sk(sk)->ep->asocs))
			break;
		release_sock(sk);
		timeout = schedule_timeout(timeout);
		lock_sock(sk);
	} while (!signal_pending(current) && timeout);

	finish_wait(sk_sleep(sk), &wait);
}

static void sctp_skb_set_owner_r_frag(struct sk_buff *skb, struct sock *sk)
{
	struct sk_buff *frag;

	if (!skb->data_len)
		goto done;

	/* Don't forget the fragments. */
	skb_walk_frags(skb, frag)
		sctp_skb_set_owner_r_frag(frag, sk);

done:
	sctp_skb_set_owner_r(skb, sk);
}

void sctp_copy_sock(struct sock *newsk, struct sock *sk,
		    struct sctp_association *asoc)
{
	struct inet_sock *inet = inet_sk(sk);
	struct inet_sock *newinet;
	struct sctp_sock *sp = sctp_sk(sk);

	newsk->sk_type = sk->sk_type;
	newsk->sk_bound_dev_if = sk->sk_bound_dev_if;
	newsk->sk_flags = sk->sk_flags;
	newsk->sk_tsflags = sk->sk_tsflags;
	newsk->sk_no_check_tx = sk->sk_no_check_tx;
	newsk->sk_no_check_rx = sk->sk_no_check_rx;
	newsk->sk_reuse = sk->sk_reuse;
	sctp_sk(newsk)->reuse = sp->reuse;

	newsk->sk_shutdown = sk->sk_shutdown;
	newsk->sk_destruct = sctp_destruct_sock;
	newsk->sk_family = sk->sk_family;
	newsk->sk_protocol = IPPROTO_SCTP;
	newsk->sk_backlog_rcv = sk->sk_prot->backlog_rcv;
	newsk->sk_sndbuf = sk->sk_sndbuf;
	newsk->sk_rcvbuf = sk->sk_rcvbuf;
	newsk->sk_lingertime = sk->sk_lingertime;
	newsk->sk_rcvtimeo = sk->sk_rcvtimeo;
	newsk->sk_sndtimeo = sk->sk_sndtimeo;
	newsk->sk_rxhash = sk->sk_rxhash;

	newinet = inet_sk(newsk);

	/* Initialize sk's sport, dport, rcv_saddr and daddr for
	 * getsockname() and getpeername()
	 */
	newinet->inet_sport = inet->inet_sport;
	newinet->inet_saddr = inet->inet_saddr;
	newinet->inet_rcv_saddr = inet->inet_rcv_saddr;
	newinet->inet_dport = htons(asoc->peer.port);
	newinet->pmtudisc = inet->pmtudisc;
	newinet->inet_id = get_random_u16();

	newinet->uc_ttl = inet->uc_ttl;
	newinet->mc_loop = 1;
	newinet->mc_ttl = 1;
	newinet->mc_index = 0;
	newinet->mc_list = NULL;

	if (newsk->sk_flags & SK_FLAGS_TIMESTAMP)
		net_enable_timestamp();

	/* Set newsk security attributes from original sk and connection
	 * security attribute from asoc.
	 */
	security_sctp_sk_clone(asoc, sk, newsk);
}

static inline void sctp_copy_descendant(struct sock *sk_to,
					const struct sock *sk_from)
{
	size_t ancestor_size = sizeof(struct inet_sock);

	ancestor_size += sk_from->sk_prot->obj_size;
	ancestor_size -= offsetof(struct sctp_sock, pd_lobby);
	__inet_sk_copy_descendant(sk_to, sk_from, ancestor_size);
}

/* Populate the fields of the newsk from the oldsk and migrate the assoc
 * and its messages to the newsk.
 */
static int sctp_sock_migrate(struct sock *oldsk, struct sock *newsk,
			     struct sctp_association *assoc,
			     enum sctp_socket_type type)
{
	struct sctp_sock *oldsp = sctp_sk(oldsk);
	struct sctp_sock *newsp = sctp_sk(newsk);
	struct sctp_bind_bucket *pp; /* hash list port iterator */
	struct sctp_endpoint *newep = newsp->ep;
	struct sk_buff *skb, *tmp;
	struct sctp_ulpevent *event;
	struct sctp_bind_hashbucket *head;
	int err;

	/* Migrate socket buffer sizes and all the socket level options to the
	 * new socket.
	 */
	newsk->sk_sndbuf = oldsk->sk_sndbuf;
	newsk->sk_rcvbuf = oldsk->sk_rcvbuf;
	/* Brute force copy old sctp opt. */
	sctp_copy_descendant(newsk, oldsk);

	/* Restore the ep value that was overwritten with the above structure
	 * copy.
	 */
	newsp->ep = newep;
	newsp->hmac = NULL;

	/* Hook this new socket in to the bind_hash list. */
	head = &sctp_port_hashtable[sctp_phashfn(sock_net(oldsk),
						 inet_sk(oldsk)->inet_num)];
	spin_lock_bh(&head->lock);
	pp = sctp_sk(oldsk)->bind_hash;
	sk_add_bind_node(newsk, &pp->owner);
	sctp_sk(newsk)->bind_hash = pp;
	inet_sk(newsk)->inet_num = inet_sk(oldsk)->inet_num;
	spin_unlock_bh(&head->lock);

	/* Copy the bind_addr list from the original endpoint to the new
	 * endpoint so that we can handle restarts properly
	 */
	err = sctp_bind_addr_dup(&newsp->ep->base.bind_addr,
				 &oldsp->ep->base.bind_addr, GFP_KERNEL);
	if (err)
		return err;

	/* New ep's auth_hmacs should be set if old ep's is set, in case
	 * that net->sctp.auth_enable has been changed to 0 by users and
	 * new ep's auth_hmacs couldn't be set in sctp_endpoint_init().
	 */
	if (oldsp->ep->auth_hmacs) {
		err = sctp_auth_init_hmacs(newsp->ep, GFP_KERNEL);
		if (err)
			return err;
	}

	sctp_auto_asconf_init(newsp);

	/* Move any messages in the old socket's receive queue that are for the
	 * peeled off association to the new socket's receive queue.
	 */
	sctp_skb_for_each(skb, &oldsk->sk_receive_queue, tmp) {
		event = sctp_skb2event(skb);
		if (event->asoc == assoc) {
			__skb_unlink(skb, &oldsk->sk_receive_queue);
			__skb_queue_tail(&newsk->sk_receive_queue, skb);
			sctp_skb_set_owner_r_frag(skb, newsk);
		}
	}

	/* Clean up any messages pending delivery due to partial
	 * delivery.   Three cases:
	 * 1) No partial deliver;  no work.
	 * 2) Peeling off partial delivery; keep pd_lobby in new pd_lobby.
	 * 3) Peeling off non-partial delivery; move pd_lobby to receive_queue.
	 */
	atomic_set(&sctp_sk(newsk)->pd_mode, assoc->ulpq.pd_mode);

	if (atomic_read(&sctp_sk(oldsk)->pd_mode)) {
		struct sk_buff_head *queue;

		/* Decide which queue to move pd_lobby skbs to. */
		if (assoc->ulpq.pd_mode) {
			queue = &newsp->pd_lobby;
		} else
			queue = &newsk->sk_receive_queue;

		/* Walk through the pd_lobby, looking for skbs that
		 * need moved to the new socket.
		 */
		sctp_skb_for_each(skb, &oldsp->pd_lobby, tmp) {
			event = sctp_skb2event(skb);
			if (event->asoc == assoc) {
				__skb_unlink(skb, &oldsp->pd_lobby);
				__skb_queue_tail(queue, skb);
				sctp_skb_set_owner_r_frag(skb, newsk);
			}
		}

		/* Clear up any skbs waiting for the partial
		 * delivery to finish.
		 */
		if (assoc->ulpq.pd_mode)
			sctp_clear_pd(oldsk, NULL);

	}

	sctp_for_each_rx_skb(assoc, newsk, sctp_skb_set_owner_r_frag);

	/* Set the type of socket to indicate that it is peeled off from the
	 * original UDP-style socket or created with the accept() call on a
	 * TCP-style socket..
	 */
	newsp->type = type;

	/* Mark the new socket "in-use" by the user so that any packets
	 * that may arrive on the association after we've moved it are
	 * queued to the backlog.  This prevents a potential race between
	 * backlog processing on the old socket and new-packet processing
	 * on the new socket.
	 *
	 * The caller has just allocated newsk so we can guarantee that other
	 * paths won't try to lock it and then oldsk.
	 */
	lock_sock_nested(newsk, SINGLE_DEPTH_NESTING);
	sctp_for_each_tx_datachunk(assoc, true, sctp_clear_owner_w);
	sctp_assoc_migrate(assoc, newsk);
	sctp_for_each_tx_datachunk(assoc, false, sctp_set_owner_w);

	/* If the association on the newsk is already closed before accept()
	 * is called, set RCV_SHUTDOWN flag.
	 */
	if (sctp_state(assoc, CLOSED) && sctp_style(newsk, TCP)) {
		inet_sk_set_state(newsk, SCTP_SS_CLOSED);
		newsk->sk_shutdown |= RCV_SHUTDOWN;
	} else {
		inet_sk_set_state(newsk, SCTP_SS_ESTABLISHED);
	}

	release_sock(newsk);

	return 0;
}


/* This proto struct describes the ULP interface for SCTP.  */
struct proto sctp_prot = {
	.name        =	"SCTP",
	.owner       =	THIS_MODULE,
	.close       =	sctp_close,
	.disconnect  =	sctp_disconnect,
	.accept      =	sctp_accept,
	.ioctl       =	sctp_ioctl,
	.init        =	sctp_init_sock,
	.destroy     =	sctp_destroy_sock,
	.shutdown    =	sctp_shutdown,
	.setsockopt  =	sctp_setsockopt,
	.getsockopt  =	sctp_getsockopt,
	.sendmsg     =	sctp_sendmsg,
	.recvmsg     =	sctp_recvmsg,
	.bind        =	sctp_bind,
	.bind_add    =  sctp_bind_add,
	.backlog_rcv =	sctp_backlog_rcv,
	.hash        =	sctp_hash,
	.unhash      =	sctp_unhash,
	.no_autobind =	true,
	.obj_size    =  sizeof(struct sctp_sock),
	.useroffset  =  offsetof(struct sctp_sock, subscribe),
	.usersize    =  offsetof(struct sctp_sock, initmsg) -
				offsetof(struct sctp_sock, subscribe) +
				sizeof_field(struct sctp_sock, initmsg),
	.sysctl_mem  =  sysctl_sctp_mem,
	.sysctl_rmem =  sysctl_sctp_rmem,
	.sysctl_wmem =  sysctl_sctp_wmem,
	.memory_pressure = &sctp_memory_pressure,
	.enter_memory_pressure = sctp_enter_memory_pressure,

	.memory_allocated = &sctp_memory_allocated,
	.per_cpu_fw_alloc = &sctp_memory_per_cpu_fw_alloc,

	.sockets_allocated = &sctp_sockets_allocated,
};

#if IS_ENABLED(CONFIG_IPV6)

#include <net/transp_v6.h>
static void sctp_v6_destroy_sock(struct sock *sk)
{
	sctp_destroy_sock(sk);
	inet6_destroy_sock(sk);
}

struct proto sctpv6_prot = {
	.name		= "SCTPv6",
	.owner		= THIS_MODULE,
	.close		= sctp_close,
	.disconnect	= sctp_disconnect,
	.accept		= sctp_accept,
	.ioctl		= sctp_ioctl,
	.init		= sctp_init_sock,
	.destroy	= sctp_v6_destroy_sock,
	.shutdown	= sctp_shutdown,
	.setsockopt	= sctp_setsockopt,
	.getsockopt	= sctp_getsockopt,
	.sendmsg	= sctp_sendmsg,
	.recvmsg	= sctp_recvmsg,
	.bind		= sctp_bind,
	.bind_add	= sctp_bind_add,
	.backlog_rcv	= sctp_backlog_rcv,
	.hash		= sctp_hash,
	.unhash		= sctp_unhash,
	.no_autobind	= true,
	.obj_size	= sizeof(struct sctp6_sock),
	.useroffset	= offsetof(struct sctp6_sock, sctp.subscribe),
	.usersize	= offsetof(struct sctp6_sock, sctp.initmsg) -
				offsetof(struct sctp6_sock, sctp.subscribe) +
				sizeof_field(struct sctp6_sock, sctp.initmsg),
	.sysctl_mem	= sysctl_sctp_mem,
	.sysctl_rmem	= sysctl_sctp_rmem,
	.sysctl_wmem	= sysctl_sctp_wmem,
	.memory_pressure = &sctp_memory_pressure,
	.enter_memory_pressure = sctp_enter_memory_pressure,

	.memory_allocated = &sctp_memory_allocated,
	.per_cpu_fw_alloc = &sctp_memory_per_cpu_fw_alloc,

	.sockets_allocated = &sctp_sockets_allocated,
};
#endif /* IS_ENABLED(CONFIG_IPV6) */<|MERGE_RESOLUTION|>--- conflicted
+++ resolved
@@ -8319,11 +8319,7 @@
 
 		inet_get_local_port_range(net, &low, &high);
 		remaining = (high - low) + 1;
-<<<<<<< HEAD
-		rover = prandom_u32_max(remaining) + low;
-=======
 		rover = get_random_u32_below(remaining) + low;
->>>>>>> 0ee29814
 
 		do {
 			rover++;
