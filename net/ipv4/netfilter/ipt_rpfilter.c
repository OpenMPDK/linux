--- conflicted
+++ resolved
@@ -78,10 +78,7 @@
 	flow.flowi4_tos = iph->tos & IPTOS_RT_MASK;
 	flow.flowi4_scope = RT_SCOPE_UNIVERSE;
 	flow.flowi4_l3mdev = l3mdev_master_ifindex_rcu(xt_in(par));
-<<<<<<< HEAD
-=======
 	flow.flowi4_uid = sock_net_uid(xt_net(par), NULL);
->>>>>>> ec4a04aa
 
 	return rpfilter_lookup_reverse(xt_net(par), &flow, xt_in(par), info->flags) ^ invert;
 }
