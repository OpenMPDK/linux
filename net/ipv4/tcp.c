--- conflicted
+++ resolved
@@ -2947,19 +2947,12 @@
 	int cpu;
 
 	hash = crypto_alloc_ahash("md5", 0, CRYPTO_ALG_ASYNC);
-	if (IS_ERR_OR_NULL(hash))
+	if (IS_ERR(hash))
 		return;
 
 	for_each_possible_cpu(cpu) {
 		struct ahash_request *req;
 
-<<<<<<< HEAD
-			hash = crypto_alloc_hash("md5", 0, CRYPTO_ALG_ASYNC);
-			if (IS_ERR(hash))
-				return;
-			per_cpu(tcp_md5sig_pool, cpu).md5_desc.tfm = hash;
-		}
-=======
 		if (per_cpu(tcp_md5sig_pool, cpu).md5_req)
 			continue;
 
@@ -2970,7 +2963,6 @@
 		ahash_request_set_callback(req, 0, NULL, NULL);
 
 		per_cpu(tcp_md5sig_pool, cpu).md5_req = req;
->>>>>>> 34074205
 	}
 	/* before setting tcp_md5sig_pool_populated, we must commit all writes
 	 * to memory. See smp_rmb() in tcp_get_md5sig_pool()
