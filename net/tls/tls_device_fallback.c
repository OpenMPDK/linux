--- conflicted
+++ resolved
@@ -346,11 +346,7 @@
 		salt = tls_ctx->crypto_send.aes_gcm_256.salt;
 		break;
 	default:
-<<<<<<< HEAD
-		return NULL;
-=======
 		goto free_req;
->>>>>>> 0d1acee8
 	}
 	cipher_sz = &tls_cipher_size_desc[tls_ctx->crypto_send.info.cipher_type];
 	buf_len = cipher_sz->salt + cipher_sz->iv + TLS_AAD_SPACE_SIZE +
@@ -496,12 +492,8 @@
 		key = ((struct tls12_crypto_info_aes_gcm_256 *)crypto_info)->key;
 		break;
 	default:
-<<<<<<< HEAD
-		return -EINVAL;
-=======
 		rc = -EINVAL;
 		goto free_aead;
->>>>>>> 0d1acee8
 	}
 	cipher_sz = &tls_cipher_size_desc[crypto_info->cipher_type];
 
