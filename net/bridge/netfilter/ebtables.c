--- conflicted
+++ resolved
@@ -1040,12 +1040,8 @@
 		goto free_iterate;
 	}
 
-<<<<<<< HEAD
-	if (repl->valid_hooks != t->valid_hooks)
-=======
 	if (repl->valid_hooks != t->valid_hooks) {
 		ret = -EINVAL;
->>>>>>> 8950f345
 		goto free_unlock;
 	}
 
