--- conflicted
+++ resolved
@@ -1927,8 +1927,6 @@
 static void dsa_shared_port_validate_of(struct dsa_port *dp,
 					bool *missing_phy_mode,
 					bool *missing_link_description)
-<<<<<<< HEAD
-=======
 {
 	struct device_node *dn = dp->dn, *phy_np;
 	struct dsa_switch *ds = dp->ds;
@@ -1964,47 +1962,8 @@
 }
 
 int dsa_shared_port_link_register_of(struct dsa_port *dp)
->>>>>>> 0d1acee8
-{
-	struct device_node *dn = dp->dn, *phy_np;
-	struct dsa_switch *ds = dp->ds;
-<<<<<<< HEAD
-	phy_interface_t mode;
-
-	*missing_phy_mode = false;
-	*missing_link_description = false;
-
-	if (of_get_phy_mode(dn, &mode)) {
-		*missing_phy_mode = true;
-		dev_err(ds->dev,
-			"OF node %pOF of %s port %d lacks the required \"phy-mode\" property\n",
-			dn, dsa_port_is_cpu(dp) ? "CPU" : "DSA", dp->index);
-	}
-
-	/* Note: of_phy_is_fixed_link() also returns true for
-	 * managed = "in-band-status"
-	 */
-	if (of_phy_is_fixed_link(dn))
-		return;
-
-	phy_np = of_parse_phandle(dn, "phy-handle", 0);
-	if (phy_np) {
-		of_node_put(phy_np);
-		return;
-	}
-
-	*missing_link_description = true;
-
-	dev_err(ds->dev,
-		"OF node %pOF of %s port %d lacks the required \"phy-handle\", \"fixed-link\" or \"managed\" properties\n",
-		dn, dsa_port_is_cpu(dp) ? "CPU" : "DSA", dp->index);
-}
-
-int dsa_shared_port_link_register_of(struct dsa_port *dp)
-{
-	struct dsa_switch *ds = dp->ds;
-=======
->>>>>>> 0d1acee8
+{
+	struct dsa_switch *ds = dp->ds;
 	bool missing_link_description;
 	bool missing_phy_mode;
 	int port = dp->index;
