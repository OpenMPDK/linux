# SPDX-License-Identifier: GPL-2.0-only
config CC_VERSION_TEXT
	string
	default "$(CC_VERSION_TEXT)"
	help
	  This is used in unclear ways:

	  - Re-run Kconfig when the compiler is updated
	    The 'default' property references the environment variable,
	    CC_VERSION_TEXT so it is recorded in include/config/auto.conf.cmd.
	    When the compiler is updated, Kconfig will be invoked.

	  - Ensure full rebuild when the compiler is updated
	    include/linux/compiler-version.h contains this option in the comment
	    line so fixdep adds include/config/CC_VERSION_TEXT into the
	    auto-generated dependency. When the compiler is updated, syncconfig
	    will touch it and then every file will be rebuilt.

config CC_IS_GCC
	def_bool $(success,test "$(cc-name)" = GCC)

config GCC_VERSION
	int
	default $(cc-version) if CC_IS_GCC
	default 0

config CC_IS_CLANG
	def_bool $(success,test "$(cc-name)" = Clang)

config CLANG_VERSION
	int
	default $(cc-version) if CC_IS_CLANG
	default 0

config AS_IS_GNU
	def_bool $(success,test "$(as-name)" = GNU)

config AS_IS_LLVM
	def_bool $(success,test "$(as-name)" = LLVM)

config AS_VERSION
	int
	# Use clang version if this is the integrated assembler
	default CLANG_VERSION if AS_IS_LLVM
	default $(as-version)

config LD_IS_BFD
	def_bool $(success,test "$(ld-name)" = BFD)

config LD_VERSION
	int
	default $(ld-version) if LD_IS_BFD
	default 0

config LD_IS_LLD
	def_bool $(success,test "$(ld-name)" = LLD)

config LLD_VERSION
	int
	default $(ld-version) if LD_IS_LLD
	default 0

config RUST_IS_AVAILABLE
	def_bool $(success,$(srctree)/scripts/rust_is_available.sh)
	help
	  This shows whether a suitable Rust toolchain is available (found).

	  Please see Documentation/rust/quick-start.rst for instructions on how
<<<<<<< HEAD
	  to satify the build requirements of Rust support.
=======
	  to satisfy the build requirements of Rust support.
>>>>>>> ec4a04aa

	  In particular, the Makefile target 'rustavailable' is useful to check
	  why the Rust toolchain is not being detected.

config CC_CAN_LINK
	bool
	default $(success,$(srctree)/scripts/cc-can-link.sh $(CC) $(CLANG_FLAGS) $(USERCFLAGS) $(USERLDFLAGS) $(m64-flag)) if 64BIT
	default $(success,$(srctree)/scripts/cc-can-link.sh $(CC) $(CLANG_FLAGS) $(USERCFLAGS) $(USERLDFLAGS) $(m32-flag))

config CC_CAN_LINK_STATIC
	bool
	default $(success,$(srctree)/scripts/cc-can-link.sh $(CC) $(CLANG_FLAGS) $(USERCFLAGS) $(USERLDFLAGS) $(m64-flag) -static) if 64BIT
	default $(success,$(srctree)/scripts/cc-can-link.sh $(CC) $(CLANG_FLAGS) $(USERCFLAGS) $(USERLDFLAGS) $(m32-flag) -static)

config CC_HAS_ASM_GOTO_OUTPUT
	def_bool $(success,echo 'int foo(int x) { asm goto ("": "=r"(x) ::: bar); return x; bar: return 0; }' | $(CC) -x c - -c -o /dev/null)

config CC_HAS_ASM_GOTO_TIED_OUTPUT
	depends on CC_HAS_ASM_GOTO_OUTPUT
	# Detect buggy gcc and clang, fixed in gcc-11 clang-14.
	def_bool $(success,echo 'int foo(int *x) { asm goto (".long (%l[bar]) - .\n": "+m"(*x) ::: bar); return *x; bar: return 0; }' | $CC -x c - -c -o /dev/null)

config TOOLS_SUPPORT_RELR
	def_bool $(success,env "CC=$(CC)" "LD=$(LD)" "NM=$(NM)" "OBJCOPY=$(OBJCOPY)" $(srctree)/scripts/tools-support-relr.sh)

config CC_HAS_ASM_INLINE
	def_bool $(success,echo 'void foo(void) { asm inline (""); }' | $(CC) -x c - -c -o /dev/null)

config CC_HAS_NO_PROFILE_FN_ATTR
	def_bool $(success,echo '__attribute__((no_profile_instrument_function)) int x();' | $(CC) -x c - -c -o /dev/null -Werror)

config PAHOLE_VERSION
	int
	default $(shell,$(srctree)/scripts/pahole-version.sh $(PAHOLE))

config CONSTRUCTORS
	bool

config IRQ_WORK
	bool

config BUILDTIME_TABLE_SORT
	bool

config THREAD_INFO_IN_TASK
	bool
	help
	  Select this to move thread_info off the stack into task_struct.  To
	  make this work, an arch will need to remove all thread_info fields
	  except flags and fix any runtime bugs.

	  One subtle change that will be needed is to use try_get_task_stack()
	  and put_task_stack() in save_thread_stack_tsk() and get_wchan().

menu "General setup"

config BROKEN
	bool

config BROKEN_ON_SMP
	bool
	depends on BROKEN || !SMP
	default y

config INIT_ENV_ARG_LIMIT
	int
	default 32 if !UML
	default 128 if UML
	help
	  Maximum of each of the number of arguments and environment
	  variables passed to init from the kernel command line.

config COMPILE_TEST
	bool "Compile also drivers which will not load"
	depends on HAS_IOMEM
	help
	  Some drivers can be compiled on a different platform than they are
	  intended to be run on. Despite they cannot be loaded there (or even
	  when they load they cannot be used due to missing HW support),
	  developers still, opposing to distributors, might want to build such
	  drivers to compile-test them.

	  If you are a developer and want to build everything available, say Y
	  here. If you are a user/distributor, say N here to exclude useless
	  drivers to be distributed.

config WERROR
	bool "Compile the kernel with warnings as errors"
	default COMPILE_TEST
	help
	  A kernel build should not cause any compiler warnings, and this
	  enables the '-Werror' (for C) and '-Dwarnings' (for Rust) flags
	  to enforce that rule by default.

	  However, if you have a new (or very old) compiler with odd and
	  unusual warnings, or you have some architecture with problems,
	  you may need to disable this config option in order to
	  successfully build the kernel.

	  If in doubt, say Y.

config UAPI_HEADER_TEST
	bool "Compile test UAPI headers"
	depends on HEADERS_INSTALL && CC_CAN_LINK
	help
	  Compile test headers exported to user-space to ensure they are
	  self-contained, i.e. compilable as standalone units.

	  If you are a developer or tester and want to ensure the exported
	  headers are self-contained, say Y here. Otherwise, choose N.

config LOCALVERSION
	string "Local version - append to kernel release"
	help
	  Append an extra string to the end of your kernel version.
	  This will show up when you type uname, for example.
	  The string you set here will be appended after the contents of
	  any files with a filename matching localversion* in your
	  object and source tree, in that order.  Your total string can
	  be a maximum of 64 characters.

config LOCALVERSION_AUTO
	bool "Automatically append version information to the version string"
	default y
	depends on !COMPILE_TEST
	help
	  This will try to automatically determine if the current tree is a
	  release tree by looking for git tags that belong to the current
	  top of tree revision.

	  A string of the format -gxxxxxxxx will be added to the localversion
	  if a git-based tree is found.  The string generated by this will be
	  appended after any matching localversion* files, and after the value
	  set in CONFIG_LOCALVERSION.

	  (The actual string used here is the first eight characters produced
	  by running the command:

	    $ git rev-parse --verify HEAD

	  which is done within the script "scripts/setlocalversion".)

config BUILD_SALT
	string "Build ID Salt"
	default ""
	help
	  The build ID is used to link binaries and their debug info. Setting
	  this option will use the value in the calculation of the build id.
	  This is mostly useful for distributions which want to ensure the
	  build is unique between builds. It's safe to leave the default.

config HAVE_KERNEL_GZIP
	bool

config HAVE_KERNEL_BZIP2
	bool

config HAVE_KERNEL_LZMA
	bool

config HAVE_KERNEL_XZ
	bool

config HAVE_KERNEL_LZO
	bool

config HAVE_KERNEL_LZ4
	bool

config HAVE_KERNEL_ZSTD
	bool

config HAVE_KERNEL_UNCOMPRESSED
	bool

choice
	prompt "Kernel compression mode"
	default KERNEL_GZIP
	depends on HAVE_KERNEL_GZIP || HAVE_KERNEL_BZIP2 || HAVE_KERNEL_LZMA || HAVE_KERNEL_XZ || HAVE_KERNEL_LZO || HAVE_KERNEL_LZ4 || HAVE_KERNEL_ZSTD || HAVE_KERNEL_UNCOMPRESSED
	help
	  The linux kernel is a kind of self-extracting executable.
	  Several compression algorithms are available, which differ
	  in efficiency, compression and decompression speed.
	  Compression speed is only relevant when building a kernel.
	  Decompression speed is relevant at each boot.

	  If you have any problems with bzip2 or lzma compressed
	  kernels, mail me (Alain Knaff) <alain@knaff.lu>. (An older
	  version of this functionality (bzip2 only), for 2.4, was
	  supplied by Christian Ludwig)

	  High compression options are mostly useful for users, who
	  are low on disk space (embedded systems), but for whom ram
	  size matters less.

	  If in doubt, select 'gzip'

config KERNEL_GZIP
	bool "Gzip"
	depends on HAVE_KERNEL_GZIP
	help
	  The old and tried gzip compression. It provides a good balance
	  between compression ratio and decompression speed.

config KERNEL_BZIP2
	bool "Bzip2"
	depends on HAVE_KERNEL_BZIP2
	help
	  Its compression ratio and speed is intermediate.
	  Decompression speed is slowest among the choices.  The kernel
	  size is about 10% smaller with bzip2, in comparison to gzip.
	  Bzip2 uses a large amount of memory. For modern kernels you
	  will need at least 8MB RAM or more for booting.

config KERNEL_LZMA
	bool "LZMA"
	depends on HAVE_KERNEL_LZMA
	help
	  This compression algorithm's ratio is best.  Decompression speed
	  is between gzip and bzip2.  Compression is slowest.
	  The kernel size is about 33% smaller with LZMA in comparison to gzip.

config KERNEL_XZ
	bool "XZ"
	depends on HAVE_KERNEL_XZ
	help
	  XZ uses the LZMA2 algorithm and instruction set specific
	  BCJ filters which can improve compression ratio of executable
	  code. The size of the kernel is about 30% smaller with XZ in
	  comparison to gzip. On architectures for which there is a BCJ
	  filter (i386, x86_64, ARM, IA-64, PowerPC, and SPARC), XZ
	  will create a few percent smaller kernel than plain LZMA.

	  The speed is about the same as with LZMA: The decompression
	  speed of XZ is better than that of bzip2 but worse than gzip
	  and LZO. Compression is slow.

config KERNEL_LZO
	bool "LZO"
	depends on HAVE_KERNEL_LZO
	help
	  Its compression ratio is the poorest among the choices. The kernel
	  size is about 10% bigger than gzip; however its speed
	  (both compression and decompression) is the fastest.

config KERNEL_LZ4
	bool "LZ4"
	depends on HAVE_KERNEL_LZ4
	help
	  LZ4 is an LZ77-type compressor with a fixed, byte-oriented encoding.
	  A preliminary version of LZ4 de/compression tool is available at
	  <https://code.google.com/p/lz4/>.

	  Its compression ratio is worse than LZO. The size of the kernel
	  is about 8% bigger than LZO. But the decompression speed is
	  faster than LZO.

config KERNEL_ZSTD
	bool "ZSTD"
	depends on HAVE_KERNEL_ZSTD
	help
	  ZSTD is a compression algorithm targeting intermediate compression
	  with fast decompression speed. It will compress better than GZIP and
	  decompress around the same speed as LZO, but slower than LZ4. You
	  will need at least 192 KB RAM or more for booting. The zstd command
	  line tool is required for compression.

config KERNEL_UNCOMPRESSED
	bool "None"
	depends on HAVE_KERNEL_UNCOMPRESSED
	help
	  Produce uncompressed kernel image. This option is usually not what
	  you want. It is useful for debugging the kernel in slow simulation
	  environments, where decompressing and moving the kernel is awfully
	  slow. This option allows early boot code to skip the decompressor
	  and jump right at uncompressed kernel image.

endchoice

config DEFAULT_INIT
	string "Default init path"
	default ""
	help
	  This option determines the default init for the system if no init=
	  option is passed on the kernel command line. If the requested path is
	  not present, we will still then move on to attempting further
	  locations (e.g. /sbin/init, etc). If this is empty, we will just use
	  the fallback list when init= is not passed.

config DEFAULT_HOSTNAME
	string "Default hostname"
	default "(none)"
	help
	  This option determines the default system hostname before userspace
	  calls sethostname(2). The kernel traditionally uses "(none)" here,
	  but you may wish to use a different default here to make a minimal
	  system more usable with less configuration.

config SYSVIPC
	bool "System V IPC"
	help
	  Inter Process Communication is a suite of library functions and
	  system calls which let processes (running programs) synchronize and
	  exchange information. It is generally considered to be a good thing,
	  and some programs won't run unless you say Y here. In particular, if
	  you want to run the DOS emulator dosemu under Linux (read the
	  DOSEMU-HOWTO, available from <http://www.tldp.org/docs.html#howto>),
	  you'll need to say Y here.

	  You can find documentation about IPC with "info ipc" and also in
	  section 6.4 of the Linux Programmer's Guide, available from
	  <http://www.tldp.org/guides.html>.

config SYSVIPC_SYSCTL
	bool
	depends on SYSVIPC
	depends on SYSCTL
	default y

config SYSVIPC_COMPAT
	def_bool y
	depends on COMPAT && SYSVIPC

config POSIX_MQUEUE
	bool "POSIX Message Queues"
	depends on NET
	help
	  POSIX variant of message queues is a part of IPC. In POSIX message
	  queues every message has a priority which decides about succession
	  of receiving it by a process. If you want to compile and run
	  programs written e.g. for Solaris with use of its POSIX message
	  queues (functions mq_*) say Y here.

	  POSIX message queues are visible as a filesystem called 'mqueue'
	  and can be mounted somewhere if you want to do filesystem
	  operations on message queues.

	  If unsure, say Y.

config POSIX_MQUEUE_SYSCTL
	bool
	depends on POSIX_MQUEUE
	depends on SYSCTL
	default y

config WATCH_QUEUE
	bool "General notification queue"
	default n
	help

	  This is a general notification queue for the kernel to pass events to
	  userspace by splicing them into pipes.  It can be used in conjunction
	  with watches for key/keyring change notifications and device
	  notifications.

	  See Documentation/core-api/watch_queue.rst

config CROSS_MEMORY_ATTACH
	bool "Enable process_vm_readv/writev syscalls"
	depends on MMU
	default y
	help
	  Enabling this option adds the system calls process_vm_readv and
	  process_vm_writev which allow a process with the correct privileges
	  to directly read from or write to another process' address space.
	  See the man page for more details.

config USELIB
	bool "uselib syscall (for libc5 and earlier)"
	default ALPHA || M68K || SPARC
	help
	  This option enables the uselib syscall, a system call used in the
	  dynamic linker from libc5 and earlier.  glibc does not use this
	  system call.  If you intend to run programs built on libc5 or
	  earlier, you may need to enable this syscall.  Current systems
	  running glibc can safely disable this.

config AUDIT
	bool "Auditing support"
	depends on NET
	help
	  Enable auditing infrastructure that can be used with another
	  kernel subsystem, such as SELinux (which requires this for
	  logging of avc messages output).  System call auditing is included
	  on architectures which support it.

config HAVE_ARCH_AUDITSYSCALL
	bool

config AUDITSYSCALL
	def_bool y
	depends on AUDIT && HAVE_ARCH_AUDITSYSCALL
	select FSNOTIFY

source "kernel/irq/Kconfig"
source "kernel/time/Kconfig"
source "kernel/bpf/Kconfig"
source "kernel/Kconfig.preempt"

menu "CPU/Task time and stats accounting"

config VIRT_CPU_ACCOUNTING
	bool

choice
	prompt "Cputime accounting"
	default TICK_CPU_ACCOUNTING

# Kind of a stub config for the pure tick based cputime accounting
config TICK_CPU_ACCOUNTING
	bool "Simple tick based cputime accounting"
	depends on !S390 && !NO_HZ_FULL
	help
	  This is the basic tick based cputime accounting that maintains
	  statistics about user, system and idle time spent on per jiffies
	  granularity.

	  If unsure, say Y.

config VIRT_CPU_ACCOUNTING_NATIVE
	bool "Deterministic task and CPU time accounting"
	depends on HAVE_VIRT_CPU_ACCOUNTING && !NO_HZ_FULL
	select VIRT_CPU_ACCOUNTING
	help
	  Select this option to enable more accurate task and CPU time
	  accounting.  This is done by reading a CPU counter on each
	  kernel entry and exit and on transitions within the kernel
	  between system, softirq and hardirq state, so there is a
	  small performance impact.  In the case of s390 or IBM POWER > 5,
	  this also enables accounting of stolen time on logically-partitioned
	  systems.

config VIRT_CPU_ACCOUNTING_GEN
	bool "Full dynticks CPU time accounting"
	depends on HAVE_CONTEXT_TRACKING_USER
	depends on HAVE_VIRT_CPU_ACCOUNTING_GEN
	depends on GENERIC_CLOCKEVENTS
	select VIRT_CPU_ACCOUNTING
	select CONTEXT_TRACKING_USER
	help
	  Select this option to enable task and CPU time accounting on full
	  dynticks systems. This accounting is implemented by watching every
	  kernel-user boundaries using the context tracking subsystem.
	  The accounting is thus performed at the expense of some significant
	  overhead.

	  For now this is only useful if you are working on the full
	  dynticks subsystem development.

	  If unsure, say N.

endchoice

config IRQ_TIME_ACCOUNTING
	bool "Fine granularity task level IRQ time accounting"
	depends on HAVE_IRQ_TIME_ACCOUNTING && !VIRT_CPU_ACCOUNTING_NATIVE
	help
	  Select this option to enable fine granularity task irq time
	  accounting. This is done by reading a timestamp on each
	  transitions between softirq and hardirq state, so there can be a
	  small performance impact.

	  If in doubt, say N here.

config HAVE_SCHED_AVG_IRQ
	def_bool y
	depends on IRQ_TIME_ACCOUNTING || PARAVIRT_TIME_ACCOUNTING
	depends on SMP

config SCHED_THERMAL_PRESSURE
	bool
	default y if ARM && ARM_CPU_TOPOLOGY
	default y if ARM64
	depends on SMP
	depends on CPU_FREQ_THERMAL
	help
	  Select this option to enable thermal pressure accounting in the
	  scheduler. Thermal pressure is the value conveyed to the scheduler
	  that reflects the reduction in CPU compute capacity resulted from
	  thermal throttling. Thermal throttling occurs when the performance of
	  a CPU is capped due to high operating temperatures.

	  If selected, the scheduler will be able to balance tasks accordingly,
	  i.e. put less load on throttled CPUs than on non/less throttled ones.

	  This requires the architecture to implement
	  arch_update_thermal_pressure() and arch_scale_thermal_pressure().

config BSD_PROCESS_ACCT
	bool "BSD Process Accounting"
	depends on MULTIUSER
	help
	  If you say Y here, a user level program will be able to instruct the
	  kernel (via a special system call) to write process accounting
	  information to a file: whenever a process exits, information about
	  that process will be appended to the file by the kernel.  The
	  information includes things such as creation time, owning user,
	  command name, memory usage, controlling terminal etc. (the complete
	  list is in the struct acct in <file:include/linux/acct.h>).  It is
	  up to the user level program to do useful things with this
	  information.  This is generally a good idea, so say Y.

config BSD_PROCESS_ACCT_V3
	bool "BSD Process Accounting version 3 file format"
	depends on BSD_PROCESS_ACCT
	default n
	help
	  If you say Y here, the process accounting information is written
	  in a new file format that also logs the process IDs of each
	  process and its parent. Note that this file format is incompatible
	  with previous v0/v1/v2 file formats, so you will need updated tools
	  for processing it. A preliminary version of these tools is available
	  at <http://www.gnu.org/software/acct/>.

config TASKSTATS
	bool "Export task/process statistics through netlink"
	depends on NET
	depends on MULTIUSER
	default n
	help
	  Export selected statistics for tasks/processes through the
	  generic netlink interface. Unlike BSD process accounting, the
	  statistics are available during the lifetime of tasks/processes as
	  responses to commands. Like BSD accounting, they are sent to user
	  space on task exit.

	  Say N if unsure.

config TASK_DELAY_ACCT
	bool "Enable per-task delay accounting"
	depends on TASKSTATS
	select SCHED_INFO
	help
	  Collect information on time spent by a task waiting for system
	  resources like cpu, synchronous block I/O completion and swapping
	  in pages. Such statistics can help in setting a task's priorities
	  relative to other tasks for cpu, io, rss limits etc.

	  Say N if unsure.

config TASK_XACCT
	bool "Enable extended accounting over taskstats"
	depends on TASKSTATS
	help
	  Collect extended task accounting data and send the data
	  to userland for processing over the taskstats interface.

	  Say N if unsure.

config TASK_IO_ACCOUNTING
	bool "Enable per-task storage I/O accounting"
	depends on TASK_XACCT
	help
	  Collect information on the number of bytes of storage I/O which this
	  task has caused.

	  Say N if unsure.

config PSI
	bool "Pressure stall information tracking"
	help
	  Collect metrics that indicate how overcommitted the CPU, memory,
	  and IO capacity are in the system.

	  If you say Y here, the kernel will create /proc/pressure/ with the
	  pressure statistics files cpu, memory, and io. These will indicate
	  the share of walltime in which some or all tasks in the system are
	  delayed due to contention of the respective resource.

	  In kernels with cgroup support, cgroups (cgroup2 only) will
	  have cpu.pressure, memory.pressure, and io.pressure files,
	  which aggregate pressure stalls for the grouped tasks only.

	  For more details see Documentation/accounting/psi.rst.

	  Say N if unsure.

config PSI_DEFAULT_DISABLED
	bool "Require boot parameter to enable pressure stall information tracking"
	default n
	depends on PSI
	help
	  If set, pressure stall information tracking will be disabled
	  per default but can be enabled through passing psi=1 on the
	  kernel commandline during boot.

	  This feature adds some code to the task wakeup and sleep
	  paths of the scheduler. The overhead is too low to affect
	  common scheduling-intense workloads in practice (such as
	  webservers, memcache), but it does show up in artificial
	  scheduler stress tests, such as hackbench.

	  If you are paranoid and not sure what the kernel will be
	  used for, say Y.

	  Say N if unsure.

endmenu # "CPU/Task time and stats accounting"

config CPU_ISOLATION
	bool "CPU isolation"
	depends on SMP || COMPILE_TEST
	default y
	help
	  Make sure that CPUs running critical tasks are not disturbed by
	  any source of "noise" such as unbound workqueues, timers, kthreads...
	  Unbound jobs get offloaded to housekeeping CPUs. This is driven by
	  the "isolcpus=" boot parameter.

	  Say Y if unsure.

source "kernel/rcu/Kconfig"

config BUILD_BIN2C
	bool
	default n

config IKCONFIG
	tristate "Kernel .config support"
	help
	  This option enables the complete Linux kernel ".config" file
	  contents to be saved in the kernel. It provides documentation
	  of which kernel options are used in a running kernel or in an
	  on-disk kernel.  This information can be extracted from the kernel
	  image file with the script scripts/extract-ikconfig and used as
	  input to rebuild the current kernel or to build another kernel.
	  It can also be extracted from a running kernel by reading
	  /proc/config.gz if enabled (below).

config IKCONFIG_PROC
	bool "Enable access to .config through /proc/config.gz"
	depends on IKCONFIG && PROC_FS
	help
	  This option enables access to the kernel configuration file
	  through /proc/config.gz.

config IKHEADERS
	tristate "Enable kernel headers through /sys/kernel/kheaders.tar.xz"
	depends on SYSFS
	help
	  This option enables access to the in-kernel headers that are generated during
	  the build process. These can be used to build eBPF tracing programs,
	  or similar programs.  If you build the headers as a module, a module called
	  kheaders.ko is built which can be loaded on-demand to get access to headers.

config LOG_BUF_SHIFT
	int "Kernel log buffer size (16 => 64KB, 17 => 128KB)"
	range 12 25
	default 17
	depends on PRINTK
	help
	  Select the minimal kernel log buffer size as a power of 2.
	  The final size is affected by LOG_CPU_MAX_BUF_SHIFT config
	  parameter, see below. Any higher size also might be forced
	  by "log_buf_len" boot parameter.

	  Examples:
		     17 => 128 KB
		     16 => 64 KB
		     15 => 32 KB
		     14 => 16 KB
		     13 =>  8 KB
		     12 =>  4 KB

config LOG_CPU_MAX_BUF_SHIFT
	int "CPU kernel log buffer size contribution (13 => 8 KB, 17 => 128KB)"
	depends on SMP
	range 0 21
	default 12 if !BASE_SMALL
	default 0 if BASE_SMALL
	depends on PRINTK
	help
	  This option allows to increase the default ring buffer size
	  according to the number of CPUs. The value defines the contribution
	  of each CPU as a power of 2. The used space is typically only few
	  lines however it might be much more when problems are reported,
	  e.g. backtraces.

	  The increased size means that a new buffer has to be allocated and
	  the original static one is unused. It makes sense only on systems
	  with more CPUs. Therefore this value is used only when the sum of
	  contributions is greater than the half of the default kernel ring
	  buffer as defined by LOG_BUF_SHIFT. The default values are set
	  so that more than 16 CPUs are needed to trigger the allocation.

	  Also this option is ignored when "log_buf_len" kernel parameter is
	  used as it forces an exact (power of two) size of the ring buffer.

	  The number of possible CPUs is used for this computation ignoring
	  hotplugging making the computation optimal for the worst case
	  scenario while allowing a simple algorithm to be used from bootup.

	  Examples shift values and their meaning:
		     17 => 128 KB for each CPU
		     16 =>  64 KB for each CPU
		     15 =>  32 KB for each CPU
		     14 =>  16 KB for each CPU
		     13 =>   8 KB for each CPU
		     12 =>   4 KB for each CPU

config PRINTK_SAFE_LOG_BUF_SHIFT
	int "Temporary per-CPU printk log buffer size (12 => 4KB, 13 => 8KB)"
	range 10 21
	default 13
	depends on PRINTK
	help
	  Select the size of an alternate printk per-CPU buffer where messages
	  printed from usafe contexts are temporary stored. One example would
	  be NMI messages, another one - printk recursion. The messages are
	  copied to the main log buffer in a safe context to avoid a deadlock.
	  The value defines the size as a power of 2.

	  Those messages are rare and limited. The largest one is when
	  a backtrace is printed. It usually fits into 4KB. Select
	  8KB if you want to be on the safe side.

	  Examples:
		     17 => 128 KB for each CPU
		     16 =>  64 KB for each CPU
		     15 =>  32 KB for each CPU
		     14 =>  16 KB for each CPU
		     13 =>   8 KB for each CPU
		     12 =>   4 KB for each CPU

config PRINTK_INDEX
	bool "Printk indexing debugfs interface"
	depends on PRINTK && DEBUG_FS
	help
	  Add support for indexing of all printk formats known at compile time
	  at <debugfs>/printk/index/<module>.

	  This can be used as part of maintaining daemons which monitor
	  /dev/kmsg, as it permits auditing the printk formats present in a
	  kernel, allowing detection of cases where monitored printks are
	  changed or no longer present.

	  There is no additional runtime cost to printk with this enabled.

#
# Architectures with an unreliable sched_clock() should select this:
#
config HAVE_UNSTABLE_SCHED_CLOCK
	bool

config GENERIC_SCHED_CLOCK
	bool

menu "Scheduler features"

config UCLAMP_TASK
	bool "Enable utilization clamping for RT/FAIR tasks"
	depends on CPU_FREQ_GOV_SCHEDUTIL
	help
	  This feature enables the scheduler to track the clamped utilization
	  of each CPU based on RUNNABLE tasks scheduled on that CPU.

	  With this option, the user can specify the min and max CPU
	  utilization allowed for RUNNABLE tasks. The max utilization defines
	  the maximum frequency a task should use while the min utilization
	  defines the minimum frequency it should use.

	  Both min and max utilization clamp values are hints to the scheduler,
	  aiming at improving its frequency selection policy, but they do not
	  enforce or grant any specific bandwidth for tasks.

	  If in doubt, say N.

config UCLAMP_BUCKETS_COUNT
	int "Number of supported utilization clamp buckets"
	range 5 20
	default 5
	depends on UCLAMP_TASK
	help
	  Defines the number of clamp buckets to use. The range of each bucket
	  will be SCHED_CAPACITY_SCALE/UCLAMP_BUCKETS_COUNT. The higher the
	  number of clamp buckets the finer their granularity and the higher
	  the precision of clamping aggregation and tracking at run-time.

	  For example, with the minimum configuration value we will have 5
	  clamp buckets tracking 20% utilization each. A 25% boosted tasks will
	  be refcounted in the [20..39]% bucket and will set the bucket clamp
	  effective value to 25%.
	  If a second 30% boosted task should be co-scheduled on the same CPU,
	  that task will be refcounted in the same bucket of the first task and
	  it will boost the bucket clamp effective value to 30%.
	  The clamp effective value of a bucket is reset to its nominal value
	  (20% in the example above) when there are no more tasks refcounted in
	  that bucket.

	  An additional boost/capping margin can be added to some tasks. In the
	  example above the 25% task will be boosted to 30% until it exits the
	  CPU. If that should be considered not acceptable on certain systems,
	  it's always possible to reduce the margin by increasing the number of
	  clamp buckets to trade off used memory for run-time tracking
	  precision.

	  If in doubt, use the default value.

endmenu

#
# For architectures that want to enable the support for NUMA-affine scheduler
# balancing logic:
#
config ARCH_SUPPORTS_NUMA_BALANCING
	bool

#
# For architectures that prefer to flush all TLBs after a number of pages
# are unmapped instead of sending one IPI per page to flush. The architecture
# must provide guarantees on what happens if a clean TLB cache entry is
# written after the unmap. Details are in mm/rmap.c near the check for
# should_defer_flush. The architecture should also consider if the full flush
# and the refill costs are offset by the savings of sending fewer IPIs.
config ARCH_WANT_BATCHED_UNMAP_TLB_FLUSH
	bool

config CC_HAS_INT128
	def_bool !$(cc-option,$(m64-flag) -D__SIZEOF_INT128__=0) && 64BIT

config CC_IMPLICIT_FALLTHROUGH
	string
	default "-Wimplicit-fallthrough=5" if CC_IS_GCC && $(cc-option,-Wimplicit-fallthrough=5)
	default "-Wimplicit-fallthrough" if CC_IS_CLANG && $(cc-option,-Wunreachable-code-fallthrough)

# Currently, disable gcc-12 array-bounds globally.
# We may want to target only particular configurations some day.
config GCC12_NO_ARRAY_BOUNDS
	def_bool y

config CC_NO_ARRAY_BOUNDS
	bool
	default y if CC_IS_GCC && GCC_VERSION >= 120000 && GCC_VERSION < 130000 && GCC12_NO_ARRAY_BOUNDS

#
# For architectures that know their GCC __int128 support is sound
#
config ARCH_SUPPORTS_INT128
	bool

# For architectures that (ab)use NUMA to represent different memory regions
# all cpu-local but of different latencies, such as SuperH.
#
config ARCH_WANT_NUMA_VARIABLE_LOCALITY
	bool

config NUMA_BALANCING
	bool "Memory placement aware NUMA scheduler"
	depends on ARCH_SUPPORTS_NUMA_BALANCING
	depends on !ARCH_WANT_NUMA_VARIABLE_LOCALITY
	depends on SMP && NUMA && MIGRATION && !PREEMPT_RT
	help
	  This option adds support for automatic NUMA aware memory/task placement.
	  The mechanism is quite primitive and is based on migrating memory when
	  it has references to the node the task is running on.

	  This system will be inactive on UMA systems.

config NUMA_BALANCING_DEFAULT_ENABLED
	bool "Automatically enable NUMA aware memory/task placement"
	default y
	depends on NUMA_BALANCING
	help
	  If set, automatic NUMA balancing will be enabled if running on a NUMA
	  machine.

menuconfig CGROUPS
	bool "Control Group support"
	select KERNFS
	help
	  This option adds support for grouping sets of processes together, for
	  use with process control subsystems such as Cpusets, CFS, memory
	  controls or device isolation.
	  See
		- Documentation/scheduler/sched-design-CFS.rst	(CFS)
		- Documentation/admin-guide/cgroup-v1/ (features for grouping, isolation
					  and resource control)

	  Say N if unsure.

if CGROUPS

config PAGE_COUNTER
	bool

config CGROUP_FAVOR_DYNMODS
        bool "Favor dynamic modification latency reduction by default"
        help
          This option enables the "favordynmods" mount option by default
          which reduces the latencies of dynamic cgroup modifications such
          as task migrations and controller on/offs at the cost of making
          hot path operations such as forks and exits more expensive.

          Say N if unsure.

config MEMCG
	bool "Memory controller"
	select PAGE_COUNTER
	select EVENTFD
	help
	  Provides control over the memory footprint of tasks in a cgroup.

config MEMCG_KMEM
	bool
	depends on MEMCG && !SLOB
	default y

config BLK_CGROUP
	bool "IO controller"
	depends on BLOCK
	default n
	help
	Generic block IO controller cgroup interface. This is the common
	cgroup interface which should be used by various IO controlling
	policies.

	Currently, CFQ IO scheduler uses it to recognize task groups and
	control disk bandwidth allocation (proportional time slice allocation)
	to such task groups. It is also used by bio throttling logic in
	block layer to implement upper limit in IO rates on a device.

	This option only enables generic Block IO controller infrastructure.
	One needs to also enable actual IO controlling logic/policy. For
	enabling proportional weight division of disk bandwidth in CFQ, set
	CONFIG_BFQ_GROUP_IOSCHED=y; for enabling throttling policy, set
	CONFIG_BLK_DEV_THROTTLING=y.

	See Documentation/admin-guide/cgroup-v1/blkio-controller.rst for more information.

config CGROUP_WRITEBACK
	bool
	depends on MEMCG && BLK_CGROUP
	default y

menuconfig CGROUP_SCHED
	bool "CPU controller"
	default n
	help
	  This feature lets CPU scheduler recognize task groups and control CPU
	  bandwidth allocation to such task groups. It uses cgroups to group
	  tasks.

if CGROUP_SCHED
config FAIR_GROUP_SCHED
	bool "Group scheduling for SCHED_OTHER"
	depends on CGROUP_SCHED
	default CGROUP_SCHED

config CFS_BANDWIDTH
	bool "CPU bandwidth provisioning for FAIR_GROUP_SCHED"
	depends on FAIR_GROUP_SCHED
	default n
	help
	  This option allows users to define CPU bandwidth rates (limits) for
	  tasks running within the fair group scheduler.  Groups with no limit
	  set are considered to be unconstrained and will run with no
	  restriction.
	  See Documentation/scheduler/sched-bwc.rst for more information.

config RT_GROUP_SCHED
	bool "Group scheduling for SCHED_RR/FIFO"
	depends on CGROUP_SCHED
	default n
	help
	  This feature lets you explicitly allocate real CPU bandwidth
	  to task groups. If enabled, it will also make it impossible to
	  schedule realtime tasks for non-root users until you allocate
	  realtime bandwidth for them.
	  See Documentation/scheduler/sched-rt-group.rst for more information.

endif #CGROUP_SCHED

config UCLAMP_TASK_GROUP
	bool "Utilization clamping per group of tasks"
	depends on CGROUP_SCHED
	depends on UCLAMP_TASK
	default n
	help
	  This feature enables the scheduler to track the clamped utilization
	  of each CPU based on RUNNABLE tasks currently scheduled on that CPU.

	  When this option is enabled, the user can specify a min and max
	  CPU bandwidth which is allowed for each single task in a group.
	  The max bandwidth allows to clamp the maximum frequency a task
	  can use, while the min bandwidth allows to define a minimum
	  frequency a task will always use.

	  When task group based utilization clamping is enabled, an eventually
	  specified task-specific clamp value is constrained by the cgroup
	  specified clamp value. Both minimum and maximum task clamping cannot
	  be bigger than the corresponding clamping defined at task group level.

	  If in doubt, say N.

config CGROUP_PIDS
	bool "PIDs controller"
	help
	  Provides enforcement of process number limits in the scope of a
	  cgroup. Any attempt to fork more processes than is allowed in the
	  cgroup will fail. PIDs are fundamentally a global resource because it
	  is fairly trivial to reach PID exhaustion before you reach even a
	  conservative kmemcg limit. As a result, it is possible to grind a
	  system to halt without being limited by other cgroup policies. The
	  PIDs controller is designed to stop this from happening.

	  It should be noted that organisational operations (such as attaching
	  to a cgroup hierarchy) will *not* be blocked by the PIDs controller,
	  since the PIDs limit only affects a process's ability to fork, not to
	  attach to a cgroup.

config CGROUP_RDMA
	bool "RDMA controller"
	help
	  Provides enforcement of RDMA resources defined by IB stack.
	  It is fairly easy for consumers to exhaust RDMA resources, which
	  can result into resource unavailability to other consumers.
	  RDMA controller is designed to stop this from happening.
	  Attaching processes with active RDMA resources to the cgroup
	  hierarchy is allowed even if can cross the hierarchy's limit.

config CGROUP_FREEZER
	bool "Freezer controller"
	help
	  Provides a way to freeze and unfreeze all tasks in a
	  cgroup.

	  This option affects the ORIGINAL cgroup interface. The cgroup2 memory
	  controller includes important in-kernel memory consumers per default.

	  If you're using cgroup2, say N.

config CGROUP_HUGETLB
	bool "HugeTLB controller"
	depends on HUGETLB_PAGE
	select PAGE_COUNTER
	default n
	help
	  Provides a cgroup controller for HugeTLB pages.
	  When you enable this, you can put a per cgroup limit on HugeTLB usage.
	  The limit is enforced during page fault. Since HugeTLB doesn't
	  support page reclaim, enforcing the limit at page fault time implies
	  that, the application will get SIGBUS signal if it tries to access
	  HugeTLB pages beyond its limit. This requires the application to know
	  beforehand how much HugeTLB pages it would require for its use. The
	  control group is tracked in the third page lru pointer. This means
	  that we cannot use the controller with huge page less than 3 pages.

config CPUSETS
	bool "Cpuset controller"
	depends on SMP
	help
	  This option will let you create and manage CPUSETs which
	  allow dynamically partitioning a system into sets of CPUs and
	  Memory Nodes and assigning tasks to run only within those sets.
	  This is primarily useful on large SMP or NUMA systems.

	  Say N if unsure.

config PROC_PID_CPUSET
	bool "Include legacy /proc/<pid>/cpuset file"
	depends on CPUSETS
	default y

config CGROUP_DEVICE
	bool "Device controller"
	help
	  Provides a cgroup controller implementing whitelists for
	  devices which a process in the cgroup can mknod or open.

config CGROUP_CPUACCT
	bool "Simple CPU accounting controller"
	help
	  Provides a simple controller for monitoring the
	  total CPU consumed by the tasks in a cgroup.

config CGROUP_PERF
	bool "Perf controller"
	depends on PERF_EVENTS
	help
	  This option extends the perf per-cpu mode to restrict monitoring
	  to threads which belong to the cgroup specified and run on the
	  designated cpu.  Or this can be used to have cgroup ID in samples
	  so that it can monitor performance events among cgroups.

	  Say N if unsure.

config CGROUP_BPF
	bool "Support for eBPF programs attached to cgroups"
	depends on BPF_SYSCALL
	select SOCK_CGROUP_DATA
	help
	  Allow attaching eBPF programs to a cgroup using the bpf(2)
	  syscall command BPF_PROG_ATTACH.

	  In which context these programs are accessed depends on the type
	  of attachment. For instance, programs that are attached using
	  BPF_CGROUP_INET_INGRESS will be executed on the ingress path of
	  inet sockets.

config CGROUP_MISC
	bool "Misc resource controller"
	default n
	help
	  Provides a controller for miscellaneous resources on a host.

	  Miscellaneous scalar resources are the resources on the host system
	  which cannot be abstracted like the other cgroups. This controller
	  tracks and limits the miscellaneous resources used by a process
	  attached to a cgroup hierarchy.

	  For more information, please check misc cgroup section in
	  /Documentation/admin-guide/cgroup-v2.rst.

config CGROUP_DEBUG
	bool "Debug controller"
	default n
	depends on DEBUG_KERNEL
	help
	  This option enables a simple controller that exports
	  debugging information about the cgroups framework. This
	  controller is for control cgroup debugging only. Its
	  interfaces are not stable.

	  Say N.

config SOCK_CGROUP_DATA
	bool
	default n

endif # CGROUPS

menuconfig NAMESPACES
	bool "Namespaces support" if EXPERT
	depends on MULTIUSER
	default !EXPERT
	help
	  Provides the way to make tasks work with different objects using
	  the same id. For example same IPC id may refer to different objects
	  or same user id or pid may refer to different tasks when used in
	  different namespaces.

if NAMESPACES

config UTS_NS
	bool "UTS namespace"
	default y
	help
	  In this namespace tasks see different info provided with the
	  uname() system call

config TIME_NS
	bool "TIME namespace"
	depends on GENERIC_VDSO_TIME_NS
	default y
	help
	  In this namespace boottime and monotonic clocks can be set.
	  The time will keep going with the same pace.

config IPC_NS
	bool "IPC namespace"
	depends on (SYSVIPC || POSIX_MQUEUE)
	default y
	help
	  In this namespace tasks work with IPC ids which correspond to
	  different IPC objects in different namespaces.

config USER_NS
	bool "User namespace"
	default n
	help
	  This allows containers, i.e. vservers, to use user namespaces
	  to provide different user info for different servers.

	  When user namespaces are enabled in the kernel it is
	  recommended that the MEMCG option also be enabled and that
	  user-space use the memory control groups to limit the amount
	  of memory a memory unprivileged users can use.

	  If unsure, say N.

config PID_NS
	bool "PID Namespaces"
	default y
	help
	  Support process id namespaces.  This allows having multiple
	  processes with the same pid as long as they are in different
	  pid namespaces.  This is a building block of containers.

config NET_NS
	bool "Network namespace"
	depends on NET
	default y
	help
	  Allow user space to create what appear to be multiple instances
	  of the network stack.

endif # NAMESPACES

config CHECKPOINT_RESTORE
	bool "Checkpoint/restore support"
	depends on PROC_FS
	select PROC_CHILDREN
	select KCMP
	default n
	help
	  Enables additional kernel features in a sake of checkpoint/restore.
	  In particular it adds auxiliary prctl codes to setup process text,
	  data and heap segment sizes, and a few additional /proc filesystem
	  entries.

	  If unsure, say N here.

config SCHED_AUTOGROUP
	bool "Automatic process group scheduling"
	select CGROUPS
	select CGROUP_SCHED
	select FAIR_GROUP_SCHED
	help
	  This option optimizes the scheduler for common desktop workloads by
	  automatically creating and populating task groups.  This separation
	  of workloads isolates aggressive CPU burners (like build jobs) from
	  desktop applications.  Task group autogeneration is currently based
	  upon task session.

config SYSFS_DEPRECATED
	bool "Enable deprecated sysfs features to support old userspace tools"
	depends on SYSFS
	default n
	help
	  This option adds code that switches the layout of the "block" class
	  devices, to not show up in /sys/class/block/, but only in
	  /sys/block/.

	  This switch is only active when the sysfs.deprecated=1 boot option is
	  passed or the SYSFS_DEPRECATED_V2 option is set.

	  This option allows new kernels to run on old distributions and tools,
	  which might get confused by /sys/class/block/. Since 2007/2008 all
	  major distributions and tools handle this just fine.

	  Recent distributions and userspace tools after 2009/2010 depend on
	  the existence of /sys/class/block/, and will not work with this
	  option enabled.

	  Only if you are using a new kernel on an old distribution, you might
	  need to say Y here.

config SYSFS_DEPRECATED_V2
	bool "Enable deprecated sysfs features by default"
	default n
	depends on SYSFS
	depends on SYSFS_DEPRECATED
	help
	  Enable deprecated sysfs by default.

	  See the CONFIG_SYSFS_DEPRECATED option for more details about this
	  option.

	  Only if you are using a new kernel on an old distribution, you might
	  need to say Y here. Even then, odds are you would not need it
	  enabled, you can always pass the boot option if absolutely necessary.

config RELAY
	bool "Kernel->user space relay support (formerly relayfs)"
	select IRQ_WORK
	help
	  This option enables support for relay interface support in
	  certain file systems (such as debugfs).
	  It is designed to provide an efficient mechanism for tools and
	  facilities to relay large amounts of data from kernel space to
	  user space.

	  If unsure, say N.

config BLK_DEV_INITRD
	bool "Initial RAM filesystem and RAM disk (initramfs/initrd) support"
	help
	  The initial RAM filesystem is a ramfs which is loaded by the
	  boot loader (loadlin or lilo) and that is mounted as root
	  before the normal boot procedure. It is typically used to
	  load modules needed to mount the "real" root file system,
	  etc. See <file:Documentation/admin-guide/initrd.rst> for details.

	  If RAM disk support (BLK_DEV_RAM) is also included, this
	  also enables initial RAM disk (initrd) support and adds
	  15 Kbytes (more on some other architectures) to the kernel size.

	  If unsure say Y.

if BLK_DEV_INITRD

source "usr/Kconfig"

endif

config BOOT_CONFIG
	bool "Boot config support"
	select BLK_DEV_INITRD if !BOOT_CONFIG_EMBED
	help
	  Extra boot config allows system admin to pass a config file as
	  complemental extension of kernel cmdline when booting.
	  The boot config file must be attached at the end of initramfs
	  with checksum, size and magic word.
	  See <file:Documentation/admin-guide/bootconfig.rst> for details.

	  If unsure, say Y.

config BOOT_CONFIG_EMBED
	bool "Embed bootconfig file in the kernel"
	depends on BOOT_CONFIG
	help
	  Embed a bootconfig file given by BOOT_CONFIG_EMBED_FILE in the
	  kernel. Usually, the bootconfig file is loaded with the initrd
	  image. But if the system doesn't support initrd, this option will
	  help you by embedding a bootconfig file while building the kernel.

	  If unsure, say N.

config BOOT_CONFIG_EMBED_FILE
	string "Embedded bootconfig file path"
	depends on BOOT_CONFIG_EMBED
	help
	  Specify a bootconfig file which will be embedded to the kernel.
	  This bootconfig will be used if there is no initrd or no other
	  bootconfig in the initrd.

config INITRAMFS_PRESERVE_MTIME
	bool "Preserve cpio archive mtimes in initramfs"
	default y
	help
	  Each entry in an initramfs cpio archive carries an mtime value. When
	  enabled, extracted cpio items take this mtime, with directory mtime
	  setting deferred until after creation of any child entries.

	  If unsure, say Y.

choice
	prompt "Compiler optimization level"
	default CC_OPTIMIZE_FOR_PERFORMANCE

config CC_OPTIMIZE_FOR_PERFORMANCE
	bool "Optimize for performance (-O2)"
	help
	  This is the default optimization level for the kernel, building
	  with the "-O2" compiler flag for best performance and most
	  helpful compile-time warnings.

config CC_OPTIMIZE_FOR_SIZE
	bool "Optimize for size (-Os)"
	help
	  Choosing this option will pass "-Os" to your compiler resulting
	  in a smaller kernel.

endchoice

config HAVE_LD_DEAD_CODE_DATA_ELIMINATION
	bool
	help
	  This requires that the arch annotates or otherwise protects
	  its external entry points from being discarded. Linker scripts
	  must also merge .text.*, .data.*, and .bss.* correctly into
	  output sections. Care must be taken not to pull in unrelated
	  sections (e.g., '.text.init'). Typically '.' in section names
	  is used to distinguish them from label names / C identifiers.

config LD_DEAD_CODE_DATA_ELIMINATION
	bool "Dead code and data elimination (EXPERIMENTAL)"
	depends on HAVE_LD_DEAD_CODE_DATA_ELIMINATION
	depends on EXPERT
	depends on $(cc-option,-ffunction-sections -fdata-sections)
	depends on $(ld-option,--gc-sections)
	help
	  Enable this if you want to do dead code and data elimination with
	  the linker by compiling with -ffunction-sections -fdata-sections,
	  and linking with --gc-sections.

	  This can reduce on disk and in-memory size of the kernel
	  code and static data, particularly for small configs and
	  on small systems. This has the possibility of introducing
	  silently broken kernel if the required annotations are not
	  present. This option is not well tested yet, so use at your
	  own risk.

config LD_ORPHAN_WARN
	def_bool y
	depends on ARCH_WANT_LD_ORPHAN_WARN
	depends on $(ld-option,--orphan-handling=warn)

config SYSCTL
	bool

config HAVE_UID16
	bool

config SYSCTL_EXCEPTION_TRACE
	bool
	help
	  Enable support for /proc/sys/debug/exception-trace.

config SYSCTL_ARCH_UNALIGN_NO_WARN
	bool
	help
	  Enable support for /proc/sys/kernel/ignore-unaligned-usertrap
	  Allows arch to define/use @no_unaligned_warning to possibly warn
	  about unaligned access emulation going on under the hood.

config SYSCTL_ARCH_UNALIGN_ALLOW
	bool
	help
	  Enable support for /proc/sys/kernel/unaligned-trap
	  Allows arches to define/use @unaligned_enabled to runtime toggle
	  the unaligned access emulation.
	  see arch/parisc/kernel/unaligned.c for reference

config HAVE_PCSPKR_PLATFORM
	bool

# interpreter that classic socket filters depend on
config BPF
	bool
	select CRYPTO_LIB_SHA1

menuconfig EXPERT
	bool "Configure standard kernel features (expert users)"
	# Unhide debug options, to make the on-by-default options visible
	select DEBUG_KERNEL
	help
	  This option allows certain base kernel options and settings
	  to be disabled or tweaked. This is for specialized
	  environments which can tolerate a "non-standard" kernel.
	  Only use this if you really know what you are doing.

config UID16
	bool "Enable 16-bit UID system calls" if EXPERT
	depends on HAVE_UID16 && MULTIUSER
	default y
	help
	  This enables the legacy 16-bit UID syscall wrappers.

config MULTIUSER
	bool "Multiple users, groups and capabilities support" if EXPERT
	default y
	help
	  This option enables support for non-root users, groups and
	  capabilities.

	  If you say N here, all processes will run with UID 0, GID 0, and all
	  possible capabilities.  Saying N here also compiles out support for
	  system calls related to UIDs, GIDs, and capabilities, such as setuid,
	  setgid, and capset.

	  If unsure, say Y here.

config SGETMASK_SYSCALL
	bool "sgetmask/ssetmask syscalls support" if EXPERT
	def_bool PARISC || M68K || PPC || MIPS || X86 || SPARC || MICROBLAZE || SUPERH
	help
	  sys_sgetmask and sys_ssetmask are obsolete system calls
	  no longer supported in libc but still enabled by default in some
	  architectures.

	  If unsure, leave the default option here.

config SYSFS_SYSCALL
	bool "Sysfs syscall support" if EXPERT
	default y
	help
	  sys_sysfs is an obsolete system call no longer supported in libc.
	  Note that disabling this option is more secure but might break
	  compatibility with some systems.

	  If unsure say Y here.

config FHANDLE
	bool "open by fhandle syscalls" if EXPERT
	select EXPORTFS
	default y
	help
	  If you say Y here, a user level program will be able to map
	  file names to handle and then later use the handle for
	  different file system operations. This is useful in implementing
	  userspace file servers, which now track files using handles instead
	  of names. The handle would remain the same even if file names
	  get renamed. Enables open_by_handle_at(2) and name_to_handle_at(2)
	  syscalls.

config POSIX_TIMERS
	bool "Posix Clocks & timers" if EXPERT
	default y
	help
	  This includes native support for POSIX timers to the kernel.
	  Some embedded systems have no use for them and therefore they
	  can be configured out to reduce the size of the kernel image.

	  When this option is disabled, the following syscalls won't be
	  available: timer_create, timer_gettime: timer_getoverrun,
	  timer_settime, timer_delete, clock_adjtime, getitimer,
	  setitimer, alarm. Furthermore, the clock_settime, clock_gettime,
	  clock_getres and clock_nanosleep syscalls will be limited to
	  CLOCK_REALTIME, CLOCK_MONOTONIC and CLOCK_BOOTTIME only.

	  If unsure say y.

config PRINTK
	default y
	bool "Enable support for printk" if EXPERT
	select IRQ_WORK
	help
	  This option enables normal printk support. Removing it
	  eliminates most of the message strings from the kernel image
	  and makes the kernel more or less silent. As this makes it
	  very difficult to diagnose system problems, saying N here is
	  strongly discouraged.

config BUG
	bool "BUG() support" if EXPERT
	default y
	help
	  Disabling this option eliminates support for BUG and WARN, reducing
	  the size of your kernel image and potentially quietly ignoring
	  numerous fatal conditions. You should only consider disabling this
	  option for embedded systems with no facilities for reporting errors.
	  Just say Y.

config ELF_CORE
	depends on COREDUMP
	default y
	bool "Enable ELF core dumps" if EXPERT
	help
	  Enable support for generating core dumps. Disabling saves about 4k.


config PCSPKR_PLATFORM
	bool "Enable PC-Speaker support" if EXPERT
	depends on HAVE_PCSPKR_PLATFORM
	select I8253_LOCK
	default y
	help
	  This option allows to disable the internal PC-Speaker
	  support, saving some memory.

config BASE_FULL
	default y
	bool "Enable full-sized data structures for core" if EXPERT
	help
	  Disabling this option reduces the size of miscellaneous core
	  kernel data structures. This saves memory on small machines,
	  but may reduce performance.

config FUTEX
	bool "Enable futex support" if EXPERT
	depends on !(SPARC32 && SMP)
	default y
	imply RT_MUTEXES
	help
	  Disabling this option will cause the kernel to be built without
	  support for "fast userspace mutexes".  The resulting kernel may not
	  run glibc-based applications correctly.

config FUTEX_PI
	bool
	depends on FUTEX && RT_MUTEXES
	default y

config EPOLL
	bool "Enable eventpoll support" if EXPERT
	default y
	help
	  Disabling this option will cause the kernel to be built without
	  support for epoll family of system calls.

config SIGNALFD
	bool "Enable signalfd() system call" if EXPERT
	default y
	help
	  Enable the signalfd() system call that allows to receive signals
	  on a file descriptor.

	  If unsure, say Y.

config TIMERFD
	bool "Enable timerfd() system call" if EXPERT
	default y
	help
	  Enable the timerfd() system call that allows to receive timer
	  events on a file descriptor.

	  If unsure, say Y.

config EVENTFD
	bool "Enable eventfd() system call" if EXPERT
	default y
	help
	  Enable the eventfd() system call that allows to receive both
	  kernel notification (ie. KAIO) or userspace notifications.

	  If unsure, say Y.

config SHMEM
	bool "Use full shmem filesystem" if EXPERT
	default y
	depends on MMU
	help
	  The shmem is an internal filesystem used to manage shared memory.
	  It is backed by swap and manages resource limits. It is also exported
	  to userspace as tmpfs if TMPFS is enabled. Disabling this
	  option replaces shmem and tmpfs with the much simpler ramfs code,
	  which may be appropriate on small systems without swap.

config AIO
	bool "Enable AIO support" if EXPERT
	default y
	help
	  This option enables POSIX asynchronous I/O which may by used
	  by some high performance threaded applications. Disabling
	  this option saves about 7k.

config IO_URING
	bool "Enable IO uring support" if EXPERT
	select IO_WQ
	default y
	help
	  This option enables support for the io_uring interface, enabling
	  applications to submit and complete IO through submission and
	  completion rings that are shared between the kernel and application.

config ADVISE_SYSCALLS
	bool "Enable madvise/fadvise syscalls" if EXPERT
	default y
	help
	  This option enables the madvise and fadvise syscalls, used by
	  applications to advise the kernel about their future memory or file
	  usage, improving performance. If building an embedded system where no
	  applications use these syscalls, you can disable this option to save
	  space.

config MEMBARRIER
	bool "Enable membarrier() system call" if EXPERT
	default y
	help
	  Enable the membarrier() system call that allows issuing memory
	  barriers across all running threads, which can be used to distribute
	  the cost of user-space memory barriers asymmetrically by transforming
	  pairs of memory barriers into pairs consisting of membarrier() and a
	  compiler barrier.

	  If unsure, say Y.

config KALLSYMS
	bool "Load all symbols for debugging/ksymoops" if EXPERT
	default y
	help
	  Say Y here to let the kernel print out symbolic crash information and
	  symbolic stack backtraces. This increases the size of the kernel
	  somewhat, as all symbols have to be loaded into the kernel image.

config KALLSYMS_ALL
	bool "Include all symbols in kallsyms"
	depends on DEBUG_KERNEL && KALLSYMS
	help
	  Normally kallsyms only contains the symbols of functions for nicer
	  OOPS messages and backtraces (i.e., symbols from the text and inittext
	  sections). This is sufficient for most cases. And only if you want to
	  enable kernel live patching, or other less common use cases (e.g.,
	  when a debugger is used) all symbols are required (i.e., names of
	  variables from the data sections, etc).

	  This option makes sure that all symbols are loaded into the kernel
	  image (i.e., symbols from all sections) in cost of increased kernel
	  size (depending on the kernel configuration, it may be 300KiB or
	  something like this).

	  Say N unless you really need all symbols, or kernel live patching.

config KALLSYMS_ABSOLUTE_PERCPU
	bool
	depends on KALLSYMS
	default X86_64 && SMP

config KALLSYMS_BASE_RELATIVE
	bool
	depends on KALLSYMS
	default !IA64
	help
	  Instead of emitting them as absolute values in the native word size,
	  emit the symbol references in the kallsyms table as 32-bit entries,
	  each containing a relative value in the range [base, base + U32_MAX]
	  or, when KALLSYMS_ABSOLUTE_PERCPU is in effect, each containing either
	  an absolute value in the range [0, S32_MAX] or a relative value in the
	  range [base, base + S32_MAX], where base is the lowest relative symbol
	  address encountered in the image.

	  On 64-bit builds, this reduces the size of the address table by 50%,
	  but more importantly, it results in entries whose values are build
	  time constants, and no relocation pass is required at runtime to fix
	  up the entries based on the runtime load address of the kernel.

# end of the "standard kernel features (expert users)" menu

# syscall, maps, verifier

config ARCH_HAS_MEMBARRIER_CALLBACKS
	bool

config ARCH_HAS_MEMBARRIER_SYNC_CORE
	bool

config KCMP
	bool "Enable kcmp() system call" if EXPERT
	help
	  Enable the kernel resource comparison system call. It provides
	  user-space with the ability to compare two processes to see if they
	  share a common resource, such as a file descriptor or even virtual
	  memory space.

	  If unsure, say N.

config RSEQ
	bool "Enable rseq() system call" if EXPERT
	default y
	depends on HAVE_RSEQ
	select MEMBARRIER
	help
	  Enable the restartable sequences system call. It provides a
	  user-space cache for the current CPU number value, which
	  speeds up getting the current CPU number from user-space,
	  as well as an ABI to speed up user-space operations on
	  per-CPU data.

	  If unsure, say Y.

config DEBUG_RSEQ
	default n
	bool "Enabled debugging of rseq() system call" if EXPERT
	depends on RSEQ && DEBUG_KERNEL
	help
	  Enable extra debugging checks for the rseq system call.

	  If unsure, say N.

config EMBEDDED
	bool "Embedded system"
	select EXPERT
	help
	  This option should be enabled if compiling the kernel for
	  an embedded system so certain expert options are available
	  for configuration.

config HAVE_PERF_EVENTS
	bool
	help
	  See tools/perf/design.txt for details.

config GUEST_PERF_EVENTS
	bool
	depends on HAVE_PERF_EVENTS

config PERF_USE_VMALLOC
	bool
	help
	  See tools/perf/design.txt for details

config PC104
	bool "PC/104 support" if EXPERT
	help
	  Expose PC/104 form factor device drivers and options available for
	  selection and configuration. Enable this option if your target
	  machine has a PC/104 bus.

menu "Kernel Performance Events And Counters"

config PERF_EVENTS
	bool "Kernel performance events and counters"
	default y if PROFILING
	depends on HAVE_PERF_EVENTS
	select IRQ_WORK
	select SRCU
	help
	  Enable kernel support for various performance events provided
	  by software and hardware.

	  Software events are supported either built-in or via the
	  use of generic tracepoints.

	  Most modern CPUs support performance events via performance
	  counter registers. These registers count the number of certain
	  types of hw events: such as instructions executed, cachemisses
	  suffered, or branches mis-predicted - without slowing down the
	  kernel or applications. These registers can also trigger interrupts
	  when a threshold number of events have passed - and can thus be
	  used to profile the code that runs on that CPU.

	  The Linux Performance Event subsystem provides an abstraction of
	  these software and hardware event capabilities, available via a
	  system call and used by the "perf" utility in tools/perf/. It
	  provides per task and per CPU counters, and it provides event
	  capabilities on top of those.

	  Say Y if unsure.

config DEBUG_PERF_USE_VMALLOC
	default n
	bool "Debug: use vmalloc to back perf mmap() buffers"
	depends on PERF_EVENTS && DEBUG_KERNEL && !PPC
	select PERF_USE_VMALLOC
	help
	  Use vmalloc memory to back perf mmap() buffers.

	  Mostly useful for debugging the vmalloc code on platforms
	  that don't require it.

	  Say N if unsure.

endmenu

config SYSTEM_DATA_VERIFICATION
	def_bool n
	select SYSTEM_TRUSTED_KEYRING
	select KEYS
	select CRYPTO
	select CRYPTO_RSA
	select ASYMMETRIC_KEY_TYPE
	select ASYMMETRIC_PUBLIC_KEY_SUBTYPE
	select ASN1
	select OID_REGISTRY
	select X509_CERTIFICATE_PARSER
	select PKCS7_MESSAGE_PARSER
	help
	  Provide PKCS#7 message verification using the contents of the system
	  trusted keyring to provide public keys.  This then can be used for
	  module verification, kexec image verification and firmware blob
	  verification.

config PROFILING
	bool "Profiling support"
	help
	  Say Y here to enable the extended profiling support mechanisms used
	  by profilers.

config RUST
	bool "Rust support"
	depends on HAVE_RUST
	depends on RUST_IS_AVAILABLE
	depends on !MODVERSIONS
	depends on !GCC_PLUGINS
	depends on !RANDSTRUCT
	depends on !DEBUG_INFO_BTF
	select CONSTRUCTORS
	help
	  Enables Rust support in the kernel.

	  This allows other Rust-related options, like drivers written in Rust,
	  to be selected.

	  It is also required to be able to load external kernel modules
	  written in Rust.

	  See Documentation/rust/ for more information.

	  If unsure, say N.

config RUSTC_VERSION_TEXT
	string
	depends on RUST
	default $(shell,command -v $(RUSTC) >/dev/null 2>&1 && $(RUSTC) --version || echo n)

config BINDGEN_VERSION_TEXT
	string
	depends on RUST
	default $(shell,command -v $(BINDGEN) >/dev/null 2>&1 && $(BINDGEN) --version || echo n)

#
# Place an empty function call at each tracepoint site. Can be
# dynamically changed for a probe function.
#
config TRACEPOINTS
	bool

endmenu		# General setup

source "arch/Kconfig"

config RT_MUTEXES
	bool
	default y if PREEMPT_RT

config BASE_SMALL
	int
	default 0 if BASE_FULL
	default 1 if !BASE_FULL

config MODULE_SIG_FORMAT
	def_bool n
	select SYSTEM_DATA_VERIFICATION

source "kernel/module/Kconfig"

config INIT_ALL_POSSIBLE
	bool
	help
	  Back when each arch used to define their own cpu_online_mask and
	  cpu_possible_mask, some of them chose to initialize cpu_possible_mask
	  with all 1s, and others with all 0s.  When they were centralised,
	  it was better to provide this option than to break all the archs
	  and have several arch maintainers pursuing me down dark alleys.

source "block/Kconfig"

config PREEMPT_NOTIFIERS
	bool

config PADATA
	depends on SMP
	bool

config ASN1
	tristate
	help
	  Build a simple ASN.1 grammar compiler that produces a bytecode output
	  that can be interpreted by the ASN.1 stream decoder and used to
	  inform it as to what tags are to be expected in a stream and what
	  functions to call on what tags.

source "kernel/Kconfig.locks"

config ARCH_HAS_NON_OVERLAPPING_ADDRESS_SPACE
	bool

config ARCH_HAS_SYNC_CORE_BEFORE_USERMODE
	bool

# It may be useful for an architecture to override the definitions of the
# SYSCALL_DEFINE() and __SYSCALL_DEFINEx() macros in <linux/syscalls.h>
# and the COMPAT_ variants in <linux/compat.h>, in particular to use a
# different calling convention for syscalls. They can also override the
# macros for not-implemented syscalls in kernel/sys_ni.c and
# kernel/time/posix-stubs.c. All these overrides need to be available in
# <asm/syscall_wrapper.h>.
config ARCH_HAS_SYSCALL_WRAPPER
	def_bool n<|MERGE_RESOLUTION|>--- conflicted
+++ resolved
@@ -66,11 +66,7 @@
 	  This shows whether a suitable Rust toolchain is available (found).
 
 	  Please see Documentation/rust/quick-start.rst for instructions on how
-<<<<<<< HEAD
-	  to satify the build requirements of Rust support.
-=======
 	  to satisfy the build requirements of Rust support.
->>>>>>> ec4a04aa
 
 	  In particular, the Makefile target 'rustavailable' is useful to check
 	  why the Rust toolchain is not being detected.
