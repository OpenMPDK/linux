
#include <linux/kernel.h>
#include <linux/fs.h>
#include <linux/minix_fs.h>
#include <linux/ext2_fs.h>
#include <linux/romfs_fs.h>
#include <linux/cramfs_fs.h>
#include <linux/initrd.h>
#include <linux/string.h>

#include "do_mounts.h"
#include "../fs/squashfs/squashfs_fs.h"

#include <linux/decompress/generic.h>


int __initdata rd_prompt = 1;/* 1 = prompt for RAM disk, 0 = don't prompt */

static int __init prompt_ramdisk(char *str)
{
	rd_prompt = simple_strtol(str,NULL,0) & 1;
	return 1;
}
__setup("prompt_ramdisk=", prompt_ramdisk);

int __initdata rd_image_start;		/* starting block # of image */

static int __init ramdisk_start_setup(char *str)
{
	rd_image_start = simple_strtol(str,NULL,0);
	return 1;
}
__setup("ramdisk_start=", ramdisk_start_setup);

static int __init crd_load(int in_fd, int out_fd, decompress_fn deco);

/*
 * This routine tries to find a RAM disk image to load, and returns the
 * number of blocks to read for a non-compressed image, 0 if the image
 * is a compressed image, and -1 if an image with the right magic
 * numbers could not be found.
 *
 * We currently check for the following magic numbers:
 *	minix
 *	ext2
 *	romfs
 *	cramfs
<<<<<<< HEAD
 *	gzip
=======
 *	squashfs
 * 	gzip
>>>>>>> 9a100a44
 */
static int __init
identify_ramdisk_image(int fd, int start_block, decompress_fn *decompressor)
{
	const int size = 512;
	struct minix_super_block *minixsb;
	struct ext2_super_block *ext2sb;
	struct romfs_super_block *romfsb;
	struct cramfs_super *cramfsb;
	struct squashfs_super_block *squashfsb;
	int nblocks = -1;
	unsigned char *buf;
	const char *compress_name;

	buf = kmalloc(size, GFP_KERNEL);
	if (!buf)
		return -1;

	minixsb = (struct minix_super_block *) buf;
	ext2sb = (struct ext2_super_block *) buf;
	romfsb = (struct romfs_super_block *) buf;
	cramfsb = (struct cramfs_super *) buf;
	squashfsb = (struct squashfs_super_block *) buf;
	memset(buf, 0xe5, size);

	/*
	 * Read block 0 to test for compressed kernel
	 */
	sys_lseek(fd, start_block * BLOCK_SIZE, 0);
	sys_read(fd, buf, size);

	*decompressor = decompress_method(buf, size, &compress_name);
	if (*decompressor) {
		printk(KERN_NOTICE "RAMDISK: %s image found at block %d\n",
		       compress_name, start_block);
		nblocks = 0;
		goto done;
	}

	/* romfs is at block zero too */
	if (romfsb->word0 == ROMSB_WORD0 &&
	    romfsb->word1 == ROMSB_WORD1) {
		printk(KERN_NOTICE
		       "RAMDISK: romfs filesystem found at block %d\n",
		       start_block);
		nblocks = (ntohl(romfsb->size)+BLOCK_SIZE-1)>>BLOCK_SIZE_BITS;
		goto done;
	}

	if (cramfsb->magic == CRAMFS_MAGIC) {
		printk(KERN_NOTICE
		       "RAMDISK: cramfs filesystem found at block %d\n",
		       start_block);
		nblocks = (cramfsb->size + BLOCK_SIZE - 1) >> BLOCK_SIZE_BITS;
		goto done;
	}

	/* squashfs is at block zero too */
	if (le32_to_cpu(squashfsb->s_magic) == SQUASHFS_MAGIC) {
		printk(KERN_NOTICE
		       "RAMDISK: squashfs filesystem found at block %d\n",
		       start_block);
		nblocks = (le64_to_cpu(squashfsb->bytes_used) + BLOCK_SIZE - 1)
			 >> BLOCK_SIZE_BITS;
		goto done;
	}

	/*
	 * Read block 1 to test for minix and ext2 superblock
	 */
	sys_lseek(fd, (start_block+1) * BLOCK_SIZE, 0);
	sys_read(fd, buf, size);

	/* Try minix */
	if (minixsb->s_magic == MINIX_SUPER_MAGIC ||
	    minixsb->s_magic == MINIX_SUPER_MAGIC2) {
		printk(KERN_NOTICE
		       "RAMDISK: Minix filesystem found at block %d\n",
		       start_block);
		nblocks = minixsb->s_nzones << minixsb->s_log_zone_size;
		goto done;
	}

	/* Try ext2 */
	if (ext2sb->s_magic == cpu_to_le16(EXT2_SUPER_MAGIC)) {
		printk(KERN_NOTICE
		       "RAMDISK: ext2 filesystem found at block %d\n",
		       start_block);
		nblocks = le32_to_cpu(ext2sb->s_blocks_count) <<
			le32_to_cpu(ext2sb->s_log_block_size);
		goto done;
	}

	printk(KERN_NOTICE
	       "RAMDISK: Couldn't find valid RAM disk image starting at %d.\n",
	       start_block);

done:
	sys_lseek(fd, start_block * BLOCK_SIZE, 0);
	kfree(buf);
	return nblocks;
}

int __init rd_load_image(char *from)
{
	int res = 0;
	int in_fd, out_fd;
	unsigned long rd_blocks, devblocks;
	int nblocks, i, disk;
	char *buf = NULL;
	unsigned short rotate = 0;
	decompress_fn decompressor = NULL;
#if !defined(CONFIG_S390) && !defined(CONFIG_PPC_ISERIES)
	char rotator[4] = { '|' , '/' , '-' , '\\' };
#endif

	out_fd = sys_open("/dev/ram", O_RDWR, 0);
	if (out_fd < 0)
		goto out;

	in_fd = sys_open(from, O_RDONLY, 0);
	if (in_fd < 0)
		goto noclose_input;

	nblocks = identify_ramdisk_image(in_fd, rd_image_start, &decompressor);
	if (nblocks < 0)
		goto done;

	if (nblocks == 0) {
		if (crd_load(in_fd, out_fd, decompressor) == 0)
			goto successful_load;
		goto done;
	}

	/*
	 * NOTE NOTE: nblocks is not actually blocks but
	 * the number of kibibytes of data to load into a ramdisk.
	 * So any ramdisk block size that is a multiple of 1KiB should
	 * work when the appropriate ramdisk_blocksize is specified
	 * on the command line.
	 *
	 * The default ramdisk_blocksize is 1KiB and it is generally
	 * silly to use anything else, so make sure to use 1KiB
	 * blocksize while generating ext2fs ramdisk-images.
	 */
	if (sys_ioctl(out_fd, BLKGETSIZE, (unsigned long)&rd_blocks) < 0)
		rd_blocks = 0;
	else
		rd_blocks >>= 1;

	if (nblocks > rd_blocks) {
		printk("RAMDISK: image too big! (%dKiB/%ldKiB)\n",
		       nblocks, rd_blocks);
		goto done;
	}

	/*
	 * OK, time to copy in the data
	 */
	if (sys_ioctl(in_fd, BLKGETSIZE, (unsigned long)&devblocks) < 0)
		devblocks = 0;
	else
		devblocks >>= 1;

	if (strcmp(from, "/initrd.image") == 0)
		devblocks = nblocks;

	if (devblocks == 0) {
		printk(KERN_ERR "RAMDISK: could not determine device size\n");
		goto done;
	}

	buf = kmalloc(BLOCK_SIZE, GFP_KERNEL);
	if (!buf) {
		printk(KERN_ERR "RAMDISK: could not allocate buffer\n");
		goto done;
	}

	printk(KERN_NOTICE "RAMDISK: Loading %dKiB [%ld disk%s] into ram disk... ",
		nblocks, ((nblocks-1)/devblocks)+1, nblocks>devblocks ? "s" : "");
	for (i = 0, disk = 1; i < nblocks; i++) {
		if (i && (i % devblocks == 0)) {
			printk("done disk #%d.\n", disk++);
			rotate = 0;
			if (sys_close(in_fd)) {
				printk("Error closing the disk.\n");
				goto noclose_input;
			}
			change_floppy("disk #%d", disk);
			in_fd = sys_open(from, O_RDONLY, 0);
			if (in_fd < 0)  {
				printk("Error opening disk.\n");
				goto noclose_input;
			}
			printk("Loading disk #%d... ", disk);
		}
		sys_read(in_fd, buf, BLOCK_SIZE);
		sys_write(out_fd, buf, BLOCK_SIZE);
#if !defined(CONFIG_S390) && !defined(CONFIG_PPC_ISERIES)
		if (!(i % 16)) {
			printk("%c\b", rotator[rotate & 0x3]);
			rotate++;
		}
#endif
	}
	printk("done.\n");

successful_load:
	res = 1;
done:
	sys_close(in_fd);
noclose_input:
	sys_close(out_fd);
out:
	kfree(buf);
	sys_unlink("/dev/ram");
	return res;
}

int __init rd_load_disk(int n)
{
	if (rd_prompt)
		change_floppy("root floppy disk to be loaded into RAM disk");
	create_dev("/dev/root", ROOT_DEV);
	create_dev("/dev/ram", MKDEV(RAMDISK_MAJOR, n));
	return rd_load_image("/dev/root");
}

static int exit_code;
static int decompress_error;
static int crd_infd, crd_outfd;

static int __init compr_fill(void *buf, unsigned int len)
{
	int r = sys_read(crd_infd, buf, len);
	if (r < 0)
		printk(KERN_ERR "RAMDISK: error while reading compressed data");
	else if (r == 0)
		printk(KERN_ERR "RAMDISK: EOF while reading compressed data");
	return r;
}

static int __init compr_flush(void *window, unsigned int outcnt)
{
	int written = sys_write(crd_outfd, window, outcnt);
	if (written != outcnt) {
		if (decompress_error == 0)
			printk(KERN_ERR
			       "RAMDISK: incomplete write (%d != %d)\n",
			       written, outcnt);
		decompress_error = 1;
		return -1;
	}
	return outcnt;
}

static void __init error(char *x)
{
	printk(KERN_ERR "%s\n", x);
	exit_code = 1;
	decompress_error = 1;
}

static int __init crd_load(int in_fd, int out_fd, decompress_fn deco)
{
	int result;
	crd_infd = in_fd;
	crd_outfd = out_fd;
	result = deco(NULL, 0, compr_fill, compr_flush, NULL, NULL, error);
	if (decompress_error)
		result = 1;
	return result;
}<|MERGE_RESOLUTION|>--- conflicted
+++ resolved
@@ -45,12 +45,8 @@
  *	ext2
  *	romfs
  *	cramfs
-<<<<<<< HEAD
+ *	squashfs
  *	gzip
-=======
- *	squashfs
- * 	gzip
->>>>>>> 9a100a44
  */
 static int __init
 identify_ramdisk_image(int fd, int start_block, decompress_fn *decompressor)
