// SPDX-License-Identifier: GPL-2.0-only
/*
 * Stack tracing support
 *
 * Copyright (C) 2012 ARM Ltd.
 */
#include <linux/kernel.h>
#include <linux/efi.h>
#include <linux/export.h>
#include <linux/ftrace.h>
#include <linux/sched.h>
#include <linux/sched/debug.h>
#include <linux/sched/task_stack.h>
#include <linux/stacktrace.h>

#include <asm/efi.h>
#include <asm/irq.h>
#include <asm/stack_pointer.h>
#include <asm/stacktrace.h>

/*
 * Start an unwind from a pt_regs.
 *
 * The unwind will begin at the PC within the regs.
 *
 * The regs must be on a stack currently owned by the calling task.
 */
static __always_inline void unwind_init_from_regs(struct unwind_state *state,
						  struct pt_regs *regs)
{
	unwind_init_common(state, current);

	state->fp = regs->regs[29];
	state->pc = regs->pc;
}

/*
 * Start an unwind from a caller.
 *
 * The unwind will begin at the caller of whichever function this is inlined
 * into.
 *
 * The function which invokes this must be noinline.
 */
static __always_inline void unwind_init_from_caller(struct unwind_state *state)
{
	unwind_init_common(state, current);

	state->fp = (unsigned long)__builtin_frame_address(1);
	state->pc = (unsigned long)__builtin_return_address(0);
}

/*
 * Start an unwind from a blocked task.
 *
 * The unwind will begin at the blocked tasks saved PC (i.e. the caller of
 * cpu_switch_to()).
 *
 * The caller should ensure the task is blocked in cpu_switch_to() for the
 * duration of the unwind, or the unwind will be bogus. It is never valid to
 * call this for the current task.
 */
static __always_inline void unwind_init_from_task(struct unwind_state *state,
						  struct task_struct *task)
{
	unwind_init_common(state, task);

	state->fp = thread_saved_fp(task);
	state->pc = thread_saved_pc(task);
}

/*
 * Unwind from one frame record (A) to the next frame record (B).
 *
 * We terminate early if the location of B indicates a malformed chain of frame
 * records (e.g. a cycle), determined based on the location and fp value of A
 * and the location (but not the fp value) of B.
 */
static int notrace unwind_next(struct unwind_state *state)
{
	struct task_struct *tsk = state->task;
	unsigned long fp = state->fp;
	int err;

	/* Final frame; nothing to unwind */
	if (fp == (unsigned long)task_pt_regs(tsk)->stackframe)
		return -ENOENT;

	err = unwind_next_frame_record(state);
	if (err)
		return err;

	state->pc = ptrauth_strip_insn_pac(state->pc);

#ifdef CONFIG_FUNCTION_GRAPH_TRACER
	if (tsk->ret_stack &&
		(state->pc == (unsigned long)return_to_handler)) {
		unsigned long orig_pc;
		/*
		 * This is a case where function graph tracer has
		 * modified a return address (LR) in a stack frame
		 * to hook a function return.
		 * So replace it to an original value.
		 */
		orig_pc = ftrace_graph_ret_addr(tsk, NULL, state->pc,
						(void *)state->fp);
		if (WARN_ON_ONCE(state->pc == orig_pc))
			return -EINVAL;
		state->pc = orig_pc;
	}
#endif /* CONFIG_FUNCTION_GRAPH_TRACER */
#ifdef CONFIG_KRETPROBES
	if (is_kretprobe_trampoline(state->pc))
		state->pc = kretprobe_find_ret_addr(tsk, (void *)state->fp, &state->kr_cur);
#endif

	return 0;
}
NOKPROBE_SYMBOL(unwind_next);

static void notrace unwind(struct unwind_state *state,
			   stack_trace_consume_fn consume_entry, void *cookie)
{
	while (1) {
		int ret;

		if (!consume_entry(cookie, state->pc))
			break;
		ret = unwind_next(state);
		if (ret < 0)
			break;
	}
}
NOKPROBE_SYMBOL(unwind);

static bool dump_backtrace_entry(void *arg, unsigned long where)
{
	char *loglvl = arg;
	printk("%s %pSb\n", loglvl, (void *)where);
	return true;
}

void dump_backtrace(struct pt_regs *regs, struct task_struct *tsk,
		    const char *loglvl)
{
	pr_debug("%s(regs = %p tsk = %p)\n", __func__, regs, tsk);

	if (regs && user_mode(regs))
		return;

	if (!tsk)
		tsk = current;

	if (!try_get_task_stack(tsk))
		return;

	printk("%sCall trace:\n", loglvl);
	arch_stack_walk(dump_backtrace_entry, (void *)loglvl, tsk, regs);

	put_task_stack(tsk);
}

void show_stack(struct task_struct *tsk, unsigned long *sp, const char *loglvl)
{
	dump_backtrace(NULL, tsk, loglvl);
	barrier();
}

/*
 * Per-cpu stacks are only accessible when unwinding the current task in a
 * non-preemptible context.
 */
#define STACKINFO_CPU(name)					\
	({							\
		((task == current) && !preemptible())		\
			? stackinfo_get_##name()		\
			: stackinfo_get_unknown();		\
	})

/*
 * SDEI stacks are only accessible when unwinding the current task in an NMI
 * context.
 */
#define STACKINFO_SDEI(name)					\
	({							\
		((task == current) && in_nmi())			\
			? stackinfo_get_sdei_##name()		\
			: stackinfo_get_unknown();		\
	})

<<<<<<< HEAD
noinline noinstr void arch_stack_walk(stack_trace_consume_fn consume_entry,
=======
#define STACKINFO_EFI						\
	({							\
		((task == current) && current_in_efi())		\
			? stackinfo_get_efi()			\
			: stackinfo_get_unknown();		\
	})

noinline notrace void arch_stack_walk(stack_trace_consume_fn consume_entry,
>>>>>>> c2530a04
			      void *cookie, struct task_struct *task,
			      struct pt_regs *regs)
{
	struct stack_info stacks[] = {
		stackinfo_get_task(task),
		STACKINFO_CPU(irq),
#if defined(CONFIG_VMAP_STACK)
		STACKINFO_CPU(overflow),
#endif
#if defined(CONFIG_VMAP_STACK) && defined(CONFIG_ARM_SDE_INTERFACE)
		STACKINFO_SDEI(normal),
		STACKINFO_SDEI(critical),
#endif
#ifdef CONFIG_EFI
		STACKINFO_EFI,
#endif
	};
	struct unwind_state state = {
		.stacks = stacks,
		.nr_stacks = ARRAY_SIZE(stacks),
	};

	if (regs) {
		if (task != current)
			return;
		unwind_init_from_regs(&state, regs);
	} else if (task == current) {
		unwind_init_from_caller(&state);
	} else {
		unwind_init_from_task(&state, task);
	}

	unwind(&state, consume_entry, cookie);
}<|MERGE_RESOLUTION|>--- conflicted
+++ resolved
@@ -188,9 +188,6 @@
 			: stackinfo_get_unknown();		\
 	})
 
-<<<<<<< HEAD
-noinline noinstr void arch_stack_walk(stack_trace_consume_fn consume_entry,
-=======
 #define STACKINFO_EFI						\
 	({							\
 		((task == current) && current_in_efi())		\
@@ -198,8 +195,7 @@
 			: stackinfo_get_unknown();		\
 	})
 
-noinline notrace void arch_stack_walk(stack_trace_consume_fn consume_entry,
->>>>>>> c2530a04
+noinline noinstr void arch_stack_walk(stack_trace_consume_fn consume_entry,
 			      void *cookie, struct task_struct *task,
 			      struct pt_regs *regs)
 {
