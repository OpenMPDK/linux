/* SPDX-License-Identifier: GPL-2.0 */
#ifdef CONFIG_PPC64
#define PROVIDE32(x)	PROVIDE(__unused__##x)
#else
#define PROVIDE32(x)	PROVIDE(x)
#endif

#define BSS_FIRST_SECTIONS *(.bss.prominit)
#define EMITS_PT_NOTE
#define RO_EXCEPTION_TABLE_ALIGN	0

#define SOFT_MASK_TABLE(align)						\
	. = ALIGN(align);						\
	__soft_mask_table : AT(ADDR(__soft_mask_table) - LOAD_OFFSET) {	\
		__start___soft_mask_table = .;				\
		KEEP(*(__soft_mask_table))				\
		__stop___soft_mask_table = .;				\
	}

#define RESTART_TABLE(align)						\
	. = ALIGN(align);						\
	__restart_table : AT(ADDR(__restart_table) - LOAD_OFFSET) {	\
		__start___restart_table = .;				\
		KEEP(*(__restart_table))				\
		__stop___restart_table = .;				\
	}

#include <asm/page.h>
#include <asm-generic/vmlinux.lds.h>
#include <asm/cache.h>
#include <asm/thread_info.h>

#define STRICT_ALIGN_SIZE	(1 << CONFIG_DATA_SHIFT)

#if STRICT_ALIGN_SIZE < PAGE_SIZE
#error "CONFIG_DATA_SHIFT must be >= PAGE_SHIFT"
#endif

ENTRY(_stext)

PHDRS {
	text PT_LOAD FLAGS(7); /* RWX */
	note PT_NOTE FLAGS(0);
}

#ifdef CONFIG_PPC64
OUTPUT_ARCH(powerpc:common64)
jiffies = jiffies_64;
#else
OUTPUT_ARCH(powerpc:common)
jiffies = jiffies_64 + 4;
#endif
SECTIONS
{
	. = KERNELBASE;

/*
 * Text, read only data and other permanent read-only sections
 */

	_text = .;
	_stext = .;

	/*
	 * Head text.
	 * This needs to be in its own output section to avoid ld placing
	 * branch trampoline stubs randomly throughout the fixed sections,
	 * which it will do (even if the branch comes from another section)
	 * in order to optimize stub generation.
	 */
	.head.text : AT(ADDR(.head.text) - LOAD_OFFSET) {
#ifdef CONFIG_PPC64
		KEEP(*(.head.text.first_256B));
#ifdef CONFIG_PPC_BOOK3E_64
#else
		KEEP(*(.head.text.real_vectors));
		*(.head.text.real_trampolines);
		KEEP(*(.head.text.virt_vectors));
		*(.head.text.virt_trampolines);
# if defined(CONFIG_PPC_PSERIES) || defined(CONFIG_PPC_POWERNV)
		KEEP(*(.head.data.fwnmi_page));
# endif
#endif
#else /* !CONFIG_PPC64 */
		HEAD_TEXT
#endif
	} :text

	__head_end = .;

#ifdef CONFIG_PPC64
	/*
	 * ALIGN(0) overrides the default output section alignment because
	 * this needs to start right after .head.text in order for fixed
	 * section placement to work.
	 */
	.text ALIGN(0) : AT(ADDR(.text) - LOAD_OFFSET) {
#ifdef CONFIG_LD_HEAD_STUB_CATCH
		KEEP(*(.linker_stub_catch));
		. = . ;
#endif

#else
	.text : AT(ADDR(.text) - LOAD_OFFSET) {
		ALIGN_FUNCTION();
#endif
		/* careful! __ftr_alt_* sections need to be close to .text */
		*(.text.hot .text.hot.* TEXT_MAIN .text.fixup .text.unlikely .text.unlikely.* .fixup __ftr_alt_* .ref.text);
#ifdef CONFIG_PPC64
		*(.tramp.ftrace.text);
#endif
		NOINSTR_TEXT
		SCHED_TEXT
		CPUIDLE_TEXT
		LOCK_TEXT
		KPROBES_TEXT
		IRQENTRY_TEXT
		SOFTIRQENTRY_TEXT
		/*
		 * -Os builds call FP save/restore functions. The powerpc64
		 * linker generates those on demand in the .sfpr section.
		 * .sfpr gets placed at the beginning of a group of input
		 * sections, which can break start-of-text offset if it is
		 * included with the main text sections, so put it by itself.
		 */
		*(.sfpr);
		MEM_KEEP(init.text)
		MEM_KEEP(exit.text)
	} :text

	. = ALIGN(PAGE_SIZE);
	_etext = .;
	PROVIDE32 (etext = .);

	/* Read-only data */
	RO_DATA(PAGE_SIZE)

#ifdef CONFIG_PPC32
	.sdata2 : AT(ADDR(.sdata2) - LOAD_OFFSET) {
		*(.sdata2)
	}
#endif

	.data.rel.ro : AT(ADDR(.data.rel.ro) - LOAD_OFFSET) {
<<<<<<< HEAD
		*(.data.rel.ro*)
=======
		*(.data.rel.ro .data.rel.ro.*)
>>>>>>> 0d1acee8
	}

	.branch_lt : AT(ADDR(.branch_lt) - LOAD_OFFSET) {
		*(.branch_lt)
	}

#ifdef CONFIG_PPC32
	.got1 : AT(ADDR(.got1) - LOAD_OFFSET) {
		*(.got1)
	}
	.got2 : AT(ADDR(.got2) - LOAD_OFFSET) {
		__got2_start = .;
		*(.got2)
		__got2_end = .;
	}
	.got : AT(ADDR(.got) - LOAD_OFFSET) {
		*(.got)
		*(.got.plt)
	}
	.plt : AT(ADDR(.plt) - LOAD_OFFSET) {
		/* XXX: is .plt (and .got.plt) required? */
		*(.plt)
	}

#else /* CONFIG_PPC32 */
	.toc1 : AT(ADDR(.toc1) - LOAD_OFFSET) {
		*(.toc1)
	}

	.got : AT(ADDR(.got) - LOAD_OFFSET) ALIGN(256) {
		*(.got .toc)
	}

	SOFT_MASK_TABLE(8)
	RESTART_TABLE(8)

#ifdef CONFIG_PPC64_ELF_ABI_V1
	.opd : AT(ADDR(.opd) - LOAD_OFFSET) {
		__start_opd = .;
		KEEP(*(.opd))
		__end_opd = .;
	}
#endif

	. = ALIGN(8);
	__stf_entry_barrier_fixup : AT(ADDR(__stf_entry_barrier_fixup) - LOAD_OFFSET) {
		__start___stf_entry_barrier_fixup = .;
		*(__stf_entry_barrier_fixup)
		__stop___stf_entry_barrier_fixup = .;
	}

	. = ALIGN(8);
	__uaccess_flush_fixup : AT(ADDR(__uaccess_flush_fixup) - LOAD_OFFSET) {
		__start___uaccess_flush_fixup = .;
		*(__uaccess_flush_fixup)
		__stop___uaccess_flush_fixup = .;
	}

	. = ALIGN(8);
	__entry_flush_fixup : AT(ADDR(__entry_flush_fixup) - LOAD_OFFSET) {
		__start___entry_flush_fixup = .;
		*(__entry_flush_fixup)
		__stop___entry_flush_fixup = .;
	}

	. = ALIGN(8);
	__scv_entry_flush_fixup : AT(ADDR(__scv_entry_flush_fixup) - LOAD_OFFSET) {
		__start___scv_entry_flush_fixup = .;
		*(__scv_entry_flush_fixup)
		__stop___scv_entry_flush_fixup = .;
	}

	. = ALIGN(8);
	__stf_exit_barrier_fixup : AT(ADDR(__stf_exit_barrier_fixup) - LOAD_OFFSET) {
		__start___stf_exit_barrier_fixup = .;
		*(__stf_exit_barrier_fixup)
		__stop___stf_exit_barrier_fixup = .;
	}

	. = ALIGN(8);
	__rfi_flush_fixup : AT(ADDR(__rfi_flush_fixup) - LOAD_OFFSET) {
		__start___rfi_flush_fixup = .;
		*(__rfi_flush_fixup)
		__stop___rfi_flush_fixup = .;
	}
#endif /* CONFIG_PPC32 */

#ifdef CONFIG_PPC_BARRIER_NOSPEC
	. = ALIGN(8);
	__spec_barrier_fixup : AT(ADDR(__spec_barrier_fixup) - LOAD_OFFSET) {
		__start___barrier_nospec_fixup = .;
		*(__barrier_nospec_fixup)
		__stop___barrier_nospec_fixup = .;
	}
#endif /* CONFIG_PPC_BARRIER_NOSPEC */

#ifdef CONFIG_PPC_E500
	. = ALIGN(8);
	__spec_btb_flush_fixup : AT(ADDR(__spec_btb_flush_fixup) - LOAD_OFFSET) {
		__start__btb_flush_fixup = .;
		*(__btb_flush_fixup)
		__stop__btb_flush_fixup = .;
	}
#endif

	/*
	 * Various code relies on __init_begin being at the strict RWX boundary.
	 */
	. = ALIGN(STRICT_ALIGN_SIZE);
	__srwx_boundary = .;
	__end_rodata = .;
	__init_begin = .;

/*
 * Init sections discarded at runtime
 */
	.init.text : AT(ADDR(.init.text) - LOAD_OFFSET) {
		_sinittext = .;
		INIT_TEXT

		/*
		 *.init.text might be RO so we must ensure this section ends on
		 * a page boundary.
		 */
		. = ALIGN(PAGE_SIZE);
		_einittext = .;
#ifdef CONFIG_PPC64
		*(.tramp.ftrace.init);
#endif
	} :text

	/* .exit.text is discarded at runtime, not link time,
	 * to deal with references from __bug_table
	 */
	.exit.text : AT(ADDR(.exit.text) - LOAD_OFFSET) {
		EXIT_TEXT
	}

	. = ALIGN(PAGE_SIZE);

	INIT_DATA_SECTION(16)

	. = ALIGN(8);
	__ftr_fixup : AT(ADDR(__ftr_fixup) - LOAD_OFFSET) {
		__start___ftr_fixup = .;
		KEEP(*(__ftr_fixup))
		__stop___ftr_fixup = .;
	}
	. = ALIGN(8);
	__mmu_ftr_fixup : AT(ADDR(__mmu_ftr_fixup) - LOAD_OFFSET) {
		__start___mmu_ftr_fixup = .;
		KEEP(*(__mmu_ftr_fixup))
		__stop___mmu_ftr_fixup = .;
	}
	. = ALIGN(8);
	__lwsync_fixup : AT(ADDR(__lwsync_fixup) - LOAD_OFFSET) {
		__start___lwsync_fixup = .;
		KEEP(*(__lwsync_fixup))
		__stop___lwsync_fixup = .;
	}
#ifdef CONFIG_PPC64
	. = ALIGN(8);
	__fw_ftr_fixup : AT(ADDR(__fw_ftr_fixup) - LOAD_OFFSET) {
		__start___fw_ftr_fixup = .;
		KEEP(*(__fw_ftr_fixup))
		__stop___fw_ftr_fixup = .;
	}
#endif

	PERCPU_SECTION(L1_CACHE_BYTES)

	. = ALIGN(8);
	.machine.desc : AT(ADDR(.machine.desc) - LOAD_OFFSET) {
		__machine_desc_start = . ;
		KEEP(*(.machine.desc))
		__machine_desc_end = . ;
	}
#ifdef CONFIG_RELOCATABLE
	. = ALIGN(8);
	.dynsym : AT(ADDR(.dynsym) - LOAD_OFFSET)
	{
		__dynamic_symtab = .;
		*(.dynsym)
	}
	.dynstr : AT(ADDR(.dynstr) - LOAD_OFFSET) { *(.dynstr) }
	.dynamic : AT(ADDR(.dynamic) - LOAD_OFFSET)
	{
		__dynamic_start = .;
		*(.dynamic)
	}
	.hash : AT(ADDR(.hash) - LOAD_OFFSET) { *(.hash) }
	.gnu.hash : AT(ADDR(.gnu.hash) - LOAD_OFFSET) { *(.gnu.hash) }
	.interp : AT(ADDR(.interp) - LOAD_OFFSET) { *(.interp) }
	.rela.dyn : AT(ADDR(.rela.dyn) - LOAD_OFFSET)
	{
		__rela_dyn_start = .;
		*(.rela*)
	}
#endif
	/* .exit.data is discarded at runtime, not link time,
	 * to deal with references from .exit.text
	 */
	.exit.data : AT(ADDR(.exit.data) - LOAD_OFFSET) {
		EXIT_DATA
	}

	/* freed after init ends here */
	. = ALIGN(PAGE_SIZE);
	__init_end = .;

/*
 * And now the various read/write data
 */

	. = ALIGN(PAGE_SIZE);
	_sdata = .;

	.data : AT(ADDR(.data) - LOAD_OFFSET) {
		DATA_DATA
		*(.data.rel*)
#ifdef CONFIG_PPC32
		*(SDATA_MAIN)
#endif
	}

	/* The initial task and kernel stack */
	INIT_TASK_DATA_SECTION(THREAD_ALIGN)

	.data..page_aligned : AT(ADDR(.data..page_aligned) - LOAD_OFFSET) {
		PAGE_ALIGNED_DATA(PAGE_SIZE)
	}

	.data..cacheline_aligned : AT(ADDR(.data..cacheline_aligned) - LOAD_OFFSET) {
		CACHELINE_ALIGNED_DATA(L1_CACHE_BYTES)
	}

	.data..read_mostly : AT(ADDR(.data..read_mostly) - LOAD_OFFSET) {
		READ_MOSTLY_DATA(L1_CACHE_BYTES)
	}

	. = ALIGN(PAGE_SIZE);
	.data_nosave : AT(ADDR(.data_nosave) - LOAD_OFFSET) {
		NOSAVE_DATA
	}

	BUG_TABLE

	. = ALIGN(PAGE_SIZE);
	_edata  =  .;
	PROVIDE32 (edata = .);

/*
 * And finally the bss
 */

	BSS_SECTION(0, 0, 0)

	. = ALIGN(PAGE_SIZE);
	_end = . ;
	PROVIDE32 (end = .);

	DWARF_DEBUG
	ELF_DETAILS

	DISCARDS
	/DISCARD/ : {
		*(*.EMB.apuinfo)
		*(.glink .iplt .plt .rela* .comment)
		*(.gnu.version*)
		*(.gnu.attributes)
		*(.eh_frame)
	}
}<|MERGE_RESOLUTION|>--- conflicted
+++ resolved
@@ -142,11 +142,7 @@
 #endif
 
 	.data.rel.ro : AT(ADDR(.data.rel.ro) - LOAD_OFFSET) {
-<<<<<<< HEAD
-		*(.data.rel.ro*)
-=======
 		*(.data.rel.ro .data.rel.ro.*)
->>>>>>> 0d1acee8
 	}
 
 	.branch_lt : AT(ADDR(.branch_lt) - LOAD_OFFSET) {
