/* SPDX-License-Identifier: GPL-2.0-only */
/*
 * Copyright (C) 2015 Regents of the University of California
 */

#ifndef _ASM_RISCV_CACHEFLUSH_H
#define _ASM_RISCV_CACHEFLUSH_H

#include <linux/mm.h>

static inline void local_flush_icache_all(void)
{
	asm volatile ("fence.i" ::: "memory");
}

#define PG_dcache_clean PG_arch_1

static inline void flush_dcache_page(struct page *page)
{
	if (test_bit(PG_dcache_clean, &page->flags))
		clear_bit(PG_dcache_clean, &page->flags);
}
#define ARCH_IMPLEMENTS_FLUSH_DCACHE_PAGE 1

/*
 * RISC-V doesn't have an instruction to flush parts of the instruction cache,
 * so instead we just flush the whole thing.
 */
#define flush_icache_range(start, end) flush_icache_all()
#define flush_icache_user_page(vma, pg, addr, len) \
	flush_icache_mm(vma->vm_mm, 0)

#ifndef CONFIG_SMP

#define flush_icache_all() local_flush_icache_all()
#define flush_icache_mm(mm, local) flush_icache_all()

#else /* CONFIG_SMP */

void flush_icache_all(void);
void flush_icache_mm(struct mm_struct *mm, bool local);

#endif /* CONFIG_SMP */

<<<<<<< HEAD
/*
 * The T-Head CMO errata internally probe the CBOM block size, but otherwise
 * don't depend on Zicbom.
 */
extern unsigned int riscv_cbom_block_size;
#ifdef CONFIG_RISCV_ISA_ZICBOM
=======
extern unsigned int riscv_cbom_block_size;
>>>>>>> ec4a04aa
void riscv_init_cbom_blocksize(void);

#ifdef CONFIG_RISCV_DMA_NONCOHERENT
void riscv_noncoherent_supported(void);
#else
static inline void riscv_noncoherent_supported(void) {}
#endif

/*
 * Bits in sys_riscv_flush_icache()'s flags argument.
 */
#define SYS_RISCV_FLUSH_ICACHE_LOCAL 1UL
#define SYS_RISCV_FLUSH_ICACHE_ALL   (SYS_RISCV_FLUSH_ICACHE_LOCAL)

#include <asm-generic/cacheflush.h>

#endif /* _ASM_RISCV_CACHEFLUSH_H */<|MERGE_RESOLUTION|>--- conflicted
+++ resolved
@@ -42,16 +42,7 @@
 
 #endif /* CONFIG_SMP */
 
-<<<<<<< HEAD
-/*
- * The T-Head CMO errata internally probe the CBOM block size, but otherwise
- * don't depend on Zicbom.
- */
 extern unsigned int riscv_cbom_block_size;
-#ifdef CONFIG_RISCV_ISA_ZICBOM
-=======
-extern unsigned int riscv_cbom_block_size;
->>>>>>> ec4a04aa
 void riscv_init_cbom_blocksize(void);
 
 #ifdef CONFIG_RISCV_DMA_NONCOHERENT
