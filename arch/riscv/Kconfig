# SPDX-License-Identifier: GPL-2.0-only
#
# For a description of the syntax of this configuration file,
# see Documentation/kbuild/kconfig-language.rst.
#

config 64BIT
	bool

config 32BIT
	bool

config RISCV
	def_bool y
	select ARCH_CLOCKSOURCE_INIT
	select ARCH_ENABLE_HUGEPAGE_MIGRATION if HUGETLB_PAGE && MIGRATION
	select ARCH_ENABLE_SPLIT_PMD_PTLOCK if PGTABLE_LEVELS > 2
	select ARCH_HAS_BINFMT_FLAT
	select ARCH_HAS_CURRENT_STACK_POINTER
	select ARCH_HAS_DEBUG_VM_PGTABLE
	select ARCH_HAS_DEBUG_VIRTUAL if MMU
	select ARCH_HAS_DEBUG_WX
	select ARCH_HAS_FORTIFY_SOURCE
	select ARCH_HAS_GCOV_PROFILE_ALL
	select ARCH_HAS_GIGANTIC_PAGE
	select ARCH_HAS_KCOV
	select ARCH_HAS_MMIOWB
	select ARCH_HAS_PTE_SPECIAL
	select ARCH_HAS_SET_DIRECT_MAP if MMU
	select ARCH_HAS_SET_MEMORY if MMU
	select ARCH_HAS_STRICT_KERNEL_RWX if MMU && !XIP_KERNEL
	select ARCH_HAS_STRICT_MODULE_RWX if MMU && !XIP_KERNEL
	select ARCH_HAS_TICK_BROADCAST if GENERIC_CLOCKEVENTS_BROADCAST
	select ARCH_HAS_UBSAN_SANITIZE_ALL
	select ARCH_OPTIONAL_KERNEL_RWX if ARCH_HAS_STRICT_KERNEL_RWX
	select ARCH_OPTIONAL_KERNEL_RWX_DEFAULT
	select ARCH_STACKWALK
	select ARCH_SUPPORTS_ATOMIC_RMW
	select ARCH_SUPPORTS_DEBUG_PAGEALLOC if MMU
	select ARCH_SUPPORTS_HUGETLBFS if MMU
	select ARCH_SUPPORTS_PAGE_TABLE_CHECK if MMU
	select ARCH_USE_MEMTEST
	select ARCH_USE_QUEUED_RWLOCKS
	select ARCH_WANT_DEFAULT_TOPDOWN_MMAP_LAYOUT if MMU
	select ARCH_WANT_FRAME_POINTERS
	select ARCH_WANT_GENERAL_HUGETLB
	select ARCH_WANT_HUGE_PMD_SHARE if 64BIT
	select ARCH_WANTS_THP_SWAP if HAVE_ARCH_TRANSPARENT_HUGEPAGE
	select BINFMT_FLAT_NO_DATA_START_OFFSET if !MMU
	select BUILDTIME_TABLE_SORT if MMU
	select CLONE_BACKWARDS
	select CLINT_TIMER if !MMU
	select COMMON_CLK
	select CPU_PM if CPU_IDLE
	select EDAC_SUPPORT
	select GENERIC_ARCH_TOPOLOGY
	select GENERIC_ATOMIC64 if !64BIT
	select GENERIC_CLOCKEVENTS_BROADCAST if SMP
	select GENERIC_EARLY_IOREMAP
	select GENERIC_GETTIMEOFDAY if HAVE_GENERIC_VDSO
	select GENERIC_IDLE_POLL_SETUP
	select GENERIC_IOREMAP if MMU
	select GENERIC_IRQ_MULTI_HANDLER
	select GENERIC_IRQ_SHOW
	select GENERIC_IRQ_SHOW_LEVEL
	select GENERIC_LIB_DEVMEM_IS_ALLOWED
	select GENERIC_PCI_IOMAP
	select GENERIC_PTDUMP if MMU
	select GENERIC_SCHED_CLOCK
	select GENERIC_SMP_IDLE_THREAD
	select GENERIC_TIME_VSYSCALL if MMU && 64BIT
	select GENERIC_VDSO_TIME_NS if HAVE_GENERIC_VDSO
	select HARDIRQS_SW_RESEND
	select HAVE_ARCH_AUDITSYSCALL
	select HAVE_ARCH_JUMP_LABEL if !XIP_KERNEL
	select HAVE_ARCH_JUMP_LABEL_RELATIVE if !XIP_KERNEL
	select HAVE_ARCH_KASAN if MMU && 64BIT
	select HAVE_ARCH_KASAN_VMALLOC if MMU && 64BIT
	select HAVE_ARCH_KFENCE if MMU && 64BIT
	select HAVE_ARCH_KGDB if !XIP_KERNEL
	select HAVE_ARCH_KGDB_QXFER_PKT
	select HAVE_ARCH_MMAP_RND_BITS if MMU
	select HAVE_ARCH_MMAP_RND_COMPAT_BITS if COMPAT
	select HAVE_ARCH_SECCOMP_FILTER
	select HAVE_ARCH_TRACEHOOK
	select HAVE_ARCH_TRANSPARENT_HUGEPAGE if 64BIT && MMU
	select ARCH_ENABLE_THP_MIGRATION if TRANSPARENT_HUGEPAGE
	select HAVE_ARCH_THREAD_STRUCT_WHITELIST
	select HAVE_ARCH_VMAP_STACK if MMU && 64BIT
	select HAVE_ASM_MODVERSIONS
	select HAVE_CONTEXT_TRACKING_USER
	select HAVE_DEBUG_KMEMLEAK
	select HAVE_DMA_CONTIGUOUS if MMU
	select HAVE_EBPF_JIT if MMU
	select HAVE_FUNCTION_ERROR_INJECTION
	select HAVE_GCC_PLUGINS
	select HAVE_GENERIC_VDSO if MMU && 64BIT
	select HAVE_IRQ_TIME_ACCOUNTING
	select HAVE_KPROBES if !XIP_KERNEL
	select HAVE_KPROBES_ON_FTRACE if !XIP_KERNEL
	select HAVE_KRETPROBES if !XIP_KERNEL
	select HAVE_MOVE_PMD
	select HAVE_MOVE_PUD
	select HAVE_PCI
	select HAVE_PERF_EVENTS
	select HAVE_PERF_REGS
	select HAVE_PERF_USER_STACK_DUMP
	select HAVE_POSIX_CPU_TIMERS_TASK_WORK
	select HAVE_REGS_AND_STACK_ACCESS_API
	select HAVE_FUNCTION_ARG_ACCESS_API
	select HAVE_STACKPROTECTOR
	select HAVE_SYSCALL_TRACEPOINTS
	select HAVE_RSEQ
	select IRQ_DOMAIN
	select IRQ_FORCED_THREADING
	select MODULES_USE_ELF_RELA if MODULES
	select MODULE_SECTIONS if MODULES
	select OF
	select OF_DMA_DEFAULT_COHERENT
	select OF_EARLY_FLATTREE
	select OF_IRQ
	select PCI_DOMAINS_GENERIC if PCI
	select PCI_MSI if PCI
	select RISCV_INTC
	select RISCV_TIMER if RISCV_SBI
	select SPARSE_IRQ
	select SYSCTL_EXCEPTION_TRACE
	select THREAD_INFO_IN_TASK
	select TRACE_IRQFLAGS_SUPPORT
	select UACCESS_MEMCPY if !MMU
	select ZONE_DMA32 if 64BIT

config ARCH_MMAP_RND_BITS_MIN
	default 18 if 64BIT
	default 8

config ARCH_MMAP_RND_COMPAT_BITS_MIN
	default 8

# max bits determined by the following formula:
#  VA_BITS - PAGE_SHIFT - 3
config ARCH_MMAP_RND_BITS_MAX
	default 24 if 64BIT # SV39 based
	default 17

config ARCH_MMAP_RND_COMPAT_BITS_MAX
	default 17

# set if we run in machine mode, cleared if we run in supervisor mode
config RISCV_M_MODE
	bool
	default !MMU

# set if we are running in S-mode and can use SBI calls
config RISCV_SBI
	bool
	depends on !RISCV_M_MODE
	default y

config MMU
	bool "MMU-based Paged Memory Management Support"
	default y
	help
	  Select if you want MMU-based virtualised addressing space
	  support by paged memory management. If unsure, say 'Y'.

config PAGE_OFFSET
	hex
	default 0xC0000000 if 32BIT
	default 0x80000000 if 64BIT && !MMU
	default 0xff60000000000000 if 64BIT

config KASAN_SHADOW_OFFSET
	hex
	depends on KASAN_GENERIC
	default 0xdfffffff00000000 if 64BIT
	default 0xffffffff if 32BIT

config ARCH_FLATMEM_ENABLE
	def_bool !NUMA

config ARCH_SPARSEMEM_ENABLE
	def_bool y
	depends on MMU
	select SPARSEMEM_STATIC if 32BIT && SPARSEMEM
	select SPARSEMEM_VMEMMAP_ENABLE if 64BIT

config ARCH_SELECT_MEMORY_MODEL
	def_bool ARCH_SPARSEMEM_ENABLE

config ARCH_SUPPORTS_UPROBES
	def_bool y

config STACKTRACE_SUPPORT
	def_bool y

config GENERIC_BUG
	def_bool y
	depends on BUG
	select GENERIC_BUG_RELATIVE_POINTERS if 64BIT

config GENERIC_BUG_RELATIVE_POINTERS
	bool

config GENERIC_CALIBRATE_DELAY
	def_bool y

config GENERIC_CSUM
	def_bool y

config GENERIC_HWEIGHT
	def_bool y

config FIX_EARLYCON_MEM
	def_bool MMU

config PGTABLE_LEVELS
	int
	default 5 if 64BIT
	default 2

config LOCKDEP_SUPPORT
	def_bool y

config RISCV_DMA_NONCOHERENT
	bool
	select ARCH_HAS_DMA_PREP_COHERENT
	select ARCH_HAS_SYNC_DMA_FOR_DEVICE
	select ARCH_HAS_SYNC_DMA_FOR_CPU
	select ARCH_HAS_SETUP_DMA_OPS
	select DMA_DIRECT_REMAP

config AS_HAS_INSN
	def_bool $(as-instr,.insn r 51$(comma) 0$(comma) 0$(comma) t0$(comma) t0$(comma) zero)

source "arch/riscv/Kconfig.socs"
source "arch/riscv/Kconfig.erratas"

menu "Platform type"

config NONPORTABLE
	bool "Allow configurations that result in non-portable kernels"
	help
	  RISC-V kernel binaries are compatible between all known systems
	  whenever possible, but there are some use cases that can only be
	  satisfied by configurations that result in kernel binaries that are
	  not portable between systems.

	  Selecting N does not guarantee kernels will be portable to all known
	  systems.  Selecting any of the options guarded by NONPORTABLE will
	  result in kernel binaries that are unlikely to be portable between
	  systems.

	  If unsure, say N.

choice
	prompt "Base ISA"
	default ARCH_RV64I
	help
	  This selects the base ISA that this kernel will target and must match
	  the target platform.

config ARCH_RV32I
	bool "RV32I"
	depends on NONPORTABLE
	select 32BIT
	select GENERIC_LIB_ASHLDI3
	select GENERIC_LIB_ASHRDI3
	select GENERIC_LIB_LSHRDI3
	select GENERIC_LIB_UCMPDI2
	select MMU

config ARCH_RV64I
	bool "RV64I"
	select 64BIT
	select ARCH_SUPPORTS_INT128 if CC_HAS_INT128
	select HAVE_DYNAMIC_FTRACE if !XIP_KERNEL && MMU && $(cc-option,-fpatchable-function-entry=8)
	select HAVE_DYNAMIC_FTRACE_WITH_REGS if HAVE_DYNAMIC_FTRACE
	select HAVE_FTRACE_MCOUNT_RECORD if !XIP_KERNEL
	select HAVE_FUNCTION_GRAPH_TRACER
	select HAVE_FUNCTION_TRACER if !XIP_KERNEL
	select SWIOTLB if MMU

endchoice

# We must be able to map all physical memory into the kernel, but the compiler
# is still a bit more efficient when generating code if it's setup in a manner
# such that it can only map 2GiB of memory.
choice
	prompt "Kernel Code Model"
	default CMODEL_MEDLOW if 32BIT
	default CMODEL_MEDANY if 64BIT

	config CMODEL_MEDLOW
		bool "medium low code model"
	config CMODEL_MEDANY
		bool "medium any code model"
endchoice

config MODULE_SECTIONS
	bool
	select HAVE_MOD_ARCH_SPECIFIC

config SMP
	bool "Symmetric Multi-Processing"
	help
	  This enables support for systems with more than one CPU.  If
	  you say N here, the kernel will run on single and
	  multiprocessor machines, but will use only one CPU of a
	  multiprocessor machine. If you say Y here, the kernel will run
	  on many, but not all, single processor machines. On a single
	  processor machine, the kernel will run faster if you say N
	  here.

	  If you don't know what to do here, say N.

config NR_CPUS
	int "Maximum number of CPUs (2-512)"
	depends on SMP
<<<<<<< HEAD
	range 2 512 if !SBI_V01
	range 2 32 if SBI_V01 && 32BIT
	range 2 64 if SBI_V01 && 64BIT
=======
	range 2 512 if !RISCV_SBI_V01
	range 2 32 if RISCV_SBI_V01 && 32BIT
	range 2 64 if RISCV_SBI_V01 && 64BIT
>>>>>>> 0ee29814
	default "32" if 32BIT
	default "64" if 64BIT

config HOTPLUG_CPU
	bool "Support for hot-pluggable CPUs"
	depends on SMP
	select GENERIC_IRQ_MIGRATION
	help

	  Say Y here to experiment with turning CPUs off and on.  CPUs
	  can be controlled through /sys/devices/system/cpu.

	  Say N if you want to disable CPU hotplug.

choice
	prompt "CPU Tuning"
	default TUNE_GENERIC

config TUNE_GENERIC
	bool "generic"

endchoice

# Common NUMA Features
config NUMA
	bool "NUMA Memory Allocation and Scheduler Support"
	depends on SMP && MMU
	select GENERIC_ARCH_NUMA
	select OF_NUMA
	select ARCH_SUPPORTS_NUMA_BALANCING
	select USE_PERCPU_NUMA_NODE_ID
	select NEED_PER_CPU_EMBED_FIRST_CHUNK
	help
	  Enable NUMA (Non-Uniform Memory Access) support.

	  The kernel will try to allocate memory used by a CPU on the
	  local memory of the CPU and add some more NUMA awareness to the kernel.

config NODES_SHIFT
	int "Maximum NUMA Nodes (as a power of 2)"
	range 1 10
	default "2"
	depends on NUMA
	help
	  Specify the maximum number of NUMA Nodes available on the target
	  system.  Increases memory reserved to accommodate various tables.

config RISCV_ALTERNATIVE
	bool
	depends on !XIP_KERNEL
	help
	  This Kconfig allows the kernel to automatically patch the
	  errata required by the execution platform at run time. The
	  code patching is performed once in the boot stages. It means
	  that the overhead from this mechanism is just taken once.

config RISCV_ALTERNATIVE_EARLY
	bool
	depends on RISCV_ALTERNATIVE
	help
	  Allows early patching of the kernel for special errata

config RISCV_ISA_C
	bool "Emit compressed instructions when building Linux"
	default y
	help
	  Adds "C" to the ISA subsets that the toolchain is allowed to emit
	  when building Linux, which results in compressed instructions in the
	  Linux binary.

	  If you don't know what to do here, say Y.

config RISCV_ISA_SVPBMT
	bool "SVPBMT extension support"
	depends on 64BIT && MMU
	depends on !XIP_KERNEL
	select RISCV_ALTERNATIVE
	default y
	help
	   Adds support to dynamically detect the presence of the SVPBMT
	   ISA-extension (Supervisor-mode: page-based memory types) and
	   enable its usage.

	   The memory type for a page contains a combination of attributes
	   that indicate the cacheability, idempotency, and ordering
	   properties for access to that page.

	   The SVPBMT extension is only available on 64Bit cpus.

	   If you don't know what to do here, say Y.

config TOOLCHAIN_HAS_ZICBOM
	bool
	default y
	depends on !64BIT || $(cc-option,-mabi=lp64 -march=rv64ima_zicbom)
	depends on !32BIT || $(cc-option,-mabi=ilp32 -march=rv32ima_zicbom)
	depends on LLD_VERSION >= 150000 || LD_VERSION >= 23800

config RISCV_ISA_ZICBOM
	bool "Zicbom extension support for non-coherent DMA operation"
	depends on TOOLCHAIN_HAS_ZICBOM
	depends on !XIP_KERNEL && MMU
	select RISCV_DMA_NONCOHERENT
	select RISCV_ALTERNATIVE
	default y
	help
	   Adds support to dynamically detect the presence of the ZICBOM
	   extension (Cache Block Management Operations) and enable its
	   usage.

	   The Zicbom extension can be used to handle for example
	   non-coherent DMA support on devices that need it.

	   If you don't know what to do here, say Y.

config TOOLCHAIN_HAS_ZIHINTPAUSE
	bool
	default y
	depends on !64BIT || $(cc-option,-mabi=lp64 -march=rv64ima_zihintpause)
	depends on !32BIT || $(cc-option,-mabi=ilp32 -march=rv32ima_zihintpause)
	depends on LLD_VERSION >= 150000 || LD_VERSION >= 23600

config FPU
	bool "FPU support"
	default y
	help
	  Say N here if you want to disable all floating-point related procedure
	  in the kernel.

	  If you don't know what to do here, say Y.

endmenu # "Platform type"

menu "Kernel features"

source "kernel/Kconfig.hz"

config RISCV_SBI_V01
	bool "SBI v0.1 support"
	depends on RISCV_SBI
	help
	  This config allows kernel to use SBI v0.1 APIs. This will be
	  deprecated in future once legacy M-mode software are no longer in use.

config RISCV_BOOT_SPINWAIT
	bool "Spinwait booting method"
	depends on SMP
	default y if RISCV_SBI_V01 || RISCV_M_MODE
	help
	  This enables support for booting Linux via spinwait method. In the
	  spinwait method, all cores randomly jump to Linux. One of the cores
	  gets chosen via lottery and all other keep spinning on a percpu
	  variable. This method cannot support CPU hotplug and sparse hartid
	  scheme. It should be only enabled for M-mode Linux or platforms relying
	  on older firmware without SBI HSM extension. All other platforms should
	  rely on ordered booting via SBI HSM extension which gets chosen
	  dynamically at runtime if the firmware supports it.

	  Since spinwait is incompatible with sparse hart IDs, it requires
	  NR_CPUS be large enough to contain the physical hart ID of the first
	  hart to enter Linux.

	  If unsure what to do here, say N.

config KEXEC
	bool "Kexec system call"
	select KEXEC_CORE
	select HOTPLUG_CPU if SMP
	depends on MMU
	help
	  kexec is a system call that implements the ability to shutdown your
	  current kernel, and to start another kernel. It is like a reboot
	  but it is independent of the system firmware. And like a reboot
	  you can start any kernel with it, not just Linux.

	  The name comes from the similarity to the exec system call.

config KEXEC_FILE
	bool "kexec file based systmem call"
	select KEXEC_CORE
	select KEXEC_ELF
	select HAVE_IMA_KEXEC if IMA
	depends on 64BIT
	help
	  This is new version of kexec system call. This system call is
	  file based and takes file descriptors as system call argument
	  for kernel and initramfs as opposed to list of segments as
	  accepted by previous system call.

	  If you don't know what to do here, say Y.

config ARCH_HAS_KEXEC_PURGATORY
	def_bool KEXEC_FILE
	depends on CRYPTO=y
	depends on CRYPTO_SHA256=y

config CRASH_DUMP
	bool "Build kdump crash kernel"
	help
	  Generate crash dump after being started by kexec. This should
	  be normally only set in special crash dump kernels which are
	  loaded in the main kernel with kexec-tools into a specially
	  reserved region and then later executed after a crash by
	  kdump/kexec.

	  For more details see Documentation/admin-guide/kdump/kdump.rst

config COMPAT
	bool "Kernel support for 32-bit U-mode"
	default 64BIT
	depends on 64BIT && MMU
	help
	  This option enables support for a 32-bit U-mode running under a 64-bit
	  kernel at S-mode. riscv32-specific components such as system calls,
	  the user helper functions (vdso), signal rt_frame functions and the
	  ptrace interface are handled appropriately by the kernel.

	  If you want to execute 32-bit userspace applications, say Y.

endmenu # "Kernel features"

menu "Boot options"

config CMDLINE
	string "Built-in kernel command line"
	help
	  For most platforms, the arguments for the kernel's command line
	  are provided at run-time, during boot. However, there are cases
	  where either no arguments are being provided or the provided
	  arguments are insufficient or even invalid.

	  When that occurs, it is possible to define a built-in command
	  line here and choose how the kernel should use it later on.

choice
	prompt "Built-in command line usage" if CMDLINE != ""
	default CMDLINE_FALLBACK
	help
	  Choose how the kernel will handle the provided built-in command
	  line.

config CMDLINE_FALLBACK
	bool "Use bootloader kernel arguments if available"
	help
	  Use the built-in command line as fallback in case we get nothing
	  during boot. This is the default behaviour.

config CMDLINE_EXTEND
	bool "Extend bootloader kernel arguments"
	help
	  The command-line arguments provided during boot will be
	  appended to the built-in command line. This is useful in
	  cases where the provided arguments are insufficient and
	  you don't want to or cannot modify them.

config CMDLINE_FORCE
	bool "Always use the default kernel command string"
	help
	  Always use the built-in command line, even if we get one during
	  boot. This is useful in case you need to override the provided
	  command line on systems where you don't have or want control
	  over it.

endchoice

config EFI_STUB
	bool

config EFI
	bool "UEFI runtime support"
	depends on OF && !XIP_KERNEL
	select LIBFDT
	select UCS2_STRING
	select EFI_PARAMS_FROM_FDT
	select EFI_STUB
	select EFI_GENERIC_STUB
	select EFI_RUNTIME_WRAPPERS
	select RISCV_ISA_C
	depends on MMU
	default y
	help
	  This option provides support for runtime services provided
	  by UEFI firmware (such as non-volatile variables, realtime
	  clock, and platform reset). A UEFI stub is also provided to
	  allow the kernel to be booted as an EFI application. This
	  is only useful on systems that have UEFI firmware.

config CC_HAVE_STACKPROTECTOR_TLS
	def_bool $(cc-option,-mstack-protector-guard=tls -mstack-protector-guard-reg=tp -mstack-protector-guard-offset=0)

config STACKPROTECTOR_PER_TASK
	def_bool y
	depends on !RANDSTRUCT
	depends on STACKPROTECTOR && CC_HAVE_STACKPROTECTOR_TLS

config PHYS_RAM_BASE_FIXED
	bool "Explicitly specified physical RAM address"
	depends on NONPORTABLE
	default n

config PHYS_RAM_BASE
	hex "Platform Physical RAM address"
	depends on PHYS_RAM_BASE_FIXED
	default "0x80000000"
	help
	  This is the physical address of RAM in the system. It has to be
	  explicitly specified to run early relocations of read-write data
	  from flash to RAM.

config XIP_KERNEL
	bool "Kernel Execute-In-Place from ROM"
	depends on MMU && SPARSEMEM && NONPORTABLE
	# This prevents XIP from being enabled by all{yes,mod}config, which
	# fail to build since XIP doesn't support large kernels.
	depends on !COMPILE_TEST
	select PHYS_RAM_BASE_FIXED
	help
	  Execute-In-Place allows the kernel to run from non-volatile storage
	  directly addressable by the CPU, such as NOR flash. This saves RAM
	  space since the text section of the kernel is not loaded from flash
	  to RAM.  Read-write sections, such as the data section and stack,
	  are still copied to RAM.  The XIP kernel is not compressed since
	  it has to run directly from flash, so it will take more space to
	  store it.  The flash address used to link the kernel object files,
	  and for storing it, is configuration dependent. Therefore, if you
	  say Y here, you must know the proper physical address where to
	  store the kernel image depending on your own flash memory usage.

	  Also note that the make target becomes "make xipImage" rather than
	  "make zImage" or "make Image".  The final kernel binary to put in
	  ROM memory will be arch/riscv/boot/xipImage.

	  SPARSEMEM is required because the kernel text and rodata that are
	  flash resident are not backed by memmap, then any attempt to get
	  a struct page on those regions will trigger a fault.

	  If unsure, say N.

config XIP_PHYS_ADDR
	hex "XIP Kernel Physical Location"
	depends on XIP_KERNEL
	default "0x21000000"
	help
	  This is the physical address in your flash memory the kernel will
	  be linked for and stored to.  This address is dependent on your
	  own flash usage.

endmenu # "Boot options"

config BUILTIN_DTB
	bool
	depends on OF && NONPORTABLE
	default y if XIP_KERNEL

config PORTABLE
	bool
	default !NONPORTABLE
	select EFI
	select OF
	select MMU

menu "Power management options"

source "kernel/power/Kconfig"

endmenu # "Power management options"

menu "CPU Power Management"

source "drivers/cpuidle/Kconfig"

endmenu # "CPU Power Management"

source "arch/riscv/kvm/Kconfig"<|MERGE_RESOLUTION|>--- conflicted
+++ resolved
@@ -317,15 +317,9 @@
 config NR_CPUS
 	int "Maximum number of CPUs (2-512)"
 	depends on SMP
-<<<<<<< HEAD
-	range 2 512 if !SBI_V01
-	range 2 32 if SBI_V01 && 32BIT
-	range 2 64 if SBI_V01 && 64BIT
-=======
 	range 2 512 if !RISCV_SBI_V01
 	range 2 32 if RISCV_SBI_V01 && 32BIT
 	range 2 64 if RISCV_SBI_V01 && 64BIT
->>>>>>> 0ee29814
 	default "32" if 32BIT
 	default "64" if 64BIT
 
