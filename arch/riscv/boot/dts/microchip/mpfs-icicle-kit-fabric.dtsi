// SPDX-License-Identifier: (GPL-2.0 OR MIT)
/* Copyright (c) 2020-2021 Microchip Technology Inc */

/ {
	compatible = "microchip,mpfs-icicle-reference-rtlv2210", "microchip,mpfs-icicle-kit",
		     "microchip,mpfs";

	core_pwm0: pwm@40000000 {
		compatible = "microchip,corepwm-rtl-v4";
		reg = <0x0 0x40000000 0x0 0xF0>;
		microchip,sync-update-mask = /bits/ 32 <0>;
		#pwm-cells = <3>;
		clocks = <&ccc_nw CLK_CCC_PLL0_OUT3>;
		status = "disabled";
	};

	i2c2: i2c@40000200 {
		compatible = "microchip,corei2c-rtl-v7";
		reg = <0x0 0x40000200 0x0 0x100>;
		#address-cells = <1>;
		#size-cells = <0>;
		clocks = <&ccc_nw CLK_CCC_PLL0_OUT3>;
		interrupt-parent = <&plic>;
		interrupts = <122>;
		clock-frequency = <100000>;
		status = "disabled";
	};

<<<<<<< HEAD
	fabric_clk3: fabric-clk3 {
		compatible = "fixed-clock";
		#clock-cells = <0>;
		clock-frequency = <50000000>;
=======
	pcie: pcie@3000000000 {
		compatible = "microchip,pcie-host-1.0";
		#address-cells = <0x3>;
		#interrupt-cells = <0x1>;
		#size-cells = <0x2>;
		device_type = "pci";
		reg = <0x30 0x0 0x0 0x8000000>, <0x0 0x43000000 0x0 0x10000>;
		reg-names = "cfg", "apb";
		bus-range = <0x0 0x7f>;
		interrupt-parent = <&plic>;
		interrupts = <119>;
		interrupt-map = <0 0 0 1 &pcie_intc 0>,
				<0 0 0 2 &pcie_intc 1>,
				<0 0 0 3 &pcie_intc 2>,
				<0 0 0 4 &pcie_intc 3>;
		interrupt-map-mask = <0 0 0 7>;
		clocks = <&ccc_nw CLK_CCC_PLL0_OUT1>, <&ccc_nw CLK_CCC_PLL0_OUT3>;
		clock-names = "fic1", "fic3";
		ranges = <0x3000000 0x0 0x8000000 0x30 0x8000000 0x0 0x80000000>;
		dma-ranges = <0x02000000 0x0 0x00000000 0x0 0x00000000 0x1 0x00000000>;
		msi-parent = <&pcie>;
		msi-controller;
		status = "disabled";
		pcie_intc: interrupt-controller {
			#address-cells = <0>;
			#interrupt-cells = <1>;
			interrupt-controller;
		};
>>>>>>> 0ee29814
	};

	refclk_ccc: cccrefclk {
		compatible = "fixed-clock";
		#clock-cells = <0>;
	};
<<<<<<< HEAD

	pcie: pcie@3000000000 {
		compatible = "microchip,pcie-host-1.0";
		#address-cells = <0x3>;
		#interrupt-cells = <0x1>;
		#size-cells = <0x2>;
		device_type = "pci";
		reg = <0x30 0x0 0x0 0x8000000>, <0x0 0x43000000 0x0 0x10000>;
		reg-names = "cfg", "apb";
		bus-range = <0x0 0x7f>;
		interrupt-parent = <&plic>;
		interrupts = <119>;
		interrupt-map = <0 0 0 1 &pcie_intc 0>,
				<0 0 0 2 &pcie_intc 1>,
				<0 0 0 3 &pcie_intc 2>,
				<0 0 0 4 &pcie_intc 3>;
		interrupt-map-mask = <0 0 0 7>;
		clocks = <&fabric_clk1>, <&fabric_clk3>;
		clock-names = "fic1", "fic3";
		ranges = <0x3000000 0x0 0x8000000 0x30 0x8000000 0x0 0x80000000>;
		dma-ranges = <0x02000000 0x0 0x00000000 0x0 0x00000000 0x1 0x00000000>;
		msi-parent = <&pcie>;
		msi-controller;
		status = "disabled";
		pcie_intc: interrupt-controller {
			#address-cells = <0>;
			#interrupt-cells = <1>;
			interrupt-controller;
		};
	};
=======
};

&ccc_nw {
	clocks = <&refclk_ccc>, <&refclk_ccc>, <&refclk_ccc>, <&refclk_ccc>,
		 <&refclk_ccc>, <&refclk_ccc>;
	clock-names = "pll0_ref0", "pll0_ref1", "pll1_ref0", "pll1_ref1",
		      "dll0_ref", "dll1_ref";
	status = "okay";
>>>>>>> 0ee29814
};<|MERGE_RESOLUTION|>--- conflicted
+++ resolved
@@ -26,12 +26,6 @@
 		status = "disabled";
 	};
 
-<<<<<<< HEAD
-	fabric_clk3: fabric-clk3 {
-		compatible = "fixed-clock";
-		#clock-cells = <0>;
-		clock-frequency = <50000000>;
-=======
 	pcie: pcie@3000000000 {
 		compatible = "microchip,pcie-host-1.0";
 		#address-cells = <0x3>;
@@ -60,45 +54,12 @@
 			#interrupt-cells = <1>;
 			interrupt-controller;
 		};
->>>>>>> 0ee29814
 	};
 
 	refclk_ccc: cccrefclk {
 		compatible = "fixed-clock";
 		#clock-cells = <0>;
 	};
-<<<<<<< HEAD
-
-	pcie: pcie@3000000000 {
-		compatible = "microchip,pcie-host-1.0";
-		#address-cells = <0x3>;
-		#interrupt-cells = <0x1>;
-		#size-cells = <0x2>;
-		device_type = "pci";
-		reg = <0x30 0x0 0x0 0x8000000>, <0x0 0x43000000 0x0 0x10000>;
-		reg-names = "cfg", "apb";
-		bus-range = <0x0 0x7f>;
-		interrupt-parent = <&plic>;
-		interrupts = <119>;
-		interrupt-map = <0 0 0 1 &pcie_intc 0>,
-				<0 0 0 2 &pcie_intc 1>,
-				<0 0 0 3 &pcie_intc 2>,
-				<0 0 0 4 &pcie_intc 3>;
-		interrupt-map-mask = <0 0 0 7>;
-		clocks = <&fabric_clk1>, <&fabric_clk3>;
-		clock-names = "fic1", "fic3";
-		ranges = <0x3000000 0x0 0x8000000 0x30 0x8000000 0x0 0x80000000>;
-		dma-ranges = <0x02000000 0x0 0x00000000 0x0 0x00000000 0x1 0x00000000>;
-		msi-parent = <&pcie>;
-		msi-controller;
-		status = "disabled";
-		pcie_intc: interrupt-controller {
-			#address-cells = <0>;
-			#interrupt-cells = <1>;
-			interrupt-controller;
-		};
-	};
-=======
 };
 
 &ccc_nw {
@@ -107,5 +68,4 @@
 	clock-names = "pll0_ref0", "pll0_ref1", "pll1_ref0", "pll1_ref1",
 		      "dll0_ref", "dll1_ref";
 	status = "okay";
->>>>>>> 0ee29814
 };