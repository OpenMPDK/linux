--- conflicted
+++ resolved
@@ -123,11 +123,7 @@
 #define INTEL_FAM6_METEORLAKE		0xAC
 #define INTEL_FAM6_METEORLAKE_L		0xAA
 
-<<<<<<< HEAD
-/* "Small Core" Processors (Atom) */
-=======
 /* "Small Core" Processors (Atom/E-Core) */
->>>>>>> ec4a04aa
 
 #define INTEL_FAM6_ATOM_BONNELL		0x1C /* Diamondville, Pineview */
 #define INTEL_FAM6_ATOM_BONNELL_MID	0x26 /* Silverthorne, Lincroft */
