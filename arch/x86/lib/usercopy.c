/*
 * User address space access functions.
 *
 *  For licencing details see kernel-base/COPYING
 */

#include <linux/uaccess.h>
#include <linux/export.h>
#include <linux/instrumented.h>

#include <asm/tlbflush.h>

/**
 * copy_from_user_nmi - NMI safe copy from user
 * @to:		Pointer to the destination buffer
 * @from:	Pointer to a user space address of the current task
 * @n:		Number of bytes to copy
 *
 * Returns: The number of not copied bytes. 0 is success, i.e. all bytes copied
 *
 * Contrary to other copy_from_user() variants this function can be called
 * from NMI context. Despite the name it is not restricted to be called
 * from NMI context. It is safe to be called from any other context as
 * well. It disables pagefaults across the copy which means a fault will
 * abort the copy.
 *
 * For NMI context invocations this relies on the nested NMI work to allow
 * atomic faults from the NMI path; the nested NMI paths are careful to
 * preserve CR2.
 */
unsigned long
copy_from_user_nmi(void *to, const void __user *from, unsigned long n)
{
	unsigned long ret;

	if (!__access_ok(from, n))
		return n;

	if (!nmi_uaccess_okay())
		return n;

	/*
	 * Even though this function is typically called from NMI/IRQ context
	 * disable pagefaults so that its behaviour is consistent even when
	 * called from other contexts.
	 */
	pagefault_disable();
<<<<<<< HEAD
	ret = raw_copy_from_user(to, from, n);
=======
	instrument_copy_from_user_before(to, from, n);
	ret = raw_copy_from_user(to, from, n);
	instrument_copy_from_user_after(to, from, n, ret);
>>>>>>> 0d1acee8
	pagefault_enable();

	return ret;
}
EXPORT_SYMBOL_GPL(copy_from_user_nmi);<|MERGE_RESOLUTION|>--- conflicted
+++ resolved
@@ -45,13 +45,9 @@
 	 * called from other contexts.
 	 */
 	pagefault_disable();
-<<<<<<< HEAD
-	ret = raw_copy_from_user(to, from, n);
-=======
 	instrument_copy_from_user_before(to, from, n);
 	ret = raw_copy_from_user(to, from, n);
 	instrument_copy_from_user_after(to, from, n, ret);
->>>>>>> 0d1acee8
 	pagefault_enable();
 
 	return ret;
