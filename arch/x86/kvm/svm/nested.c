// SPDX-License-Identifier: GPL-2.0-only
/*
 * Kernel-based Virtual Machine driver for Linux
 *
 * AMD SVM support
 *
 * Copyright (C) 2006 Qumranet, Inc.
 * Copyright 2010 Red Hat, Inc. and/or its affiliates.
 *
 * Authors:
 *   Yaniv Kamay  <yaniv@qumranet.com>
 *   Avi Kivity   <avi@qumranet.com>
 */

#define pr_fmt(fmt) "SVM: " fmt

#include <linux/kvm_types.h>
#include <linux/kvm_host.h>
#include <linux/kernel.h>

#include <asm/msr-index.h>
#include <asm/debugreg.h>

#include "kvm_emulate.h"
#include "trace.h"
#include "mmu.h"
#include "x86.h"
#include "cpuid.h"
#include "lapic.h"
#include "svm.h"

static void nested_svm_inject_npf_exit(struct kvm_vcpu *vcpu,
				       struct x86_exception *fault)
{
	struct vcpu_svm *svm = to_svm(vcpu);

	if (svm->vmcb->control.exit_code != SVM_EXIT_NPF) {
		/*
		 * TODO: track the cause of the nested page fault, and
		 * correctly fill in the high bits of exit_info_1.
		 */
		svm->vmcb->control.exit_code = SVM_EXIT_NPF;
		svm->vmcb->control.exit_code_hi = 0;
		svm->vmcb->control.exit_info_1 = (1ULL << 32);
		svm->vmcb->control.exit_info_2 = fault->address;
	}

	svm->vmcb->control.exit_info_1 &= ~0xffffffffULL;
	svm->vmcb->control.exit_info_1 |= fault->error_code;

	nested_svm_vmexit(svm);
}

static void svm_inject_page_fault_nested(struct kvm_vcpu *vcpu, struct x86_exception *fault)
{
       struct vcpu_svm *svm = to_svm(vcpu);
       WARN_ON(!is_guest_mode(vcpu));

       if (vmcb_is_intercept(&svm->nested.ctl, INTERCEPT_EXCEPTION_OFFSET + PF_VECTOR) &&
	   !svm->nested.nested_run_pending) {
               svm->vmcb->control.exit_code = SVM_EXIT_EXCP_BASE + PF_VECTOR;
               svm->vmcb->control.exit_code_hi = 0;
               svm->vmcb->control.exit_info_1 = fault->error_code;
               svm->vmcb->control.exit_info_2 = fault->address;
               nested_svm_vmexit(svm);
       } else {
               kvm_inject_page_fault(vcpu, fault);
       }
}

static u64 nested_svm_get_tdp_pdptr(struct kvm_vcpu *vcpu, int index)
{
	struct vcpu_svm *svm = to_svm(vcpu);
	u64 cr3 = svm->nested.ctl.nested_cr3;
	u64 pdpte;
	int ret;

	ret = kvm_vcpu_read_guest_page(vcpu, gpa_to_gfn(cr3), &pdpte,
				       offset_in_page(cr3) + index * 8, 8);
	if (ret)
		return 0;
	return pdpte;
}

static unsigned long nested_svm_get_tdp_cr3(struct kvm_vcpu *vcpu)
{
	struct vcpu_svm *svm = to_svm(vcpu);

	return svm->nested.ctl.nested_cr3;
}

static void nested_svm_init_mmu_context(struct kvm_vcpu *vcpu)
{
	struct vcpu_svm *svm = to_svm(vcpu);
	struct vmcb *hsave = svm->nested.hsave;

	WARN_ON(mmu_is_nested(vcpu));

	vcpu->arch.mmu = &vcpu->arch.guest_mmu;
	kvm_init_shadow_npt_mmu(vcpu, X86_CR0_PG, hsave->save.cr4, hsave->save.efer,
				svm->nested.ctl.nested_cr3);
	vcpu->arch.mmu->get_guest_pgd     = nested_svm_get_tdp_cr3;
	vcpu->arch.mmu->get_pdptr         = nested_svm_get_tdp_pdptr;
	vcpu->arch.mmu->inject_page_fault = nested_svm_inject_npf_exit;
	reset_shadow_zero_bits_mask(vcpu, vcpu->arch.mmu);
	vcpu->arch.walk_mmu              = &vcpu->arch.nested_mmu;
}

static void nested_svm_uninit_mmu_context(struct kvm_vcpu *vcpu)
{
	vcpu->arch.mmu = &vcpu->arch.root_mmu;
	vcpu->arch.walk_mmu = &vcpu->arch.root_mmu;
}

void recalc_intercepts(struct vcpu_svm *svm)
{
	struct vmcb_control_area *c, *h, *g;
	unsigned int i;

	vmcb_mark_dirty(svm->vmcb, VMCB_INTERCEPTS);

	if (!is_guest_mode(&svm->vcpu))
		return;

	c = &svm->vmcb->control;
	h = &svm->nested.hsave->control;
	g = &svm->nested.ctl;

	for (i = 0; i < MAX_INTERCEPT; i++)
		c->intercepts[i] = h->intercepts[i];

	if (g->int_ctl & V_INTR_MASKING_MASK) {
		/* We only want the cr8 intercept bits of L1 */
		vmcb_clr_intercept(c, INTERCEPT_CR8_READ);
		vmcb_clr_intercept(c, INTERCEPT_CR8_WRITE);

		/*
		 * Once running L2 with HF_VINTR_MASK, EFLAGS.IF does not
		 * affect any interrupt we may want to inject; therefore,
		 * interrupt window vmexits are irrelevant to L0.
		 */
		vmcb_clr_intercept(c, INTERCEPT_VINTR);
	}

	/* We don't want to see VMMCALLs from a nested guest */
	vmcb_clr_intercept(c, INTERCEPT_VMMCALL);

	for (i = 0; i < MAX_INTERCEPT; i++)
		c->intercepts[i] |= g->intercepts[i];
}

static void copy_vmcb_control_area(struct vmcb_control_area *dst,
				   struct vmcb_control_area *from)
{
	unsigned int i;

	for (i = 0; i < MAX_INTERCEPT; i++)
		dst->intercepts[i] = from->intercepts[i];

	dst->iopm_base_pa         = from->iopm_base_pa;
	dst->msrpm_base_pa        = from->msrpm_base_pa;
	dst->tsc_offset           = from->tsc_offset;
	/* asid not copied, it is handled manually for svm->vmcb.  */
	dst->tlb_ctl              = from->tlb_ctl;
	dst->int_ctl              = from->int_ctl;
	dst->int_vector           = from->int_vector;
	dst->int_state            = from->int_state;
	dst->exit_code            = from->exit_code;
	dst->exit_code_hi         = from->exit_code_hi;
	dst->exit_info_1          = from->exit_info_1;
	dst->exit_info_2          = from->exit_info_2;
	dst->exit_int_info        = from->exit_int_info;
	dst->exit_int_info_err    = from->exit_int_info_err;
	dst->nested_ctl           = from->nested_ctl;
	dst->event_inj            = from->event_inj;
	dst->event_inj_err        = from->event_inj_err;
	dst->nested_cr3           = from->nested_cr3;
	dst->virt_ext              = from->virt_ext;
	dst->pause_filter_count   = from->pause_filter_count;
	dst->pause_filter_thresh  = from->pause_filter_thresh;
}

static bool nested_svm_vmrun_msrpm(struct vcpu_svm *svm)
{
	/*
	 * This function merges the msr permission bitmaps of kvm and the
	 * nested vmcb. It is optimized in that it only merges the parts where
	 * the kvm msr permission bitmap may contain zero bits
	 */
	int i;

	if (!(vmcb_is_intercept(&svm->nested.ctl, INTERCEPT_MSR_PROT)))
		return true;

	for (i = 0; i < MSRPM_OFFSETS; i++) {
		u32 value, p;
		u64 offset;

		if (msrpm_offsets[i] == 0xffffffff)
			break;

		p      = msrpm_offsets[i];
		offset = svm->nested.ctl.msrpm_base_pa + (p * 4);

		if (kvm_vcpu_read_guest(&svm->vcpu, offset, &value, 4))
			return false;

		svm->nested.msrpm[p] = svm->msrpm[p] | value;
	}

	svm->vmcb->control.msrpm_base_pa = __sme_set(__pa(svm->nested.msrpm));

	return true;
}

static bool svm_get_nested_state_pages(struct kvm_vcpu *vcpu)
{
	struct vcpu_svm *svm = to_svm(vcpu);

	if (WARN_ON(!is_guest_mode(vcpu)))
		return true;

	if (!nested_svm_vmrun_msrpm(svm)) {
		vcpu->run->exit_reason = KVM_EXIT_INTERNAL_ERROR;
		vcpu->run->internal.suberror =
			KVM_INTERNAL_ERROR_EMULATION;
		vcpu->run->internal.ndata = 0;
		return false;
	}

	return true;
}

static bool nested_vmcb_check_controls(struct vmcb_control_area *control)
{
	if ((vmcb_is_intercept(control, INTERCEPT_VMRUN)) == 0)
		return false;

	if (control->asid == 0)
		return false;

	if ((control->nested_ctl & SVM_NESTED_CTL_NP_ENABLE) &&
	    !npt_enabled)
		return false;

	return true;
}

static bool nested_vmcb_check_save(struct vcpu_svm *svm, struct vmcb *vmcb12)
{
	struct kvm_vcpu *vcpu = &svm->vcpu;
	bool vmcb12_lma;

	/*
	 * FIXME: these should be done after copying the fields,
	 * to avoid TOC/TOU races.  For these save area checks
	 * the possible damage is limited since kvm_set_cr0 and
	 * kvm_set_cr4 handle failure; EFER_SVME is an exception
	 * so it is force-set later in nested_prepare_vmcb_save.
	 */
	if ((vmcb12->save.efer & EFER_SVME) == 0)
		return false;

	if (((vmcb12->save.cr0 & X86_CR0_CD) == 0) && (vmcb12->save.cr0 & X86_CR0_NW))
		return false;

	if (!kvm_dr6_valid(vmcb12->save.dr6) || !kvm_dr7_valid(vmcb12->save.dr7))
		return false;

	vmcb12_lma = (vmcb12->save.efer & EFER_LME) && (vmcb12->save.cr0 & X86_CR0_PG);

	if (vmcb12_lma) {
		if (!(vmcb12->save.cr4 & X86_CR4_PAE) ||
		    !(vmcb12->save.cr0 & X86_CR0_PE) ||
		    kvm_vcpu_is_illegal_gpa(vcpu, vmcb12->save.cr3))
			return false;
	}
	if (!kvm_is_valid_cr4(&svm->vcpu, vmcb12->save.cr4))
		return false;

	return true;
}

static void load_nested_vmcb_control(struct vcpu_svm *svm,
				     struct vmcb_control_area *control)
{
	copy_vmcb_control_area(&svm->nested.ctl, control);

	/* Copy it here because nested_svm_check_controls will check it.  */
	svm->nested.ctl.asid           = control->asid;
	svm->nested.ctl.msrpm_base_pa &= ~0x0fffULL;
	svm->nested.ctl.iopm_base_pa  &= ~0x0fffULL;
}

/*
 * Synchronize fields that are written by the processor, so that
 * they can be copied back into the nested_vmcb.
 */
void sync_nested_vmcb_control(struct vcpu_svm *svm)
{
	u32 mask;
	svm->nested.ctl.event_inj      = svm->vmcb->control.event_inj;
	svm->nested.ctl.event_inj_err  = svm->vmcb->control.event_inj_err;

	/* Only a few fields of int_ctl are written by the processor.  */
	mask = V_IRQ_MASK | V_TPR_MASK;
	if (!(svm->nested.ctl.int_ctl & V_INTR_MASKING_MASK) &&
	    svm_is_intercept(svm, INTERCEPT_VINTR)) {
		/*
		 * In order to request an interrupt window, L0 is usurping
		 * svm->vmcb->control.int_ctl and possibly setting V_IRQ
		 * even if it was clear in L1's VMCB.  Restoring it would be
		 * wrong.  However, in this case V_IRQ will remain true until
		 * interrupt_window_interception calls svm_clear_vintr and
		 * restores int_ctl.  We can just leave it aside.
		 */
		mask &= ~V_IRQ_MASK;
	}
	svm->nested.ctl.int_ctl        &= ~mask;
	svm->nested.ctl.int_ctl        |= svm->vmcb->control.int_ctl & mask;
}

/*
 * Transfer any event that L0 or L1 wanted to inject into L2 to
 * EXIT_INT_INFO.
 */
static void nested_vmcb_save_pending_event(struct vcpu_svm *svm,
					   struct vmcb *vmcb12)
{
	struct kvm_vcpu *vcpu = &svm->vcpu;
	u32 exit_int_info = 0;
	unsigned int nr;

	if (vcpu->arch.exception.injected) {
		nr = vcpu->arch.exception.nr;
		exit_int_info = nr | SVM_EVTINJ_VALID | SVM_EVTINJ_TYPE_EXEPT;

		if (vcpu->arch.exception.has_error_code) {
			exit_int_info |= SVM_EVTINJ_VALID_ERR;
			vmcb12->control.exit_int_info_err =
				vcpu->arch.exception.error_code;
		}

	} else if (vcpu->arch.nmi_injected) {
		exit_int_info = SVM_EVTINJ_VALID | SVM_EVTINJ_TYPE_NMI;

	} else if (vcpu->arch.interrupt.injected) {
		nr = vcpu->arch.interrupt.nr;
		exit_int_info = nr | SVM_EVTINJ_VALID;

		if (vcpu->arch.interrupt.soft)
			exit_int_info |= SVM_EVTINJ_TYPE_SOFT;
		else
			exit_int_info |= SVM_EVTINJ_TYPE_INTR;
	}

	vmcb12->control.exit_int_info = exit_int_info;
}

static inline bool nested_npt_enabled(struct vcpu_svm *svm)
{
	return svm->nested.ctl.nested_ctl & SVM_NESTED_CTL_NP_ENABLE;
}

/*
 * Load guest's/host's cr3 on nested vmentry or vmexit. @nested_npt is true
 * if we are emulating VM-Entry into a guest with NPT enabled.
 */
static int nested_svm_load_cr3(struct kvm_vcpu *vcpu, unsigned long cr3,
			       bool nested_npt)
{
	if (kvm_vcpu_is_illegal_gpa(vcpu, cr3))
		return -EINVAL;

	if (!nested_npt && is_pae_paging(vcpu) &&
	    (cr3 != kvm_read_cr3(vcpu) || pdptrs_changed(vcpu))) {
		if (!load_pdptrs(vcpu, vcpu->arch.walk_mmu, cr3))
			return -EINVAL;
	}

	/*
	 * TODO: optimize unconditional TLB flush/MMU sync here and in
	 * kvm_init_shadow_npt_mmu().
	 */
	if (!nested_npt)
		kvm_mmu_new_pgd(vcpu, cr3, false, false);

	vcpu->arch.cr3 = cr3;
	kvm_register_mark_available(vcpu, VCPU_EXREG_CR3);

	kvm_init_mmu(vcpu, false);

	return 0;
}

static void nested_prepare_vmcb_save(struct vcpu_svm *svm, struct vmcb *vmcb12)
{
	/* Load the nested guest state */
	svm->vmcb->save.es = vmcb12->save.es;
	svm->vmcb->save.cs = vmcb12->save.cs;
	svm->vmcb->save.ss = vmcb12->save.ss;
	svm->vmcb->save.ds = vmcb12->save.ds;
	svm->vmcb->save.gdtr = vmcb12->save.gdtr;
	svm->vmcb->save.idtr = vmcb12->save.idtr;
<<<<<<< HEAD
	kvm_set_rflags(&svm->vcpu, vmcb12->save.rflags | X86_EFLAGS_FIXED);
	svm_set_efer(&svm->vcpu, vmcb12->save.efer);
=======
	kvm_set_rflags(&svm->vcpu, vmcb12->save.rflags);

	/*
	 * Force-set EFER_SVME even though it is checked earlier on the
	 * VMCB12, because the guest can flip the bit between the check
	 * and now.  Clearing EFER_SVME would call svm_free_nested.
	 */
	svm_set_efer(&svm->vcpu, vmcb12->save.efer | EFER_SVME);

>>>>>>> 3c346c0c
	svm_set_cr0(&svm->vcpu, vmcb12->save.cr0);
	svm_set_cr4(&svm->vcpu, vmcb12->save.cr4);
	svm->vmcb->save.cr2 = svm->vcpu.arch.cr2 = vmcb12->save.cr2;
	kvm_rax_write(&svm->vcpu, vmcb12->save.rax);
	kvm_rsp_write(&svm->vcpu, vmcb12->save.rsp);
	kvm_rip_write(&svm->vcpu, vmcb12->save.rip);

	/* In case we don't even reach vcpu_run, the fields are not updated */
	svm->vmcb->save.rax = vmcb12->save.rax;
	svm->vmcb->save.rsp = vmcb12->save.rsp;
	svm->vmcb->save.rip = vmcb12->save.rip;
	svm->vmcb->save.dr7 = vmcb12->save.dr7 | DR7_FIXED_1;
	svm->vcpu.arch.dr6  = vmcb12->save.dr6 | DR6_ACTIVE_LOW;
	svm->vmcb->save.cpl = vmcb12->save.cpl;
}

static void nested_prepare_vmcb_control(struct vcpu_svm *svm)
{
	const u32 mask = V_INTR_MASKING_MASK | V_GIF_ENABLE_MASK | V_GIF_MASK;

	if (nested_npt_enabled(svm))
		nested_svm_init_mmu_context(&svm->vcpu);

	svm->vmcb->control.tsc_offset = svm->vcpu.arch.tsc_offset =
		svm->vcpu.arch.l1_tsc_offset + svm->nested.ctl.tsc_offset;

	svm->vmcb->control.int_ctl             =
		(svm->nested.ctl.int_ctl & ~mask) |
		(svm->nested.hsave->control.int_ctl & mask);

	svm->vmcb->control.virt_ext            = svm->nested.ctl.virt_ext;
	svm->vmcb->control.int_vector          = svm->nested.ctl.int_vector;
	svm->vmcb->control.int_state           = svm->nested.ctl.int_state;
	svm->vmcb->control.event_inj           = svm->nested.ctl.event_inj;
	svm->vmcb->control.event_inj_err       = svm->nested.ctl.event_inj_err;

	svm->vmcb->control.pause_filter_count  = svm->nested.ctl.pause_filter_count;
	svm->vmcb->control.pause_filter_thresh = svm->nested.ctl.pause_filter_thresh;

	/* Enter Guest-Mode */
	enter_guest_mode(&svm->vcpu);

	/*
	 * Merge guest and host intercepts - must be called  with vcpu in
	 * guest-mode to take affect here
	 */
	recalc_intercepts(svm);

	vmcb_mark_all_dirty(svm->vmcb);
}

int enter_svm_guest_mode(struct vcpu_svm *svm, u64 vmcb12_gpa,
			 struct vmcb *vmcb12)
{
	int ret;

	trace_kvm_nested_vmrun(svm->vmcb->save.rip, vmcb12_gpa,
			       vmcb12->save.rip,
			       vmcb12->control.int_ctl,
			       vmcb12->control.event_inj,
			       vmcb12->control.nested_ctl);

	trace_kvm_nested_intercepts(vmcb12->control.intercepts[INTERCEPT_CR] & 0xffff,
				    vmcb12->control.intercepts[INTERCEPT_CR] >> 16,
				    vmcb12->control.intercepts[INTERCEPT_EXCEPTION],
				    vmcb12->control.intercepts[INTERCEPT_WORD3],
				    vmcb12->control.intercepts[INTERCEPT_WORD4],
				    vmcb12->control.intercepts[INTERCEPT_WORD5]);


	svm->nested.vmcb12_gpa = vmcb12_gpa;
<<<<<<< HEAD
	load_nested_vmcb_control(svm, &vmcb12->control);
=======
	nested_prepare_vmcb_save(svm, vmcb12);
>>>>>>> 3c346c0c
	nested_prepare_vmcb_control(svm);
	nested_prepare_vmcb_save(svm, vmcb12);

	ret = nested_svm_load_cr3(&svm->vcpu, vmcb12->save.cr3,
				  nested_npt_enabled(svm));
	if (ret)
		return ret;

	if (!npt_enabled)
		svm->vcpu.arch.mmu->inject_page_fault = svm_inject_page_fault_nested;

	svm_set_gif(svm, true);

	return 0;
}

int nested_svm_vmrun(struct vcpu_svm *svm)
{
	int ret;
	struct vmcb *vmcb12;
	struct vmcb *hsave = svm->nested.hsave;
	struct vmcb *vmcb = svm->vmcb;
	struct kvm_host_map map;
	u64 vmcb12_gpa;

	if (is_smm(&svm->vcpu)) {
		kvm_queue_exception(&svm->vcpu, UD_VECTOR);
		return 1;
	}

	vmcb12_gpa = svm->vmcb->save.rax;
	ret = kvm_vcpu_map(&svm->vcpu, gpa_to_gfn(vmcb12_gpa), &map);
	if (ret == -EINVAL) {
		kvm_inject_gp(&svm->vcpu, 0);
		return 1;
	} else if (ret) {
		return kvm_skip_emulated_instruction(&svm->vcpu);
	}

	ret = kvm_skip_emulated_instruction(&svm->vcpu);

	vmcb12 = map.hva;

	if (WARN_ON_ONCE(!svm->nested.initialized))
		return -EINVAL;

	load_nested_vmcb_control(svm, &vmcb12->control);

	if (!nested_vmcb_check_save(svm, vmcb12) ||
	    !nested_vmcb_check_controls(&svm->nested.ctl)) {
		vmcb12->control.exit_code    = SVM_EXIT_ERR;
		vmcb12->control.exit_code_hi = 0;
		vmcb12->control.exit_info_1  = 0;
		vmcb12->control.exit_info_2  = 0;
		goto out;
	}


	/* Clear internal status */
	kvm_clear_exception_queue(&svm->vcpu);
	kvm_clear_interrupt_queue(&svm->vcpu);

	/*
	 * Save the old vmcb, so we don't need to pick what we save, but can
	 * restore everything when a VMEXIT occurs
	 */
	hsave->save.es     = vmcb->save.es;
	hsave->save.cs     = vmcb->save.cs;
	hsave->save.ss     = vmcb->save.ss;
	hsave->save.ds     = vmcb->save.ds;
	hsave->save.gdtr   = vmcb->save.gdtr;
	hsave->save.idtr   = vmcb->save.idtr;
	hsave->save.efer   = svm->vcpu.arch.efer;
	hsave->save.cr0    = kvm_read_cr0(&svm->vcpu);
	hsave->save.cr4    = svm->vcpu.arch.cr4;
	hsave->save.rflags = kvm_get_rflags(&svm->vcpu);
	hsave->save.rip    = kvm_rip_read(&svm->vcpu);
	hsave->save.rsp    = vmcb->save.rsp;
	hsave->save.rax    = vmcb->save.rax;
	if (npt_enabled)
		hsave->save.cr3    = vmcb->save.cr3;
	else
		hsave->save.cr3    = kvm_read_cr3(&svm->vcpu);

	copy_vmcb_control_area(&hsave->control, &vmcb->control);

	svm->nested.nested_run_pending = 1;

	if (enter_svm_guest_mode(svm, vmcb12_gpa, vmcb12))
		goto out_exit_err;

	if (nested_svm_vmrun_msrpm(svm))
		goto out;

out_exit_err:
	svm->nested.nested_run_pending = 0;

	svm->vmcb->control.exit_code    = SVM_EXIT_ERR;
	svm->vmcb->control.exit_code_hi = 0;
	svm->vmcb->control.exit_info_1  = 0;
	svm->vmcb->control.exit_info_2  = 0;

	nested_svm_vmexit(svm);

out:
	kvm_vcpu_unmap(&svm->vcpu, &map, true);

	return ret;
}

void nested_svm_vmloadsave(struct vmcb *from_vmcb, struct vmcb *to_vmcb)
{
	to_vmcb->save.fs = from_vmcb->save.fs;
	to_vmcb->save.gs = from_vmcb->save.gs;
	to_vmcb->save.tr = from_vmcb->save.tr;
	to_vmcb->save.ldtr = from_vmcb->save.ldtr;
	to_vmcb->save.kernel_gs_base = from_vmcb->save.kernel_gs_base;
	to_vmcb->save.star = from_vmcb->save.star;
	to_vmcb->save.lstar = from_vmcb->save.lstar;
	to_vmcb->save.cstar = from_vmcb->save.cstar;
	to_vmcb->save.sfmask = from_vmcb->save.sfmask;
	to_vmcb->save.sysenter_cs = from_vmcb->save.sysenter_cs;
	to_vmcb->save.sysenter_esp = from_vmcb->save.sysenter_esp;
	to_vmcb->save.sysenter_eip = from_vmcb->save.sysenter_eip;
}

int nested_svm_vmexit(struct vcpu_svm *svm)
{
	int rc;
	struct vmcb *vmcb12;
	struct vmcb *hsave = svm->nested.hsave;
	struct vmcb *vmcb = svm->vmcb;
	struct kvm_host_map map;

	rc = kvm_vcpu_map(&svm->vcpu, gpa_to_gfn(svm->nested.vmcb12_gpa), &map);
	if (rc) {
		if (rc == -EINVAL)
			kvm_inject_gp(&svm->vcpu, 0);
		return 1;
	}

	vmcb12 = map.hva;

	/* Exit Guest-Mode */
	leave_guest_mode(&svm->vcpu);
	svm->nested.vmcb12_gpa = 0;
	WARN_ON_ONCE(svm->nested.nested_run_pending);

	kvm_clear_request(KVM_REQ_GET_NESTED_STATE_PAGES, &svm->vcpu);

	/* in case we halted in L2 */
	svm->vcpu.arch.mp_state = KVM_MP_STATE_RUNNABLE;

	/* Give the current vmcb to the guest */

	vmcb12->save.es     = vmcb->save.es;
	vmcb12->save.cs     = vmcb->save.cs;
	vmcb12->save.ss     = vmcb->save.ss;
	vmcb12->save.ds     = vmcb->save.ds;
	vmcb12->save.gdtr   = vmcb->save.gdtr;
	vmcb12->save.idtr   = vmcb->save.idtr;
	vmcb12->save.efer   = svm->vcpu.arch.efer;
	vmcb12->save.cr0    = kvm_read_cr0(&svm->vcpu);
	vmcb12->save.cr3    = kvm_read_cr3(&svm->vcpu);
	vmcb12->save.cr2    = vmcb->save.cr2;
	vmcb12->save.cr4    = svm->vcpu.arch.cr4;
	vmcb12->save.rflags = kvm_get_rflags(&svm->vcpu);
	vmcb12->save.rip    = kvm_rip_read(&svm->vcpu);
	vmcb12->save.rsp    = kvm_rsp_read(&svm->vcpu);
	vmcb12->save.rax    = kvm_rax_read(&svm->vcpu);
	vmcb12->save.dr7    = vmcb->save.dr7;
	vmcb12->save.dr6    = svm->vcpu.arch.dr6;
	vmcb12->save.cpl    = vmcb->save.cpl;

	vmcb12->control.int_state         = vmcb->control.int_state;
	vmcb12->control.exit_code         = vmcb->control.exit_code;
	vmcb12->control.exit_code_hi      = vmcb->control.exit_code_hi;
	vmcb12->control.exit_info_1       = vmcb->control.exit_info_1;
	vmcb12->control.exit_info_2       = vmcb->control.exit_info_2;

	if (vmcb12->control.exit_code != SVM_EXIT_ERR)
		nested_vmcb_save_pending_event(svm, vmcb12);

	if (svm->nrips_enabled)
		vmcb12->control.next_rip  = vmcb->control.next_rip;

	vmcb12->control.int_ctl           = svm->nested.ctl.int_ctl;
	vmcb12->control.tlb_ctl           = svm->nested.ctl.tlb_ctl;
	vmcb12->control.event_inj         = svm->nested.ctl.event_inj;
	vmcb12->control.event_inj_err     = svm->nested.ctl.event_inj_err;

	vmcb12->control.pause_filter_count =
		svm->vmcb->control.pause_filter_count;
	vmcb12->control.pause_filter_thresh =
		svm->vmcb->control.pause_filter_thresh;

	/* Restore the original control entries */
	copy_vmcb_control_area(&vmcb->control, &hsave->control);

	/* On vmexit the  GIF is set to false */
	svm_set_gif(svm, false);

	svm->vmcb->control.tsc_offset = svm->vcpu.arch.tsc_offset =
		svm->vcpu.arch.l1_tsc_offset;

	svm->nested.ctl.nested_cr3 = 0;

	/* Restore selected save entries */
	svm->vmcb->save.es = hsave->save.es;
	svm->vmcb->save.cs = hsave->save.cs;
	svm->vmcb->save.ss = hsave->save.ss;
	svm->vmcb->save.ds = hsave->save.ds;
	svm->vmcb->save.gdtr = hsave->save.gdtr;
	svm->vmcb->save.idtr = hsave->save.idtr;
	kvm_set_rflags(&svm->vcpu, hsave->save.rflags);
	kvm_set_rflags(&svm->vcpu, hsave->save.rflags | X86_EFLAGS_FIXED);
	svm_set_efer(&svm->vcpu, hsave->save.efer);
	svm_set_cr0(&svm->vcpu, hsave->save.cr0 | X86_CR0_PE);
	svm_set_cr4(&svm->vcpu, hsave->save.cr4);
	kvm_rax_write(&svm->vcpu, hsave->save.rax);
	kvm_rsp_write(&svm->vcpu, hsave->save.rsp);
	kvm_rip_write(&svm->vcpu, hsave->save.rip);
	svm->vmcb->save.dr7 = DR7_FIXED_1;
	svm->vmcb->save.cpl = 0;
	svm->vmcb->control.exit_int_info = 0;

	vmcb_mark_all_dirty(svm->vmcb);

	trace_kvm_nested_vmexit_inject(vmcb12->control.exit_code,
				       vmcb12->control.exit_info_1,
				       vmcb12->control.exit_info_2,
				       vmcb12->control.exit_int_info,
				       vmcb12->control.exit_int_info_err,
				       KVM_ISA_SVM);

	kvm_vcpu_unmap(&svm->vcpu, &map, true);

	nested_svm_uninit_mmu_context(&svm->vcpu);

	rc = nested_svm_load_cr3(&svm->vcpu, hsave->save.cr3, false);
	if (rc)
		return 1;

	if (npt_enabled)
		svm->vmcb->save.cr3 = hsave->save.cr3;

	/*
	 * Drop what we picked up for L2 via svm_complete_interrupts() so it
	 * doesn't end up in L1.
	 */
	svm->vcpu.arch.nmi_injected = false;
	kvm_clear_exception_queue(&svm->vcpu);
	kvm_clear_interrupt_queue(&svm->vcpu);

	return 0;
}

int svm_allocate_nested(struct vcpu_svm *svm)
{
	struct page *hsave_page;

	if (svm->nested.initialized)
		return 0;

	hsave_page = alloc_page(GFP_KERNEL_ACCOUNT | __GFP_ZERO);
	if (!hsave_page)
		return -ENOMEM;
	svm->nested.hsave = page_address(hsave_page);

	svm->nested.msrpm = svm_vcpu_alloc_msrpm();
	if (!svm->nested.msrpm)
		goto err_free_hsave;
	svm_vcpu_init_msrpm(&svm->vcpu, svm->nested.msrpm);

	svm->nested.initialized = true;
	return 0;

err_free_hsave:
	__free_page(hsave_page);
	return -ENOMEM;
}

void svm_free_nested(struct vcpu_svm *svm)
{
	if (!svm->nested.initialized)
		return;

	svm_vcpu_free_msrpm(svm->nested.msrpm);
	svm->nested.msrpm = NULL;

	__free_page(virt_to_page(svm->nested.hsave));
	svm->nested.hsave = NULL;

	svm->nested.initialized = false;
}

/*
 * Forcibly leave nested mode in order to be able to reset the VCPU later on.
 */
void svm_leave_nested(struct vcpu_svm *svm)
{
	if (is_guest_mode(&svm->vcpu)) {
		struct vmcb *hsave = svm->nested.hsave;
		struct vmcb *vmcb = svm->vmcb;

		svm->nested.nested_run_pending = 0;
		leave_guest_mode(&svm->vcpu);
		copy_vmcb_control_area(&vmcb->control, &hsave->control);
		nested_svm_uninit_mmu_context(&svm->vcpu);
		vmcb_mark_all_dirty(svm->vmcb);
	}

	kvm_clear_request(KVM_REQ_GET_NESTED_STATE_PAGES, &svm->vcpu);
}

static int nested_svm_exit_handled_msr(struct vcpu_svm *svm)
{
	u32 offset, msr, value;
	int write, mask;

	if (!(vmcb_is_intercept(&svm->nested.ctl, INTERCEPT_MSR_PROT)))
		return NESTED_EXIT_HOST;

	msr    = svm->vcpu.arch.regs[VCPU_REGS_RCX];
	offset = svm_msrpm_offset(msr);
	write  = svm->vmcb->control.exit_info_1 & 1;
	mask   = 1 << ((2 * (msr & 0xf)) + write);

	if (offset == MSR_INVALID)
		return NESTED_EXIT_DONE;

	/* Offset is in 32 bit units but need in 8 bit units */
	offset *= 4;

	if (kvm_vcpu_read_guest(&svm->vcpu, svm->nested.ctl.msrpm_base_pa + offset, &value, 4))
		return NESTED_EXIT_DONE;

	return (value & mask) ? NESTED_EXIT_DONE : NESTED_EXIT_HOST;
}

static int nested_svm_intercept_ioio(struct vcpu_svm *svm)
{
	unsigned port, size, iopm_len;
	u16 val, mask;
	u8 start_bit;
	u64 gpa;

	if (!(vmcb_is_intercept(&svm->nested.ctl, INTERCEPT_IOIO_PROT)))
		return NESTED_EXIT_HOST;

	port = svm->vmcb->control.exit_info_1 >> 16;
	size = (svm->vmcb->control.exit_info_1 & SVM_IOIO_SIZE_MASK) >>
		SVM_IOIO_SIZE_SHIFT;
	gpa  = svm->nested.ctl.iopm_base_pa + (port / 8);
	start_bit = port % 8;
	iopm_len = (start_bit + size > 8) ? 2 : 1;
	mask = (0xf >> (4 - size)) << start_bit;
	val = 0;

	if (kvm_vcpu_read_guest(&svm->vcpu, gpa, &val, iopm_len))
		return NESTED_EXIT_DONE;

	return (val & mask) ? NESTED_EXIT_DONE : NESTED_EXIT_HOST;
}

static int nested_svm_intercept(struct vcpu_svm *svm)
{
	u32 exit_code = svm->vmcb->control.exit_code;
	int vmexit = NESTED_EXIT_HOST;

	switch (exit_code) {
	case SVM_EXIT_MSR:
		vmexit = nested_svm_exit_handled_msr(svm);
		break;
	case SVM_EXIT_IOIO:
		vmexit = nested_svm_intercept_ioio(svm);
		break;
	case SVM_EXIT_READ_CR0 ... SVM_EXIT_WRITE_CR8: {
		if (vmcb_is_intercept(&svm->nested.ctl, exit_code))
			vmexit = NESTED_EXIT_DONE;
		break;
	}
	case SVM_EXIT_READ_DR0 ... SVM_EXIT_WRITE_DR7: {
		if (vmcb_is_intercept(&svm->nested.ctl, exit_code))
			vmexit = NESTED_EXIT_DONE;
		break;
	}
	case SVM_EXIT_EXCP_BASE ... SVM_EXIT_EXCP_BASE + 0x1f: {
		/*
		 * Host-intercepted exceptions have been checked already in
		 * nested_svm_exit_special.  There is nothing to do here,
		 * the vmexit is injected by svm_check_nested_events.
		 */
		vmexit = NESTED_EXIT_DONE;
		break;
	}
	case SVM_EXIT_ERR: {
		vmexit = NESTED_EXIT_DONE;
		break;
	}
	default: {
		if (vmcb_is_intercept(&svm->nested.ctl, exit_code))
			vmexit = NESTED_EXIT_DONE;
	}
	}

	return vmexit;
}

int nested_svm_exit_handled(struct vcpu_svm *svm)
{
	int vmexit;

	vmexit = nested_svm_intercept(svm);

	if (vmexit == NESTED_EXIT_DONE)
		nested_svm_vmexit(svm);

	return vmexit;
}

int nested_svm_check_permissions(struct vcpu_svm *svm)
{
	if (!(svm->vcpu.arch.efer & EFER_SVME) ||
	    !is_paging(&svm->vcpu)) {
		kvm_queue_exception(&svm->vcpu, UD_VECTOR);
		return 1;
	}

	if (svm->vmcb->save.cpl) {
		kvm_inject_gp(&svm->vcpu, 0);
		return 1;
	}

	return 0;
}

static bool nested_exit_on_exception(struct vcpu_svm *svm)
{
	unsigned int nr = svm->vcpu.arch.exception.nr;

	return (svm->nested.ctl.intercepts[INTERCEPT_EXCEPTION] & BIT(nr));
}

static void nested_svm_inject_exception_vmexit(struct vcpu_svm *svm)
{
	unsigned int nr = svm->vcpu.arch.exception.nr;

	svm->vmcb->control.exit_code = SVM_EXIT_EXCP_BASE + nr;
	svm->vmcb->control.exit_code_hi = 0;

	if (svm->vcpu.arch.exception.has_error_code)
		svm->vmcb->control.exit_info_1 = svm->vcpu.arch.exception.error_code;

	/*
	 * EXITINFO2 is undefined for all exception intercepts other
	 * than #PF.
	 */
	if (nr == PF_VECTOR) {
		if (svm->vcpu.arch.exception.nested_apf)
			svm->vmcb->control.exit_info_2 = svm->vcpu.arch.apf.nested_apf_token;
		else if (svm->vcpu.arch.exception.has_payload)
			svm->vmcb->control.exit_info_2 = svm->vcpu.arch.exception.payload;
		else
			svm->vmcb->control.exit_info_2 = svm->vcpu.arch.cr2;
	} else if (nr == DB_VECTOR) {
		/* See inject_pending_event.  */
		kvm_deliver_exception_payload(&svm->vcpu);
		if (svm->vcpu.arch.dr7 & DR7_GD) {
			svm->vcpu.arch.dr7 &= ~DR7_GD;
			kvm_update_dr7(&svm->vcpu);
		}
	} else
		WARN_ON(svm->vcpu.arch.exception.has_payload);

	nested_svm_vmexit(svm);
}

static void nested_svm_smi(struct vcpu_svm *svm)
{
	svm->vmcb->control.exit_code = SVM_EXIT_SMI;
	svm->vmcb->control.exit_info_1 = 0;
	svm->vmcb->control.exit_info_2 = 0;

	nested_svm_vmexit(svm);
}

static void nested_svm_nmi(struct vcpu_svm *svm)
{
	svm->vmcb->control.exit_code = SVM_EXIT_NMI;
	svm->vmcb->control.exit_info_1 = 0;
	svm->vmcb->control.exit_info_2 = 0;

	nested_svm_vmexit(svm);
}

static void nested_svm_intr(struct vcpu_svm *svm)
{
	trace_kvm_nested_intr_vmexit(svm->vmcb->save.rip);

	svm->vmcb->control.exit_code   = SVM_EXIT_INTR;
	svm->vmcb->control.exit_info_1 = 0;
	svm->vmcb->control.exit_info_2 = 0;

	nested_svm_vmexit(svm);
}

static inline bool nested_exit_on_init(struct vcpu_svm *svm)
{
	return vmcb_is_intercept(&svm->nested.ctl, INTERCEPT_INIT);
}

static void nested_svm_init(struct vcpu_svm *svm)
{
	svm->vmcb->control.exit_code   = SVM_EXIT_INIT;
	svm->vmcb->control.exit_info_1 = 0;
	svm->vmcb->control.exit_info_2 = 0;

	nested_svm_vmexit(svm);
}


static int svm_check_nested_events(struct kvm_vcpu *vcpu)
{
	struct vcpu_svm *svm = to_svm(vcpu);
	bool block_nested_events =
		kvm_event_needs_reinjection(vcpu) || svm->nested.nested_run_pending;
	struct kvm_lapic *apic = vcpu->arch.apic;

	if (lapic_in_kernel(vcpu) &&
	    test_bit(KVM_APIC_INIT, &apic->pending_events)) {
		if (block_nested_events)
			return -EBUSY;
		if (!nested_exit_on_init(svm))
			return 0;
		nested_svm_init(svm);
		return 0;
	}

	if (vcpu->arch.exception.pending) {
		if (block_nested_events)
                        return -EBUSY;
		if (!nested_exit_on_exception(svm))
			return 0;
		nested_svm_inject_exception_vmexit(svm);
		return 0;
	}

	if (vcpu->arch.smi_pending && !svm_smi_blocked(vcpu)) {
		if (block_nested_events)
			return -EBUSY;
		if (!nested_exit_on_smi(svm))
			return 0;
		nested_svm_smi(svm);
		return 0;
	}

	if (vcpu->arch.nmi_pending && !svm_nmi_blocked(vcpu)) {
		if (block_nested_events)
			return -EBUSY;
		if (!nested_exit_on_nmi(svm))
			return 0;
		nested_svm_nmi(svm);
		return 0;
	}

	if (kvm_cpu_has_interrupt(vcpu) && !svm_interrupt_blocked(vcpu)) {
		if (block_nested_events)
			return -EBUSY;
		if (!nested_exit_on_intr(svm))
			return 0;
		nested_svm_intr(svm);
		return 0;
	}

	return 0;
}

int nested_svm_exit_special(struct vcpu_svm *svm)
{
	u32 exit_code = svm->vmcb->control.exit_code;

	switch (exit_code) {
	case SVM_EXIT_INTR:
	case SVM_EXIT_NMI:
	case SVM_EXIT_NPF:
		return NESTED_EXIT_HOST;
	case SVM_EXIT_EXCP_BASE ... SVM_EXIT_EXCP_BASE + 0x1f: {
		u32 excp_bits = 1 << (exit_code - SVM_EXIT_EXCP_BASE);

		if (get_host_vmcb(svm)->control.intercepts[INTERCEPT_EXCEPTION] &
				excp_bits)
			return NESTED_EXIT_HOST;
		else if (exit_code == SVM_EXIT_EXCP_BASE + PF_VECTOR &&
			 svm->vcpu.arch.apf.host_apf_flags)
			/* Trap async PF even if not shadowing */
			return NESTED_EXIT_HOST;
		break;
	}
	default:
		break;
	}

	return NESTED_EXIT_CONTINUE;
}

static int svm_get_nested_state(struct kvm_vcpu *vcpu,
				struct kvm_nested_state __user *user_kvm_nested_state,
				u32 user_data_size)
{
	struct vcpu_svm *svm;
	struct kvm_nested_state kvm_state = {
		.flags = 0,
		.format = KVM_STATE_NESTED_FORMAT_SVM,
		.size = sizeof(kvm_state),
	};
	struct vmcb __user *user_vmcb = (struct vmcb __user *)
		&user_kvm_nested_state->data.svm[0];

	if (!vcpu)
		return kvm_state.size + KVM_STATE_NESTED_SVM_VMCB_SIZE;

	svm = to_svm(vcpu);

	if (user_data_size < kvm_state.size)
		goto out;

	/* First fill in the header and copy it out.  */
	if (is_guest_mode(vcpu)) {
		kvm_state.hdr.svm.vmcb_pa = svm->nested.vmcb12_gpa;
		kvm_state.size += KVM_STATE_NESTED_SVM_VMCB_SIZE;
		kvm_state.flags |= KVM_STATE_NESTED_GUEST_MODE;

		if (svm->nested.nested_run_pending)
			kvm_state.flags |= KVM_STATE_NESTED_RUN_PENDING;
	}

	if (gif_set(svm))
		kvm_state.flags |= KVM_STATE_NESTED_GIF_SET;

	if (copy_to_user(user_kvm_nested_state, &kvm_state, sizeof(kvm_state)))
		return -EFAULT;

	if (!is_guest_mode(vcpu))
		goto out;

	/*
	 * Copy over the full size of the VMCB rather than just the size
	 * of the structs.
	 */
	if (clear_user(user_vmcb, KVM_STATE_NESTED_SVM_VMCB_SIZE))
		return -EFAULT;
	if (copy_to_user(&user_vmcb->control, &svm->nested.ctl,
			 sizeof(user_vmcb->control)))
		return -EFAULT;
	if (copy_to_user(&user_vmcb->save, &svm->nested.hsave->save,
			 sizeof(user_vmcb->save)))
		return -EFAULT;

out:
	return kvm_state.size;
}

static int svm_set_nested_state(struct kvm_vcpu *vcpu,
				struct kvm_nested_state __user *user_kvm_nested_state,
				struct kvm_nested_state *kvm_state)
{
	struct vcpu_svm *svm = to_svm(vcpu);
	struct vmcb *hsave = svm->nested.hsave;
	struct vmcb __user *user_vmcb = (struct vmcb __user *)
		&user_kvm_nested_state->data.svm[0];
	struct vmcb_control_area *ctl;
	struct vmcb_save_area *save;
	int ret;
	u32 cr0;

	BUILD_BUG_ON(sizeof(struct vmcb_control_area) + sizeof(struct vmcb_save_area) >
		     KVM_STATE_NESTED_SVM_VMCB_SIZE);

	if (kvm_state->format != KVM_STATE_NESTED_FORMAT_SVM)
		return -EINVAL;

	if (kvm_state->flags & ~(KVM_STATE_NESTED_GUEST_MODE |
				 KVM_STATE_NESTED_RUN_PENDING |
				 KVM_STATE_NESTED_GIF_SET))
		return -EINVAL;

	/*
	 * If in guest mode, vcpu->arch.efer actually refers to the L2 guest's
	 * EFER.SVME, but EFER.SVME still has to be 1 for VMRUN to succeed.
	 */
	if (!(vcpu->arch.efer & EFER_SVME)) {
		/* GIF=1 and no guest mode are required if SVME=0.  */
		if (kvm_state->flags != KVM_STATE_NESTED_GIF_SET)
			return -EINVAL;
	}

	/* SMM temporarily disables SVM, so we cannot be in guest mode.  */
	if (is_smm(vcpu) && (kvm_state->flags & KVM_STATE_NESTED_GUEST_MODE))
		return -EINVAL;

	if (!(kvm_state->flags & KVM_STATE_NESTED_GUEST_MODE)) {
		svm_leave_nested(svm);
		svm_set_gif(svm, !!(kvm_state->flags & KVM_STATE_NESTED_GIF_SET));
		return 0;
	}

	if (!page_address_valid(vcpu, kvm_state->hdr.svm.vmcb_pa))
		return -EINVAL;
	if (kvm_state->size < sizeof(*kvm_state) + KVM_STATE_NESTED_SVM_VMCB_SIZE)
		return -EINVAL;

	ret  = -ENOMEM;
	ctl  = kzalloc(sizeof(*ctl),  GFP_KERNEL);
	save = kzalloc(sizeof(*save), GFP_KERNEL);
	if (!ctl || !save)
		goto out_free;

	ret = -EFAULT;
	if (copy_from_user(ctl, &user_vmcb->control, sizeof(*ctl)))
		goto out_free;
	if (copy_from_user(save, &user_vmcb->save, sizeof(*save)))
		goto out_free;

	ret = -EINVAL;
	if (!nested_vmcb_check_controls(ctl))
		goto out_free;

	/*
	 * Processor state contains L2 state.  Check that it is
	 * valid for guest mode (see nested_vmcb_checks).
	 */
	cr0 = kvm_read_cr0(vcpu);
        if (((cr0 & X86_CR0_CD) == 0) && (cr0 & X86_CR0_NW))
		goto out_free;

	/*
	 * Validate host state saved from before VMRUN (see
	 * nested_svm_check_permissions).
	 * TODO: validate reserved bits for all saved state.
	 */
	if (!(save->cr0 & X86_CR0_PG))
		goto out_free;
	if (!(save->efer & EFER_SVME))
		goto out_free;

	/*
	 * All checks done, we can enter guest mode.  L1 control fields
	 * come from the nested save state.  Guest state is already
	 * in the registers, the save area of the nested state instead
	 * contains saved L1 state.
	 */

	svm->nested.nested_run_pending =
		!!(kvm_state->flags & KVM_STATE_NESTED_RUN_PENDING);

	copy_vmcb_control_area(&hsave->control, &svm->vmcb->control);
	hsave->save = *save;

	svm->nested.vmcb12_gpa = kvm_state->hdr.svm.vmcb_pa;
	load_nested_vmcb_control(svm, ctl);
	nested_prepare_vmcb_control(svm);

	kvm_make_request(KVM_REQ_GET_NESTED_STATE_PAGES, vcpu);
	ret = 0;
out_free:
	kfree(save);
	kfree(ctl);

	return ret;
}

struct kvm_x86_nested_ops svm_nested_ops = {
	.check_events = svm_check_nested_events,
	.get_nested_state_pages = svm_get_nested_state_pages,
	.get_state = svm_get_nested_state,
	.set_state = svm_set_nested_state,
};<|MERGE_RESOLUTION|>--- conflicted
+++ resolved
@@ -402,11 +402,7 @@
 	svm->vmcb->save.ds = vmcb12->save.ds;
 	svm->vmcb->save.gdtr = vmcb12->save.gdtr;
 	svm->vmcb->save.idtr = vmcb12->save.idtr;
-<<<<<<< HEAD
 	kvm_set_rflags(&svm->vcpu, vmcb12->save.rflags | X86_EFLAGS_FIXED);
-	svm_set_efer(&svm->vcpu, vmcb12->save.efer);
-=======
-	kvm_set_rflags(&svm->vcpu, vmcb12->save.rflags);
 
 	/*
 	 * Force-set EFER_SVME even though it is checked earlier on the
@@ -415,7 +411,6 @@
 	 */
 	svm_set_efer(&svm->vcpu, vmcb12->save.efer | EFER_SVME);
 
->>>>>>> 3c346c0c
 	svm_set_cr0(&svm->vcpu, vmcb12->save.cr0);
 	svm_set_cr4(&svm->vcpu, vmcb12->save.cr4);
 	svm->vmcb->save.cr2 = svm->vcpu.arch.cr2 = vmcb12->save.cr2;
@@ -487,11 +482,6 @@
 
 
 	svm->nested.vmcb12_gpa = vmcb12_gpa;
-<<<<<<< HEAD
-	load_nested_vmcb_control(svm, &vmcb12->control);
-=======
-	nested_prepare_vmcb_save(svm, vmcb12);
->>>>>>> 3c346c0c
 	nested_prepare_vmcb_control(svm);
 	nested_prepare_vmcb_save(svm, vmcb12);
 
