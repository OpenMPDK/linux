// SPDX-License-Identifier: GPL-2.0-only
/*
 * Kernel-based Virtual Machine driver for Linux
 *
 * derived from drivers/kvm/kvm_main.c
 *
 * Copyright (C) 2006 Qumranet, Inc.
 * Copyright (C) 2008 Qumranet, Inc.
 * Copyright IBM Corporation, 2008
 * Copyright 2010 Red Hat, Inc. and/or its affiliates.
 *
 * Authors:
 *   Avi Kivity   <avi@qumranet.com>
 *   Yaniv Kamay  <yaniv@qumranet.com>
 *   Amit Shah    <amit.shah@qumranet.com>
 *   Ben-Ami Yassour <benami@il.ibm.com>
 */

#include <linux/kvm_host.h>
#include "irq.h"
#include "ioapic.h"
#include "mmu.h"
#include "i8254.h"
#include "tss.h"
#include "kvm_cache_regs.h"
#include "kvm_emulate.h"
#include "x86.h"
#include "cpuid.h"
#include "pmu.h"
#include "hyperv.h"
#include "lapic.h"
#include "xen.h"

#include <linux/clocksource.h>
#include <linux/interrupt.h>
#include <linux/kvm.h>
#include <linux/fs.h>
#include <linux/vmalloc.h>
#include <linux/export.h>
#include <linux/moduleparam.h>
#include <linux/mman.h>
#include <linux/highmem.h>
#include <linux/iommu.h>
#include <linux/cpufreq.h>
#include <linux/user-return-notifier.h>
#include <linux/srcu.h>
#include <linux/slab.h>
#include <linux/perf_event.h>
#include <linux/uaccess.h>
#include <linux/hash.h>
#include <linux/pci.h>
#include <linux/timekeeper_internal.h>
#include <linux/pvclock_gtod.h>
#include <linux/kvm_irqfd.h>
#include <linux/irqbypass.h>
#include <linux/sched/stat.h>
#include <linux/sched/isolation.h>
#include <linux/mem_encrypt.h>
#include <linux/entry-kvm.h>
#include <linux/suspend.h>

#include <trace/events/kvm.h>

#include <asm/debugreg.h>
#include <asm/msr.h>
#include <asm/desc.h>
#include <asm/mce.h>
#include <asm/pkru.h>
#include <linux/kernel_stat.h>
#include <asm/fpu/api.h>
#include <asm/fpu/xcr.h>
#include <asm/fpu/xstate.h>
#include <asm/pvclock.h>
#include <asm/div64.h>
#include <asm/irq_remapping.h>
#include <asm/mshyperv.h>
#include <asm/hypervisor.h>
#include <asm/tlbflush.h>
#include <asm/intel_pt.h>
#include <asm/emulate_prefix.h>
#include <asm/sgx.h>
#include <clocksource/hyperv_timer.h>

#define CREATE_TRACE_POINTS
#include "trace.h"

#define MAX_IO_MSRS 256
#define KVM_MAX_MCE_BANKS 32

struct kvm_caps kvm_caps __read_mostly = {
	.supported_mce_cap = MCG_CTL_P | MCG_SER_P,
};
EXPORT_SYMBOL_GPL(kvm_caps);

#define  ERR_PTR_USR(e)  ((void __user *)ERR_PTR(e))

#define emul_to_vcpu(ctxt) \
	((struct kvm_vcpu *)(ctxt)->vcpu)

/* EFER defaults:
 * - enable syscall per default because its emulated by KVM
 * - enable LME and LMA per default on 64 bit KVM
 */
#ifdef CONFIG_X86_64
static
u64 __read_mostly efer_reserved_bits = ~((u64)(EFER_SCE | EFER_LME | EFER_LMA));
#else
static u64 __read_mostly efer_reserved_bits = ~((u64)EFER_SCE);
#endif

static u64 __read_mostly cr4_reserved_bits = CR4_RESERVED_BITS;

#define KVM_EXIT_HYPERCALL_VALID_MASK (1 << KVM_HC_MAP_GPA_RANGE)

#define KVM_CAP_PMU_VALID_MASK KVM_PMU_CAP_DISABLE

#define KVM_X2APIC_API_VALID_FLAGS (KVM_X2APIC_API_USE_32BIT_IDS | \
                                    KVM_X2APIC_API_DISABLE_BROADCAST_QUIRK)

static void update_cr8_intercept(struct kvm_vcpu *vcpu);
static void process_nmi(struct kvm_vcpu *vcpu);
static void process_smi(struct kvm_vcpu *vcpu);
static void enter_smm(struct kvm_vcpu *vcpu);
static void __kvm_set_rflags(struct kvm_vcpu *vcpu, unsigned long rflags);
static void store_regs(struct kvm_vcpu *vcpu);
static int sync_regs(struct kvm_vcpu *vcpu);
static int kvm_vcpu_do_singlestep(struct kvm_vcpu *vcpu);

static int __set_sregs2(struct kvm_vcpu *vcpu, struct kvm_sregs2 *sregs2);
static void __get_sregs2(struct kvm_vcpu *vcpu, struct kvm_sregs2 *sregs2);

struct kvm_x86_ops kvm_x86_ops __read_mostly;

#define KVM_X86_OP(func)					     \
	DEFINE_STATIC_CALL_NULL(kvm_x86_##func,			     \
				*(((struct kvm_x86_ops *)0)->func));
#define KVM_X86_OP_OPTIONAL KVM_X86_OP
#define KVM_X86_OP_OPTIONAL_RET0 KVM_X86_OP
#include <asm/kvm-x86-ops.h>
EXPORT_STATIC_CALL_GPL(kvm_x86_get_cs_db_l_bits);
EXPORT_STATIC_CALL_GPL(kvm_x86_cache_reg);

static bool __read_mostly ignore_msrs = 0;
module_param(ignore_msrs, bool, S_IRUGO | S_IWUSR);

bool __read_mostly report_ignored_msrs = true;
module_param(report_ignored_msrs, bool, S_IRUGO | S_IWUSR);
EXPORT_SYMBOL_GPL(report_ignored_msrs);

unsigned int min_timer_period_us = 200;
module_param(min_timer_period_us, uint, S_IRUGO | S_IWUSR);

static bool __read_mostly kvmclock_periodic_sync = true;
module_param(kvmclock_periodic_sync, bool, S_IRUGO);

/* tsc tolerance in parts per million - default to 1/2 of the NTP threshold */
static u32 __read_mostly tsc_tolerance_ppm = 250;
module_param(tsc_tolerance_ppm, uint, S_IRUGO | S_IWUSR);

/*
 * lapic timer advance (tscdeadline mode only) in nanoseconds.  '-1' enables
 * adaptive tuning starting from default advancement of 1000ns.  '0' disables
 * advancement entirely.  Any other value is used as-is and disables adaptive
 * tuning, i.e. allows privileged userspace to set an exact advancement time.
 */
static int __read_mostly lapic_timer_advance_ns = -1;
module_param(lapic_timer_advance_ns, int, S_IRUGO | S_IWUSR);

static bool __read_mostly vector_hashing = true;
module_param(vector_hashing, bool, S_IRUGO);

bool __read_mostly enable_vmware_backdoor = false;
module_param(enable_vmware_backdoor, bool, S_IRUGO);
EXPORT_SYMBOL_GPL(enable_vmware_backdoor);

/*
 * Flags to manipulate forced emulation behavior (any non-zero value will
 * enable forced emulation).
 */
#define KVM_FEP_CLEAR_RFLAGS_RF	BIT(1)
static int __read_mostly force_emulation_prefix;
module_param(force_emulation_prefix, int, 0644);

int __read_mostly pi_inject_timer = -1;
module_param(pi_inject_timer, bint, S_IRUGO | S_IWUSR);

/* Enable/disable PMU virtualization */
bool __read_mostly enable_pmu = true;
EXPORT_SYMBOL_GPL(enable_pmu);
module_param(enable_pmu, bool, 0444);

bool __read_mostly eager_page_split = true;
module_param(eager_page_split, bool, 0644);

/*
 * Restoring the host value for MSRs that are only consumed when running in
 * usermode, e.g. SYSCALL MSRs and TSC_AUX, can be deferred until the CPU
 * returns to userspace, i.e. the kernel can run with the guest's value.
 */
#define KVM_MAX_NR_USER_RETURN_MSRS 16

struct kvm_user_return_msrs {
	struct user_return_notifier urn;
	bool registered;
	struct kvm_user_return_msr_values {
		u64 host;
		u64 curr;
	} values[KVM_MAX_NR_USER_RETURN_MSRS];
};

u32 __read_mostly kvm_nr_uret_msrs;
EXPORT_SYMBOL_GPL(kvm_nr_uret_msrs);
static u32 __read_mostly kvm_uret_msrs_list[KVM_MAX_NR_USER_RETURN_MSRS];
static struct kvm_user_return_msrs __percpu *user_return_msrs;

#define KVM_SUPPORTED_XCR0     (XFEATURE_MASK_FP | XFEATURE_MASK_SSE \
				| XFEATURE_MASK_YMM | XFEATURE_MASK_BNDREGS \
				| XFEATURE_MASK_BNDCSR | XFEATURE_MASK_AVX512 \
				| XFEATURE_MASK_PKRU | XFEATURE_MASK_XTILE)

u64 __read_mostly host_efer;
EXPORT_SYMBOL_GPL(host_efer);

bool __read_mostly allow_smaller_maxphyaddr = 0;
EXPORT_SYMBOL_GPL(allow_smaller_maxphyaddr);

bool __read_mostly enable_apicv = true;
EXPORT_SYMBOL_GPL(enable_apicv);

u64 __read_mostly host_xss;
EXPORT_SYMBOL_GPL(host_xss);

const struct _kvm_stats_desc kvm_vm_stats_desc[] = {
	KVM_GENERIC_VM_STATS(),
	STATS_DESC_COUNTER(VM, mmu_shadow_zapped),
	STATS_DESC_COUNTER(VM, mmu_pte_write),
	STATS_DESC_COUNTER(VM, mmu_pde_zapped),
	STATS_DESC_COUNTER(VM, mmu_flooded),
	STATS_DESC_COUNTER(VM, mmu_recycled),
	STATS_DESC_COUNTER(VM, mmu_cache_miss),
	STATS_DESC_ICOUNTER(VM, mmu_unsync),
	STATS_DESC_ICOUNTER(VM, pages_4k),
	STATS_DESC_ICOUNTER(VM, pages_2m),
	STATS_DESC_ICOUNTER(VM, pages_1g),
	STATS_DESC_ICOUNTER(VM, nx_lpage_splits),
	STATS_DESC_PCOUNTER(VM, max_mmu_rmap_size),
	STATS_DESC_PCOUNTER(VM, max_mmu_page_hash_collisions)
};

const struct kvm_stats_header kvm_vm_stats_header = {
	.name_size = KVM_STATS_NAME_SIZE,
	.num_desc = ARRAY_SIZE(kvm_vm_stats_desc),
	.id_offset = sizeof(struct kvm_stats_header),
	.desc_offset = sizeof(struct kvm_stats_header) + KVM_STATS_NAME_SIZE,
	.data_offset = sizeof(struct kvm_stats_header) + KVM_STATS_NAME_SIZE +
		       sizeof(kvm_vm_stats_desc),
};

const struct _kvm_stats_desc kvm_vcpu_stats_desc[] = {
	KVM_GENERIC_VCPU_STATS(),
	STATS_DESC_COUNTER(VCPU, pf_taken),
	STATS_DESC_COUNTER(VCPU, pf_fixed),
	STATS_DESC_COUNTER(VCPU, pf_emulate),
	STATS_DESC_COUNTER(VCPU, pf_spurious),
	STATS_DESC_COUNTER(VCPU, pf_fast),
	STATS_DESC_COUNTER(VCPU, pf_mmio_spte_created),
	STATS_DESC_COUNTER(VCPU, pf_guest),
	STATS_DESC_COUNTER(VCPU, tlb_flush),
	STATS_DESC_COUNTER(VCPU, invlpg),
	STATS_DESC_COUNTER(VCPU, exits),
	STATS_DESC_COUNTER(VCPU, io_exits),
	STATS_DESC_COUNTER(VCPU, mmio_exits),
	STATS_DESC_COUNTER(VCPU, signal_exits),
	STATS_DESC_COUNTER(VCPU, irq_window_exits),
	STATS_DESC_COUNTER(VCPU, nmi_window_exits),
	STATS_DESC_COUNTER(VCPU, l1d_flush),
	STATS_DESC_COUNTER(VCPU, halt_exits),
	STATS_DESC_COUNTER(VCPU, request_irq_exits),
	STATS_DESC_COUNTER(VCPU, irq_exits),
	STATS_DESC_COUNTER(VCPU, host_state_reload),
	STATS_DESC_COUNTER(VCPU, fpu_reload),
	STATS_DESC_COUNTER(VCPU, insn_emulation),
	STATS_DESC_COUNTER(VCPU, insn_emulation_fail),
	STATS_DESC_COUNTER(VCPU, hypercalls),
	STATS_DESC_COUNTER(VCPU, irq_injections),
	STATS_DESC_COUNTER(VCPU, nmi_injections),
	STATS_DESC_COUNTER(VCPU, req_event),
	STATS_DESC_COUNTER(VCPU, nested_run),
	STATS_DESC_COUNTER(VCPU, directed_yield_attempted),
	STATS_DESC_COUNTER(VCPU, directed_yield_successful),
	STATS_DESC_COUNTER(VCPU, preemption_reported),
	STATS_DESC_COUNTER(VCPU, preemption_other),
	STATS_DESC_IBOOLEAN(VCPU, guest_mode),
	STATS_DESC_COUNTER(VCPU, notify_window_exits),
};

const struct kvm_stats_header kvm_vcpu_stats_header = {
	.name_size = KVM_STATS_NAME_SIZE,
	.num_desc = ARRAY_SIZE(kvm_vcpu_stats_desc),
	.id_offset = sizeof(struct kvm_stats_header),
	.desc_offset = sizeof(struct kvm_stats_header) + KVM_STATS_NAME_SIZE,
	.data_offset = sizeof(struct kvm_stats_header) + KVM_STATS_NAME_SIZE +
		       sizeof(kvm_vcpu_stats_desc),
};

u64 __read_mostly host_xcr0;

static struct kmem_cache *x86_emulator_cache;

/*
 * When called, it means the previous get/set msr reached an invalid msr.
 * Return true if we want to ignore/silent this failed msr access.
 */
static bool kvm_msr_ignored_check(u32 msr, u64 data, bool write)
{
	const char *op = write ? "wrmsr" : "rdmsr";

	if (ignore_msrs) {
		if (report_ignored_msrs)
			kvm_pr_unimpl("ignored %s: 0x%x data 0x%llx\n",
				      op, msr, data);
		/* Mask the error */
		return true;
	} else {
		kvm_debug_ratelimited("unhandled %s: 0x%x data 0x%llx\n",
				      op, msr, data);
		return false;
	}
}

static struct kmem_cache *kvm_alloc_emulator_cache(void)
{
	unsigned int useroffset = offsetof(struct x86_emulate_ctxt, src);
	unsigned int size = sizeof(struct x86_emulate_ctxt);

	return kmem_cache_create_usercopy("x86_emulator", size,
					  __alignof__(struct x86_emulate_ctxt),
					  SLAB_ACCOUNT, useroffset,
					  size - useroffset, NULL);
}

static int emulator_fix_hypercall(struct x86_emulate_ctxt *ctxt);

static inline void kvm_async_pf_hash_reset(struct kvm_vcpu *vcpu)
{
	int i;
	for (i = 0; i < ASYNC_PF_PER_VCPU; i++)
		vcpu->arch.apf.gfns[i] = ~0;
}

static void kvm_on_user_return(struct user_return_notifier *urn)
{
	unsigned slot;
	struct kvm_user_return_msrs *msrs
		= container_of(urn, struct kvm_user_return_msrs, urn);
	struct kvm_user_return_msr_values *values;
	unsigned long flags;

	/*
	 * Disabling irqs at this point since the following code could be
	 * interrupted and executed through kvm_arch_hardware_disable()
	 */
	local_irq_save(flags);
	if (msrs->registered) {
		msrs->registered = false;
		user_return_notifier_unregister(urn);
	}
	local_irq_restore(flags);
	for (slot = 0; slot < kvm_nr_uret_msrs; ++slot) {
		values = &msrs->values[slot];
		if (values->host != values->curr) {
			wrmsrl(kvm_uret_msrs_list[slot], values->host);
			values->curr = values->host;
		}
	}
}

static int kvm_probe_user_return_msr(u32 msr)
{
	u64 val;
	int ret;

	preempt_disable();
	ret = rdmsrl_safe(msr, &val);
	if (ret)
		goto out;
	ret = wrmsrl_safe(msr, val);
out:
	preempt_enable();
	return ret;
}

int kvm_add_user_return_msr(u32 msr)
{
	BUG_ON(kvm_nr_uret_msrs >= KVM_MAX_NR_USER_RETURN_MSRS);

	if (kvm_probe_user_return_msr(msr))
		return -1;

	kvm_uret_msrs_list[kvm_nr_uret_msrs] = msr;
	return kvm_nr_uret_msrs++;
}
EXPORT_SYMBOL_GPL(kvm_add_user_return_msr);

int kvm_find_user_return_msr(u32 msr)
{
	int i;

	for (i = 0; i < kvm_nr_uret_msrs; ++i) {
		if (kvm_uret_msrs_list[i] == msr)
			return i;
	}
	return -1;
}
EXPORT_SYMBOL_GPL(kvm_find_user_return_msr);

static void kvm_user_return_msr_cpu_online(void)
{
	unsigned int cpu = smp_processor_id();
	struct kvm_user_return_msrs *msrs = per_cpu_ptr(user_return_msrs, cpu);
	u64 value;
	int i;

	for (i = 0; i < kvm_nr_uret_msrs; ++i) {
		rdmsrl_safe(kvm_uret_msrs_list[i], &value);
		msrs->values[i].host = value;
		msrs->values[i].curr = value;
	}
}

int kvm_set_user_return_msr(unsigned slot, u64 value, u64 mask)
{
	unsigned int cpu = smp_processor_id();
	struct kvm_user_return_msrs *msrs = per_cpu_ptr(user_return_msrs, cpu);
	int err;

	value = (value & mask) | (msrs->values[slot].host & ~mask);
	if (value == msrs->values[slot].curr)
		return 0;
	err = wrmsrl_safe(kvm_uret_msrs_list[slot], value);
	if (err)
		return 1;

	msrs->values[slot].curr = value;
	if (!msrs->registered) {
		msrs->urn.on_user_return = kvm_on_user_return;
		user_return_notifier_register(&msrs->urn);
		msrs->registered = true;
	}
	return 0;
}
EXPORT_SYMBOL_GPL(kvm_set_user_return_msr);

static void drop_user_return_notifiers(void)
{
	unsigned int cpu = smp_processor_id();
	struct kvm_user_return_msrs *msrs = per_cpu_ptr(user_return_msrs, cpu);

	if (msrs->registered)
		kvm_on_user_return(&msrs->urn);
}

u64 kvm_get_apic_base(struct kvm_vcpu *vcpu)
{
	return vcpu->arch.apic_base;
}
EXPORT_SYMBOL_GPL(kvm_get_apic_base);

enum lapic_mode kvm_get_apic_mode(struct kvm_vcpu *vcpu)
{
	return kvm_apic_mode(kvm_get_apic_base(vcpu));
}
EXPORT_SYMBOL_GPL(kvm_get_apic_mode);

int kvm_set_apic_base(struct kvm_vcpu *vcpu, struct msr_data *msr_info)
{
	enum lapic_mode old_mode = kvm_get_apic_mode(vcpu);
	enum lapic_mode new_mode = kvm_apic_mode(msr_info->data);
	u64 reserved_bits = kvm_vcpu_reserved_gpa_bits_raw(vcpu) | 0x2ff |
		(guest_cpuid_has(vcpu, X86_FEATURE_X2APIC) ? 0 : X2APIC_ENABLE);

	if ((msr_info->data & reserved_bits) != 0 || new_mode == LAPIC_MODE_INVALID)
		return 1;
	if (!msr_info->host_initiated) {
		if (old_mode == LAPIC_MODE_X2APIC && new_mode == LAPIC_MODE_XAPIC)
			return 1;
		if (old_mode == LAPIC_MODE_DISABLED && new_mode == LAPIC_MODE_X2APIC)
			return 1;
	}

	kvm_lapic_set_base(vcpu, msr_info->data);
	kvm_recalculate_apic_map(vcpu->kvm);
	return 0;
}
EXPORT_SYMBOL_GPL(kvm_set_apic_base);

/*
 * Handle a fault on a hardware virtualization (VMX or SVM) instruction.
 *
 * Hardware virtualization extension instructions may fault if a reboot turns
 * off virtualization while processes are running.  Usually after catching the
 * fault we just panic; during reboot instead the instruction is ignored.
 */
noinstr void kvm_spurious_fault(void)
{
	/* Fault while not rebooting.  We want the trace. */
	BUG_ON(!kvm_rebooting);
}
EXPORT_SYMBOL_GPL(kvm_spurious_fault);

#define EXCPT_BENIGN		0
#define EXCPT_CONTRIBUTORY	1
#define EXCPT_PF		2

static int exception_class(int vector)
{
	switch (vector) {
	case PF_VECTOR:
		return EXCPT_PF;
	case DE_VECTOR:
	case TS_VECTOR:
	case NP_VECTOR:
	case SS_VECTOR:
	case GP_VECTOR:
		return EXCPT_CONTRIBUTORY;
	default:
		break;
	}
	return EXCPT_BENIGN;
}

#define EXCPT_FAULT		0
#define EXCPT_TRAP		1
#define EXCPT_ABORT		2
#define EXCPT_INTERRUPT		3
#define EXCPT_DB		4

static int exception_type(int vector)
{
	unsigned int mask;

	if (WARN_ON(vector > 31 || vector == NMI_VECTOR))
		return EXCPT_INTERRUPT;

	mask = 1 << vector;

	/*
	 * #DBs can be trap-like or fault-like, the caller must check other CPU
	 * state, e.g. DR6, to determine whether a #DB is a trap or fault.
	 */
	if (mask & (1 << DB_VECTOR))
		return EXCPT_DB;

	if (mask & ((1 << BP_VECTOR) | (1 << OF_VECTOR)))
		return EXCPT_TRAP;

	if (mask & ((1 << DF_VECTOR) | (1 << MC_VECTOR)))
		return EXCPT_ABORT;

	/* Reserved exceptions will result in fault */
	return EXCPT_FAULT;
}

void kvm_deliver_exception_payload(struct kvm_vcpu *vcpu,
				   struct kvm_queued_exception *ex)
{
	if (!ex->has_payload)
		return;

	switch (ex->vector) {
	case DB_VECTOR:
		/*
		 * "Certain debug exceptions may clear bit 0-3.  The
		 * remaining contents of the DR6 register are never
		 * cleared by the processor".
		 */
		vcpu->arch.dr6 &= ~DR_TRAP_BITS;
		/*
		 * In order to reflect the #DB exception payload in guest
		 * dr6, three components need to be considered: active low
		 * bit, FIXED_1 bits and active high bits (e.g. DR6_BD,
		 * DR6_BS and DR6_BT)
		 * DR6_ACTIVE_LOW contains the FIXED_1 and active low bits.
		 * In the target guest dr6:
		 * FIXED_1 bits should always be set.
		 * Active low bits should be cleared if 1-setting in payload.
		 * Active high bits should be set if 1-setting in payload.
		 *
		 * Note, the payload is compatible with the pending debug
		 * exceptions/exit qualification under VMX, that active_low bits
		 * are active high in payload.
		 * So they need to be flipped for DR6.
		 */
		vcpu->arch.dr6 |= DR6_ACTIVE_LOW;
		vcpu->arch.dr6 |= ex->payload;
		vcpu->arch.dr6 ^= ex->payload & DR6_ACTIVE_LOW;

		/*
		 * The #DB payload is defined as compatible with the 'pending
		 * debug exceptions' field under VMX, not DR6. While bit 12 is
		 * defined in the 'pending debug exceptions' field (enabled
		 * breakpoint), it is reserved and must be zero in DR6.
		 */
		vcpu->arch.dr6 &= ~BIT(12);
		break;
	case PF_VECTOR:
		vcpu->arch.cr2 = ex->payload;
		break;
	}

	ex->has_payload = false;
	ex->payload = 0;
}
EXPORT_SYMBOL_GPL(kvm_deliver_exception_payload);

static void kvm_queue_exception_vmexit(struct kvm_vcpu *vcpu, unsigned int vector,
				       bool has_error_code, u32 error_code,
				       bool has_payload, unsigned long payload)
{
	struct kvm_queued_exception *ex = &vcpu->arch.exception_vmexit;

	ex->vector = vector;
	ex->injected = false;
	ex->pending = true;
	ex->has_error_code = has_error_code;
	ex->error_code = error_code;
	ex->has_payload = has_payload;
	ex->payload = payload;
}

static void kvm_multiple_exception(struct kvm_vcpu *vcpu,
		unsigned nr, bool has_error, u32 error_code,
	        bool has_payload, unsigned long payload, bool reinject)
{
	u32 prev_nr;
	int class1, class2;

	kvm_make_request(KVM_REQ_EVENT, vcpu);

	/*
	 * If the exception is destined for L2 and isn't being reinjected,
	 * morph it to a VM-Exit if L1 wants to intercept the exception.  A
	 * previously injected exception is not checked because it was checked
	 * when it was original queued, and re-checking is incorrect if _L1_
	 * injected the exception, in which case it's exempt from interception.
	 */
	if (!reinject && is_guest_mode(vcpu) &&
	    kvm_x86_ops.nested_ops->is_exception_vmexit(vcpu, nr, error_code)) {
		kvm_queue_exception_vmexit(vcpu, nr, has_error, error_code,
					   has_payload, payload);
		return;
	}

	if (!vcpu->arch.exception.pending && !vcpu->arch.exception.injected) {
	queue:
		if (reinject) {
			/*
			 * On VM-Entry, an exception can be pending if and only
			 * if event injection was blocked by nested_run_pending.
			 * In that case, however, vcpu_enter_guest() requests an
			 * immediate exit, and the guest shouldn't proceed far
			 * enough to need reinjection.
			 */
			WARN_ON_ONCE(kvm_is_exception_pending(vcpu));
			vcpu->arch.exception.injected = true;
			if (WARN_ON_ONCE(has_payload)) {
				/*
				 * A reinjected event has already
				 * delivered its payload.
				 */
				has_payload = false;
				payload = 0;
			}
		} else {
			vcpu->arch.exception.pending = true;
			vcpu->arch.exception.injected = false;
		}
		vcpu->arch.exception.has_error_code = has_error;
		vcpu->arch.exception.vector = nr;
		vcpu->arch.exception.error_code = error_code;
		vcpu->arch.exception.has_payload = has_payload;
		vcpu->arch.exception.payload = payload;
		if (!is_guest_mode(vcpu))
			kvm_deliver_exception_payload(vcpu,
						      &vcpu->arch.exception);
		return;
	}

	/* to check exception */
	prev_nr = vcpu->arch.exception.vector;
	if (prev_nr == DF_VECTOR) {
		/* triple fault -> shutdown */
		kvm_make_request(KVM_REQ_TRIPLE_FAULT, vcpu);
		return;
	}
	class1 = exception_class(prev_nr);
	class2 = exception_class(nr);
	if ((class1 == EXCPT_CONTRIBUTORY && class2 == EXCPT_CONTRIBUTORY) ||
	    (class1 == EXCPT_PF && class2 != EXCPT_BENIGN)) {
		/*
		 * Synthesize #DF.  Clear the previously injected or pending
		 * exception so as not to incorrectly trigger shutdown.
		 */
		vcpu->arch.exception.injected = false;
		vcpu->arch.exception.pending = false;

		kvm_queue_exception_e(vcpu, DF_VECTOR, 0);
	} else {
		/* replace previous exception with a new one in a hope
		   that instruction re-execution will regenerate lost
		   exception */
		goto queue;
	}
}

void kvm_queue_exception(struct kvm_vcpu *vcpu, unsigned nr)
{
	kvm_multiple_exception(vcpu, nr, false, 0, false, 0, false);
}
EXPORT_SYMBOL_GPL(kvm_queue_exception);

void kvm_requeue_exception(struct kvm_vcpu *vcpu, unsigned nr)
{
	kvm_multiple_exception(vcpu, nr, false, 0, false, 0, true);
}
EXPORT_SYMBOL_GPL(kvm_requeue_exception);

void kvm_queue_exception_p(struct kvm_vcpu *vcpu, unsigned nr,
			   unsigned long payload)
{
	kvm_multiple_exception(vcpu, nr, false, 0, true, payload, false);
}
EXPORT_SYMBOL_GPL(kvm_queue_exception_p);

static void kvm_queue_exception_e_p(struct kvm_vcpu *vcpu, unsigned nr,
				    u32 error_code, unsigned long payload)
{
	kvm_multiple_exception(vcpu, nr, true, error_code,
			       true, payload, false);
}

int kvm_complete_insn_gp(struct kvm_vcpu *vcpu, int err)
{
	if (err)
		kvm_inject_gp(vcpu, 0);
	else
		return kvm_skip_emulated_instruction(vcpu);

	return 1;
}
EXPORT_SYMBOL_GPL(kvm_complete_insn_gp);

static int complete_emulated_insn_gp(struct kvm_vcpu *vcpu, int err)
{
	if (err) {
		kvm_inject_gp(vcpu, 0);
		return 1;
	}

	return kvm_emulate_instruction(vcpu, EMULTYPE_NO_DECODE | EMULTYPE_SKIP |
				       EMULTYPE_COMPLETE_USER_EXIT);
}

void kvm_inject_page_fault(struct kvm_vcpu *vcpu, struct x86_exception *fault)
{
	++vcpu->stat.pf_guest;

	/*
	 * Async #PF in L2 is always forwarded to L1 as a VM-Exit regardless of
	 * whether or not L1 wants to intercept "regular" #PF.
	 */
	if (is_guest_mode(vcpu) && fault->async_page_fault)
		kvm_queue_exception_vmexit(vcpu, PF_VECTOR,
					   true, fault->error_code,
					   true, fault->address);
	else
		kvm_queue_exception_e_p(vcpu, PF_VECTOR, fault->error_code,
					fault->address);
}
EXPORT_SYMBOL_GPL(kvm_inject_page_fault);

void kvm_inject_emulated_page_fault(struct kvm_vcpu *vcpu,
				    struct x86_exception *fault)
{
	struct kvm_mmu *fault_mmu;
	WARN_ON_ONCE(fault->vector != PF_VECTOR);

	fault_mmu = fault->nested_page_fault ? vcpu->arch.mmu :
					       vcpu->arch.walk_mmu;

	/*
	 * Invalidate the TLB entry for the faulting address, if it exists,
	 * else the access will fault indefinitely (and to emulate hardware).
	 */
	if ((fault->error_code & PFERR_PRESENT_MASK) &&
	    !(fault->error_code & PFERR_RSVD_MASK))
		kvm_mmu_invalidate_gva(vcpu, fault_mmu, fault->address,
				       fault_mmu->root.hpa);

	fault_mmu->inject_page_fault(vcpu, fault);
}
EXPORT_SYMBOL_GPL(kvm_inject_emulated_page_fault);

void kvm_inject_nmi(struct kvm_vcpu *vcpu)
{
	atomic_inc(&vcpu->arch.nmi_queued);
	kvm_make_request(KVM_REQ_NMI, vcpu);
}
EXPORT_SYMBOL_GPL(kvm_inject_nmi);

void kvm_queue_exception_e(struct kvm_vcpu *vcpu, unsigned nr, u32 error_code)
{
	kvm_multiple_exception(vcpu, nr, true, error_code, false, 0, false);
}
EXPORT_SYMBOL_GPL(kvm_queue_exception_e);

void kvm_requeue_exception_e(struct kvm_vcpu *vcpu, unsigned nr, u32 error_code)
{
	kvm_multiple_exception(vcpu, nr, true, error_code, false, 0, true);
}
EXPORT_SYMBOL_GPL(kvm_requeue_exception_e);

/*
 * Checks if cpl <= required_cpl; if true, return true.  Otherwise queue
 * a #GP and return false.
 */
bool kvm_require_cpl(struct kvm_vcpu *vcpu, int required_cpl)
{
	if (static_call(kvm_x86_get_cpl)(vcpu) <= required_cpl)
		return true;
	kvm_queue_exception_e(vcpu, GP_VECTOR, 0);
	return false;
}
EXPORT_SYMBOL_GPL(kvm_require_cpl);

bool kvm_require_dr(struct kvm_vcpu *vcpu, int dr)
{
	if ((dr != 4 && dr != 5) || !kvm_read_cr4_bits(vcpu, X86_CR4_DE))
		return true;

	kvm_queue_exception(vcpu, UD_VECTOR);
	return false;
}
EXPORT_SYMBOL_GPL(kvm_require_dr);

static inline u64 pdptr_rsvd_bits(struct kvm_vcpu *vcpu)
{
	return vcpu->arch.reserved_gpa_bits | rsvd_bits(5, 8) | rsvd_bits(1, 2);
}

/*
 * Load the pae pdptrs.  Return 1 if they are all valid, 0 otherwise.
 */
int load_pdptrs(struct kvm_vcpu *vcpu, unsigned long cr3)
{
	struct kvm_mmu *mmu = vcpu->arch.walk_mmu;
	gfn_t pdpt_gfn = cr3 >> PAGE_SHIFT;
	gpa_t real_gpa;
	int i;
	int ret;
	u64 pdpte[ARRAY_SIZE(mmu->pdptrs)];

	/*
	 * If the MMU is nested, CR3 holds an L2 GPA and needs to be translated
	 * to an L1 GPA.
	 */
	real_gpa = kvm_translate_gpa(vcpu, mmu, gfn_to_gpa(pdpt_gfn),
				     PFERR_USER_MASK | PFERR_WRITE_MASK, NULL);
	if (real_gpa == INVALID_GPA)
		return 0;

	/* Note the offset, PDPTRs are 32 byte aligned when using PAE paging. */
	ret = kvm_vcpu_read_guest_page(vcpu, gpa_to_gfn(real_gpa), pdpte,
				       cr3 & GENMASK(11, 5), sizeof(pdpte));
	if (ret < 0)
		return 0;

	for (i = 0; i < ARRAY_SIZE(pdpte); ++i) {
		if ((pdpte[i] & PT_PRESENT_MASK) &&
		    (pdpte[i] & pdptr_rsvd_bits(vcpu))) {
			return 0;
		}
	}

	/*
	 * Marking VCPU_EXREG_PDPTR dirty doesn't work for !tdp_enabled.
	 * Shadow page roots need to be reconstructed instead.
	 */
	if (!tdp_enabled && memcmp(mmu->pdptrs, pdpte, sizeof(mmu->pdptrs)))
		kvm_mmu_free_roots(vcpu->kvm, mmu, KVM_MMU_ROOT_CURRENT);

	memcpy(mmu->pdptrs, pdpte, sizeof(mmu->pdptrs));
	kvm_register_mark_dirty(vcpu, VCPU_EXREG_PDPTR);
	kvm_make_request(KVM_REQ_LOAD_MMU_PGD, vcpu);
	vcpu->arch.pdptrs_from_userspace = false;

	return 1;
}
EXPORT_SYMBOL_GPL(load_pdptrs);

void kvm_post_set_cr0(struct kvm_vcpu *vcpu, unsigned long old_cr0, unsigned long cr0)
{
	if ((cr0 ^ old_cr0) & X86_CR0_PG) {
		kvm_clear_async_pf_completion_queue(vcpu);
		kvm_async_pf_hash_reset(vcpu);

		/*
		 * Clearing CR0.PG is defined to flush the TLB from the guest's
		 * perspective.
		 */
		if (!(cr0 & X86_CR0_PG))
			kvm_make_request(KVM_REQ_TLB_FLUSH_GUEST, vcpu);
	}

	if ((cr0 ^ old_cr0) & KVM_MMU_CR0_ROLE_BITS)
		kvm_mmu_reset_context(vcpu);

	if (((cr0 ^ old_cr0) & X86_CR0_CD) &&
	    kvm_arch_has_noncoherent_dma(vcpu->kvm) &&
	    !kvm_check_has_quirk(vcpu->kvm, KVM_X86_QUIRK_CD_NW_CLEARED))
		kvm_zap_gfn_range(vcpu->kvm, 0, ~0ULL);
}
EXPORT_SYMBOL_GPL(kvm_post_set_cr0);

int kvm_set_cr0(struct kvm_vcpu *vcpu, unsigned long cr0)
{
	unsigned long old_cr0 = kvm_read_cr0(vcpu);

	cr0 |= X86_CR0_ET;

#ifdef CONFIG_X86_64
	if (cr0 & 0xffffffff00000000UL)
		return 1;
#endif

	cr0 &= ~CR0_RESERVED_BITS;

	if ((cr0 & X86_CR0_NW) && !(cr0 & X86_CR0_CD))
		return 1;

	if ((cr0 & X86_CR0_PG) && !(cr0 & X86_CR0_PE))
		return 1;

#ifdef CONFIG_X86_64
	if ((vcpu->arch.efer & EFER_LME) && !is_paging(vcpu) &&
	    (cr0 & X86_CR0_PG)) {
		int cs_db, cs_l;

		if (!is_pae(vcpu))
			return 1;
		static_call(kvm_x86_get_cs_db_l_bits)(vcpu, &cs_db, &cs_l);
		if (cs_l)
			return 1;
	}
#endif
	if (!(vcpu->arch.efer & EFER_LME) && (cr0 & X86_CR0_PG) &&
	    is_pae(vcpu) && ((cr0 ^ old_cr0) & X86_CR0_PDPTR_BITS) &&
	    !load_pdptrs(vcpu, kvm_read_cr3(vcpu)))
		return 1;

	if (!(cr0 & X86_CR0_PG) &&
	    (is_64_bit_mode(vcpu) || kvm_read_cr4_bits(vcpu, X86_CR4_PCIDE)))
		return 1;

	static_call(kvm_x86_set_cr0)(vcpu, cr0);

	kvm_post_set_cr0(vcpu, old_cr0, cr0);

	return 0;
}
EXPORT_SYMBOL_GPL(kvm_set_cr0);

void kvm_lmsw(struct kvm_vcpu *vcpu, unsigned long msw)
{
	(void)kvm_set_cr0(vcpu, kvm_read_cr0_bits(vcpu, ~0x0eul) | (msw & 0x0f));
}
EXPORT_SYMBOL_GPL(kvm_lmsw);

void kvm_load_guest_xsave_state(struct kvm_vcpu *vcpu)
{
	if (vcpu->arch.guest_state_protected)
		return;

	if (kvm_read_cr4_bits(vcpu, X86_CR4_OSXSAVE)) {

		if (vcpu->arch.xcr0 != host_xcr0)
			xsetbv(XCR_XFEATURE_ENABLED_MASK, vcpu->arch.xcr0);

		if (vcpu->arch.xsaves_enabled &&
		    vcpu->arch.ia32_xss != host_xss)
			wrmsrl(MSR_IA32_XSS, vcpu->arch.ia32_xss);
	}

#ifdef CONFIG_X86_INTEL_MEMORY_PROTECTION_KEYS
	if (static_cpu_has(X86_FEATURE_PKU) &&
	    vcpu->arch.pkru != vcpu->arch.host_pkru &&
	    ((vcpu->arch.xcr0 & XFEATURE_MASK_PKRU) ||
	     kvm_read_cr4_bits(vcpu, X86_CR4_PKE)))
		write_pkru(vcpu->arch.pkru);
#endif /* CONFIG_X86_INTEL_MEMORY_PROTECTION_KEYS */
}
EXPORT_SYMBOL_GPL(kvm_load_guest_xsave_state);

void kvm_load_host_xsave_state(struct kvm_vcpu *vcpu)
{
	if (vcpu->arch.guest_state_protected)
		return;

#ifdef CONFIG_X86_INTEL_MEMORY_PROTECTION_KEYS
	if (static_cpu_has(X86_FEATURE_PKU) &&
	    ((vcpu->arch.xcr0 & XFEATURE_MASK_PKRU) ||
	     kvm_read_cr4_bits(vcpu, X86_CR4_PKE))) {
		vcpu->arch.pkru = rdpkru();
		if (vcpu->arch.pkru != vcpu->arch.host_pkru)
			write_pkru(vcpu->arch.host_pkru);
	}
#endif /* CONFIG_X86_INTEL_MEMORY_PROTECTION_KEYS */

	if (kvm_read_cr4_bits(vcpu, X86_CR4_OSXSAVE)) {

		if (vcpu->arch.xcr0 != host_xcr0)
			xsetbv(XCR_XFEATURE_ENABLED_MASK, host_xcr0);

		if (vcpu->arch.xsaves_enabled &&
		    vcpu->arch.ia32_xss != host_xss)
			wrmsrl(MSR_IA32_XSS, host_xss);
	}

}
EXPORT_SYMBOL_GPL(kvm_load_host_xsave_state);

#ifdef CONFIG_X86_64
static inline u64 kvm_guest_supported_xfd(struct kvm_vcpu *vcpu)
{
	return vcpu->arch.guest_supported_xcr0 & XFEATURE_MASK_USER_DYNAMIC;
}
#endif

static int __kvm_set_xcr(struct kvm_vcpu *vcpu, u32 index, u64 xcr)
{
	u64 xcr0 = xcr;
	u64 old_xcr0 = vcpu->arch.xcr0;
	u64 valid_bits;

	/* Only support XCR_XFEATURE_ENABLED_MASK(xcr0) now  */
	if (index != XCR_XFEATURE_ENABLED_MASK)
		return 1;
	if (!(xcr0 & XFEATURE_MASK_FP))
		return 1;
	if ((xcr0 & XFEATURE_MASK_YMM) && !(xcr0 & XFEATURE_MASK_SSE))
		return 1;

	/*
	 * Do not allow the guest to set bits that we do not support
	 * saving.  However, xcr0 bit 0 is always set, even if the
	 * emulated CPU does not support XSAVE (see kvm_vcpu_reset()).
	 */
	valid_bits = vcpu->arch.guest_supported_xcr0 | XFEATURE_MASK_FP;
	if (xcr0 & ~valid_bits)
		return 1;

	if ((!(xcr0 & XFEATURE_MASK_BNDREGS)) !=
	    (!(xcr0 & XFEATURE_MASK_BNDCSR)))
		return 1;

	if (xcr0 & XFEATURE_MASK_AVX512) {
		if (!(xcr0 & XFEATURE_MASK_YMM))
			return 1;
		if ((xcr0 & XFEATURE_MASK_AVX512) != XFEATURE_MASK_AVX512)
			return 1;
	}

	if ((xcr0 & XFEATURE_MASK_XTILE) &&
	    ((xcr0 & XFEATURE_MASK_XTILE) != XFEATURE_MASK_XTILE))
		return 1;

	vcpu->arch.xcr0 = xcr0;

	if ((xcr0 ^ old_xcr0) & XFEATURE_MASK_EXTEND)
		kvm_update_cpuid_runtime(vcpu);
	return 0;
}

int kvm_emulate_xsetbv(struct kvm_vcpu *vcpu)
{
	/* Note, #UD due to CR4.OSXSAVE=0 has priority over the intercept. */
	if (static_call(kvm_x86_get_cpl)(vcpu) != 0 ||
	    __kvm_set_xcr(vcpu, kvm_rcx_read(vcpu), kvm_read_edx_eax(vcpu))) {
		kvm_inject_gp(vcpu, 0);
		return 1;
	}

	return kvm_skip_emulated_instruction(vcpu);
}
EXPORT_SYMBOL_GPL(kvm_emulate_xsetbv);

bool __kvm_is_valid_cr4(struct kvm_vcpu *vcpu, unsigned long cr4)
{
	if (cr4 & cr4_reserved_bits)
		return false;

	if (cr4 & vcpu->arch.cr4_guest_rsvd_bits)
		return false;

	return true;
}
EXPORT_SYMBOL_GPL(__kvm_is_valid_cr4);

static bool kvm_is_valid_cr4(struct kvm_vcpu *vcpu, unsigned long cr4)
{
	return __kvm_is_valid_cr4(vcpu, cr4) &&
	       static_call(kvm_x86_is_valid_cr4)(vcpu, cr4);
}

void kvm_post_set_cr4(struct kvm_vcpu *vcpu, unsigned long old_cr4, unsigned long cr4)
{
	if ((cr4 ^ old_cr4) & KVM_MMU_CR4_ROLE_BITS)
		kvm_mmu_reset_context(vcpu);

	/*
	 * If CR4.PCIDE is changed 0 -> 1, there is no need to flush the TLB
	 * according to the SDM; however, stale prev_roots could be reused
	 * incorrectly in the future after a MOV to CR3 with NOFLUSH=1, so we
	 * free them all.  This is *not* a superset of KVM_REQ_TLB_FLUSH_GUEST
	 * or KVM_REQ_TLB_FLUSH_CURRENT, because the hardware TLB is not flushed,
	 * so fall through.
	 */
	if (!tdp_enabled &&
	    (cr4 & X86_CR4_PCIDE) && !(old_cr4 & X86_CR4_PCIDE))
		kvm_mmu_unload(vcpu);

	/*
	 * The TLB has to be flushed for all PCIDs if any of the following
	 * (architecturally required) changes happen:
	 * - CR4.PCIDE is changed from 1 to 0
	 * - CR4.PGE is toggled
	 *
	 * This is a superset of KVM_REQ_TLB_FLUSH_CURRENT.
	 */
	if (((cr4 ^ old_cr4) & X86_CR4_PGE) ||
	    (!(cr4 & X86_CR4_PCIDE) && (old_cr4 & X86_CR4_PCIDE)))
		kvm_make_request(KVM_REQ_TLB_FLUSH_GUEST, vcpu);

	/*
	 * The TLB has to be flushed for the current PCID if any of the
	 * following (architecturally required) changes happen:
	 * - CR4.SMEP is changed from 0 to 1
	 * - CR4.PAE is toggled
	 */
	else if (((cr4 ^ old_cr4) & X86_CR4_PAE) ||
		 ((cr4 & X86_CR4_SMEP) && !(old_cr4 & X86_CR4_SMEP)))
		kvm_make_request(KVM_REQ_TLB_FLUSH_CURRENT, vcpu);

}
EXPORT_SYMBOL_GPL(kvm_post_set_cr4);

int kvm_set_cr4(struct kvm_vcpu *vcpu, unsigned long cr4)
{
	unsigned long old_cr4 = kvm_read_cr4(vcpu);

	if (!kvm_is_valid_cr4(vcpu, cr4))
		return 1;

	if (is_long_mode(vcpu)) {
		if (!(cr4 & X86_CR4_PAE))
			return 1;
		if ((cr4 ^ old_cr4) & X86_CR4_LA57)
			return 1;
	} else if (is_paging(vcpu) && (cr4 & X86_CR4_PAE)
		   && ((cr4 ^ old_cr4) & X86_CR4_PDPTR_BITS)
		   && !load_pdptrs(vcpu, kvm_read_cr3(vcpu)))
		return 1;

	if ((cr4 & X86_CR4_PCIDE) && !(old_cr4 & X86_CR4_PCIDE)) {
		if (!guest_cpuid_has(vcpu, X86_FEATURE_PCID))
			return 1;

		/* PCID can not be enabled when cr3[11:0]!=000H or EFER.LMA=0 */
		if ((kvm_read_cr3(vcpu) & X86_CR3_PCID_MASK) || !is_long_mode(vcpu))
			return 1;
	}

	static_call(kvm_x86_set_cr4)(vcpu, cr4);

	kvm_post_set_cr4(vcpu, old_cr4, cr4);

	return 0;
}
EXPORT_SYMBOL_GPL(kvm_set_cr4);

static void kvm_invalidate_pcid(struct kvm_vcpu *vcpu, unsigned long pcid)
{
	struct kvm_mmu *mmu = vcpu->arch.mmu;
	unsigned long roots_to_free = 0;
	int i;

	/*
	 * MOV CR3 and INVPCID are usually not intercepted when using TDP, but
	 * this is reachable when running EPT=1 and unrestricted_guest=0,  and
	 * also via the emulator.  KVM's TDP page tables are not in the scope of
	 * the invalidation, but the guest's TLB entries need to be flushed as
	 * the CPU may have cached entries in its TLB for the target PCID.
	 */
	if (unlikely(tdp_enabled)) {
		kvm_make_request(KVM_REQ_TLB_FLUSH_GUEST, vcpu);
		return;
	}

	/*
	 * If neither the current CR3 nor any of the prev_roots use the given
	 * PCID, then nothing needs to be done here because a resync will
	 * happen anyway before switching to any other CR3.
	 */
	if (kvm_get_active_pcid(vcpu) == pcid) {
		kvm_make_request(KVM_REQ_MMU_SYNC, vcpu);
		kvm_make_request(KVM_REQ_TLB_FLUSH_CURRENT, vcpu);
	}

	/*
	 * If PCID is disabled, there is no need to free prev_roots even if the
	 * PCIDs for them are also 0, because MOV to CR3 always flushes the TLB
	 * with PCIDE=0.
	 */
	if (!kvm_read_cr4_bits(vcpu, X86_CR4_PCIDE))
		return;

	for (i = 0; i < KVM_MMU_NUM_PREV_ROOTS; i++)
		if (kvm_get_pcid(vcpu, mmu->prev_roots[i].pgd) == pcid)
			roots_to_free |= KVM_MMU_ROOT_PREVIOUS(i);

	kvm_mmu_free_roots(vcpu->kvm, mmu, roots_to_free);
}

int kvm_set_cr3(struct kvm_vcpu *vcpu, unsigned long cr3)
{
	bool skip_tlb_flush = false;
	unsigned long pcid = 0;
#ifdef CONFIG_X86_64
	bool pcid_enabled = kvm_read_cr4_bits(vcpu, X86_CR4_PCIDE);

	if (pcid_enabled) {
		skip_tlb_flush = cr3 & X86_CR3_PCID_NOFLUSH;
		cr3 &= ~X86_CR3_PCID_NOFLUSH;
		pcid = cr3 & X86_CR3_PCID_MASK;
	}
#endif

	/* PDPTRs are always reloaded for PAE paging. */
	if (cr3 == kvm_read_cr3(vcpu) && !is_pae_paging(vcpu))
		goto handle_tlb_flush;

	/*
	 * Do not condition the GPA check on long mode, this helper is used to
	 * stuff CR3, e.g. for RSM emulation, and there is no guarantee that
	 * the current vCPU mode is accurate.
	 */
	if (kvm_vcpu_is_illegal_gpa(vcpu, cr3))
		return 1;

	if (is_pae_paging(vcpu) && !load_pdptrs(vcpu, cr3))
		return 1;

	if (cr3 != kvm_read_cr3(vcpu))
		kvm_mmu_new_pgd(vcpu, cr3);

	vcpu->arch.cr3 = cr3;
	kvm_register_mark_dirty(vcpu, VCPU_EXREG_CR3);
	/* Do not call post_set_cr3, we do not get here for confidential guests.  */

handle_tlb_flush:
	/*
	 * A load of CR3 that flushes the TLB flushes only the current PCID,
	 * even if PCID is disabled, in which case PCID=0 is flushed.  It's a
	 * moot point in the end because _disabling_ PCID will flush all PCIDs,
	 * and it's impossible to use a non-zero PCID when PCID is disabled,
	 * i.e. only PCID=0 can be relevant.
	 */
	if (!skip_tlb_flush)
		kvm_invalidate_pcid(vcpu, pcid);

	return 0;
}
EXPORT_SYMBOL_GPL(kvm_set_cr3);

int kvm_set_cr8(struct kvm_vcpu *vcpu, unsigned long cr8)
{
	if (cr8 & CR8_RESERVED_BITS)
		return 1;
	if (lapic_in_kernel(vcpu))
		kvm_lapic_set_tpr(vcpu, cr8);
	else
		vcpu->arch.cr8 = cr8;
	return 0;
}
EXPORT_SYMBOL_GPL(kvm_set_cr8);

unsigned long kvm_get_cr8(struct kvm_vcpu *vcpu)
{
	if (lapic_in_kernel(vcpu))
		return kvm_lapic_get_cr8(vcpu);
	else
		return vcpu->arch.cr8;
}
EXPORT_SYMBOL_GPL(kvm_get_cr8);

static void kvm_update_dr0123(struct kvm_vcpu *vcpu)
{
	int i;

	if (!(vcpu->guest_debug & KVM_GUESTDBG_USE_HW_BP)) {
		for (i = 0; i < KVM_NR_DB_REGS; i++)
			vcpu->arch.eff_db[i] = vcpu->arch.db[i];
	}
}

void kvm_update_dr7(struct kvm_vcpu *vcpu)
{
	unsigned long dr7;

	if (vcpu->guest_debug & KVM_GUESTDBG_USE_HW_BP)
		dr7 = vcpu->arch.guest_debug_dr7;
	else
		dr7 = vcpu->arch.dr7;
	static_call(kvm_x86_set_dr7)(vcpu, dr7);
	vcpu->arch.switch_db_regs &= ~KVM_DEBUGREG_BP_ENABLED;
	if (dr7 & DR7_BP_EN_MASK)
		vcpu->arch.switch_db_regs |= KVM_DEBUGREG_BP_ENABLED;
}
EXPORT_SYMBOL_GPL(kvm_update_dr7);

static u64 kvm_dr6_fixed(struct kvm_vcpu *vcpu)
{
	u64 fixed = DR6_FIXED_1;

	if (!guest_cpuid_has(vcpu, X86_FEATURE_RTM))
		fixed |= DR6_RTM;

	if (!guest_cpuid_has(vcpu, X86_FEATURE_BUS_LOCK_DETECT))
		fixed |= DR6_BUS_LOCK;
	return fixed;
}

int kvm_set_dr(struct kvm_vcpu *vcpu, int dr, unsigned long val)
{
	size_t size = ARRAY_SIZE(vcpu->arch.db);

	switch (dr) {
	case 0 ... 3:
		vcpu->arch.db[array_index_nospec(dr, size)] = val;
		if (!(vcpu->guest_debug & KVM_GUESTDBG_USE_HW_BP))
			vcpu->arch.eff_db[dr] = val;
		break;
	case 4:
	case 6:
		if (!kvm_dr6_valid(val))
			return 1; /* #GP */
		vcpu->arch.dr6 = (val & DR6_VOLATILE) | kvm_dr6_fixed(vcpu);
		break;
	case 5:
	default: /* 7 */
		if (!kvm_dr7_valid(val))
			return 1; /* #GP */
		vcpu->arch.dr7 = (val & DR7_VOLATILE) | DR7_FIXED_1;
		kvm_update_dr7(vcpu);
		break;
	}

	return 0;
}
EXPORT_SYMBOL_GPL(kvm_set_dr);

void kvm_get_dr(struct kvm_vcpu *vcpu, int dr, unsigned long *val)
{
	size_t size = ARRAY_SIZE(vcpu->arch.db);

	switch (dr) {
	case 0 ... 3:
		*val = vcpu->arch.db[array_index_nospec(dr, size)];
		break;
	case 4:
	case 6:
		*val = vcpu->arch.dr6;
		break;
	case 5:
	default: /* 7 */
		*val = vcpu->arch.dr7;
		break;
	}
}
EXPORT_SYMBOL_GPL(kvm_get_dr);

int kvm_emulate_rdpmc(struct kvm_vcpu *vcpu)
{
	u32 ecx = kvm_rcx_read(vcpu);
	u64 data;

	if (kvm_pmu_rdpmc(vcpu, ecx, &data)) {
		kvm_inject_gp(vcpu, 0);
		return 1;
	}

	kvm_rax_write(vcpu, (u32)data);
	kvm_rdx_write(vcpu, data >> 32);
	return kvm_skip_emulated_instruction(vcpu);
}
EXPORT_SYMBOL_GPL(kvm_emulate_rdpmc);

/*
 * List of msr numbers which we expose to userspace through KVM_GET_MSRS
 * and KVM_SET_MSRS, and KVM_GET_MSR_INDEX_LIST.
 *
 * The three MSR lists(msrs_to_save, emulated_msrs, msr_based_features)
 * extract the supported MSRs from the related const lists.
 * msrs_to_save is selected from the msrs_to_save_all to reflect the
 * capabilities of the host cpu. This capabilities test skips MSRs that are
 * kvm-specific. Those are put in emulated_msrs_all; filtering of emulated_msrs
 * may depend on host virtualization features rather than host cpu features.
 */

static const u32 msrs_to_save_all[] = {
	MSR_IA32_SYSENTER_CS, MSR_IA32_SYSENTER_ESP, MSR_IA32_SYSENTER_EIP,
	MSR_STAR,
#ifdef CONFIG_X86_64
	MSR_CSTAR, MSR_KERNEL_GS_BASE, MSR_SYSCALL_MASK, MSR_LSTAR,
#endif
	MSR_IA32_TSC, MSR_IA32_CR_PAT, MSR_VM_HSAVE_PA,
	MSR_IA32_FEAT_CTL, MSR_IA32_BNDCFGS, MSR_TSC_AUX,
	MSR_IA32_SPEC_CTRL,
	MSR_IA32_RTIT_CTL, MSR_IA32_RTIT_STATUS, MSR_IA32_RTIT_CR3_MATCH,
	MSR_IA32_RTIT_OUTPUT_BASE, MSR_IA32_RTIT_OUTPUT_MASK,
	MSR_IA32_RTIT_ADDR0_A, MSR_IA32_RTIT_ADDR0_B,
	MSR_IA32_RTIT_ADDR1_A, MSR_IA32_RTIT_ADDR1_B,
	MSR_IA32_RTIT_ADDR2_A, MSR_IA32_RTIT_ADDR2_B,
	MSR_IA32_RTIT_ADDR3_A, MSR_IA32_RTIT_ADDR3_B,
	MSR_IA32_UMWAIT_CONTROL,

	MSR_ARCH_PERFMON_FIXED_CTR0, MSR_ARCH_PERFMON_FIXED_CTR1,
	MSR_ARCH_PERFMON_FIXED_CTR0 + 2,
	MSR_CORE_PERF_FIXED_CTR_CTRL, MSR_CORE_PERF_GLOBAL_STATUS,
	MSR_CORE_PERF_GLOBAL_CTRL, MSR_CORE_PERF_GLOBAL_OVF_CTRL,
	MSR_ARCH_PERFMON_PERFCTR0, MSR_ARCH_PERFMON_PERFCTR1,
	MSR_ARCH_PERFMON_PERFCTR0 + 2, MSR_ARCH_PERFMON_PERFCTR0 + 3,
	MSR_ARCH_PERFMON_PERFCTR0 + 4, MSR_ARCH_PERFMON_PERFCTR0 + 5,
	MSR_ARCH_PERFMON_PERFCTR0 + 6, MSR_ARCH_PERFMON_PERFCTR0 + 7,
	MSR_ARCH_PERFMON_PERFCTR0 + 8, MSR_ARCH_PERFMON_PERFCTR0 + 9,
	MSR_ARCH_PERFMON_PERFCTR0 + 10, MSR_ARCH_PERFMON_PERFCTR0 + 11,
	MSR_ARCH_PERFMON_PERFCTR0 + 12, MSR_ARCH_PERFMON_PERFCTR0 + 13,
	MSR_ARCH_PERFMON_PERFCTR0 + 14, MSR_ARCH_PERFMON_PERFCTR0 + 15,
	MSR_ARCH_PERFMON_PERFCTR0 + 16, MSR_ARCH_PERFMON_PERFCTR0 + 17,
	MSR_ARCH_PERFMON_EVENTSEL0, MSR_ARCH_PERFMON_EVENTSEL1,
	MSR_ARCH_PERFMON_EVENTSEL0 + 2, MSR_ARCH_PERFMON_EVENTSEL0 + 3,
	MSR_ARCH_PERFMON_EVENTSEL0 + 4, MSR_ARCH_PERFMON_EVENTSEL0 + 5,
	MSR_ARCH_PERFMON_EVENTSEL0 + 6, MSR_ARCH_PERFMON_EVENTSEL0 + 7,
	MSR_ARCH_PERFMON_EVENTSEL0 + 8, MSR_ARCH_PERFMON_EVENTSEL0 + 9,
	MSR_ARCH_PERFMON_EVENTSEL0 + 10, MSR_ARCH_PERFMON_EVENTSEL0 + 11,
	MSR_ARCH_PERFMON_EVENTSEL0 + 12, MSR_ARCH_PERFMON_EVENTSEL0 + 13,
	MSR_ARCH_PERFMON_EVENTSEL0 + 14, MSR_ARCH_PERFMON_EVENTSEL0 + 15,
	MSR_ARCH_PERFMON_EVENTSEL0 + 16, MSR_ARCH_PERFMON_EVENTSEL0 + 17,
	MSR_IA32_PEBS_ENABLE, MSR_IA32_DS_AREA, MSR_PEBS_DATA_CFG,

	MSR_K7_EVNTSEL0, MSR_K7_EVNTSEL1, MSR_K7_EVNTSEL2, MSR_K7_EVNTSEL3,
	MSR_K7_PERFCTR0, MSR_K7_PERFCTR1, MSR_K7_PERFCTR2, MSR_K7_PERFCTR3,
	MSR_F15H_PERF_CTL0, MSR_F15H_PERF_CTL1, MSR_F15H_PERF_CTL2,
	MSR_F15H_PERF_CTL3, MSR_F15H_PERF_CTL4, MSR_F15H_PERF_CTL5,
	MSR_F15H_PERF_CTR0, MSR_F15H_PERF_CTR1, MSR_F15H_PERF_CTR2,
	MSR_F15H_PERF_CTR3, MSR_F15H_PERF_CTR4, MSR_F15H_PERF_CTR5,
	MSR_IA32_XFD, MSR_IA32_XFD_ERR,
};

static u32 msrs_to_save[ARRAY_SIZE(msrs_to_save_all)];
static unsigned num_msrs_to_save;

static const u32 emulated_msrs_all[] = {
	MSR_KVM_SYSTEM_TIME, MSR_KVM_WALL_CLOCK,
	MSR_KVM_SYSTEM_TIME_NEW, MSR_KVM_WALL_CLOCK_NEW,
	HV_X64_MSR_GUEST_OS_ID, HV_X64_MSR_HYPERCALL,
	HV_X64_MSR_TIME_REF_COUNT, HV_X64_MSR_REFERENCE_TSC,
	HV_X64_MSR_TSC_FREQUENCY, HV_X64_MSR_APIC_FREQUENCY,
	HV_X64_MSR_CRASH_P0, HV_X64_MSR_CRASH_P1, HV_X64_MSR_CRASH_P2,
	HV_X64_MSR_CRASH_P3, HV_X64_MSR_CRASH_P4, HV_X64_MSR_CRASH_CTL,
	HV_X64_MSR_RESET,
	HV_X64_MSR_VP_INDEX,
	HV_X64_MSR_VP_RUNTIME,
	HV_X64_MSR_SCONTROL,
	HV_X64_MSR_STIMER0_CONFIG,
	HV_X64_MSR_VP_ASSIST_PAGE,
	HV_X64_MSR_REENLIGHTENMENT_CONTROL, HV_X64_MSR_TSC_EMULATION_CONTROL,
	HV_X64_MSR_TSC_EMULATION_STATUS,
	HV_X64_MSR_SYNDBG_OPTIONS,
	HV_X64_MSR_SYNDBG_CONTROL, HV_X64_MSR_SYNDBG_STATUS,
	HV_X64_MSR_SYNDBG_SEND_BUFFER, HV_X64_MSR_SYNDBG_RECV_BUFFER,
	HV_X64_MSR_SYNDBG_PENDING_BUFFER,

	MSR_KVM_ASYNC_PF_EN, MSR_KVM_STEAL_TIME,
	MSR_KVM_PV_EOI_EN, MSR_KVM_ASYNC_PF_INT, MSR_KVM_ASYNC_PF_ACK,

	MSR_IA32_TSC_ADJUST,
	MSR_IA32_TSC_DEADLINE,
	MSR_IA32_ARCH_CAPABILITIES,
	MSR_IA32_PERF_CAPABILITIES,
	MSR_IA32_MISC_ENABLE,
	MSR_IA32_MCG_STATUS,
	MSR_IA32_MCG_CTL,
	MSR_IA32_MCG_EXT_CTL,
	MSR_IA32_SMBASE,
	MSR_SMI_COUNT,
	MSR_PLATFORM_INFO,
	MSR_MISC_FEATURES_ENABLES,
	MSR_AMD64_VIRT_SPEC_CTRL,
	MSR_AMD64_TSC_RATIO,
	MSR_IA32_POWER_CTL,
	MSR_IA32_UCODE_REV,

	/*
	 * The following list leaves out MSRs whose values are determined
	 * by arch/x86/kvm/vmx/nested.c based on CPUID or other MSRs.
	 * We always support the "true" VMX control MSRs, even if the host
	 * processor does not, so I am putting these registers here rather
	 * than in msrs_to_save_all.
	 */
	MSR_IA32_VMX_BASIC,
	MSR_IA32_VMX_TRUE_PINBASED_CTLS,
	MSR_IA32_VMX_TRUE_PROCBASED_CTLS,
	MSR_IA32_VMX_TRUE_EXIT_CTLS,
	MSR_IA32_VMX_TRUE_ENTRY_CTLS,
	MSR_IA32_VMX_MISC,
	MSR_IA32_VMX_CR0_FIXED0,
	MSR_IA32_VMX_CR4_FIXED0,
	MSR_IA32_VMX_VMCS_ENUM,
	MSR_IA32_VMX_PROCBASED_CTLS2,
	MSR_IA32_VMX_EPT_VPID_CAP,
	MSR_IA32_VMX_VMFUNC,

	MSR_K7_HWCR,
	MSR_KVM_POLL_CONTROL,
};

static u32 emulated_msrs[ARRAY_SIZE(emulated_msrs_all)];
static unsigned num_emulated_msrs;

/*
 * List of msr numbers which are used to expose MSR-based features that
 * can be used by a hypervisor to validate requested CPU features.
 */
static const u32 msr_based_features_all[] = {
	MSR_IA32_VMX_BASIC,
	MSR_IA32_VMX_TRUE_PINBASED_CTLS,
	MSR_IA32_VMX_PINBASED_CTLS,
	MSR_IA32_VMX_TRUE_PROCBASED_CTLS,
	MSR_IA32_VMX_PROCBASED_CTLS,
	MSR_IA32_VMX_TRUE_EXIT_CTLS,
	MSR_IA32_VMX_EXIT_CTLS,
	MSR_IA32_VMX_TRUE_ENTRY_CTLS,
	MSR_IA32_VMX_ENTRY_CTLS,
	MSR_IA32_VMX_MISC,
	MSR_IA32_VMX_CR0_FIXED0,
	MSR_IA32_VMX_CR0_FIXED1,
	MSR_IA32_VMX_CR4_FIXED0,
	MSR_IA32_VMX_CR4_FIXED1,
	MSR_IA32_VMX_VMCS_ENUM,
	MSR_IA32_VMX_PROCBASED_CTLS2,
	MSR_IA32_VMX_EPT_VPID_CAP,
	MSR_IA32_VMX_VMFUNC,

	MSR_F10H_DECFG,
	MSR_IA32_UCODE_REV,
	MSR_IA32_ARCH_CAPABILITIES,
	MSR_IA32_PERF_CAPABILITIES,
};

static u32 msr_based_features[ARRAY_SIZE(msr_based_features_all)];
static unsigned int num_msr_based_features;

/*
 * Some IA32_ARCH_CAPABILITIES bits have dependencies on MSRs that KVM
 * does not yet virtualize. These include:
 *   10 - MISC_PACKAGE_CTRLS
 *   11 - ENERGY_FILTERING_CTL
 *   12 - DOITM
 *   18 - FB_CLEAR_CTRL
 *   21 - XAPIC_DISABLE_STATUS
 *   23 - OVERCLOCKING_STATUS
 */

#define KVM_SUPPORTED_ARCH_CAP \
	(ARCH_CAP_RDCL_NO | ARCH_CAP_IBRS_ALL | ARCH_CAP_RSBA | \
	 ARCH_CAP_SKIP_VMENTRY_L1DFLUSH | ARCH_CAP_SSB_NO | ARCH_CAP_MDS_NO | \
	 ARCH_CAP_PSCHANGE_MC_NO | ARCH_CAP_TSX_CTRL_MSR | ARCH_CAP_TAA_NO | \
	 ARCH_CAP_SBDR_SSDP_NO | ARCH_CAP_FBSDP_NO | ARCH_CAP_PSDP_NO | \
	 ARCH_CAP_FB_CLEAR | ARCH_CAP_RRSBA | ARCH_CAP_PBRSB_NO)

static u64 kvm_get_arch_capabilities(void)
{
	u64 data = 0;

	if (boot_cpu_has(X86_FEATURE_ARCH_CAPABILITIES)) {
		rdmsrl(MSR_IA32_ARCH_CAPABILITIES, data);
		data &= KVM_SUPPORTED_ARCH_CAP;
	}

	/*
	 * If nx_huge_pages is enabled, KVM's shadow paging will ensure that
	 * the nested hypervisor runs with NX huge pages.  If it is not,
	 * L1 is anyway vulnerable to ITLB_MULTIHIT exploits from other
	 * L1 guests, so it need not worry about its own (L2) guests.
	 */
	data |= ARCH_CAP_PSCHANGE_MC_NO;

	/*
	 * If we're doing cache flushes (either "always" or "cond")
	 * we will do one whenever the guest does a vmlaunch/vmresume.
	 * If an outer hypervisor is doing the cache flush for us
	 * (VMENTER_L1D_FLUSH_NESTED_VM), we can safely pass that
	 * capability to the guest too, and if EPT is disabled we're not
	 * vulnerable.  Overall, only VMENTER_L1D_FLUSH_NEVER will
	 * require a nested hypervisor to do a flush of its own.
	 */
	if (l1tf_vmx_mitigation != VMENTER_L1D_FLUSH_NEVER)
		data |= ARCH_CAP_SKIP_VMENTRY_L1DFLUSH;

	if (!boot_cpu_has_bug(X86_BUG_CPU_MELTDOWN))
		data |= ARCH_CAP_RDCL_NO;
	if (!boot_cpu_has_bug(X86_BUG_SPEC_STORE_BYPASS))
		data |= ARCH_CAP_SSB_NO;
	if (!boot_cpu_has_bug(X86_BUG_MDS))
		data |= ARCH_CAP_MDS_NO;

	if (!boot_cpu_has(X86_FEATURE_RTM)) {
		/*
		 * If RTM=0 because the kernel has disabled TSX, the host might
		 * have TAA_NO or TSX_CTRL.  Clear TAA_NO (the guest sees RTM=0
		 * and therefore knows that there cannot be TAA) but keep
		 * TSX_CTRL: some buggy userspaces leave it set on tsx=on hosts,
		 * and we want to allow migrating those guests to tsx=off hosts.
		 */
		data &= ~ARCH_CAP_TAA_NO;
	} else if (!boot_cpu_has_bug(X86_BUG_TAA)) {
		data |= ARCH_CAP_TAA_NO;
	} else {
		/*
		 * Nothing to do here; we emulate TSX_CTRL if present on the
		 * host so the guest can choose between disabling TSX or
		 * using VERW to clear CPU buffers.
		 */
	}

	return data;
}

static int kvm_get_msr_feature(struct kvm_msr_entry *msr)
{
	switch (msr->index) {
	case MSR_IA32_ARCH_CAPABILITIES:
		msr->data = kvm_get_arch_capabilities();
		break;
	case MSR_IA32_UCODE_REV:
		rdmsrl_safe(msr->index, &msr->data);
		break;
	default:
		return static_call(kvm_x86_get_msr_feature)(msr);
	}
	return 0;
}

static int do_get_msr_feature(struct kvm_vcpu *vcpu, unsigned index, u64 *data)
{
	struct kvm_msr_entry msr;
	int r;

	msr.index = index;
	r = kvm_get_msr_feature(&msr);

	if (r == KVM_MSR_RET_INVALID) {
		/* Unconditionally clear the output for simplicity */
		*data = 0;
		if (kvm_msr_ignored_check(index, 0, false))
			r = 0;
	}

	if (r)
		return r;

	*data = msr.data;

	return 0;
}

static bool __kvm_valid_efer(struct kvm_vcpu *vcpu, u64 efer)
{
	if (efer & EFER_FFXSR && !guest_cpuid_has(vcpu, X86_FEATURE_FXSR_OPT))
		return false;

	if (efer & EFER_SVME && !guest_cpuid_has(vcpu, X86_FEATURE_SVM))
		return false;

	if (efer & (EFER_LME | EFER_LMA) &&
	    !guest_cpuid_has(vcpu, X86_FEATURE_LM))
		return false;

	if (efer & EFER_NX && !guest_cpuid_has(vcpu, X86_FEATURE_NX))
		return false;

	return true;

}
bool kvm_valid_efer(struct kvm_vcpu *vcpu, u64 efer)
{
	if (efer & efer_reserved_bits)
		return false;

	return __kvm_valid_efer(vcpu, efer);
}
EXPORT_SYMBOL_GPL(kvm_valid_efer);

static int set_efer(struct kvm_vcpu *vcpu, struct msr_data *msr_info)
{
	u64 old_efer = vcpu->arch.efer;
	u64 efer = msr_info->data;
	int r;

	if (efer & efer_reserved_bits)
		return 1;

	if (!msr_info->host_initiated) {
		if (!__kvm_valid_efer(vcpu, efer))
			return 1;

		if (is_paging(vcpu) &&
		    (vcpu->arch.efer & EFER_LME) != (efer & EFER_LME))
			return 1;
	}

	efer &= ~EFER_LMA;
	efer |= vcpu->arch.efer & EFER_LMA;

	r = static_call(kvm_x86_set_efer)(vcpu, efer);
	if (r) {
		WARN_ON(r > 0);
		return r;
	}

	if ((efer ^ old_efer) & KVM_MMU_EFER_ROLE_BITS)
		kvm_mmu_reset_context(vcpu);

	return 0;
}

void kvm_enable_efer_bits(u64 mask)
{
       efer_reserved_bits &= ~mask;
}
EXPORT_SYMBOL_GPL(kvm_enable_efer_bits);

bool kvm_msr_allowed(struct kvm_vcpu *vcpu, u32 index, u32 type)
{
	struct kvm_x86_msr_filter *msr_filter;
	struct msr_bitmap_range *ranges;
	struct kvm *kvm = vcpu->kvm;
	bool allowed;
	int idx;
	u32 i;

	/* x2APIC MSRs do not support filtering. */
	if (index >= 0x800 && index <= 0x8ff)
		return true;

	idx = srcu_read_lock(&kvm->srcu);

	msr_filter = srcu_dereference(kvm->arch.msr_filter, &kvm->srcu);
	if (!msr_filter) {
		allowed = true;
		goto out;
	}

	allowed = msr_filter->default_allow;
	ranges = msr_filter->ranges;

	for (i = 0; i < msr_filter->count; i++) {
		u32 start = ranges[i].base;
		u32 end = start + ranges[i].nmsrs;
		u32 flags = ranges[i].flags;
		unsigned long *bitmap = ranges[i].bitmap;

		if ((index >= start) && (index < end) && (flags & type)) {
			allowed = !!test_bit(index - start, bitmap);
			break;
		}
	}

out:
	srcu_read_unlock(&kvm->srcu, idx);

	return allowed;
}
EXPORT_SYMBOL_GPL(kvm_msr_allowed);

/*
 * Write @data into the MSR specified by @index.  Select MSR specific fault
 * checks are bypassed if @host_initiated is %true.
 * Returns 0 on success, non-0 otherwise.
 * Assumes vcpu_load() was already called.
 */
static int __kvm_set_msr(struct kvm_vcpu *vcpu, u32 index, u64 data,
			 bool host_initiated)
{
	struct msr_data msr;

	switch (index) {
	case MSR_FS_BASE:
	case MSR_GS_BASE:
	case MSR_KERNEL_GS_BASE:
	case MSR_CSTAR:
	case MSR_LSTAR:
		if (is_noncanonical_address(data, vcpu))
			return 1;
		break;
	case MSR_IA32_SYSENTER_EIP:
	case MSR_IA32_SYSENTER_ESP:
		/*
		 * IA32_SYSENTER_ESP and IA32_SYSENTER_EIP cause #GP if
		 * non-canonical address is written on Intel but not on
		 * AMD (which ignores the top 32-bits, because it does
		 * not implement 64-bit SYSENTER).
		 *
		 * 64-bit code should hence be able to write a non-canonical
		 * value on AMD.  Making the address canonical ensures that
		 * vmentry does not fail on Intel after writing a non-canonical
		 * value, and that something deterministic happens if the guest
		 * invokes 64-bit SYSENTER.
		 */
		data = __canonical_address(data, vcpu_virt_addr_bits(vcpu));
		break;
	case MSR_TSC_AUX:
		if (!kvm_is_supported_user_return_msr(MSR_TSC_AUX))
			return 1;

		if (!host_initiated &&
		    !guest_cpuid_has(vcpu, X86_FEATURE_RDTSCP) &&
		    !guest_cpuid_has(vcpu, X86_FEATURE_RDPID))
			return 1;

		/*
		 * Per Intel's SDM, bits 63:32 are reserved, but AMD's APM has
		 * incomplete and conflicting architectural behavior.  Current
		 * AMD CPUs completely ignore bits 63:32, i.e. they aren't
		 * reserved and always read as zeros.  Enforce Intel's reserved
		 * bits check if and only if the guest CPU is Intel, and clear
		 * the bits in all other cases.  This ensures cross-vendor
		 * migration will provide consistent behavior for the guest.
		 */
		if (guest_cpuid_is_intel(vcpu) && (data >> 32) != 0)
			return 1;

		data = (u32)data;
		break;
	}

	msr.data = data;
	msr.index = index;
	msr.host_initiated = host_initiated;

	return static_call(kvm_x86_set_msr)(vcpu, &msr);
}

static int kvm_set_msr_ignored_check(struct kvm_vcpu *vcpu,
				     u32 index, u64 data, bool host_initiated)
{
	int ret = __kvm_set_msr(vcpu, index, data, host_initiated);

	if (ret == KVM_MSR_RET_INVALID)
		if (kvm_msr_ignored_check(index, data, true))
			ret = 0;

	return ret;
}

/*
 * Read the MSR specified by @index into @data.  Select MSR specific fault
 * checks are bypassed if @host_initiated is %true.
 * Returns 0 on success, non-0 otherwise.
 * Assumes vcpu_load() was already called.
 */
int __kvm_get_msr(struct kvm_vcpu *vcpu, u32 index, u64 *data,
		  bool host_initiated)
{
	struct msr_data msr;
	int ret;

	switch (index) {
	case MSR_TSC_AUX:
		if (!kvm_is_supported_user_return_msr(MSR_TSC_AUX))
			return 1;

		if (!host_initiated &&
		    !guest_cpuid_has(vcpu, X86_FEATURE_RDTSCP) &&
		    !guest_cpuid_has(vcpu, X86_FEATURE_RDPID))
			return 1;
		break;
	}

	msr.index = index;
	msr.host_initiated = host_initiated;

	ret = static_call(kvm_x86_get_msr)(vcpu, &msr);
	if (!ret)
		*data = msr.data;
	return ret;
}

static int kvm_get_msr_ignored_check(struct kvm_vcpu *vcpu,
				     u32 index, u64 *data, bool host_initiated)
{
	int ret = __kvm_get_msr(vcpu, index, data, host_initiated);

	if (ret == KVM_MSR_RET_INVALID) {
		/* Unconditionally clear *data for simplicity */
		*data = 0;
		if (kvm_msr_ignored_check(index, 0, false))
			ret = 0;
	}

	return ret;
}

static int kvm_get_msr_with_filter(struct kvm_vcpu *vcpu, u32 index, u64 *data)
{
	if (!kvm_msr_allowed(vcpu, index, KVM_MSR_FILTER_READ))
		return KVM_MSR_RET_FILTERED;
	return kvm_get_msr_ignored_check(vcpu, index, data, false);
}

static int kvm_set_msr_with_filter(struct kvm_vcpu *vcpu, u32 index, u64 data)
{
	if (!kvm_msr_allowed(vcpu, index, KVM_MSR_FILTER_WRITE))
		return KVM_MSR_RET_FILTERED;
	return kvm_set_msr_ignored_check(vcpu, index, data, false);
}

int kvm_get_msr(struct kvm_vcpu *vcpu, u32 index, u64 *data)
{
	return kvm_get_msr_ignored_check(vcpu, index, data, false);
}
EXPORT_SYMBOL_GPL(kvm_get_msr);

int kvm_set_msr(struct kvm_vcpu *vcpu, u32 index, u64 data)
{
	return kvm_set_msr_ignored_check(vcpu, index, data, false);
}
EXPORT_SYMBOL_GPL(kvm_set_msr);

static void complete_userspace_rdmsr(struct kvm_vcpu *vcpu)
{
	if (!vcpu->run->msr.error) {
		kvm_rax_write(vcpu, (u32)vcpu->run->msr.data);
		kvm_rdx_write(vcpu, vcpu->run->msr.data >> 32);
	}
}

static int complete_emulated_msr_access(struct kvm_vcpu *vcpu)
{
	return complete_emulated_insn_gp(vcpu, vcpu->run->msr.error);
}

static int complete_emulated_rdmsr(struct kvm_vcpu *vcpu)
{
	complete_userspace_rdmsr(vcpu);
	return complete_emulated_msr_access(vcpu);
}

static int complete_fast_msr_access(struct kvm_vcpu *vcpu)
{
	return static_call(kvm_x86_complete_emulated_msr)(vcpu, vcpu->run->msr.error);
}

static int complete_fast_rdmsr(struct kvm_vcpu *vcpu)
{
	complete_userspace_rdmsr(vcpu);
	return complete_fast_msr_access(vcpu);
}

static u64 kvm_msr_reason(int r)
{
	switch (r) {
	case KVM_MSR_RET_INVALID:
		return KVM_MSR_EXIT_REASON_UNKNOWN;
	case KVM_MSR_RET_FILTERED:
		return KVM_MSR_EXIT_REASON_FILTER;
	default:
		return KVM_MSR_EXIT_REASON_INVAL;
	}
}

static int kvm_msr_user_space(struct kvm_vcpu *vcpu, u32 index,
			      u32 exit_reason, u64 data,
			      int (*completion)(struct kvm_vcpu *vcpu),
			      int r)
{
	u64 msr_reason = kvm_msr_reason(r);

	/* Check if the user wanted to know about this MSR fault */
	if (!(vcpu->kvm->arch.user_space_msr_mask & msr_reason))
		return 0;

	vcpu->run->exit_reason = exit_reason;
	vcpu->run->msr.error = 0;
	memset(vcpu->run->msr.pad, 0, sizeof(vcpu->run->msr.pad));
	vcpu->run->msr.reason = msr_reason;
	vcpu->run->msr.index = index;
	vcpu->run->msr.data = data;
	vcpu->arch.complete_userspace_io = completion;

	return 1;
}

int kvm_emulate_rdmsr(struct kvm_vcpu *vcpu)
{
	u32 ecx = kvm_rcx_read(vcpu);
	u64 data;
	int r;

	r = kvm_get_msr_with_filter(vcpu, ecx, &data);

	if (!r) {
		trace_kvm_msr_read(ecx, data);

		kvm_rax_write(vcpu, data & -1u);
		kvm_rdx_write(vcpu, (data >> 32) & -1u);
	} else {
		/* MSR read failed? See if we should ask user space */
		if (kvm_msr_user_space(vcpu, ecx, KVM_EXIT_X86_RDMSR, 0,
				       complete_fast_rdmsr, r))
			return 0;
		trace_kvm_msr_read_ex(ecx);
	}

	return static_call(kvm_x86_complete_emulated_msr)(vcpu, r);
}
EXPORT_SYMBOL_GPL(kvm_emulate_rdmsr);

int kvm_emulate_wrmsr(struct kvm_vcpu *vcpu)
{
	u32 ecx = kvm_rcx_read(vcpu);
	u64 data = kvm_read_edx_eax(vcpu);
	int r;

	r = kvm_set_msr_with_filter(vcpu, ecx, data);

	if (!r) {
		trace_kvm_msr_write(ecx, data);
	} else {
		/* MSR write failed? See if we should ask user space */
		if (kvm_msr_user_space(vcpu, ecx, KVM_EXIT_X86_WRMSR, data,
				       complete_fast_msr_access, r))
			return 0;
		/* Signal all other negative errors to userspace */
		if (r < 0)
			return r;
		trace_kvm_msr_write_ex(ecx, data);
	}

	return static_call(kvm_x86_complete_emulated_msr)(vcpu, r);
}
EXPORT_SYMBOL_GPL(kvm_emulate_wrmsr);

int kvm_emulate_as_nop(struct kvm_vcpu *vcpu)
{
	return kvm_skip_emulated_instruction(vcpu);
}
EXPORT_SYMBOL_GPL(kvm_emulate_as_nop);

int kvm_emulate_invd(struct kvm_vcpu *vcpu)
{
	/* Treat an INVD instruction as a NOP and just skip it. */
	return kvm_emulate_as_nop(vcpu);
}
EXPORT_SYMBOL_GPL(kvm_emulate_invd);

int kvm_handle_invalid_op(struct kvm_vcpu *vcpu)
{
	kvm_queue_exception(vcpu, UD_VECTOR);
	return 1;
}
EXPORT_SYMBOL_GPL(kvm_handle_invalid_op);


static int kvm_emulate_monitor_mwait(struct kvm_vcpu *vcpu, const char *insn)
{
	if (!kvm_check_has_quirk(vcpu->kvm, KVM_X86_QUIRK_MWAIT_NEVER_UD_FAULTS) &&
	    !guest_cpuid_has(vcpu, X86_FEATURE_MWAIT))
		return kvm_handle_invalid_op(vcpu);

	pr_warn_once("kvm: %s instruction emulated as NOP!\n", insn);
	return kvm_emulate_as_nop(vcpu);
}
int kvm_emulate_mwait(struct kvm_vcpu *vcpu)
{
	return kvm_emulate_monitor_mwait(vcpu, "MWAIT");
}
EXPORT_SYMBOL_GPL(kvm_emulate_mwait);

int kvm_emulate_monitor(struct kvm_vcpu *vcpu)
{
	return kvm_emulate_monitor_mwait(vcpu, "MONITOR");
}
EXPORT_SYMBOL_GPL(kvm_emulate_monitor);

static inline bool kvm_vcpu_exit_request(struct kvm_vcpu *vcpu)
{
	xfer_to_guest_mode_prepare();
	return vcpu->mode == EXITING_GUEST_MODE || kvm_request_pending(vcpu) ||
		xfer_to_guest_mode_work_pending();
}

/*
 * The fast path for frequent and performance sensitive wrmsr emulation,
 * i.e. the sending of IPI, sending IPI early in the VM-Exit flow reduces
 * the latency of virtual IPI by avoiding the expensive bits of transitioning
 * from guest to host, e.g. reacquiring KVM's SRCU lock. In contrast to the
 * other cases which must be called after interrupts are enabled on the host.
 */
static int handle_fastpath_set_x2apic_icr_irqoff(struct kvm_vcpu *vcpu, u64 data)
{
	if (!lapic_in_kernel(vcpu) || !apic_x2apic_mode(vcpu->arch.apic))
		return 1;

	if (((data & APIC_SHORT_MASK) == APIC_DEST_NOSHORT) &&
	    ((data & APIC_DEST_MASK) == APIC_DEST_PHYSICAL) &&
	    ((data & APIC_MODE_MASK) == APIC_DM_FIXED) &&
	    ((u32)(data >> 32) != X2APIC_BROADCAST))
		return kvm_x2apic_icr_write(vcpu->arch.apic, data);

	return 1;
}

static int handle_fastpath_set_tscdeadline(struct kvm_vcpu *vcpu, u64 data)
{
	if (!kvm_can_use_hv_timer(vcpu))
		return 1;

	kvm_set_lapic_tscdeadline_msr(vcpu, data);
	return 0;
}

fastpath_t handle_fastpath_set_msr_irqoff(struct kvm_vcpu *vcpu)
{
	u32 msr = kvm_rcx_read(vcpu);
	u64 data;
	fastpath_t ret = EXIT_FASTPATH_NONE;

	switch (msr) {
	case APIC_BASE_MSR + (APIC_ICR >> 4):
		data = kvm_read_edx_eax(vcpu);
		if (!handle_fastpath_set_x2apic_icr_irqoff(vcpu, data)) {
			kvm_skip_emulated_instruction(vcpu);
			ret = EXIT_FASTPATH_EXIT_HANDLED;
		}
		break;
	case MSR_IA32_TSC_DEADLINE:
		data = kvm_read_edx_eax(vcpu);
		if (!handle_fastpath_set_tscdeadline(vcpu, data)) {
			kvm_skip_emulated_instruction(vcpu);
			ret = EXIT_FASTPATH_REENTER_GUEST;
		}
		break;
	default:
		break;
	}

	if (ret != EXIT_FASTPATH_NONE)
		trace_kvm_msr_write(msr, data);

	return ret;
}
EXPORT_SYMBOL_GPL(handle_fastpath_set_msr_irqoff);

/*
 * Adapt set_msr() to msr_io()'s calling convention
 */
static int do_get_msr(struct kvm_vcpu *vcpu, unsigned index, u64 *data)
{
	return kvm_get_msr_ignored_check(vcpu, index, data, true);
}

static int do_set_msr(struct kvm_vcpu *vcpu, unsigned index, u64 *data)
{
	return kvm_set_msr_ignored_check(vcpu, index, *data, true);
}

#ifdef CONFIG_X86_64
struct pvclock_clock {
	int vclock_mode;
	u64 cycle_last;
	u64 mask;
	u32 mult;
	u32 shift;
	u64 base_cycles;
	u64 offset;
};

struct pvclock_gtod_data {
	seqcount_t	seq;

	struct pvclock_clock clock; /* extract of a clocksource struct */
	struct pvclock_clock raw_clock; /* extract of a clocksource struct */

	ktime_t		offs_boot;
	u64		wall_time_sec;
};

static struct pvclock_gtod_data pvclock_gtod_data;

static void update_pvclock_gtod(struct timekeeper *tk)
{
	struct pvclock_gtod_data *vdata = &pvclock_gtod_data;

	write_seqcount_begin(&vdata->seq);

	/* copy pvclock gtod data */
	vdata->clock.vclock_mode	= tk->tkr_mono.clock->vdso_clock_mode;
	vdata->clock.cycle_last		= tk->tkr_mono.cycle_last;
	vdata->clock.mask		= tk->tkr_mono.mask;
	vdata->clock.mult		= tk->tkr_mono.mult;
	vdata->clock.shift		= tk->tkr_mono.shift;
	vdata->clock.base_cycles	= tk->tkr_mono.xtime_nsec;
	vdata->clock.offset		= tk->tkr_mono.base;

	vdata->raw_clock.vclock_mode	= tk->tkr_raw.clock->vdso_clock_mode;
	vdata->raw_clock.cycle_last	= tk->tkr_raw.cycle_last;
	vdata->raw_clock.mask		= tk->tkr_raw.mask;
	vdata->raw_clock.mult		= tk->tkr_raw.mult;
	vdata->raw_clock.shift		= tk->tkr_raw.shift;
	vdata->raw_clock.base_cycles	= tk->tkr_raw.xtime_nsec;
	vdata->raw_clock.offset		= tk->tkr_raw.base;

	vdata->wall_time_sec            = tk->xtime_sec;

	vdata->offs_boot		= tk->offs_boot;

	write_seqcount_end(&vdata->seq);
}

static s64 get_kvmclock_base_ns(void)
{
	/* Count up from boot time, but with the frequency of the raw clock.  */
	return ktime_to_ns(ktime_add(ktime_get_raw(), pvclock_gtod_data.offs_boot));
}
#else
static s64 get_kvmclock_base_ns(void)
{
	/* Master clock not used, so we can just use CLOCK_BOOTTIME.  */
	return ktime_get_boottime_ns();
}
#endif

static void kvm_write_wall_clock(struct kvm *kvm, gpa_t wall_clock, int sec_hi_ofs)
{
	int version;
	int r;
	struct pvclock_wall_clock wc;
	u32 wc_sec_hi;
	u64 wall_nsec;

	if (!wall_clock)
		return;

	r = kvm_read_guest(kvm, wall_clock, &version, sizeof(version));
	if (r)
		return;

	if (version & 1)
		++version;  /* first time write, random junk */

	++version;

	if (kvm_write_guest(kvm, wall_clock, &version, sizeof(version)))
		return;

	/*
	 * The guest calculates current wall clock time by adding
	 * system time (updated by kvm_guest_time_update below) to the
	 * wall clock specified here.  We do the reverse here.
	 */
	wall_nsec = ktime_get_real_ns() - get_kvmclock_ns(kvm);

	wc.nsec = do_div(wall_nsec, 1000000000);
	wc.sec = (u32)wall_nsec; /* overflow in 2106 guest time */
	wc.version = version;

	kvm_write_guest(kvm, wall_clock, &wc, sizeof(wc));

	if (sec_hi_ofs) {
		wc_sec_hi = wall_nsec >> 32;
		kvm_write_guest(kvm, wall_clock + sec_hi_ofs,
				&wc_sec_hi, sizeof(wc_sec_hi));
	}

	version++;
	kvm_write_guest(kvm, wall_clock, &version, sizeof(version));
}

static void kvm_write_system_time(struct kvm_vcpu *vcpu, gpa_t system_time,
				  bool old_msr, bool host_initiated)
{
	struct kvm_arch *ka = &vcpu->kvm->arch;

	if (vcpu->vcpu_id == 0 && !host_initiated) {
		if (ka->boot_vcpu_runs_old_kvmclock != old_msr)
			kvm_make_request(KVM_REQ_MASTERCLOCK_UPDATE, vcpu);

		ka->boot_vcpu_runs_old_kvmclock = old_msr;
	}

	vcpu->arch.time = system_time;
	kvm_make_request(KVM_REQ_GLOBAL_CLOCK_UPDATE, vcpu);

	/* we verify if the enable bit is set... */
	if (system_time & 1) {
		kvm_gpc_activate(vcpu->kvm, &vcpu->arch.pv_time, vcpu,
				 KVM_HOST_USES_PFN, system_time & ~1ULL,
				 sizeof(struct pvclock_vcpu_time_info));
	} else {
		kvm_gpc_deactivate(vcpu->kvm, &vcpu->arch.pv_time);
	}

	return;
}

static uint32_t div_frac(uint32_t dividend, uint32_t divisor)
{
	do_shl32_div32(dividend, divisor);
	return dividend;
}

static void kvm_get_time_scale(uint64_t scaled_hz, uint64_t base_hz,
			       s8 *pshift, u32 *pmultiplier)
{
	uint64_t scaled64;
	int32_t  shift = 0;
	uint64_t tps64;
	uint32_t tps32;

	tps64 = base_hz;
	scaled64 = scaled_hz;
	while (tps64 > scaled64*2 || tps64 & 0xffffffff00000000ULL) {
		tps64 >>= 1;
		shift--;
	}

	tps32 = (uint32_t)tps64;
	while (tps32 <= scaled64 || scaled64 & 0xffffffff00000000ULL) {
		if (scaled64 & 0xffffffff00000000ULL || tps32 & 0x80000000)
			scaled64 >>= 1;
		else
			tps32 <<= 1;
		shift++;
	}

	*pshift = shift;
	*pmultiplier = div_frac(scaled64, tps32);
}

#ifdef CONFIG_X86_64
static atomic_t kvm_guest_has_master_clock = ATOMIC_INIT(0);
#endif

static DEFINE_PER_CPU(unsigned long, cpu_tsc_khz);
static unsigned long max_tsc_khz;

static u32 adjust_tsc_khz(u32 khz, s32 ppm)
{
	u64 v = (u64)khz * (1000000 + ppm);
	do_div(v, 1000000);
	return v;
}

static void kvm_vcpu_write_tsc_multiplier(struct kvm_vcpu *vcpu, u64 l1_multiplier);

static int set_tsc_khz(struct kvm_vcpu *vcpu, u32 user_tsc_khz, bool scale)
{
	u64 ratio;

	/* Guest TSC same frequency as host TSC? */
	if (!scale) {
		kvm_vcpu_write_tsc_multiplier(vcpu, kvm_caps.default_tsc_scaling_ratio);
		return 0;
	}

	/* TSC scaling supported? */
	if (!kvm_caps.has_tsc_control) {
		if (user_tsc_khz > tsc_khz) {
			vcpu->arch.tsc_catchup = 1;
			vcpu->arch.tsc_always_catchup = 1;
			return 0;
		} else {
			pr_warn_ratelimited("user requested TSC rate below hardware speed\n");
			return -1;
		}
	}

	/* TSC scaling required  - calculate ratio */
	ratio = mul_u64_u32_div(1ULL << kvm_caps.tsc_scaling_ratio_frac_bits,
				user_tsc_khz, tsc_khz);

	if (ratio == 0 || ratio >= kvm_caps.max_tsc_scaling_ratio) {
		pr_warn_ratelimited("Invalid TSC scaling ratio - virtual-tsc-khz=%u\n",
			            user_tsc_khz);
		return -1;
	}

	kvm_vcpu_write_tsc_multiplier(vcpu, ratio);
	return 0;
}

static int kvm_set_tsc_khz(struct kvm_vcpu *vcpu, u32 user_tsc_khz)
{
	u32 thresh_lo, thresh_hi;
	int use_scaling = 0;

	/* tsc_khz can be zero if TSC calibration fails */
	if (user_tsc_khz == 0) {
		/* set tsc_scaling_ratio to a safe value */
		kvm_vcpu_write_tsc_multiplier(vcpu, kvm_caps.default_tsc_scaling_ratio);
		return -1;
	}

	/* Compute a scale to convert nanoseconds in TSC cycles */
	kvm_get_time_scale(user_tsc_khz * 1000LL, NSEC_PER_SEC,
			   &vcpu->arch.virtual_tsc_shift,
			   &vcpu->arch.virtual_tsc_mult);
	vcpu->arch.virtual_tsc_khz = user_tsc_khz;

	/*
	 * Compute the variation in TSC rate which is acceptable
	 * within the range of tolerance and decide if the
	 * rate being applied is within that bounds of the hardware
	 * rate.  If so, no scaling or compensation need be done.
	 */
	thresh_lo = adjust_tsc_khz(tsc_khz, -tsc_tolerance_ppm);
	thresh_hi = adjust_tsc_khz(tsc_khz, tsc_tolerance_ppm);
	if (user_tsc_khz < thresh_lo || user_tsc_khz > thresh_hi) {
		pr_debug("kvm: requested TSC rate %u falls outside tolerance [%u,%u]\n", user_tsc_khz, thresh_lo, thresh_hi);
		use_scaling = 1;
	}
	return set_tsc_khz(vcpu, user_tsc_khz, use_scaling);
}

static u64 compute_guest_tsc(struct kvm_vcpu *vcpu, s64 kernel_ns)
{
	u64 tsc = pvclock_scale_delta(kernel_ns-vcpu->arch.this_tsc_nsec,
				      vcpu->arch.virtual_tsc_mult,
				      vcpu->arch.virtual_tsc_shift);
	tsc += vcpu->arch.this_tsc_write;
	return tsc;
}

#ifdef CONFIG_X86_64
static inline int gtod_is_based_on_tsc(int mode)
{
	return mode == VDSO_CLOCKMODE_TSC || mode == VDSO_CLOCKMODE_HVCLOCK;
}
#endif

static void kvm_track_tsc_matching(struct kvm_vcpu *vcpu)
{
#ifdef CONFIG_X86_64
	bool vcpus_matched;
	struct kvm_arch *ka = &vcpu->kvm->arch;
	struct pvclock_gtod_data *gtod = &pvclock_gtod_data;

	vcpus_matched = (ka->nr_vcpus_matched_tsc + 1 ==
			 atomic_read(&vcpu->kvm->online_vcpus));

	/*
	 * Once the masterclock is enabled, always perform request in
	 * order to update it.
	 *
	 * In order to enable masterclock, the host clocksource must be TSC
	 * and the vcpus need to have matched TSCs.  When that happens,
	 * perform request to enable masterclock.
	 */
	if (ka->use_master_clock ||
	    (gtod_is_based_on_tsc(gtod->clock.vclock_mode) && vcpus_matched))
		kvm_make_request(KVM_REQ_MASTERCLOCK_UPDATE, vcpu);

	trace_kvm_track_tsc(vcpu->vcpu_id, ka->nr_vcpus_matched_tsc,
			    atomic_read(&vcpu->kvm->online_vcpus),
		            ka->use_master_clock, gtod->clock.vclock_mode);
#endif
}

/*
 * Multiply tsc by a fixed point number represented by ratio.
 *
 * The most significant 64-N bits (mult) of ratio represent the
 * integral part of the fixed point number; the remaining N bits
 * (frac) represent the fractional part, ie. ratio represents a fixed
 * point number (mult + frac * 2^(-N)).
 *
 * N equals to kvm_caps.tsc_scaling_ratio_frac_bits.
 */
static inline u64 __scale_tsc(u64 ratio, u64 tsc)
{
	return mul_u64_u64_shr(tsc, ratio, kvm_caps.tsc_scaling_ratio_frac_bits);
}

u64 kvm_scale_tsc(u64 tsc, u64 ratio)
{
	u64 _tsc = tsc;

	if (ratio != kvm_caps.default_tsc_scaling_ratio)
		_tsc = __scale_tsc(ratio, tsc);

	return _tsc;
}
EXPORT_SYMBOL_GPL(kvm_scale_tsc);

static u64 kvm_compute_l1_tsc_offset(struct kvm_vcpu *vcpu, u64 target_tsc)
{
	u64 tsc;

	tsc = kvm_scale_tsc(rdtsc(), vcpu->arch.l1_tsc_scaling_ratio);

	return target_tsc - tsc;
}

u64 kvm_read_l1_tsc(struct kvm_vcpu *vcpu, u64 host_tsc)
{
	return vcpu->arch.l1_tsc_offset +
		kvm_scale_tsc(host_tsc, vcpu->arch.l1_tsc_scaling_ratio);
}
EXPORT_SYMBOL_GPL(kvm_read_l1_tsc);

u64 kvm_calc_nested_tsc_offset(u64 l1_offset, u64 l2_offset, u64 l2_multiplier)
{
	u64 nested_offset;

	if (l2_multiplier == kvm_caps.default_tsc_scaling_ratio)
		nested_offset = l1_offset;
	else
		nested_offset = mul_s64_u64_shr((s64) l1_offset, l2_multiplier,
						kvm_caps.tsc_scaling_ratio_frac_bits);

	nested_offset += l2_offset;
	return nested_offset;
}
EXPORT_SYMBOL_GPL(kvm_calc_nested_tsc_offset);

u64 kvm_calc_nested_tsc_multiplier(u64 l1_multiplier, u64 l2_multiplier)
{
	if (l2_multiplier != kvm_caps.default_tsc_scaling_ratio)
		return mul_u64_u64_shr(l1_multiplier, l2_multiplier,
				       kvm_caps.tsc_scaling_ratio_frac_bits);

	return l1_multiplier;
}
EXPORT_SYMBOL_GPL(kvm_calc_nested_tsc_multiplier);

static void kvm_vcpu_write_tsc_offset(struct kvm_vcpu *vcpu, u64 l1_offset)
{
	trace_kvm_write_tsc_offset(vcpu->vcpu_id,
				   vcpu->arch.l1_tsc_offset,
				   l1_offset);

	vcpu->arch.l1_tsc_offset = l1_offset;

	/*
	 * If we are here because L1 chose not to trap WRMSR to TSC then
	 * according to the spec this should set L1's TSC (as opposed to
	 * setting L1's offset for L2).
	 */
	if (is_guest_mode(vcpu))
		vcpu->arch.tsc_offset = kvm_calc_nested_tsc_offset(
			l1_offset,
			static_call(kvm_x86_get_l2_tsc_offset)(vcpu),
			static_call(kvm_x86_get_l2_tsc_multiplier)(vcpu));
	else
		vcpu->arch.tsc_offset = l1_offset;

	static_call(kvm_x86_write_tsc_offset)(vcpu, vcpu->arch.tsc_offset);
}

static void kvm_vcpu_write_tsc_multiplier(struct kvm_vcpu *vcpu, u64 l1_multiplier)
{
	vcpu->arch.l1_tsc_scaling_ratio = l1_multiplier;

	/* Userspace is changing the multiplier while L2 is active */
	if (is_guest_mode(vcpu))
		vcpu->arch.tsc_scaling_ratio = kvm_calc_nested_tsc_multiplier(
			l1_multiplier,
			static_call(kvm_x86_get_l2_tsc_multiplier)(vcpu));
	else
		vcpu->arch.tsc_scaling_ratio = l1_multiplier;

	if (kvm_caps.has_tsc_control)
		static_call(kvm_x86_write_tsc_multiplier)(
			vcpu, vcpu->arch.tsc_scaling_ratio);
}

static inline bool kvm_check_tsc_unstable(void)
{
#ifdef CONFIG_X86_64
	/*
	 * TSC is marked unstable when we're running on Hyper-V,
	 * 'TSC page' clocksource is good.
	 */
	if (pvclock_gtod_data.clock.vclock_mode == VDSO_CLOCKMODE_HVCLOCK)
		return false;
#endif
	return check_tsc_unstable();
}

/*
 * Infers attempts to synchronize the guest's tsc from host writes. Sets the
 * offset for the vcpu and tracks the TSC matching generation that the vcpu
 * participates in.
 */
static void __kvm_synchronize_tsc(struct kvm_vcpu *vcpu, u64 offset, u64 tsc,
				  u64 ns, bool matched)
{
	struct kvm *kvm = vcpu->kvm;

	lockdep_assert_held(&kvm->arch.tsc_write_lock);

	/*
	 * We also track th most recent recorded KHZ, write and time to
	 * allow the matching interval to be extended at each write.
	 */
	kvm->arch.last_tsc_nsec = ns;
	kvm->arch.last_tsc_write = tsc;
	kvm->arch.last_tsc_khz = vcpu->arch.virtual_tsc_khz;
	kvm->arch.last_tsc_offset = offset;

	vcpu->arch.last_guest_tsc = tsc;

	kvm_vcpu_write_tsc_offset(vcpu, offset);

	if (!matched) {
		/*
		 * We split periods of matched TSC writes into generations.
		 * For each generation, we track the original measured
		 * nanosecond time, offset, and write, so if TSCs are in
		 * sync, we can match exact offset, and if not, we can match
		 * exact software computation in compute_guest_tsc()
		 *
		 * These values are tracked in kvm->arch.cur_xxx variables.
		 */
		kvm->arch.cur_tsc_generation++;
		kvm->arch.cur_tsc_nsec = ns;
		kvm->arch.cur_tsc_write = tsc;
		kvm->arch.cur_tsc_offset = offset;
		kvm->arch.nr_vcpus_matched_tsc = 0;
	} else if (vcpu->arch.this_tsc_generation != kvm->arch.cur_tsc_generation) {
		kvm->arch.nr_vcpus_matched_tsc++;
	}

	/* Keep track of which generation this VCPU has synchronized to */
	vcpu->arch.this_tsc_generation = kvm->arch.cur_tsc_generation;
	vcpu->arch.this_tsc_nsec = kvm->arch.cur_tsc_nsec;
	vcpu->arch.this_tsc_write = kvm->arch.cur_tsc_write;

	kvm_track_tsc_matching(vcpu);
}

static void kvm_synchronize_tsc(struct kvm_vcpu *vcpu, u64 data)
{
	struct kvm *kvm = vcpu->kvm;
	u64 offset, ns, elapsed;
	unsigned long flags;
	bool matched = false;
	bool synchronizing = false;

	raw_spin_lock_irqsave(&kvm->arch.tsc_write_lock, flags);
	offset = kvm_compute_l1_tsc_offset(vcpu, data);
	ns = get_kvmclock_base_ns();
	elapsed = ns - kvm->arch.last_tsc_nsec;

	if (vcpu->arch.virtual_tsc_khz) {
		if (data == 0) {
			/*
			 * detection of vcpu initialization -- need to sync
			 * with other vCPUs. This particularly helps to keep
			 * kvm_clock stable after CPU hotplug
			 */
			synchronizing = true;
		} else {
			u64 tsc_exp = kvm->arch.last_tsc_write +
						nsec_to_cycles(vcpu, elapsed);
			u64 tsc_hz = vcpu->arch.virtual_tsc_khz * 1000LL;
			/*
			 * Special case: TSC write with a small delta (1 second)
			 * of virtual cycle time against real time is
			 * interpreted as an attempt to synchronize the CPU.
			 */
			synchronizing = data < tsc_exp + tsc_hz &&
					data + tsc_hz > tsc_exp;
		}
	}

	/*
	 * For a reliable TSC, we can match TSC offsets, and for an unstable
	 * TSC, we add elapsed time in this computation.  We could let the
	 * compensation code attempt to catch up if we fall behind, but
	 * it's better to try to match offsets from the beginning.
         */
	if (synchronizing &&
	    vcpu->arch.virtual_tsc_khz == kvm->arch.last_tsc_khz) {
		if (!kvm_check_tsc_unstable()) {
			offset = kvm->arch.cur_tsc_offset;
		} else {
			u64 delta = nsec_to_cycles(vcpu, elapsed);
			data += delta;
			offset = kvm_compute_l1_tsc_offset(vcpu, data);
		}
		matched = true;
	}

	__kvm_synchronize_tsc(vcpu, offset, data, ns, matched);
	raw_spin_unlock_irqrestore(&kvm->arch.tsc_write_lock, flags);
}

static inline void adjust_tsc_offset_guest(struct kvm_vcpu *vcpu,
					   s64 adjustment)
{
	u64 tsc_offset = vcpu->arch.l1_tsc_offset;
	kvm_vcpu_write_tsc_offset(vcpu, tsc_offset + adjustment);
}

static inline void adjust_tsc_offset_host(struct kvm_vcpu *vcpu, s64 adjustment)
{
	if (vcpu->arch.l1_tsc_scaling_ratio != kvm_caps.default_tsc_scaling_ratio)
		WARN_ON(adjustment < 0);
	adjustment = kvm_scale_tsc((u64) adjustment,
				   vcpu->arch.l1_tsc_scaling_ratio);
	adjust_tsc_offset_guest(vcpu, adjustment);
}

#ifdef CONFIG_X86_64

static u64 read_tsc(void)
{
	u64 ret = (u64)rdtsc_ordered();
	u64 last = pvclock_gtod_data.clock.cycle_last;

	if (likely(ret >= last))
		return ret;

	/*
	 * GCC likes to generate cmov here, but this branch is extremely
	 * predictable (it's just a function of time and the likely is
	 * very likely) and there's a data dependence, so force GCC
	 * to generate a branch instead.  I don't barrier() because
	 * we don't actually need a barrier, and if this function
	 * ever gets inlined it will generate worse code.
	 */
	asm volatile ("");
	return last;
}

static inline u64 vgettsc(struct pvclock_clock *clock, u64 *tsc_timestamp,
			  int *mode)
{
	long v;
	u64 tsc_pg_val;

	switch (clock->vclock_mode) {
	case VDSO_CLOCKMODE_HVCLOCK:
		tsc_pg_val = hv_read_tsc_page_tsc(hv_get_tsc_page(),
						  tsc_timestamp);
		if (tsc_pg_val != U64_MAX) {
			/* TSC page valid */
			*mode = VDSO_CLOCKMODE_HVCLOCK;
			v = (tsc_pg_val - clock->cycle_last) &
				clock->mask;
		} else {
			/* TSC page invalid */
			*mode = VDSO_CLOCKMODE_NONE;
		}
		break;
	case VDSO_CLOCKMODE_TSC:
		*mode = VDSO_CLOCKMODE_TSC;
		*tsc_timestamp = read_tsc();
		v = (*tsc_timestamp - clock->cycle_last) &
			clock->mask;
		break;
	default:
		*mode = VDSO_CLOCKMODE_NONE;
	}

	if (*mode == VDSO_CLOCKMODE_NONE)
		*tsc_timestamp = v = 0;

	return v * clock->mult;
}

static int do_monotonic_raw(s64 *t, u64 *tsc_timestamp)
{
	struct pvclock_gtod_data *gtod = &pvclock_gtod_data;
	unsigned long seq;
	int mode;
	u64 ns;

	do {
		seq = read_seqcount_begin(&gtod->seq);
		ns = gtod->raw_clock.base_cycles;
		ns += vgettsc(&gtod->raw_clock, tsc_timestamp, &mode);
		ns >>= gtod->raw_clock.shift;
		ns += ktime_to_ns(ktime_add(gtod->raw_clock.offset, gtod->offs_boot));
	} while (unlikely(read_seqcount_retry(&gtod->seq, seq)));
	*t = ns;

	return mode;
}

static int do_realtime(struct timespec64 *ts, u64 *tsc_timestamp)
{
	struct pvclock_gtod_data *gtod = &pvclock_gtod_data;
	unsigned long seq;
	int mode;
	u64 ns;

	do {
		seq = read_seqcount_begin(&gtod->seq);
		ts->tv_sec = gtod->wall_time_sec;
		ns = gtod->clock.base_cycles;
		ns += vgettsc(&gtod->clock, tsc_timestamp, &mode);
		ns >>= gtod->clock.shift;
	} while (unlikely(read_seqcount_retry(&gtod->seq, seq)));

	ts->tv_sec += __iter_div_u64_rem(ns, NSEC_PER_SEC, &ns);
	ts->tv_nsec = ns;

	return mode;
}

/* returns true if host is using TSC based clocksource */
static bool kvm_get_time_and_clockread(s64 *kernel_ns, u64 *tsc_timestamp)
{
	/* checked again under seqlock below */
	if (!gtod_is_based_on_tsc(pvclock_gtod_data.clock.vclock_mode))
		return false;

	return gtod_is_based_on_tsc(do_monotonic_raw(kernel_ns,
						      tsc_timestamp));
}

/* returns true if host is using TSC based clocksource */
static bool kvm_get_walltime_and_clockread(struct timespec64 *ts,
					   u64 *tsc_timestamp)
{
	/* checked again under seqlock below */
	if (!gtod_is_based_on_tsc(pvclock_gtod_data.clock.vclock_mode))
		return false;

	return gtod_is_based_on_tsc(do_realtime(ts, tsc_timestamp));
}
#endif

/*
 *
 * Assuming a stable TSC across physical CPUS, and a stable TSC
 * across virtual CPUs, the following condition is possible.
 * Each numbered line represents an event visible to both
 * CPUs at the next numbered event.
 *
 * "timespecX" represents host monotonic time. "tscX" represents
 * RDTSC value.
 *
 * 		VCPU0 on CPU0		|	VCPU1 on CPU1
 *
 * 1.  read timespec0,tsc0
 * 2.					| timespec1 = timespec0 + N
 * 					| tsc1 = tsc0 + M
 * 3. transition to guest		| transition to guest
 * 4. ret0 = timespec0 + (rdtsc - tsc0) |
 * 5.				        | ret1 = timespec1 + (rdtsc - tsc1)
 * 				        | ret1 = timespec0 + N + (rdtsc - (tsc0 + M))
 *
 * Since ret0 update is visible to VCPU1 at time 5, to obey monotonicity:
 *
 * 	- ret0 < ret1
 *	- timespec0 + (rdtsc - tsc0) < timespec0 + N + (rdtsc - (tsc0 + M))
 *		...
 *	- 0 < N - M => M < N
 *
 * That is, when timespec0 != timespec1, M < N. Unfortunately that is not
 * always the case (the difference between two distinct xtime instances
 * might be smaller then the difference between corresponding TSC reads,
 * when updating guest vcpus pvclock areas).
 *
 * To avoid that problem, do not allow visibility of distinct
 * system_timestamp/tsc_timestamp values simultaneously: use a master
 * copy of host monotonic time values. Update that master copy
 * in lockstep.
 *
 * Rely on synchronization of host TSCs and guest TSCs for monotonicity.
 *
 */

static void pvclock_update_vm_gtod_copy(struct kvm *kvm)
{
#ifdef CONFIG_X86_64
	struct kvm_arch *ka = &kvm->arch;
	int vclock_mode;
	bool host_tsc_clocksource, vcpus_matched;

	lockdep_assert_held(&kvm->arch.tsc_write_lock);
	vcpus_matched = (ka->nr_vcpus_matched_tsc + 1 ==
			atomic_read(&kvm->online_vcpus));

	/*
	 * If the host uses TSC clock, then passthrough TSC as stable
	 * to the guest.
	 */
	host_tsc_clocksource = kvm_get_time_and_clockread(
					&ka->master_kernel_ns,
					&ka->master_cycle_now);

	ka->use_master_clock = host_tsc_clocksource && vcpus_matched
				&& !ka->backwards_tsc_observed
				&& !ka->boot_vcpu_runs_old_kvmclock;

	if (ka->use_master_clock)
		atomic_set(&kvm_guest_has_master_clock, 1);

	vclock_mode = pvclock_gtod_data.clock.vclock_mode;
	trace_kvm_update_master_clock(ka->use_master_clock, vclock_mode,
					vcpus_matched);
#endif
}

static void kvm_make_mclock_inprogress_request(struct kvm *kvm)
{
	kvm_make_all_cpus_request(kvm, KVM_REQ_MCLOCK_INPROGRESS);
}

static void __kvm_start_pvclock_update(struct kvm *kvm)
{
	raw_spin_lock_irq(&kvm->arch.tsc_write_lock);
	write_seqcount_begin(&kvm->arch.pvclock_sc);
}

static void kvm_start_pvclock_update(struct kvm *kvm)
{
	kvm_make_mclock_inprogress_request(kvm);

	/* no guest entries from this point */
	__kvm_start_pvclock_update(kvm);
}

static void kvm_end_pvclock_update(struct kvm *kvm)
{
	struct kvm_arch *ka = &kvm->arch;
	struct kvm_vcpu *vcpu;
	unsigned long i;

	write_seqcount_end(&ka->pvclock_sc);
	raw_spin_unlock_irq(&ka->tsc_write_lock);
	kvm_for_each_vcpu(i, vcpu, kvm)
		kvm_make_request(KVM_REQ_CLOCK_UPDATE, vcpu);

	/* guest entries allowed */
	kvm_for_each_vcpu(i, vcpu, kvm)
		kvm_clear_request(KVM_REQ_MCLOCK_INPROGRESS, vcpu);
}

static void kvm_update_masterclock(struct kvm *kvm)
{
	kvm_hv_request_tsc_page_update(kvm);
	kvm_start_pvclock_update(kvm);
	pvclock_update_vm_gtod_copy(kvm);
	kvm_end_pvclock_update(kvm);
}

/* Called within read_seqcount_begin/retry for kvm->pvclock_sc.  */
static void __get_kvmclock(struct kvm *kvm, struct kvm_clock_data *data)
{
	struct kvm_arch *ka = &kvm->arch;
	struct pvclock_vcpu_time_info hv_clock;

	/* both __this_cpu_read() and rdtsc() should be on the same cpu */
	get_cpu();

	data->flags = 0;
	if (ka->use_master_clock && __this_cpu_read(cpu_tsc_khz)) {
#ifdef CONFIG_X86_64
		struct timespec64 ts;

		if (kvm_get_walltime_and_clockread(&ts, &data->host_tsc)) {
			data->realtime = ts.tv_nsec + NSEC_PER_SEC * ts.tv_sec;
			data->flags |= KVM_CLOCK_REALTIME | KVM_CLOCK_HOST_TSC;
		} else
#endif
		data->host_tsc = rdtsc();

		data->flags |= KVM_CLOCK_TSC_STABLE;
		hv_clock.tsc_timestamp = ka->master_cycle_now;
		hv_clock.system_time = ka->master_kernel_ns + ka->kvmclock_offset;
		kvm_get_time_scale(NSEC_PER_SEC, __this_cpu_read(cpu_tsc_khz) * 1000LL,
				   &hv_clock.tsc_shift,
				   &hv_clock.tsc_to_system_mul);
		data->clock = __pvclock_read_cycles(&hv_clock, data->host_tsc);
	} else {
		data->clock = get_kvmclock_base_ns() + ka->kvmclock_offset;
	}

	put_cpu();
}

static void get_kvmclock(struct kvm *kvm, struct kvm_clock_data *data)
{
	struct kvm_arch *ka = &kvm->arch;
	unsigned seq;

	do {
		seq = read_seqcount_begin(&ka->pvclock_sc);
		__get_kvmclock(kvm, data);
	} while (read_seqcount_retry(&ka->pvclock_sc, seq));
}

u64 get_kvmclock_ns(struct kvm *kvm)
{
	struct kvm_clock_data data;

	get_kvmclock(kvm, &data);
	return data.clock;
}

static void kvm_setup_guest_pvclock(struct kvm_vcpu *v,
				    struct gfn_to_pfn_cache *gpc,
				    unsigned int offset)
{
	struct kvm_vcpu_arch *vcpu = &v->arch;
	struct pvclock_vcpu_time_info *guest_hv_clock;
	unsigned long flags;

	read_lock_irqsave(&gpc->lock, flags);
	while (!kvm_gfn_to_pfn_cache_check(v->kvm, gpc, gpc->gpa,
					   offset + sizeof(*guest_hv_clock))) {
		read_unlock_irqrestore(&gpc->lock, flags);

		if (kvm_gfn_to_pfn_cache_refresh(v->kvm, gpc, gpc->gpa,
						 offset + sizeof(*guest_hv_clock)))
			return;

		read_lock_irqsave(&gpc->lock, flags);
	}

	guest_hv_clock = (void *)(gpc->khva + offset);

	/*
	 * This VCPU is paused, but it's legal for a guest to read another
	 * VCPU's kvmclock, so we really have to follow the specification where
	 * it says that version is odd if data is being modified, and even after
	 * it is consistent.
	 */

	guest_hv_clock->version = vcpu->hv_clock.version = (guest_hv_clock->version + 1) | 1;
	smp_wmb();

	/* retain PVCLOCK_GUEST_STOPPED if set in guest copy */
	vcpu->hv_clock.flags |= (guest_hv_clock->flags & PVCLOCK_GUEST_STOPPED);

	if (vcpu->pvclock_set_guest_stopped_request) {
		vcpu->hv_clock.flags |= PVCLOCK_GUEST_STOPPED;
		vcpu->pvclock_set_guest_stopped_request = false;
	}

	memcpy(guest_hv_clock, &vcpu->hv_clock, sizeof(*guest_hv_clock));
	smp_wmb();

	guest_hv_clock->version = ++vcpu->hv_clock.version;

	mark_page_dirty_in_slot(v->kvm, gpc->memslot, gpc->gpa >> PAGE_SHIFT);
	read_unlock_irqrestore(&gpc->lock, flags);

	trace_kvm_pvclock_update(v->vcpu_id, &vcpu->hv_clock);
}

static int kvm_guest_time_update(struct kvm_vcpu *v)
{
	unsigned long flags, tgt_tsc_khz;
	unsigned seq;
	struct kvm_vcpu_arch *vcpu = &v->arch;
	struct kvm_arch *ka = &v->kvm->arch;
	s64 kernel_ns;
	u64 tsc_timestamp, host_tsc;
	u8 pvclock_flags;
	bool use_master_clock;

	kernel_ns = 0;
	host_tsc = 0;

	/*
	 * If the host uses TSC clock, then passthrough TSC as stable
	 * to the guest.
	 */
	do {
		seq = read_seqcount_begin(&ka->pvclock_sc);
		use_master_clock = ka->use_master_clock;
		if (use_master_clock) {
			host_tsc = ka->master_cycle_now;
			kernel_ns = ka->master_kernel_ns;
		}
	} while (read_seqcount_retry(&ka->pvclock_sc, seq));

	/* Keep irq disabled to prevent changes to the clock */
	local_irq_save(flags);
	tgt_tsc_khz = __this_cpu_read(cpu_tsc_khz);
	if (unlikely(tgt_tsc_khz == 0)) {
		local_irq_restore(flags);
		kvm_make_request(KVM_REQ_CLOCK_UPDATE, v);
		return 1;
	}
	if (!use_master_clock) {
		host_tsc = rdtsc();
		kernel_ns = get_kvmclock_base_ns();
	}

	tsc_timestamp = kvm_read_l1_tsc(v, host_tsc);

	/*
	 * We may have to catch up the TSC to match elapsed wall clock
	 * time for two reasons, even if kvmclock is used.
	 *   1) CPU could have been running below the maximum TSC rate
	 *   2) Broken TSC compensation resets the base at each VCPU
	 *      entry to avoid unknown leaps of TSC even when running
	 *      again on the same CPU.  This may cause apparent elapsed
	 *      time to disappear, and the guest to stand still or run
	 *	very slowly.
	 */
	if (vcpu->tsc_catchup) {
		u64 tsc = compute_guest_tsc(v, kernel_ns);
		if (tsc > tsc_timestamp) {
			adjust_tsc_offset_guest(v, tsc - tsc_timestamp);
			tsc_timestamp = tsc;
		}
	}

	local_irq_restore(flags);

	/* With all the info we got, fill in the values */

	if (kvm_caps.has_tsc_control)
		tgt_tsc_khz = kvm_scale_tsc(tgt_tsc_khz,
					    v->arch.l1_tsc_scaling_ratio);

	if (unlikely(vcpu->hw_tsc_khz != tgt_tsc_khz)) {
		kvm_get_time_scale(NSEC_PER_SEC, tgt_tsc_khz * 1000LL,
				   &vcpu->hv_clock.tsc_shift,
				   &vcpu->hv_clock.tsc_to_system_mul);
		vcpu->hw_tsc_khz = tgt_tsc_khz;
	}

	vcpu->hv_clock.tsc_timestamp = tsc_timestamp;
	vcpu->hv_clock.system_time = kernel_ns + v->kvm->arch.kvmclock_offset;
	vcpu->last_guest_tsc = tsc_timestamp;

	/* If the host uses TSC clocksource, then it is stable */
	pvclock_flags = 0;
	if (use_master_clock)
		pvclock_flags |= PVCLOCK_TSC_STABLE_BIT;

	vcpu->hv_clock.flags = pvclock_flags;

	if (vcpu->pv_time.active)
		kvm_setup_guest_pvclock(v, &vcpu->pv_time, 0);
	if (vcpu->xen.vcpu_info_cache.active)
		kvm_setup_guest_pvclock(v, &vcpu->xen.vcpu_info_cache,
					offsetof(struct compat_vcpu_info, time));
	if (vcpu->xen.vcpu_time_info_cache.active)
		kvm_setup_guest_pvclock(v, &vcpu->xen.vcpu_time_info_cache, 0);
	kvm_hv_setup_tsc_page(v->kvm, &vcpu->hv_clock);
	return 0;
}

/*
 * kvmclock updates which are isolated to a given vcpu, such as
 * vcpu->cpu migration, should not allow system_timestamp from
 * the rest of the vcpus to remain static. Otherwise ntp frequency
 * correction applies to one vcpu's system_timestamp but not
 * the others.
 *
 * So in those cases, request a kvmclock update for all vcpus.
 * We need to rate-limit these requests though, as they can
 * considerably slow guests that have a large number of vcpus.
 * The time for a remote vcpu to update its kvmclock is bound
 * by the delay we use to rate-limit the updates.
 */

#define KVMCLOCK_UPDATE_DELAY msecs_to_jiffies(100)

static void kvmclock_update_fn(struct work_struct *work)
{
	unsigned long i;
	struct delayed_work *dwork = to_delayed_work(work);
	struct kvm_arch *ka = container_of(dwork, struct kvm_arch,
					   kvmclock_update_work);
	struct kvm *kvm = container_of(ka, struct kvm, arch);
	struct kvm_vcpu *vcpu;

	kvm_for_each_vcpu(i, vcpu, kvm) {
		kvm_make_request(KVM_REQ_CLOCK_UPDATE, vcpu);
		kvm_vcpu_kick(vcpu);
	}
}

static void kvm_gen_kvmclock_update(struct kvm_vcpu *v)
{
	struct kvm *kvm = v->kvm;

	kvm_make_request(KVM_REQ_CLOCK_UPDATE, v);
	schedule_delayed_work(&kvm->arch.kvmclock_update_work,
					KVMCLOCK_UPDATE_DELAY);
}

#define KVMCLOCK_SYNC_PERIOD (300 * HZ)

static void kvmclock_sync_fn(struct work_struct *work)
{
	struct delayed_work *dwork = to_delayed_work(work);
	struct kvm_arch *ka = container_of(dwork, struct kvm_arch,
					   kvmclock_sync_work);
	struct kvm *kvm = container_of(ka, struct kvm, arch);

	if (!kvmclock_periodic_sync)
		return;

	schedule_delayed_work(&kvm->arch.kvmclock_update_work, 0);
	schedule_delayed_work(&kvm->arch.kvmclock_sync_work,
					KVMCLOCK_SYNC_PERIOD);
}

/* These helpers are safe iff @msr is known to be an MCx bank MSR. */
static bool is_mci_control_msr(u32 msr)
{
	return (msr & 3) == 0;
}
static bool is_mci_status_msr(u32 msr)
{
	return (msr & 3) == 1;
}

/*
 * On AMD, HWCR[McStatusWrEn] controls whether setting MCi_STATUS results in #GP.
 */
static bool can_set_mci_status(struct kvm_vcpu *vcpu)
{
	/* McStatusWrEn enabled? */
	if (guest_cpuid_is_amd_or_hygon(vcpu))
		return !!(vcpu->arch.msr_hwcr & BIT_ULL(18));

	return false;
}

static int set_msr_mce(struct kvm_vcpu *vcpu, struct msr_data *msr_info)
{
	u64 mcg_cap = vcpu->arch.mcg_cap;
	unsigned bank_num = mcg_cap & 0xff;
	u32 msr = msr_info->index;
	u64 data = msr_info->data;
	u32 offset, last_msr;

	switch (msr) {
	case MSR_IA32_MCG_STATUS:
		vcpu->arch.mcg_status = data;
		break;
	case MSR_IA32_MCG_CTL:
		if (!(mcg_cap & MCG_CTL_P) &&
		    (data || !msr_info->host_initiated))
			return 1;
		if (data != 0 && data != ~(u64)0)
			return 1;
		vcpu->arch.mcg_ctl = data;
		break;
	case MSR_IA32_MC0_CTL2 ... MSR_IA32_MCx_CTL2(KVM_MAX_MCE_BANKS) - 1:
		last_msr = MSR_IA32_MCx_CTL2(bank_num) - 1;
		if (msr > last_msr)
			return 1;

		if (!(mcg_cap & MCG_CMCI_P) && (data || !msr_info->host_initiated))
			return 1;
		/* An attempt to write a 1 to a reserved bit raises #GP */
		if (data & ~(MCI_CTL2_CMCI_EN | MCI_CTL2_CMCI_THRESHOLD_MASK))
			return 1;
		offset = array_index_nospec(msr - MSR_IA32_MC0_CTL2,
					    last_msr + 1 - MSR_IA32_MC0_CTL2);
		vcpu->arch.mci_ctl2_banks[offset] = data;
		break;
	case MSR_IA32_MC0_CTL ... MSR_IA32_MCx_CTL(KVM_MAX_MCE_BANKS) - 1:
		last_msr = MSR_IA32_MCx_CTL(bank_num) - 1;
		if (msr > last_msr)
			return 1;

		/*
		 * Only 0 or all 1s can be written to IA32_MCi_CTL, all other
		 * values are architecturally undefined.  But, some Linux
		 * kernels clear bit 10 in bank 4 to workaround a BIOS/GART TLB
		 * issue on AMD K8s, allow bit 10 to be clear when setting all
		 * other bits in order to avoid an uncaught #GP in the guest.
		 *
		 * UNIXWARE clears bit 0 of MC1_CTL to ignore correctable,
		 * single-bit ECC data errors.
		 */
		if (is_mci_control_msr(msr) &&
		    data != 0 && (data | (1 << 10) | 1) != ~(u64)0)
			return 1;

		/*
		 * All CPUs allow writing 0 to MCi_STATUS MSRs to clear the MSR.
		 * AMD-based CPUs allow non-zero values, but if and only if
		 * HWCR[McStatusWrEn] is set.
		 */
		if (!msr_info->host_initiated && is_mci_status_msr(msr) &&
		    data != 0 && !can_set_mci_status(vcpu))
			return 1;

		offset = array_index_nospec(msr - MSR_IA32_MC0_CTL,
					    last_msr + 1 - MSR_IA32_MC0_CTL);
		vcpu->arch.mce_banks[offset] = data;
		break;
	default:
		return 1;
	}
	return 0;
}

static inline bool kvm_pv_async_pf_enabled(struct kvm_vcpu *vcpu)
{
	u64 mask = KVM_ASYNC_PF_ENABLED | KVM_ASYNC_PF_DELIVERY_AS_INT;

	return (vcpu->arch.apf.msr_en_val & mask) == mask;
}

static int kvm_pv_enable_async_pf(struct kvm_vcpu *vcpu, u64 data)
{
	gpa_t gpa = data & ~0x3f;

	/* Bits 4:5 are reserved, Should be zero */
	if (data & 0x30)
		return 1;

	if (!guest_pv_has(vcpu, KVM_FEATURE_ASYNC_PF_VMEXIT) &&
	    (data & KVM_ASYNC_PF_DELIVERY_AS_PF_VMEXIT))
		return 1;

	if (!guest_pv_has(vcpu, KVM_FEATURE_ASYNC_PF_INT) &&
	    (data & KVM_ASYNC_PF_DELIVERY_AS_INT))
		return 1;

	if (!lapic_in_kernel(vcpu))
		return data ? 1 : 0;

	vcpu->arch.apf.msr_en_val = data;

	if (!kvm_pv_async_pf_enabled(vcpu)) {
		kvm_clear_async_pf_completion_queue(vcpu);
		kvm_async_pf_hash_reset(vcpu);
		return 0;
	}

	if (kvm_gfn_to_hva_cache_init(vcpu->kvm, &vcpu->arch.apf.data, gpa,
					sizeof(u64)))
		return 1;

	vcpu->arch.apf.send_user_only = !(data & KVM_ASYNC_PF_SEND_ALWAYS);
	vcpu->arch.apf.delivery_as_pf_vmexit = data & KVM_ASYNC_PF_DELIVERY_AS_PF_VMEXIT;

	kvm_async_pf_wakeup_all(vcpu);

	return 0;
}

static int kvm_pv_enable_async_pf_int(struct kvm_vcpu *vcpu, u64 data)
{
	/* Bits 8-63 are reserved */
	if (data >> 8)
		return 1;

	if (!lapic_in_kernel(vcpu))
		return 1;

	vcpu->arch.apf.msr_int_val = data;

	vcpu->arch.apf.vec = data & KVM_ASYNC_PF_VEC_MASK;

	return 0;
}

static void kvmclock_reset(struct kvm_vcpu *vcpu)
{
	kvm_gpc_deactivate(vcpu->kvm, &vcpu->arch.pv_time);
	vcpu->arch.time = 0;
}

static void kvm_vcpu_flush_tlb_all(struct kvm_vcpu *vcpu)
{
	++vcpu->stat.tlb_flush;
	static_call(kvm_x86_flush_tlb_all)(vcpu);
}

static void kvm_vcpu_flush_tlb_guest(struct kvm_vcpu *vcpu)
{
	++vcpu->stat.tlb_flush;

	if (!tdp_enabled) {
		/*
		 * A TLB flush on behalf of the guest is equivalent to
		 * INVPCID(all), toggling CR4.PGE, etc., which requires
		 * a forced sync of the shadow page tables.  Ensure all the
		 * roots are synced and the guest TLB in hardware is clean.
		 */
		kvm_mmu_sync_roots(vcpu);
		kvm_mmu_sync_prev_roots(vcpu);
	}

	static_call(kvm_x86_flush_tlb_guest)(vcpu);
}


static inline void kvm_vcpu_flush_tlb_current(struct kvm_vcpu *vcpu)
{
	++vcpu->stat.tlb_flush;
	static_call(kvm_x86_flush_tlb_current)(vcpu);
}

/*
 * Service "local" TLB flush requests, which are specific to the current MMU
 * context.  In addition to the generic event handling in vcpu_enter_guest(),
 * TLB flushes that are targeted at an MMU context also need to be serviced
 * prior before nested VM-Enter/VM-Exit.
 */
void kvm_service_local_tlb_flush_requests(struct kvm_vcpu *vcpu)
{
	if (kvm_check_request(KVM_REQ_TLB_FLUSH_CURRENT, vcpu))
		kvm_vcpu_flush_tlb_current(vcpu);

	if (kvm_check_request(KVM_REQ_TLB_FLUSH_GUEST, vcpu))
		kvm_vcpu_flush_tlb_guest(vcpu);
}
EXPORT_SYMBOL_GPL(kvm_service_local_tlb_flush_requests);

static void record_steal_time(struct kvm_vcpu *vcpu)
{
	struct gfn_to_hva_cache *ghc = &vcpu->arch.st.cache;
	struct kvm_steal_time __user *st;
	struct kvm_memslots *slots;
	gpa_t gpa = vcpu->arch.st.msr_val & KVM_STEAL_VALID_BITS;
	u64 steal;
	u32 version;

	if (kvm_xen_msr_enabled(vcpu->kvm)) {
		kvm_xen_runstate_set_running(vcpu);
		return;
	}

	if (!(vcpu->arch.st.msr_val & KVM_MSR_ENABLED))
		return;

	if (WARN_ON_ONCE(current->mm != vcpu->kvm->mm))
		return;

	slots = kvm_memslots(vcpu->kvm);

	if (unlikely(slots->generation != ghc->generation ||
		     gpa != ghc->gpa ||
		     kvm_is_error_hva(ghc->hva) || !ghc->memslot)) {
		/* We rely on the fact that it fits in a single page. */
		BUILD_BUG_ON((sizeof(*st) - 1) & KVM_STEAL_VALID_BITS);

		if (kvm_gfn_to_hva_cache_init(vcpu->kvm, ghc, gpa, sizeof(*st)) ||
		    kvm_is_error_hva(ghc->hva) || !ghc->memslot)
			return;
	}

	st = (struct kvm_steal_time __user *)ghc->hva;
	/*
	 * Doing a TLB flush here, on the guest's behalf, can avoid
	 * expensive IPIs.
	 */
	if (guest_pv_has(vcpu, KVM_FEATURE_PV_TLB_FLUSH)) {
		u8 st_preempted = 0;
		int err = -EFAULT;

		if (!user_access_begin(st, sizeof(*st)))
			return;

		asm volatile("1: xchgb %0, %2\n"
			     "xor %1, %1\n"
			     "2:\n"
			     _ASM_EXTABLE_UA(1b, 2b)
			     : "+q" (st_preempted),
			       "+&r" (err),
			       "+m" (st->preempted));
		if (err)
			goto out;

		user_access_end();

		vcpu->arch.st.preempted = 0;

		trace_kvm_pv_tlb_flush(vcpu->vcpu_id,
				       st_preempted & KVM_VCPU_FLUSH_TLB);
		if (st_preempted & KVM_VCPU_FLUSH_TLB)
			kvm_vcpu_flush_tlb_guest(vcpu);

		if (!user_access_begin(st, sizeof(*st)))
			goto dirty;
	} else {
		if (!user_access_begin(st, sizeof(*st)))
			return;

		unsafe_put_user(0, &st->preempted, out);
		vcpu->arch.st.preempted = 0;
	}

	unsafe_get_user(version, &st->version, out);
	if (version & 1)
		version += 1;  /* first time write, random junk */

	version += 1;
	unsafe_put_user(version, &st->version, out);

	smp_wmb();

	unsafe_get_user(steal, &st->steal, out);
	steal += current->sched_info.run_delay -
		vcpu->arch.st.last_steal;
	vcpu->arch.st.last_steal = current->sched_info.run_delay;
	unsafe_put_user(steal, &st->steal, out);

	version += 1;
	unsafe_put_user(version, &st->version, out);

 out:
	user_access_end();
 dirty:
	mark_page_dirty_in_slot(vcpu->kvm, ghc->memslot, gpa_to_gfn(ghc->gpa));
}

int kvm_set_msr_common(struct kvm_vcpu *vcpu, struct msr_data *msr_info)
{
	bool pr = false;
	u32 msr = msr_info->index;
	u64 data = msr_info->data;

	if (msr && msr == vcpu->kvm->arch.xen_hvm_config.msr)
		return kvm_xen_write_hypercall_page(vcpu, data);

	switch (msr) {
	case MSR_AMD64_NB_CFG:
	case MSR_IA32_UCODE_WRITE:
	case MSR_VM_HSAVE_PA:
	case MSR_AMD64_PATCH_LOADER:
	case MSR_AMD64_BU_CFG2:
	case MSR_AMD64_DC_CFG:
	case MSR_F15H_EX_CFG:
		break;

	case MSR_IA32_UCODE_REV:
		if (msr_info->host_initiated)
			vcpu->arch.microcode_version = data;
		break;
	case MSR_IA32_ARCH_CAPABILITIES:
		if (!msr_info->host_initiated)
			return 1;
		vcpu->arch.arch_capabilities = data;
		break;
	case MSR_IA32_PERF_CAPABILITIES: {
		struct kvm_msr_entry msr_ent = {.index = msr, .data = 0};

		if (!msr_info->host_initiated)
			return 1;
		if (kvm_get_msr_feature(&msr_ent))
			return 1;
		if (data & ~msr_ent.data)
			return 1;

		vcpu->arch.perf_capabilities = data;
		kvm_pmu_refresh(vcpu);
		return 0;
	}
	case MSR_EFER:
		return set_efer(vcpu, msr_info);
	case MSR_K7_HWCR:
		data &= ~(u64)0x40;	/* ignore flush filter disable */
		data &= ~(u64)0x100;	/* ignore ignne emulation enable */
		data &= ~(u64)0x8;	/* ignore TLB cache disable */

		/* Handle McStatusWrEn */
		if (data == BIT_ULL(18)) {
			vcpu->arch.msr_hwcr = data;
		} else if (data != 0) {
			vcpu_unimpl(vcpu, "unimplemented HWCR wrmsr: 0x%llx\n",
				    data);
			return 1;
		}
		break;
	case MSR_FAM10H_MMIO_CONF_BASE:
		if (data != 0) {
			vcpu_unimpl(vcpu, "unimplemented MMIO_CONF_BASE wrmsr: "
				    "0x%llx\n", data);
			return 1;
		}
		break;
	case 0x200 ... MSR_IA32_MC0_CTL2 - 1:
	case MSR_IA32_MCx_CTL2(KVM_MAX_MCE_BANKS) ... 0x2ff:
		return kvm_mtrr_set_msr(vcpu, msr, data);
	case MSR_IA32_APICBASE:
		return kvm_set_apic_base(vcpu, msr_info);
	case APIC_BASE_MSR ... APIC_BASE_MSR + 0xff:
		return kvm_x2apic_msr_write(vcpu, msr, data);
	case MSR_IA32_TSC_DEADLINE:
		kvm_set_lapic_tscdeadline_msr(vcpu, data);
		break;
	case MSR_IA32_TSC_ADJUST:
		if (guest_cpuid_has(vcpu, X86_FEATURE_TSC_ADJUST)) {
			if (!msr_info->host_initiated) {
				s64 adj = data - vcpu->arch.ia32_tsc_adjust_msr;
				adjust_tsc_offset_guest(vcpu, adj);
				/* Before back to guest, tsc_timestamp must be adjusted
				 * as well, otherwise guest's percpu pvclock time could jump.
				 */
				kvm_make_request(KVM_REQ_CLOCK_UPDATE, vcpu);
			}
			vcpu->arch.ia32_tsc_adjust_msr = data;
		}
		break;
	case MSR_IA32_MISC_ENABLE: {
		u64 old_val = vcpu->arch.ia32_misc_enable_msr;

		if (!msr_info->host_initiated) {
			/* RO bits */
			if ((old_val ^ data) & MSR_IA32_MISC_ENABLE_PMU_RO_MASK)
				return 1;

			/* R bits, i.e. writes are ignored, but don't fault. */
			data = data & ~MSR_IA32_MISC_ENABLE_EMON;
			data |= old_val & MSR_IA32_MISC_ENABLE_EMON;
		}

		if (!kvm_check_has_quirk(vcpu->kvm, KVM_X86_QUIRK_MISC_ENABLE_NO_MWAIT) &&
		    ((old_val ^ data)  & MSR_IA32_MISC_ENABLE_MWAIT)) {
			if (!guest_cpuid_has(vcpu, X86_FEATURE_XMM3))
				return 1;
			vcpu->arch.ia32_misc_enable_msr = data;
			kvm_update_cpuid_runtime(vcpu);
		} else {
			vcpu->arch.ia32_misc_enable_msr = data;
		}
		break;
	}
	case MSR_IA32_SMBASE:
		if (!msr_info->host_initiated)
			return 1;
		vcpu->arch.smbase = data;
		break;
	case MSR_IA32_POWER_CTL:
		vcpu->arch.msr_ia32_power_ctl = data;
		break;
	case MSR_IA32_TSC:
		if (msr_info->host_initiated) {
			kvm_synchronize_tsc(vcpu, data);
		} else {
			u64 adj = kvm_compute_l1_tsc_offset(vcpu, data) - vcpu->arch.l1_tsc_offset;
			adjust_tsc_offset_guest(vcpu, adj);
			vcpu->arch.ia32_tsc_adjust_msr += adj;
		}
		break;
	case MSR_IA32_XSS:
		if (!msr_info->host_initiated &&
		    !guest_cpuid_has(vcpu, X86_FEATURE_XSAVES))
			return 1;
		/*
		 * KVM supports exposing PT to the guest, but does not support
		 * IA32_XSS[bit 8]. Guests have to use RDMSR/WRMSR rather than
		 * XSAVES/XRSTORS to save/restore PT MSRs.
		 */
		if (data & ~kvm_caps.supported_xss)
			return 1;
		vcpu->arch.ia32_xss = data;
		kvm_update_cpuid_runtime(vcpu);
		break;
	case MSR_SMI_COUNT:
		if (!msr_info->host_initiated)
			return 1;
		vcpu->arch.smi_count = data;
		break;
	case MSR_KVM_WALL_CLOCK_NEW:
		if (!guest_pv_has(vcpu, KVM_FEATURE_CLOCKSOURCE2))
			return 1;

		vcpu->kvm->arch.wall_clock = data;
		kvm_write_wall_clock(vcpu->kvm, data, 0);
		break;
	case MSR_KVM_WALL_CLOCK:
		if (!guest_pv_has(vcpu, KVM_FEATURE_CLOCKSOURCE))
			return 1;

		vcpu->kvm->arch.wall_clock = data;
		kvm_write_wall_clock(vcpu->kvm, data, 0);
		break;
	case MSR_KVM_SYSTEM_TIME_NEW:
		if (!guest_pv_has(vcpu, KVM_FEATURE_CLOCKSOURCE2))
			return 1;

		kvm_write_system_time(vcpu, data, false, msr_info->host_initiated);
		break;
	case MSR_KVM_SYSTEM_TIME:
		if (!guest_pv_has(vcpu, KVM_FEATURE_CLOCKSOURCE))
			return 1;

		kvm_write_system_time(vcpu, data, true,  msr_info->host_initiated);
		break;
	case MSR_KVM_ASYNC_PF_EN:
		if (!guest_pv_has(vcpu, KVM_FEATURE_ASYNC_PF))
			return 1;

		if (kvm_pv_enable_async_pf(vcpu, data))
			return 1;
		break;
	case MSR_KVM_ASYNC_PF_INT:
		if (!guest_pv_has(vcpu, KVM_FEATURE_ASYNC_PF_INT))
			return 1;

		if (kvm_pv_enable_async_pf_int(vcpu, data))
			return 1;
		break;
	case MSR_KVM_ASYNC_PF_ACK:
		if (!guest_pv_has(vcpu, KVM_FEATURE_ASYNC_PF_INT))
			return 1;
		if (data & 0x1) {
			vcpu->arch.apf.pageready_pending = false;
			kvm_check_async_pf_completion(vcpu);
		}
		break;
	case MSR_KVM_STEAL_TIME:
		if (!guest_pv_has(vcpu, KVM_FEATURE_STEAL_TIME))
			return 1;

		if (unlikely(!sched_info_on()))
			return 1;

		if (data & KVM_STEAL_RESERVED_MASK)
			return 1;

		vcpu->arch.st.msr_val = data;

		if (!(data & KVM_MSR_ENABLED))
			break;

		kvm_make_request(KVM_REQ_STEAL_UPDATE, vcpu);

		break;
	case MSR_KVM_PV_EOI_EN:
		if (!guest_pv_has(vcpu, KVM_FEATURE_PV_EOI))
			return 1;

		if (kvm_lapic_set_pv_eoi(vcpu, data, sizeof(u8)))
			return 1;
		break;

	case MSR_KVM_POLL_CONTROL:
		if (!guest_pv_has(vcpu, KVM_FEATURE_POLL_CONTROL))
			return 1;

		/* only enable bit supported */
		if (data & (-1ULL << 1))
			return 1;

		vcpu->arch.msr_kvm_poll_control = data;
		break;

	case MSR_IA32_MCG_CTL:
	case MSR_IA32_MCG_STATUS:
	case MSR_IA32_MC0_CTL ... MSR_IA32_MCx_CTL(KVM_MAX_MCE_BANKS) - 1:
	case MSR_IA32_MC0_CTL2 ... MSR_IA32_MCx_CTL2(KVM_MAX_MCE_BANKS) - 1:
		return set_msr_mce(vcpu, msr_info);

	case MSR_K7_PERFCTR0 ... MSR_K7_PERFCTR3:
	case MSR_P6_PERFCTR0 ... MSR_P6_PERFCTR1:
		pr = true;
		fallthrough;
	case MSR_K7_EVNTSEL0 ... MSR_K7_EVNTSEL3:
	case MSR_P6_EVNTSEL0 ... MSR_P6_EVNTSEL1:
		if (kvm_pmu_is_valid_msr(vcpu, msr))
			return kvm_pmu_set_msr(vcpu, msr_info);

		if (pr || data != 0)
			vcpu_unimpl(vcpu, "disabled perfctr wrmsr: "
				    "0x%x data 0x%llx\n", msr, data);
		break;
	case MSR_K7_CLK_CTL:
		/*
		 * Ignore all writes to this no longer documented MSR.
		 * Writes are only relevant for old K7 processors,
		 * all pre-dating SVM, but a recommended workaround from
		 * AMD for these chips. It is possible to specify the
		 * affected processor models on the command line, hence
		 * the need to ignore the workaround.
		 */
		break;
	case HV_X64_MSR_GUEST_OS_ID ... HV_X64_MSR_SINT15:
	case HV_X64_MSR_SYNDBG_CONTROL ... HV_X64_MSR_SYNDBG_PENDING_BUFFER:
	case HV_X64_MSR_SYNDBG_OPTIONS:
	case HV_X64_MSR_CRASH_P0 ... HV_X64_MSR_CRASH_P4:
	case HV_X64_MSR_CRASH_CTL:
	case HV_X64_MSR_STIMER0_CONFIG ... HV_X64_MSR_STIMER3_COUNT:
	case HV_X64_MSR_REENLIGHTENMENT_CONTROL:
	case HV_X64_MSR_TSC_EMULATION_CONTROL:
	case HV_X64_MSR_TSC_EMULATION_STATUS:
		return kvm_hv_set_msr_common(vcpu, msr, data,
					     msr_info->host_initiated);
	case MSR_IA32_BBL_CR_CTL3:
		/* Drop writes to this legacy MSR -- see rdmsr
		 * counterpart for further detail.
		 */
		if (report_ignored_msrs)
			vcpu_unimpl(vcpu, "ignored wrmsr: 0x%x data 0x%llx\n",
				msr, data);
		break;
	case MSR_AMD64_OSVW_ID_LENGTH:
		if (!guest_cpuid_has(vcpu, X86_FEATURE_OSVW))
			return 1;
		vcpu->arch.osvw.length = data;
		break;
	case MSR_AMD64_OSVW_STATUS:
		if (!guest_cpuid_has(vcpu, X86_FEATURE_OSVW))
			return 1;
		vcpu->arch.osvw.status = data;
		break;
	case MSR_PLATFORM_INFO:
		if (!msr_info->host_initiated ||
		    (!(data & MSR_PLATFORM_INFO_CPUID_FAULT) &&
		     cpuid_fault_enabled(vcpu)))
			return 1;
		vcpu->arch.msr_platform_info = data;
		break;
	case MSR_MISC_FEATURES_ENABLES:
		if (data & ~MSR_MISC_FEATURES_ENABLES_CPUID_FAULT ||
		    (data & MSR_MISC_FEATURES_ENABLES_CPUID_FAULT &&
		     !supports_cpuid_fault(vcpu)))
			return 1;
		vcpu->arch.msr_misc_features_enables = data;
		break;
#ifdef CONFIG_X86_64
	case MSR_IA32_XFD:
		if (!msr_info->host_initiated &&
		    !guest_cpuid_has(vcpu, X86_FEATURE_XFD))
			return 1;

		if (data & ~kvm_guest_supported_xfd(vcpu))
			return 1;

		fpu_update_guest_xfd(&vcpu->arch.guest_fpu, data);
		break;
	case MSR_IA32_XFD_ERR:
		if (!msr_info->host_initiated &&
		    !guest_cpuid_has(vcpu, X86_FEATURE_XFD))
			return 1;

		if (data & ~kvm_guest_supported_xfd(vcpu))
			return 1;

		vcpu->arch.guest_fpu.xfd_err = data;
		break;
#endif
	case MSR_IA32_PEBS_ENABLE:
	case MSR_IA32_DS_AREA:
	case MSR_PEBS_DATA_CFG:
	case MSR_F15H_PERF_CTL0 ... MSR_F15H_PERF_CTR5:
		if (kvm_pmu_is_valid_msr(vcpu, msr))
			return kvm_pmu_set_msr(vcpu, msr_info);
		/*
		 * Userspace is allowed to write '0' to MSRs that KVM reports
		 * as to-be-saved, even if an MSRs isn't fully supported.
		 */
		return !msr_info->host_initiated || data;
	default:
		if (kvm_pmu_is_valid_msr(vcpu, msr))
			return kvm_pmu_set_msr(vcpu, msr_info);
		return KVM_MSR_RET_INVALID;
	}
	return 0;
}
EXPORT_SYMBOL_GPL(kvm_set_msr_common);

static int get_msr_mce(struct kvm_vcpu *vcpu, u32 msr, u64 *pdata, bool host)
{
	u64 data;
	u64 mcg_cap = vcpu->arch.mcg_cap;
	unsigned bank_num = mcg_cap & 0xff;
	u32 offset, last_msr;

	switch (msr) {
	case MSR_IA32_P5_MC_ADDR:
	case MSR_IA32_P5_MC_TYPE:
		data = 0;
		break;
	case MSR_IA32_MCG_CAP:
		data = vcpu->arch.mcg_cap;
		break;
	case MSR_IA32_MCG_CTL:
		if (!(mcg_cap & MCG_CTL_P) && !host)
			return 1;
		data = vcpu->arch.mcg_ctl;
		break;
	case MSR_IA32_MCG_STATUS:
		data = vcpu->arch.mcg_status;
		break;
	case MSR_IA32_MC0_CTL2 ... MSR_IA32_MCx_CTL2(KVM_MAX_MCE_BANKS) - 1:
		last_msr = MSR_IA32_MCx_CTL2(bank_num) - 1;
		if (msr > last_msr)
			return 1;

		if (!(mcg_cap & MCG_CMCI_P) && !host)
			return 1;
		offset = array_index_nospec(msr - MSR_IA32_MC0_CTL2,
					    last_msr + 1 - MSR_IA32_MC0_CTL2);
		data = vcpu->arch.mci_ctl2_banks[offset];
		break;
	case MSR_IA32_MC0_CTL ... MSR_IA32_MCx_CTL(KVM_MAX_MCE_BANKS) - 1:
		last_msr = MSR_IA32_MCx_CTL(bank_num) - 1;
		if (msr > last_msr)
			return 1;

		offset = array_index_nospec(msr - MSR_IA32_MC0_CTL,
					    last_msr + 1 - MSR_IA32_MC0_CTL);
		data = vcpu->arch.mce_banks[offset];
		break;
	default:
		return 1;
	}
	*pdata = data;
	return 0;
}

int kvm_get_msr_common(struct kvm_vcpu *vcpu, struct msr_data *msr_info)
{
	switch (msr_info->index) {
	case MSR_IA32_PLATFORM_ID:
	case MSR_IA32_EBL_CR_POWERON:
	case MSR_IA32_LASTBRANCHFROMIP:
	case MSR_IA32_LASTBRANCHTOIP:
	case MSR_IA32_LASTINTFROMIP:
	case MSR_IA32_LASTINTTOIP:
	case MSR_AMD64_SYSCFG:
	case MSR_K8_TSEG_ADDR:
	case MSR_K8_TSEG_MASK:
	case MSR_VM_HSAVE_PA:
	case MSR_K8_INT_PENDING_MSG:
	case MSR_AMD64_NB_CFG:
	case MSR_FAM10H_MMIO_CONF_BASE:
	case MSR_AMD64_BU_CFG2:
	case MSR_IA32_PERF_CTL:
	case MSR_AMD64_DC_CFG:
	case MSR_F15H_EX_CFG:
	/*
	 * Intel Sandy Bridge CPUs must support the RAPL (running average power
	 * limit) MSRs. Just return 0, as we do not want to expose the host
	 * data here. Do not conditionalize this on CPUID, as KVM does not do
	 * so for existing CPU-specific MSRs.
	 */
	case MSR_RAPL_POWER_UNIT:
	case MSR_PP0_ENERGY_STATUS:	/* Power plane 0 (core) */
	case MSR_PP1_ENERGY_STATUS:	/* Power plane 1 (graphics uncore) */
	case MSR_PKG_ENERGY_STATUS:	/* Total package */
	case MSR_DRAM_ENERGY_STATUS:	/* DRAM controller */
		msr_info->data = 0;
		break;
	case MSR_IA32_PEBS_ENABLE:
	case MSR_IA32_DS_AREA:
	case MSR_PEBS_DATA_CFG:
	case MSR_F15H_PERF_CTL0 ... MSR_F15H_PERF_CTR5:
		if (kvm_pmu_is_valid_msr(vcpu, msr_info->index))
			return kvm_pmu_get_msr(vcpu, msr_info);
		/*
		 * Userspace is allowed to read MSRs that KVM reports as
		 * to-be-saved, even if an MSR isn't fully supported.
		 */
		if (!msr_info->host_initiated)
			return 1;
		msr_info->data = 0;
		break;
	case MSR_K7_EVNTSEL0 ... MSR_K7_EVNTSEL3:
	case MSR_K7_PERFCTR0 ... MSR_K7_PERFCTR3:
	case MSR_P6_PERFCTR0 ... MSR_P6_PERFCTR1:
	case MSR_P6_EVNTSEL0 ... MSR_P6_EVNTSEL1:
		if (kvm_pmu_is_valid_msr(vcpu, msr_info->index))
			return kvm_pmu_get_msr(vcpu, msr_info);
		msr_info->data = 0;
		break;
	case MSR_IA32_UCODE_REV:
		msr_info->data = vcpu->arch.microcode_version;
		break;
	case MSR_IA32_ARCH_CAPABILITIES:
		if (!msr_info->host_initiated &&
		    !guest_cpuid_has(vcpu, X86_FEATURE_ARCH_CAPABILITIES))
			return 1;
		msr_info->data = vcpu->arch.arch_capabilities;
		break;
	case MSR_IA32_PERF_CAPABILITIES:
		if (!msr_info->host_initiated &&
		    !guest_cpuid_has(vcpu, X86_FEATURE_PDCM))
			return 1;
		msr_info->data = vcpu->arch.perf_capabilities;
		break;
	case MSR_IA32_POWER_CTL:
		msr_info->data = vcpu->arch.msr_ia32_power_ctl;
		break;
	case MSR_IA32_TSC: {
		/*
		 * Intel SDM states that MSR_IA32_TSC read adds the TSC offset
		 * even when not intercepted. AMD manual doesn't explicitly
		 * state this but appears to behave the same.
		 *
		 * On userspace reads and writes, however, we unconditionally
		 * return L1's TSC value to ensure backwards-compatible
		 * behavior for migration.
		 */
		u64 offset, ratio;

		if (msr_info->host_initiated) {
			offset = vcpu->arch.l1_tsc_offset;
			ratio = vcpu->arch.l1_tsc_scaling_ratio;
		} else {
			offset = vcpu->arch.tsc_offset;
			ratio = vcpu->arch.tsc_scaling_ratio;
		}

		msr_info->data = kvm_scale_tsc(rdtsc(), ratio) + offset;
		break;
	}
	case MSR_MTRRcap:
	case 0x200 ... MSR_IA32_MC0_CTL2 - 1:
	case MSR_IA32_MCx_CTL2(KVM_MAX_MCE_BANKS) ... 0x2ff:
		return kvm_mtrr_get_msr(vcpu, msr_info->index, &msr_info->data);
	case 0xcd: /* fsb frequency */
		msr_info->data = 3;
		break;
		/*
		 * MSR_EBC_FREQUENCY_ID
		 * Conservative value valid for even the basic CPU models.
		 * Models 0,1: 000 in bits 23:21 indicating a bus speed of
		 * 100MHz, model 2 000 in bits 18:16 indicating 100MHz,
		 * and 266MHz for model 3, or 4. Set Core Clock
		 * Frequency to System Bus Frequency Ratio to 1 (bits
		 * 31:24) even though these are only valid for CPU
		 * models > 2, however guests may end up dividing or
		 * multiplying by zero otherwise.
		 */
	case MSR_EBC_FREQUENCY_ID:
		msr_info->data = 1 << 24;
		break;
	case MSR_IA32_APICBASE:
		msr_info->data = kvm_get_apic_base(vcpu);
		break;
	case APIC_BASE_MSR ... APIC_BASE_MSR + 0xff:
		return kvm_x2apic_msr_read(vcpu, msr_info->index, &msr_info->data);
	case MSR_IA32_TSC_DEADLINE:
		msr_info->data = kvm_get_lapic_tscdeadline_msr(vcpu);
		break;
	case MSR_IA32_TSC_ADJUST:
		msr_info->data = (u64)vcpu->arch.ia32_tsc_adjust_msr;
		break;
	case MSR_IA32_MISC_ENABLE:
		msr_info->data = vcpu->arch.ia32_misc_enable_msr;
		break;
	case MSR_IA32_SMBASE:
		if (!msr_info->host_initiated)
			return 1;
		msr_info->data = vcpu->arch.smbase;
		break;
	case MSR_SMI_COUNT:
		msr_info->data = vcpu->arch.smi_count;
		break;
	case MSR_IA32_PERF_STATUS:
		/* TSC increment by tick */
		msr_info->data = 1000ULL;
		/* CPU multiplier */
		msr_info->data |= (((uint64_t)4ULL) << 40);
		break;
	case MSR_EFER:
		msr_info->data = vcpu->arch.efer;
		break;
	case MSR_KVM_WALL_CLOCK:
		if (!guest_pv_has(vcpu, KVM_FEATURE_CLOCKSOURCE))
			return 1;

		msr_info->data = vcpu->kvm->arch.wall_clock;
		break;
	case MSR_KVM_WALL_CLOCK_NEW:
		if (!guest_pv_has(vcpu, KVM_FEATURE_CLOCKSOURCE2))
			return 1;

		msr_info->data = vcpu->kvm->arch.wall_clock;
		break;
	case MSR_KVM_SYSTEM_TIME:
		if (!guest_pv_has(vcpu, KVM_FEATURE_CLOCKSOURCE))
			return 1;

		msr_info->data = vcpu->arch.time;
		break;
	case MSR_KVM_SYSTEM_TIME_NEW:
		if (!guest_pv_has(vcpu, KVM_FEATURE_CLOCKSOURCE2))
			return 1;

		msr_info->data = vcpu->arch.time;
		break;
	case MSR_KVM_ASYNC_PF_EN:
		if (!guest_pv_has(vcpu, KVM_FEATURE_ASYNC_PF))
			return 1;

		msr_info->data = vcpu->arch.apf.msr_en_val;
		break;
	case MSR_KVM_ASYNC_PF_INT:
		if (!guest_pv_has(vcpu, KVM_FEATURE_ASYNC_PF_INT))
			return 1;

		msr_info->data = vcpu->arch.apf.msr_int_val;
		break;
	case MSR_KVM_ASYNC_PF_ACK:
		if (!guest_pv_has(vcpu, KVM_FEATURE_ASYNC_PF_INT))
			return 1;

		msr_info->data = 0;
		break;
	case MSR_KVM_STEAL_TIME:
		if (!guest_pv_has(vcpu, KVM_FEATURE_STEAL_TIME))
			return 1;

		msr_info->data = vcpu->arch.st.msr_val;
		break;
	case MSR_KVM_PV_EOI_EN:
		if (!guest_pv_has(vcpu, KVM_FEATURE_PV_EOI))
			return 1;

		msr_info->data = vcpu->arch.pv_eoi.msr_val;
		break;
	case MSR_KVM_POLL_CONTROL:
		if (!guest_pv_has(vcpu, KVM_FEATURE_POLL_CONTROL))
			return 1;

		msr_info->data = vcpu->arch.msr_kvm_poll_control;
		break;
	case MSR_IA32_P5_MC_ADDR:
	case MSR_IA32_P5_MC_TYPE:
	case MSR_IA32_MCG_CAP:
	case MSR_IA32_MCG_CTL:
	case MSR_IA32_MCG_STATUS:
	case MSR_IA32_MC0_CTL ... MSR_IA32_MCx_CTL(KVM_MAX_MCE_BANKS) - 1:
	case MSR_IA32_MC0_CTL2 ... MSR_IA32_MCx_CTL2(KVM_MAX_MCE_BANKS) - 1:
		return get_msr_mce(vcpu, msr_info->index, &msr_info->data,
				   msr_info->host_initiated);
	case MSR_IA32_XSS:
		if (!msr_info->host_initiated &&
		    !guest_cpuid_has(vcpu, X86_FEATURE_XSAVES))
			return 1;
		msr_info->data = vcpu->arch.ia32_xss;
		break;
	case MSR_K7_CLK_CTL:
		/*
		 * Provide expected ramp-up count for K7. All other
		 * are set to zero, indicating minimum divisors for
		 * every field.
		 *
		 * This prevents guest kernels on AMD host with CPU
		 * type 6, model 8 and higher from exploding due to
		 * the rdmsr failing.
		 */
		msr_info->data = 0x20000000;
		break;
	case HV_X64_MSR_GUEST_OS_ID ... HV_X64_MSR_SINT15:
	case HV_X64_MSR_SYNDBG_CONTROL ... HV_X64_MSR_SYNDBG_PENDING_BUFFER:
	case HV_X64_MSR_SYNDBG_OPTIONS:
	case HV_X64_MSR_CRASH_P0 ... HV_X64_MSR_CRASH_P4:
	case HV_X64_MSR_CRASH_CTL:
	case HV_X64_MSR_STIMER0_CONFIG ... HV_X64_MSR_STIMER3_COUNT:
	case HV_X64_MSR_REENLIGHTENMENT_CONTROL:
	case HV_X64_MSR_TSC_EMULATION_CONTROL:
	case HV_X64_MSR_TSC_EMULATION_STATUS:
		return kvm_hv_get_msr_common(vcpu,
					     msr_info->index, &msr_info->data,
					     msr_info->host_initiated);
	case MSR_IA32_BBL_CR_CTL3:
		/* This legacy MSR exists but isn't fully documented in current
		 * silicon.  It is however accessed by winxp in very narrow
		 * scenarios where it sets bit #19, itself documented as
		 * a "reserved" bit.  Best effort attempt to source coherent
		 * read data here should the balance of the register be
		 * interpreted by the guest:
		 *
		 * L2 cache control register 3: 64GB range, 256KB size,
		 * enabled, latency 0x1, configured
		 */
		msr_info->data = 0xbe702111;
		break;
	case MSR_AMD64_OSVW_ID_LENGTH:
		if (!guest_cpuid_has(vcpu, X86_FEATURE_OSVW))
			return 1;
		msr_info->data = vcpu->arch.osvw.length;
		break;
	case MSR_AMD64_OSVW_STATUS:
		if (!guest_cpuid_has(vcpu, X86_FEATURE_OSVW))
			return 1;
		msr_info->data = vcpu->arch.osvw.status;
		break;
	case MSR_PLATFORM_INFO:
		if (!msr_info->host_initiated &&
		    !vcpu->kvm->arch.guest_can_read_msr_platform_info)
			return 1;
		msr_info->data = vcpu->arch.msr_platform_info;
		break;
	case MSR_MISC_FEATURES_ENABLES:
		msr_info->data = vcpu->arch.msr_misc_features_enables;
		break;
	case MSR_K7_HWCR:
		msr_info->data = vcpu->arch.msr_hwcr;
		break;
#ifdef CONFIG_X86_64
	case MSR_IA32_XFD:
		if (!msr_info->host_initiated &&
		    !guest_cpuid_has(vcpu, X86_FEATURE_XFD))
			return 1;

		msr_info->data = vcpu->arch.guest_fpu.fpstate->xfd;
		break;
	case MSR_IA32_XFD_ERR:
		if (!msr_info->host_initiated &&
		    !guest_cpuid_has(vcpu, X86_FEATURE_XFD))
			return 1;

		msr_info->data = vcpu->arch.guest_fpu.xfd_err;
		break;
#endif
	default:
		if (kvm_pmu_is_valid_msr(vcpu, msr_info->index))
			return kvm_pmu_get_msr(vcpu, msr_info);
		return KVM_MSR_RET_INVALID;
	}
	return 0;
}
EXPORT_SYMBOL_GPL(kvm_get_msr_common);

/*
 * Read or write a bunch of msrs. All parameters are kernel addresses.
 *
 * @return number of msrs set successfully.
 */
static int __msr_io(struct kvm_vcpu *vcpu, struct kvm_msrs *msrs,
		    struct kvm_msr_entry *entries,
		    int (*do_msr)(struct kvm_vcpu *vcpu,
				  unsigned index, u64 *data))
{
	int i;

	for (i = 0; i < msrs->nmsrs; ++i)
		if (do_msr(vcpu, entries[i].index, &entries[i].data))
			break;

	return i;
}

/*
 * Read or write a bunch of msrs. Parameters are user addresses.
 *
 * @return number of msrs set successfully.
 */
static int msr_io(struct kvm_vcpu *vcpu, struct kvm_msrs __user *user_msrs,
		  int (*do_msr)(struct kvm_vcpu *vcpu,
				unsigned index, u64 *data),
		  int writeback)
{
	struct kvm_msrs msrs;
	struct kvm_msr_entry *entries;
	int r, n;
	unsigned size;

	r = -EFAULT;
	if (copy_from_user(&msrs, user_msrs, sizeof(msrs)))
		goto out;

	r = -E2BIG;
	if (msrs.nmsrs >= MAX_IO_MSRS)
		goto out;

	size = sizeof(struct kvm_msr_entry) * msrs.nmsrs;
	entries = memdup_user(user_msrs->entries, size);
	if (IS_ERR(entries)) {
		r = PTR_ERR(entries);
		goto out;
	}

	r = n = __msr_io(vcpu, &msrs, entries, do_msr);
	if (r < 0)
		goto out_free;

	r = -EFAULT;
	if (writeback && copy_to_user(user_msrs->entries, entries, size))
		goto out_free;

	r = n;

out_free:
	kfree(entries);
out:
	return r;
}

static inline bool kvm_can_mwait_in_guest(void)
{
	return boot_cpu_has(X86_FEATURE_MWAIT) &&
		!boot_cpu_has_bug(X86_BUG_MONITOR) &&
		boot_cpu_has(X86_FEATURE_ARAT);
}

static int kvm_ioctl_get_supported_hv_cpuid(struct kvm_vcpu *vcpu,
					    struct kvm_cpuid2 __user *cpuid_arg)
{
	struct kvm_cpuid2 cpuid;
	int r;

	r = -EFAULT;
	if (copy_from_user(&cpuid, cpuid_arg, sizeof(cpuid)))
		return r;

	r = kvm_get_hv_cpuid(vcpu, &cpuid, cpuid_arg->entries);
	if (r)
		return r;

	r = -EFAULT;
	if (copy_to_user(cpuid_arg, &cpuid, sizeof(cpuid)))
		return r;

	return 0;
}

int kvm_vm_ioctl_check_extension(struct kvm *kvm, long ext)
{
	int r = 0;

	switch (ext) {
	case KVM_CAP_IRQCHIP:
	case KVM_CAP_HLT:
	case KVM_CAP_MMU_SHADOW_CACHE_CONTROL:
	case KVM_CAP_SET_TSS_ADDR:
	case KVM_CAP_EXT_CPUID:
	case KVM_CAP_EXT_EMUL_CPUID:
	case KVM_CAP_CLOCKSOURCE:
	case KVM_CAP_PIT:
	case KVM_CAP_NOP_IO_DELAY:
	case KVM_CAP_MP_STATE:
	case KVM_CAP_SYNC_MMU:
	case KVM_CAP_USER_NMI:
	case KVM_CAP_REINJECT_CONTROL:
	case KVM_CAP_IRQ_INJECT_STATUS:
	case KVM_CAP_IOEVENTFD:
	case KVM_CAP_IOEVENTFD_NO_LENGTH:
	case KVM_CAP_PIT2:
	case KVM_CAP_PIT_STATE2:
	case KVM_CAP_SET_IDENTITY_MAP_ADDR:
	case KVM_CAP_VCPU_EVENTS:
	case KVM_CAP_HYPERV:
	case KVM_CAP_HYPERV_VAPIC:
	case KVM_CAP_HYPERV_SPIN:
	case KVM_CAP_HYPERV_SYNIC:
	case KVM_CAP_HYPERV_SYNIC2:
	case KVM_CAP_HYPERV_VP_INDEX:
	case KVM_CAP_HYPERV_EVENTFD:
	case KVM_CAP_HYPERV_TLBFLUSH:
	case KVM_CAP_HYPERV_SEND_IPI:
	case KVM_CAP_HYPERV_CPUID:
	case KVM_CAP_HYPERV_ENFORCE_CPUID:
	case KVM_CAP_SYS_HYPERV_CPUID:
	case KVM_CAP_PCI_SEGMENT:
	case KVM_CAP_DEBUGREGS:
	case KVM_CAP_X86_ROBUST_SINGLESTEP:
	case KVM_CAP_XSAVE:
	case KVM_CAP_ASYNC_PF:
	case KVM_CAP_ASYNC_PF_INT:
	case KVM_CAP_GET_TSC_KHZ:
	case KVM_CAP_KVMCLOCK_CTRL:
	case KVM_CAP_READONLY_MEM:
	case KVM_CAP_HYPERV_TIME:
	case KVM_CAP_IOAPIC_POLARITY_IGNORED:
	case KVM_CAP_TSC_DEADLINE_TIMER:
	case KVM_CAP_DISABLE_QUIRKS:
	case KVM_CAP_SET_BOOT_CPU_ID:
 	case KVM_CAP_SPLIT_IRQCHIP:
	case KVM_CAP_IMMEDIATE_EXIT:
	case KVM_CAP_PMU_EVENT_FILTER:
	case KVM_CAP_GET_MSR_FEATURES:
	case KVM_CAP_MSR_PLATFORM_INFO:
	case KVM_CAP_EXCEPTION_PAYLOAD:
	case KVM_CAP_X86_TRIPLE_FAULT_EVENT:
	case KVM_CAP_SET_GUEST_DEBUG:
	case KVM_CAP_LAST_CPU:
	case KVM_CAP_X86_USER_SPACE_MSR:
	case KVM_CAP_X86_MSR_FILTER:
	case KVM_CAP_ENFORCE_PV_FEATURE_CPUID:
#ifdef CONFIG_X86_SGX_KVM
	case KVM_CAP_SGX_ATTRIBUTE:
#endif
	case KVM_CAP_VM_COPY_ENC_CONTEXT_FROM:
	case KVM_CAP_VM_MOVE_ENC_CONTEXT_FROM:
	case KVM_CAP_SREGS2:
	case KVM_CAP_EXIT_ON_EMULATION_FAILURE:
	case KVM_CAP_VCPU_ATTRIBUTES:
	case KVM_CAP_SYS_ATTRIBUTES:
	case KVM_CAP_VAPIC:
	case KVM_CAP_ENABLE_CAP:
	case KVM_CAP_VM_DISABLE_NX_HUGE_PAGES:
		r = 1;
		break;
	case KVM_CAP_EXIT_HYPERCALL:
		r = KVM_EXIT_HYPERCALL_VALID_MASK;
		break;
	case KVM_CAP_SET_GUEST_DEBUG2:
		return KVM_GUESTDBG_VALID_MASK;
#ifdef CONFIG_KVM_XEN
	case KVM_CAP_XEN_HVM:
		r = KVM_XEN_HVM_CONFIG_HYPERCALL_MSR |
		    KVM_XEN_HVM_CONFIG_INTERCEPT_HCALL |
		    KVM_XEN_HVM_CONFIG_SHARED_INFO |
		    KVM_XEN_HVM_CONFIG_EVTCHN_2LEVEL |
		    KVM_XEN_HVM_CONFIG_EVTCHN_SEND;
		if (sched_info_on())
			r |= KVM_XEN_HVM_CONFIG_RUNSTATE;
		break;
#endif
	case KVM_CAP_SYNC_REGS:
		r = KVM_SYNC_X86_VALID_FIELDS;
		break;
	case KVM_CAP_ADJUST_CLOCK:
		r = KVM_CLOCK_VALID_FLAGS;
		break;
	case KVM_CAP_X86_DISABLE_EXITS:
		r |=  KVM_X86_DISABLE_EXITS_HLT | KVM_X86_DISABLE_EXITS_PAUSE |
		      KVM_X86_DISABLE_EXITS_CSTATE;
		if(kvm_can_mwait_in_guest())
			r |= KVM_X86_DISABLE_EXITS_MWAIT;
		break;
	case KVM_CAP_X86_SMM:
		/* SMBASE is usually relocated above 1M on modern chipsets,
		 * and SMM handlers might indeed rely on 4G segment limits,
		 * so do not report SMM to be available if real mode is
		 * emulated via vm86 mode.  Still, do not go to great lengths
		 * to avoid userspace's usage of the feature, because it is a
		 * fringe case that is not enabled except via specific settings
		 * of the module parameters.
		 */
		r = static_call(kvm_x86_has_emulated_msr)(kvm, MSR_IA32_SMBASE);
		break;
	case KVM_CAP_NR_VCPUS:
		r = min_t(unsigned int, num_online_cpus(), KVM_MAX_VCPUS);
		break;
	case KVM_CAP_MAX_VCPUS:
		r = KVM_MAX_VCPUS;
		break;
	case KVM_CAP_MAX_VCPU_ID:
		r = KVM_MAX_VCPU_IDS;
		break;
	case KVM_CAP_PV_MMU:	/* obsolete */
		r = 0;
		break;
	case KVM_CAP_MCE:
		r = KVM_MAX_MCE_BANKS;
		break;
	case KVM_CAP_XCRS:
		r = boot_cpu_has(X86_FEATURE_XSAVE);
		break;
	case KVM_CAP_TSC_CONTROL:
	case KVM_CAP_VM_TSC_CONTROL:
		r = kvm_caps.has_tsc_control;
		break;
	case KVM_CAP_X2APIC_API:
		r = KVM_X2APIC_API_VALID_FLAGS;
		break;
	case KVM_CAP_NESTED_STATE:
		r = kvm_x86_ops.nested_ops->get_state ?
			kvm_x86_ops.nested_ops->get_state(NULL, NULL, 0) : 0;
		break;
	case KVM_CAP_HYPERV_DIRECT_TLBFLUSH:
		r = kvm_x86_ops.enable_direct_tlbflush != NULL;
		break;
	case KVM_CAP_HYPERV_ENLIGHTENED_VMCS:
		r = kvm_x86_ops.nested_ops->enable_evmcs != NULL;
		break;
	case KVM_CAP_SMALLER_MAXPHYADDR:
		r = (int) allow_smaller_maxphyaddr;
		break;
	case KVM_CAP_STEAL_TIME:
		r = sched_info_on();
		break;
	case KVM_CAP_X86_BUS_LOCK_EXIT:
		if (kvm_caps.has_bus_lock_exit)
			r = KVM_BUS_LOCK_DETECTION_OFF |
			    KVM_BUS_LOCK_DETECTION_EXIT;
		else
			r = 0;
		break;
	case KVM_CAP_XSAVE2: {
		u64 guest_perm = xstate_get_guest_group_perm();

		r = xstate_required_size(kvm_caps.supported_xcr0 & guest_perm, false);
		if (r < sizeof(struct kvm_xsave))
			r = sizeof(struct kvm_xsave);
		break;
	}
	case KVM_CAP_PMU_CAPABILITY:
		r = enable_pmu ? KVM_CAP_PMU_VALID_MASK : 0;
		break;
	case KVM_CAP_DISABLE_QUIRKS2:
		r = KVM_X86_VALID_QUIRKS;
		break;
	case KVM_CAP_X86_NOTIFY_VMEXIT:
		r = kvm_caps.has_notify_vmexit;
		break;
	default:
		break;
	}
	return r;
}

static inline void __user *kvm_get_attr_addr(struct kvm_device_attr *attr)
{
	void __user *uaddr = (void __user*)(unsigned long)attr->addr;

	if ((u64)(unsigned long)uaddr != attr->addr)
		return ERR_PTR_USR(-EFAULT);
	return uaddr;
}

static int kvm_x86_dev_get_attr(struct kvm_device_attr *attr)
{
	u64 __user *uaddr = kvm_get_attr_addr(attr);

	if (attr->group)
		return -ENXIO;

	if (IS_ERR(uaddr))
		return PTR_ERR(uaddr);

	switch (attr->attr) {
	case KVM_X86_XCOMP_GUEST_SUPP:
		if (put_user(kvm_caps.supported_xcr0, uaddr))
			return -EFAULT;
		return 0;
	default:
		return -ENXIO;
		break;
	}
}

static int kvm_x86_dev_has_attr(struct kvm_device_attr *attr)
{
	if (attr->group)
		return -ENXIO;

	switch (attr->attr) {
	case KVM_X86_XCOMP_GUEST_SUPP:
		return 0;
	default:
		return -ENXIO;
	}
}

long kvm_arch_dev_ioctl(struct file *filp,
			unsigned int ioctl, unsigned long arg)
{
	void __user *argp = (void __user *)arg;
	long r;

	switch (ioctl) {
	case KVM_GET_MSR_INDEX_LIST: {
		struct kvm_msr_list __user *user_msr_list = argp;
		struct kvm_msr_list msr_list;
		unsigned n;

		r = -EFAULT;
		if (copy_from_user(&msr_list, user_msr_list, sizeof(msr_list)))
			goto out;
		n = msr_list.nmsrs;
		msr_list.nmsrs = num_msrs_to_save + num_emulated_msrs;
		if (copy_to_user(user_msr_list, &msr_list, sizeof(msr_list)))
			goto out;
		r = -E2BIG;
		if (n < msr_list.nmsrs)
			goto out;
		r = -EFAULT;
		if (copy_to_user(user_msr_list->indices, &msrs_to_save,
				 num_msrs_to_save * sizeof(u32)))
			goto out;
		if (copy_to_user(user_msr_list->indices + num_msrs_to_save,
				 &emulated_msrs,
				 num_emulated_msrs * sizeof(u32)))
			goto out;
		r = 0;
		break;
	}
	case KVM_GET_SUPPORTED_CPUID:
	case KVM_GET_EMULATED_CPUID: {
		struct kvm_cpuid2 __user *cpuid_arg = argp;
		struct kvm_cpuid2 cpuid;

		r = -EFAULT;
		if (copy_from_user(&cpuid, cpuid_arg, sizeof(cpuid)))
			goto out;

		r = kvm_dev_ioctl_get_cpuid(&cpuid, cpuid_arg->entries,
					    ioctl);
		if (r)
			goto out;

		r = -EFAULT;
		if (copy_to_user(cpuid_arg, &cpuid, sizeof(cpuid)))
			goto out;
		r = 0;
		break;
	}
	case KVM_X86_GET_MCE_CAP_SUPPORTED:
		r = -EFAULT;
		if (copy_to_user(argp, &kvm_caps.supported_mce_cap,
				 sizeof(kvm_caps.supported_mce_cap)))
			goto out;
		r = 0;
		break;
	case KVM_GET_MSR_FEATURE_INDEX_LIST: {
		struct kvm_msr_list __user *user_msr_list = argp;
		struct kvm_msr_list msr_list;
		unsigned int n;

		r = -EFAULT;
		if (copy_from_user(&msr_list, user_msr_list, sizeof(msr_list)))
			goto out;
		n = msr_list.nmsrs;
		msr_list.nmsrs = num_msr_based_features;
		if (copy_to_user(user_msr_list, &msr_list, sizeof(msr_list)))
			goto out;
		r = -E2BIG;
		if (n < msr_list.nmsrs)
			goto out;
		r = -EFAULT;
		if (copy_to_user(user_msr_list->indices, &msr_based_features,
				 num_msr_based_features * sizeof(u32)))
			goto out;
		r = 0;
		break;
	}
	case KVM_GET_MSRS:
		r = msr_io(NULL, argp, do_get_msr_feature, 1);
		break;
	case KVM_GET_SUPPORTED_HV_CPUID:
		r = kvm_ioctl_get_supported_hv_cpuid(NULL, argp);
		break;
	case KVM_GET_DEVICE_ATTR: {
		struct kvm_device_attr attr;
		r = -EFAULT;
		if (copy_from_user(&attr, (void __user *)arg, sizeof(attr)))
			break;
		r = kvm_x86_dev_get_attr(&attr);
		break;
	}
	case KVM_HAS_DEVICE_ATTR: {
		struct kvm_device_attr attr;
		r = -EFAULT;
		if (copy_from_user(&attr, (void __user *)arg, sizeof(attr)))
			break;
		r = kvm_x86_dev_has_attr(&attr);
		break;
	}
	default:
		r = -EINVAL;
		break;
	}
out:
	return r;
}

static void wbinvd_ipi(void *garbage)
{
	wbinvd();
}

static bool need_emulate_wbinvd(struct kvm_vcpu *vcpu)
{
	return kvm_arch_has_noncoherent_dma(vcpu->kvm);
}

void kvm_arch_vcpu_load(struct kvm_vcpu *vcpu, int cpu)
{
	/* Address WBINVD may be executed by guest */
	if (need_emulate_wbinvd(vcpu)) {
		if (static_call(kvm_x86_has_wbinvd_exit)())
			cpumask_set_cpu(cpu, vcpu->arch.wbinvd_dirty_mask);
		else if (vcpu->cpu != -1 && vcpu->cpu != cpu)
			smp_call_function_single(vcpu->cpu,
					wbinvd_ipi, NULL, 1);
	}

	static_call(kvm_x86_vcpu_load)(vcpu, cpu);

	/* Save host pkru register if supported */
	vcpu->arch.host_pkru = read_pkru();

	/* Apply any externally detected TSC adjustments (due to suspend) */
	if (unlikely(vcpu->arch.tsc_offset_adjustment)) {
		adjust_tsc_offset_host(vcpu, vcpu->arch.tsc_offset_adjustment);
		vcpu->arch.tsc_offset_adjustment = 0;
		kvm_make_request(KVM_REQ_CLOCK_UPDATE, vcpu);
	}

	if (unlikely(vcpu->cpu != cpu) || kvm_check_tsc_unstable()) {
		s64 tsc_delta = !vcpu->arch.last_host_tsc ? 0 :
				rdtsc() - vcpu->arch.last_host_tsc;
		if (tsc_delta < 0)
			mark_tsc_unstable("KVM discovered backwards TSC");

		if (kvm_check_tsc_unstable()) {
			u64 offset = kvm_compute_l1_tsc_offset(vcpu,
						vcpu->arch.last_guest_tsc);
			kvm_vcpu_write_tsc_offset(vcpu, offset);
			vcpu->arch.tsc_catchup = 1;
		}

		if (kvm_lapic_hv_timer_in_use(vcpu))
			kvm_lapic_restart_hv_timer(vcpu);

		/*
		 * On a host with synchronized TSC, there is no need to update
		 * kvmclock on vcpu->cpu migration
		 */
		if (!vcpu->kvm->arch.use_master_clock || vcpu->cpu == -1)
			kvm_make_request(KVM_REQ_GLOBAL_CLOCK_UPDATE, vcpu);
		if (vcpu->cpu != cpu)
			kvm_make_request(KVM_REQ_MIGRATE_TIMER, vcpu);
		vcpu->cpu = cpu;
	}

	kvm_make_request(KVM_REQ_STEAL_UPDATE, vcpu);
}

static void kvm_steal_time_set_preempted(struct kvm_vcpu *vcpu)
{
	struct gfn_to_hva_cache *ghc = &vcpu->arch.st.cache;
	struct kvm_steal_time __user *st;
	struct kvm_memslots *slots;
	static const u8 preempted = KVM_VCPU_PREEMPTED;
	gpa_t gpa = vcpu->arch.st.msr_val & KVM_STEAL_VALID_BITS;

	/*
	 * The vCPU can be marked preempted if and only if the VM-Exit was on
	 * an instruction boundary and will not trigger guest emulation of any
	 * kind (see vcpu_run).  Vendor specific code controls (conservatively)
	 * when this is true, for example allowing the vCPU to be marked
	 * preempted if and only if the VM-Exit was due to a host interrupt.
	 */
	if (!vcpu->arch.at_instruction_boundary) {
		vcpu->stat.preemption_other++;
		return;
	}

	vcpu->stat.preemption_reported++;
	if (!(vcpu->arch.st.msr_val & KVM_MSR_ENABLED))
		return;

	if (vcpu->arch.st.preempted)
		return;

	/* This happens on process exit */
	if (unlikely(current->mm != vcpu->kvm->mm))
		return;

	slots = kvm_memslots(vcpu->kvm);

	if (unlikely(slots->generation != ghc->generation ||
		     gpa != ghc->gpa ||
		     kvm_is_error_hva(ghc->hva) || !ghc->memslot))
		return;

	st = (struct kvm_steal_time __user *)ghc->hva;
	BUILD_BUG_ON(sizeof(st->preempted) != sizeof(preempted));

	if (!copy_to_user_nofault(&st->preempted, &preempted, sizeof(preempted)))
		vcpu->arch.st.preempted = KVM_VCPU_PREEMPTED;

	mark_page_dirty_in_slot(vcpu->kvm, ghc->memslot, gpa_to_gfn(ghc->gpa));
}

void kvm_arch_vcpu_put(struct kvm_vcpu *vcpu)
{
	int idx;

	if (vcpu->preempted) {
		if (!vcpu->arch.guest_state_protected)
			vcpu->arch.preempted_in_kernel = !static_call(kvm_x86_get_cpl)(vcpu);

		/*
		 * Take the srcu lock as memslots will be accessed to check the gfn
		 * cache generation against the memslots generation.
		 */
		idx = srcu_read_lock(&vcpu->kvm->srcu);
		if (kvm_xen_msr_enabled(vcpu->kvm))
			kvm_xen_runstate_set_preempted(vcpu);
		else
			kvm_steal_time_set_preempted(vcpu);
		srcu_read_unlock(&vcpu->kvm->srcu, idx);
	}

	static_call(kvm_x86_vcpu_put)(vcpu);
	vcpu->arch.last_host_tsc = rdtsc();
}

static int kvm_vcpu_ioctl_get_lapic(struct kvm_vcpu *vcpu,
				    struct kvm_lapic_state *s)
{
	static_call_cond(kvm_x86_sync_pir_to_irr)(vcpu);

	return kvm_apic_get_state(vcpu, s);
}

static int kvm_vcpu_ioctl_set_lapic(struct kvm_vcpu *vcpu,
				    struct kvm_lapic_state *s)
{
	int r;

	r = kvm_apic_set_state(vcpu, s);
	if (r)
		return r;
	update_cr8_intercept(vcpu);

	return 0;
}

static int kvm_cpu_accept_dm_intr(struct kvm_vcpu *vcpu)
{
	/*
	 * We can accept userspace's request for interrupt injection
	 * as long as we have a place to store the interrupt number.
	 * The actual injection will happen when the CPU is able to
	 * deliver the interrupt.
	 */
	if (kvm_cpu_has_extint(vcpu))
		return false;

	/* Acknowledging ExtINT does not happen if LINT0 is masked.  */
	return (!lapic_in_kernel(vcpu) ||
		kvm_apic_accept_pic_intr(vcpu));
}

static int kvm_vcpu_ready_for_interrupt_injection(struct kvm_vcpu *vcpu)
{
	/*
	 * Do not cause an interrupt window exit if an exception
	 * is pending or an event needs reinjection; userspace
	 * might want to inject the interrupt manually using KVM_SET_REGS
	 * or KVM_SET_SREGS.  For that to work, we must be at an
	 * instruction boundary and with no events half-injected.
	 */
	return (kvm_arch_interrupt_allowed(vcpu) &&
		kvm_cpu_accept_dm_intr(vcpu) &&
		!kvm_event_needs_reinjection(vcpu) &&
		!kvm_is_exception_pending(vcpu));
}

static int kvm_vcpu_ioctl_interrupt(struct kvm_vcpu *vcpu,
				    struct kvm_interrupt *irq)
{
	if (irq->irq >= KVM_NR_INTERRUPTS)
		return -EINVAL;

	if (!irqchip_in_kernel(vcpu->kvm)) {
		kvm_queue_interrupt(vcpu, irq->irq, false);
		kvm_make_request(KVM_REQ_EVENT, vcpu);
		return 0;
	}

	/*
	 * With in-kernel LAPIC, we only use this to inject EXTINT, so
	 * fail for in-kernel 8259.
	 */
	if (pic_in_kernel(vcpu->kvm))
		return -ENXIO;

	if (vcpu->arch.pending_external_vector != -1)
		return -EEXIST;

	vcpu->arch.pending_external_vector = irq->irq;
	kvm_make_request(KVM_REQ_EVENT, vcpu);
	return 0;
}

static int kvm_vcpu_ioctl_nmi(struct kvm_vcpu *vcpu)
{
	kvm_inject_nmi(vcpu);

	return 0;
}

static int kvm_vcpu_ioctl_smi(struct kvm_vcpu *vcpu)
{
	kvm_make_request(KVM_REQ_SMI, vcpu);

	return 0;
}

static int vcpu_ioctl_tpr_access_reporting(struct kvm_vcpu *vcpu,
					   struct kvm_tpr_access_ctl *tac)
{
	if (tac->flags)
		return -EINVAL;
	vcpu->arch.tpr_access_reporting = !!tac->enabled;
	return 0;
}

static int kvm_vcpu_ioctl_x86_setup_mce(struct kvm_vcpu *vcpu,
					u64 mcg_cap)
{
	int r;
	unsigned bank_num = mcg_cap & 0xff, bank;

	r = -EINVAL;
	if (!bank_num || bank_num > KVM_MAX_MCE_BANKS)
		goto out;
	if (mcg_cap & ~(kvm_caps.supported_mce_cap | 0xff | 0xff0000))
		goto out;
	r = 0;
	vcpu->arch.mcg_cap = mcg_cap;
	/* Init IA32_MCG_CTL to all 1s */
	if (mcg_cap & MCG_CTL_P)
		vcpu->arch.mcg_ctl = ~(u64)0;
	/* Init IA32_MCi_CTL to all 1s, IA32_MCi_CTL2 to all 0s */
	for (bank = 0; bank < bank_num; bank++) {
		vcpu->arch.mce_banks[bank*4] = ~(u64)0;
		if (mcg_cap & MCG_CMCI_P)
			vcpu->arch.mci_ctl2_banks[bank] = 0;
	}

	kvm_apic_after_set_mcg_cap(vcpu);

	static_call(kvm_x86_setup_mce)(vcpu);
out:
	return r;
}

/*
 * Validate this is an UCNA (uncorrectable no action) error by checking the
 * MCG_STATUS and MCi_STATUS registers:
 * - none of the bits for Machine Check Exceptions are set
 * - both the VAL (valid) and UC (uncorrectable) bits are set
 * MCI_STATUS_PCC - Processor Context Corrupted
 * MCI_STATUS_S - Signaled as a Machine Check Exception
 * MCI_STATUS_AR - Software recoverable Action Required
 */
static bool is_ucna(struct kvm_x86_mce *mce)
{
	return	!mce->mcg_status &&
		!(mce->status & (MCI_STATUS_PCC | MCI_STATUS_S | MCI_STATUS_AR)) &&
		(mce->status & MCI_STATUS_VAL) &&
		(mce->status & MCI_STATUS_UC);
}

static int kvm_vcpu_x86_set_ucna(struct kvm_vcpu *vcpu, struct kvm_x86_mce *mce, u64* banks)
{
	u64 mcg_cap = vcpu->arch.mcg_cap;

	banks[1] = mce->status;
	banks[2] = mce->addr;
	banks[3] = mce->misc;
	vcpu->arch.mcg_status = mce->mcg_status;

	if (!(mcg_cap & MCG_CMCI_P) ||
	    !(vcpu->arch.mci_ctl2_banks[mce->bank] & MCI_CTL2_CMCI_EN))
		return 0;

	if (lapic_in_kernel(vcpu))
		kvm_apic_local_deliver(vcpu->arch.apic, APIC_LVTCMCI);

	return 0;
}

static int kvm_vcpu_ioctl_x86_set_mce(struct kvm_vcpu *vcpu,
				      struct kvm_x86_mce *mce)
{
	u64 mcg_cap = vcpu->arch.mcg_cap;
	unsigned bank_num = mcg_cap & 0xff;
	u64 *banks = vcpu->arch.mce_banks;

	if (mce->bank >= bank_num || !(mce->status & MCI_STATUS_VAL))
		return -EINVAL;

	banks += array_index_nospec(4 * mce->bank, 4 * bank_num);

	if (is_ucna(mce))
		return kvm_vcpu_x86_set_ucna(vcpu, mce, banks);

	/*
	 * if IA32_MCG_CTL is not all 1s, the uncorrected error
	 * reporting is disabled
	 */
	if ((mce->status & MCI_STATUS_UC) && (mcg_cap & MCG_CTL_P) &&
	    vcpu->arch.mcg_ctl != ~(u64)0)
		return 0;
	/*
	 * if IA32_MCi_CTL is not all 1s, the uncorrected error
	 * reporting is disabled for the bank
	 */
	if ((mce->status & MCI_STATUS_UC) && banks[0] != ~(u64)0)
		return 0;
	if (mce->status & MCI_STATUS_UC) {
		if ((vcpu->arch.mcg_status & MCG_STATUS_MCIP) ||
		    !kvm_read_cr4_bits(vcpu, X86_CR4_MCE)) {
			kvm_make_request(KVM_REQ_TRIPLE_FAULT, vcpu);
			return 0;
		}
		if (banks[1] & MCI_STATUS_VAL)
			mce->status |= MCI_STATUS_OVER;
		banks[2] = mce->addr;
		banks[3] = mce->misc;
		vcpu->arch.mcg_status = mce->mcg_status;
		banks[1] = mce->status;
		kvm_queue_exception(vcpu, MC_VECTOR);
	} else if (!(banks[1] & MCI_STATUS_VAL)
		   || !(banks[1] & MCI_STATUS_UC)) {
		if (banks[1] & MCI_STATUS_VAL)
			mce->status |= MCI_STATUS_OVER;
		banks[2] = mce->addr;
		banks[3] = mce->misc;
		banks[1] = mce->status;
	} else
		banks[1] |= MCI_STATUS_OVER;
	return 0;
}

static void kvm_vcpu_ioctl_x86_get_vcpu_events(struct kvm_vcpu *vcpu,
					       struct kvm_vcpu_events *events)
{
	struct kvm_queued_exception *ex;

	process_nmi(vcpu);

	if (kvm_check_request(KVM_REQ_SMI, vcpu))
		process_smi(vcpu);

	/*
	 * KVM's ABI only allows for one exception to be migrated.  Luckily,
	 * the only time there can be two queued exceptions is if there's a
	 * non-exiting _injected_ exception, and a pending exiting exception.
	 * In that case, ignore the VM-Exiting exception as it's an extension
	 * of the injected exception.
	 */
	if (vcpu->arch.exception_vmexit.pending &&
	    !vcpu->arch.exception.pending &&
	    !vcpu->arch.exception.injected)
		ex = &vcpu->arch.exception_vmexit;
	else
		ex = &vcpu->arch.exception;

	/*
	 * In guest mode, payload delivery should be deferred if the exception
	 * will be intercepted by L1, e.g. KVM should not modifying CR2 if L1
	 * intercepts #PF, ditto for DR6 and #DBs.  If the per-VM capability,
	 * KVM_CAP_EXCEPTION_PAYLOAD, is not set, userspace may or may not
	 * propagate the payload and so it cannot be safely deferred.  Deliver
	 * the payload if the capability hasn't been requested.
	 */
	if (!vcpu->kvm->arch.exception_payload_enabled &&
	    ex->pending && ex->has_payload)
		kvm_deliver_exception_payload(vcpu, ex);

	/*
	 * The API doesn't provide the instruction length for software
	 * exceptions, so don't report them. As long as the guest RIP
	 * isn't advanced, we should expect to encounter the exception
	 * again.
	 */
	if (kvm_exception_is_soft(ex->vector)) {
		events->exception.injected = 0;
		events->exception.pending = 0;
	} else {
		events->exception.injected = ex->injected;
		events->exception.pending = ex->pending;
		/*
		 * For ABI compatibility, deliberately conflate
		 * pending and injected exceptions when
		 * KVM_CAP_EXCEPTION_PAYLOAD isn't enabled.
		 */
		if (!vcpu->kvm->arch.exception_payload_enabled)
			events->exception.injected |= ex->pending;
	}
	events->exception.nr = ex->vector;
	events->exception.has_error_code = ex->has_error_code;
	events->exception.error_code = ex->error_code;
	events->exception_has_payload = ex->has_payload;
	events->exception_payload = ex->payload;

	events->interrupt.injected =
		vcpu->arch.interrupt.injected && !vcpu->arch.interrupt.soft;
	events->interrupt.nr = vcpu->arch.interrupt.nr;
	events->interrupt.soft = 0;
	events->interrupt.shadow = static_call(kvm_x86_get_interrupt_shadow)(vcpu);

	events->nmi.injected = vcpu->arch.nmi_injected;
	events->nmi.pending = vcpu->arch.nmi_pending != 0;
	events->nmi.masked = static_call(kvm_x86_get_nmi_mask)(vcpu);
	events->nmi.pad = 0;

	events->sipi_vector = 0; /* never valid when reporting to user space */

	events->smi.smm = is_smm(vcpu);
	events->smi.pending = vcpu->arch.smi_pending;
	events->smi.smm_inside_nmi =
		!!(vcpu->arch.hflags & HF_SMM_INSIDE_NMI_MASK);
	events->smi.latched_init = kvm_lapic_latched_init(vcpu);

	events->flags = (KVM_VCPUEVENT_VALID_NMI_PENDING
			 | KVM_VCPUEVENT_VALID_SHADOW
			 | KVM_VCPUEVENT_VALID_SMM);
	if (vcpu->kvm->arch.exception_payload_enabled)
		events->flags |= KVM_VCPUEVENT_VALID_PAYLOAD;
	if (vcpu->kvm->arch.triple_fault_event) {
		events->triple_fault.pending = kvm_test_request(KVM_REQ_TRIPLE_FAULT, vcpu);
		events->flags |= KVM_VCPUEVENT_VALID_TRIPLE_FAULT;
	}

	memset(&events->reserved, 0, sizeof(events->reserved));
}

static void kvm_smm_changed(struct kvm_vcpu *vcpu, bool entering_smm);

static int kvm_vcpu_ioctl_x86_set_vcpu_events(struct kvm_vcpu *vcpu,
					      struct kvm_vcpu_events *events)
{
	if (events->flags & ~(KVM_VCPUEVENT_VALID_NMI_PENDING
			      | KVM_VCPUEVENT_VALID_SIPI_VECTOR
			      | KVM_VCPUEVENT_VALID_SHADOW
			      | KVM_VCPUEVENT_VALID_SMM
			      | KVM_VCPUEVENT_VALID_PAYLOAD
			      | KVM_VCPUEVENT_VALID_TRIPLE_FAULT))
		return -EINVAL;

	if (events->flags & KVM_VCPUEVENT_VALID_PAYLOAD) {
		if (!vcpu->kvm->arch.exception_payload_enabled)
			return -EINVAL;
		if (events->exception.pending)
			events->exception.injected = 0;
		else
			events->exception_has_payload = 0;
	} else {
		events->exception.pending = 0;
		events->exception_has_payload = 0;
	}

	if ((events->exception.injected || events->exception.pending) &&
	    (events->exception.nr > 31 || events->exception.nr == NMI_VECTOR))
		return -EINVAL;

	/* INITs are latched while in SMM */
	if (events->flags & KVM_VCPUEVENT_VALID_SMM &&
	    (events->smi.smm || events->smi.pending) &&
	    vcpu->arch.mp_state == KVM_MP_STATE_INIT_RECEIVED)
		return -EINVAL;

	process_nmi(vcpu);

	/*
	 * Flag that userspace is stuffing an exception, the next KVM_RUN will
	 * morph the exception to a VM-Exit if appropriate.  Do this only for
	 * pending exceptions, already-injected exceptions are not subject to
	 * intercpetion.  Note, userspace that conflates pending and injected
	 * is hosed, and will incorrectly convert an injected exception into a
	 * pending exception, which in turn may cause a spurious VM-Exit.
	 */
	vcpu->arch.exception_from_userspace = events->exception.pending;

	vcpu->arch.exception_vmexit.pending = false;

	vcpu->arch.exception.injected = events->exception.injected;
	vcpu->arch.exception.pending = events->exception.pending;
	vcpu->arch.exception.vector = events->exception.nr;
	vcpu->arch.exception.has_error_code = events->exception.has_error_code;
	vcpu->arch.exception.error_code = events->exception.error_code;
	vcpu->arch.exception.has_payload = events->exception_has_payload;
	vcpu->arch.exception.payload = events->exception_payload;

	vcpu->arch.interrupt.injected = events->interrupt.injected;
	vcpu->arch.interrupt.nr = events->interrupt.nr;
	vcpu->arch.interrupt.soft = events->interrupt.soft;
	if (events->flags & KVM_VCPUEVENT_VALID_SHADOW)
		static_call(kvm_x86_set_interrupt_shadow)(vcpu,
						events->interrupt.shadow);

	vcpu->arch.nmi_injected = events->nmi.injected;
	if (events->flags & KVM_VCPUEVENT_VALID_NMI_PENDING)
		vcpu->arch.nmi_pending = events->nmi.pending;
	static_call(kvm_x86_set_nmi_mask)(vcpu, events->nmi.masked);

	if (events->flags & KVM_VCPUEVENT_VALID_SIPI_VECTOR &&
	    lapic_in_kernel(vcpu))
		vcpu->arch.apic->sipi_vector = events->sipi_vector;

	if (events->flags & KVM_VCPUEVENT_VALID_SMM) {
		if (!!(vcpu->arch.hflags & HF_SMM_MASK) != events->smi.smm) {
			kvm_x86_ops.nested_ops->leave_nested(vcpu);
			kvm_smm_changed(vcpu, events->smi.smm);
		}

		vcpu->arch.smi_pending = events->smi.pending;

		if (events->smi.smm) {
			if (events->smi.smm_inside_nmi)
				vcpu->arch.hflags |= HF_SMM_INSIDE_NMI_MASK;
			else
				vcpu->arch.hflags &= ~HF_SMM_INSIDE_NMI_MASK;
		}

		if (lapic_in_kernel(vcpu)) {
			if (events->smi.latched_init)
				set_bit(KVM_APIC_INIT, &vcpu->arch.apic->pending_events);
			else
				clear_bit(KVM_APIC_INIT, &vcpu->arch.apic->pending_events);
		}
	}

	if (events->flags & KVM_VCPUEVENT_VALID_TRIPLE_FAULT) {
		if (!vcpu->kvm->arch.triple_fault_event)
			return -EINVAL;
		if (events->triple_fault.pending)
			kvm_make_request(KVM_REQ_TRIPLE_FAULT, vcpu);
		else
			kvm_clear_request(KVM_REQ_TRIPLE_FAULT, vcpu);
	}

	kvm_make_request(KVM_REQ_EVENT, vcpu);

	return 0;
}

static void kvm_vcpu_ioctl_x86_get_debugregs(struct kvm_vcpu *vcpu,
					     struct kvm_debugregs *dbgregs)
{
	unsigned long val;

	memcpy(dbgregs->db, vcpu->arch.db, sizeof(vcpu->arch.db));
	kvm_get_dr(vcpu, 6, &val);
	dbgregs->dr6 = val;
	dbgregs->dr7 = vcpu->arch.dr7;
	dbgregs->flags = 0;
	memset(&dbgregs->reserved, 0, sizeof(dbgregs->reserved));
}

static int kvm_vcpu_ioctl_x86_set_debugregs(struct kvm_vcpu *vcpu,
					    struct kvm_debugregs *dbgregs)
{
	if (dbgregs->flags)
		return -EINVAL;

	if (!kvm_dr6_valid(dbgregs->dr6))
		return -EINVAL;
	if (!kvm_dr7_valid(dbgregs->dr7))
		return -EINVAL;

	memcpy(vcpu->arch.db, dbgregs->db, sizeof(vcpu->arch.db));
	kvm_update_dr0123(vcpu);
	vcpu->arch.dr6 = dbgregs->dr6;
	vcpu->arch.dr7 = dbgregs->dr7;
	kvm_update_dr7(vcpu);

	return 0;
}

static void kvm_vcpu_ioctl_x86_get_xsave(struct kvm_vcpu *vcpu,
					 struct kvm_xsave *guest_xsave)
{
	if (fpstate_is_confidential(&vcpu->arch.guest_fpu))
		return;

	fpu_copy_guest_fpstate_to_uabi(&vcpu->arch.guest_fpu,
				       guest_xsave->region,
				       sizeof(guest_xsave->region),
				       vcpu->arch.pkru);
}

static void kvm_vcpu_ioctl_x86_get_xsave2(struct kvm_vcpu *vcpu,
					  u8 *state, unsigned int size)
{
	if (fpstate_is_confidential(&vcpu->arch.guest_fpu))
		return;

	fpu_copy_guest_fpstate_to_uabi(&vcpu->arch.guest_fpu,
				       state, size, vcpu->arch.pkru);
}

static int kvm_vcpu_ioctl_x86_set_xsave(struct kvm_vcpu *vcpu,
					struct kvm_xsave *guest_xsave)
{
	if (fpstate_is_confidential(&vcpu->arch.guest_fpu))
		return 0;

	return fpu_copy_uabi_to_guest_fpstate(&vcpu->arch.guest_fpu,
					      guest_xsave->region,
					      kvm_caps.supported_xcr0,
					      &vcpu->arch.pkru);
}

static void kvm_vcpu_ioctl_x86_get_xcrs(struct kvm_vcpu *vcpu,
					struct kvm_xcrs *guest_xcrs)
{
	if (!boot_cpu_has(X86_FEATURE_XSAVE)) {
		guest_xcrs->nr_xcrs = 0;
		return;
	}

	guest_xcrs->nr_xcrs = 1;
	guest_xcrs->flags = 0;
	guest_xcrs->xcrs[0].xcr = XCR_XFEATURE_ENABLED_MASK;
	guest_xcrs->xcrs[0].value = vcpu->arch.xcr0;
}

static int kvm_vcpu_ioctl_x86_set_xcrs(struct kvm_vcpu *vcpu,
				       struct kvm_xcrs *guest_xcrs)
{
	int i, r = 0;

	if (!boot_cpu_has(X86_FEATURE_XSAVE))
		return -EINVAL;

	if (guest_xcrs->nr_xcrs > KVM_MAX_XCRS || guest_xcrs->flags)
		return -EINVAL;

	for (i = 0; i < guest_xcrs->nr_xcrs; i++)
		/* Only support XCR0 currently */
		if (guest_xcrs->xcrs[i].xcr == XCR_XFEATURE_ENABLED_MASK) {
			r = __kvm_set_xcr(vcpu, XCR_XFEATURE_ENABLED_MASK,
				guest_xcrs->xcrs[i].value);
			break;
		}
	if (r)
		r = -EINVAL;
	return r;
}

/*
 * kvm_set_guest_paused() indicates to the guest kernel that it has been
 * stopped by the hypervisor.  This function will be called from the host only.
 * EINVAL is returned when the host attempts to set the flag for a guest that
 * does not support pv clocks.
 */
static int kvm_set_guest_paused(struct kvm_vcpu *vcpu)
{
	if (!vcpu->arch.pv_time.active)
		return -EINVAL;
	vcpu->arch.pvclock_set_guest_stopped_request = true;
	kvm_make_request(KVM_REQ_CLOCK_UPDATE, vcpu);
	return 0;
}

static int kvm_arch_tsc_has_attr(struct kvm_vcpu *vcpu,
				 struct kvm_device_attr *attr)
{
	int r;

	switch (attr->attr) {
	case KVM_VCPU_TSC_OFFSET:
		r = 0;
		break;
	default:
		r = -ENXIO;
	}

	return r;
}

static int kvm_arch_tsc_get_attr(struct kvm_vcpu *vcpu,
				 struct kvm_device_attr *attr)
{
	u64 __user *uaddr = kvm_get_attr_addr(attr);
	int r;

	if (IS_ERR(uaddr))
		return PTR_ERR(uaddr);

	switch (attr->attr) {
	case KVM_VCPU_TSC_OFFSET:
		r = -EFAULT;
		if (put_user(vcpu->arch.l1_tsc_offset, uaddr))
			break;
		r = 0;
		break;
	default:
		r = -ENXIO;
	}

	return r;
}

static int kvm_arch_tsc_set_attr(struct kvm_vcpu *vcpu,
				 struct kvm_device_attr *attr)
{
	u64 __user *uaddr = kvm_get_attr_addr(attr);
	struct kvm *kvm = vcpu->kvm;
	int r;

	if (IS_ERR(uaddr))
		return PTR_ERR(uaddr);

	switch (attr->attr) {
	case KVM_VCPU_TSC_OFFSET: {
		u64 offset, tsc, ns;
		unsigned long flags;
		bool matched;

		r = -EFAULT;
		if (get_user(offset, uaddr))
			break;

		raw_spin_lock_irqsave(&kvm->arch.tsc_write_lock, flags);

		matched = (vcpu->arch.virtual_tsc_khz &&
			   kvm->arch.last_tsc_khz == vcpu->arch.virtual_tsc_khz &&
			   kvm->arch.last_tsc_offset == offset);

		tsc = kvm_scale_tsc(rdtsc(), vcpu->arch.l1_tsc_scaling_ratio) + offset;
		ns = get_kvmclock_base_ns();

		__kvm_synchronize_tsc(vcpu, offset, tsc, ns, matched);
		raw_spin_unlock_irqrestore(&kvm->arch.tsc_write_lock, flags);

		r = 0;
		break;
	}
	default:
		r = -ENXIO;
	}

	return r;
}

static int kvm_vcpu_ioctl_device_attr(struct kvm_vcpu *vcpu,
				      unsigned int ioctl,
				      void __user *argp)
{
	struct kvm_device_attr attr;
	int r;

	if (copy_from_user(&attr, argp, sizeof(attr)))
		return -EFAULT;

	if (attr.group != KVM_VCPU_TSC_CTRL)
		return -ENXIO;

	switch (ioctl) {
	case KVM_HAS_DEVICE_ATTR:
		r = kvm_arch_tsc_has_attr(vcpu, &attr);
		break;
	case KVM_GET_DEVICE_ATTR:
		r = kvm_arch_tsc_get_attr(vcpu, &attr);
		break;
	case KVM_SET_DEVICE_ATTR:
		r = kvm_arch_tsc_set_attr(vcpu, &attr);
		break;
	}

	return r;
}

static int kvm_vcpu_ioctl_enable_cap(struct kvm_vcpu *vcpu,
				     struct kvm_enable_cap *cap)
{
	int r;
	uint16_t vmcs_version;
	void __user *user_ptr;

	if (cap->flags)
		return -EINVAL;

	switch (cap->cap) {
	case KVM_CAP_HYPERV_SYNIC2:
		if (cap->args[0])
			return -EINVAL;
		fallthrough;

	case KVM_CAP_HYPERV_SYNIC:
		if (!irqchip_in_kernel(vcpu->kvm))
			return -EINVAL;
		return kvm_hv_activate_synic(vcpu, cap->cap ==
					     KVM_CAP_HYPERV_SYNIC2);
	case KVM_CAP_HYPERV_ENLIGHTENED_VMCS:
		if (!kvm_x86_ops.nested_ops->enable_evmcs)
			return -ENOTTY;
		r = kvm_x86_ops.nested_ops->enable_evmcs(vcpu, &vmcs_version);
		if (!r) {
			user_ptr = (void __user *)(uintptr_t)cap->args[0];
			if (copy_to_user(user_ptr, &vmcs_version,
					 sizeof(vmcs_version)))
				r = -EFAULT;
		}
		return r;
	case KVM_CAP_HYPERV_DIRECT_TLBFLUSH:
		if (!kvm_x86_ops.enable_direct_tlbflush)
			return -ENOTTY;

		return static_call(kvm_x86_enable_direct_tlbflush)(vcpu);

	case KVM_CAP_HYPERV_ENFORCE_CPUID:
		return kvm_hv_set_enforce_cpuid(vcpu, cap->args[0]);

	case KVM_CAP_ENFORCE_PV_FEATURE_CPUID:
		vcpu->arch.pv_cpuid.enforce = cap->args[0];
		if (vcpu->arch.pv_cpuid.enforce)
			kvm_update_pv_runtime(vcpu);

		return 0;
	default:
		return -EINVAL;
	}
}

long kvm_arch_vcpu_ioctl(struct file *filp,
			 unsigned int ioctl, unsigned long arg)
{
	struct kvm_vcpu *vcpu = filp->private_data;
	void __user *argp = (void __user *)arg;
	int r;
	union {
		struct kvm_sregs2 *sregs2;
		struct kvm_lapic_state *lapic;
		struct kvm_xsave *xsave;
		struct kvm_xcrs *xcrs;
		void *buffer;
	} u;

	vcpu_load(vcpu);

	u.buffer = NULL;
	switch (ioctl) {
	case KVM_GET_LAPIC: {
		r = -EINVAL;
		if (!lapic_in_kernel(vcpu))
			goto out;
		u.lapic = kzalloc(sizeof(struct kvm_lapic_state),
				GFP_KERNEL_ACCOUNT);

		r = -ENOMEM;
		if (!u.lapic)
			goto out;
		r = kvm_vcpu_ioctl_get_lapic(vcpu, u.lapic);
		if (r)
			goto out;
		r = -EFAULT;
		if (copy_to_user(argp, u.lapic, sizeof(struct kvm_lapic_state)))
			goto out;
		r = 0;
		break;
	}
	case KVM_SET_LAPIC: {
		r = -EINVAL;
		if (!lapic_in_kernel(vcpu))
			goto out;
		u.lapic = memdup_user(argp, sizeof(*u.lapic));
		if (IS_ERR(u.lapic)) {
			r = PTR_ERR(u.lapic);
			goto out_nofree;
		}

		r = kvm_vcpu_ioctl_set_lapic(vcpu, u.lapic);
		break;
	}
	case KVM_INTERRUPT: {
		struct kvm_interrupt irq;

		r = -EFAULT;
		if (copy_from_user(&irq, argp, sizeof(irq)))
			goto out;
		r = kvm_vcpu_ioctl_interrupt(vcpu, &irq);
		break;
	}
	case KVM_NMI: {
		r = kvm_vcpu_ioctl_nmi(vcpu);
		break;
	}
	case KVM_SMI: {
		r = kvm_vcpu_ioctl_smi(vcpu);
		break;
	}
	case KVM_SET_CPUID: {
		struct kvm_cpuid __user *cpuid_arg = argp;
		struct kvm_cpuid cpuid;

		r = -EFAULT;
		if (copy_from_user(&cpuid, cpuid_arg, sizeof(cpuid)))
			goto out;
		r = kvm_vcpu_ioctl_set_cpuid(vcpu, &cpuid, cpuid_arg->entries);
		break;
	}
	case KVM_SET_CPUID2: {
		struct kvm_cpuid2 __user *cpuid_arg = argp;
		struct kvm_cpuid2 cpuid;

		r = -EFAULT;
		if (copy_from_user(&cpuid, cpuid_arg, sizeof(cpuid)))
			goto out;
		r = kvm_vcpu_ioctl_set_cpuid2(vcpu, &cpuid,
					      cpuid_arg->entries);
		break;
	}
	case KVM_GET_CPUID2: {
		struct kvm_cpuid2 __user *cpuid_arg = argp;
		struct kvm_cpuid2 cpuid;

		r = -EFAULT;
		if (copy_from_user(&cpuid, cpuid_arg, sizeof(cpuid)))
			goto out;
		r = kvm_vcpu_ioctl_get_cpuid2(vcpu, &cpuid,
					      cpuid_arg->entries);
		if (r)
			goto out;
		r = -EFAULT;
		if (copy_to_user(cpuid_arg, &cpuid, sizeof(cpuid)))
			goto out;
		r = 0;
		break;
	}
	case KVM_GET_MSRS: {
		int idx = srcu_read_lock(&vcpu->kvm->srcu);
		r = msr_io(vcpu, argp, do_get_msr, 1);
		srcu_read_unlock(&vcpu->kvm->srcu, idx);
		break;
	}
	case KVM_SET_MSRS: {
		int idx = srcu_read_lock(&vcpu->kvm->srcu);
		r = msr_io(vcpu, argp, do_set_msr, 0);
		srcu_read_unlock(&vcpu->kvm->srcu, idx);
		break;
	}
	case KVM_TPR_ACCESS_REPORTING: {
		struct kvm_tpr_access_ctl tac;

		r = -EFAULT;
		if (copy_from_user(&tac, argp, sizeof(tac)))
			goto out;
		r = vcpu_ioctl_tpr_access_reporting(vcpu, &tac);
		if (r)
			goto out;
		r = -EFAULT;
		if (copy_to_user(argp, &tac, sizeof(tac)))
			goto out;
		r = 0;
		break;
	};
	case KVM_SET_VAPIC_ADDR: {
		struct kvm_vapic_addr va;
		int idx;

		r = -EINVAL;
		if (!lapic_in_kernel(vcpu))
			goto out;
		r = -EFAULT;
		if (copy_from_user(&va, argp, sizeof(va)))
			goto out;
		idx = srcu_read_lock(&vcpu->kvm->srcu);
		r = kvm_lapic_set_vapic_addr(vcpu, va.vapic_addr);
		srcu_read_unlock(&vcpu->kvm->srcu, idx);
		break;
	}
	case KVM_X86_SETUP_MCE: {
		u64 mcg_cap;

		r = -EFAULT;
		if (copy_from_user(&mcg_cap, argp, sizeof(mcg_cap)))
			goto out;
		r = kvm_vcpu_ioctl_x86_setup_mce(vcpu, mcg_cap);
		break;
	}
	case KVM_X86_SET_MCE: {
		struct kvm_x86_mce mce;

		r = -EFAULT;
		if (copy_from_user(&mce, argp, sizeof(mce)))
			goto out;
		r = kvm_vcpu_ioctl_x86_set_mce(vcpu, &mce);
		break;
	}
	case KVM_GET_VCPU_EVENTS: {
		struct kvm_vcpu_events events;

		kvm_vcpu_ioctl_x86_get_vcpu_events(vcpu, &events);

		r = -EFAULT;
		if (copy_to_user(argp, &events, sizeof(struct kvm_vcpu_events)))
			break;
		r = 0;
		break;
	}
	case KVM_SET_VCPU_EVENTS: {
		struct kvm_vcpu_events events;

		r = -EFAULT;
		if (copy_from_user(&events, argp, sizeof(struct kvm_vcpu_events)))
			break;

		r = kvm_vcpu_ioctl_x86_set_vcpu_events(vcpu, &events);
		break;
	}
	case KVM_GET_DEBUGREGS: {
		struct kvm_debugregs dbgregs;

		kvm_vcpu_ioctl_x86_get_debugregs(vcpu, &dbgregs);

		r = -EFAULT;
		if (copy_to_user(argp, &dbgregs,
				 sizeof(struct kvm_debugregs)))
			break;
		r = 0;
		break;
	}
	case KVM_SET_DEBUGREGS: {
		struct kvm_debugregs dbgregs;

		r = -EFAULT;
		if (copy_from_user(&dbgregs, argp,
				   sizeof(struct kvm_debugregs)))
			break;

		r = kvm_vcpu_ioctl_x86_set_debugregs(vcpu, &dbgregs);
		break;
	}
	case KVM_GET_XSAVE: {
		r = -EINVAL;
		if (vcpu->arch.guest_fpu.uabi_size > sizeof(struct kvm_xsave))
			break;

		u.xsave = kzalloc(sizeof(struct kvm_xsave), GFP_KERNEL_ACCOUNT);
		r = -ENOMEM;
		if (!u.xsave)
			break;

		kvm_vcpu_ioctl_x86_get_xsave(vcpu, u.xsave);

		r = -EFAULT;
		if (copy_to_user(argp, u.xsave, sizeof(struct kvm_xsave)))
			break;
		r = 0;
		break;
	}
	case KVM_SET_XSAVE: {
		int size = vcpu->arch.guest_fpu.uabi_size;

		u.xsave = memdup_user(argp, size);
		if (IS_ERR(u.xsave)) {
			r = PTR_ERR(u.xsave);
			goto out_nofree;
		}

		r = kvm_vcpu_ioctl_x86_set_xsave(vcpu, u.xsave);
		break;
	}

	case KVM_GET_XSAVE2: {
		int size = vcpu->arch.guest_fpu.uabi_size;

		u.xsave = kzalloc(size, GFP_KERNEL_ACCOUNT);
		r = -ENOMEM;
		if (!u.xsave)
			break;

		kvm_vcpu_ioctl_x86_get_xsave2(vcpu, u.buffer, size);

		r = -EFAULT;
		if (copy_to_user(argp, u.xsave, size))
			break;

		r = 0;
		break;
	}

	case KVM_GET_XCRS: {
		u.xcrs = kzalloc(sizeof(struct kvm_xcrs), GFP_KERNEL_ACCOUNT);
		r = -ENOMEM;
		if (!u.xcrs)
			break;

		kvm_vcpu_ioctl_x86_get_xcrs(vcpu, u.xcrs);

		r = -EFAULT;
		if (copy_to_user(argp, u.xcrs,
				 sizeof(struct kvm_xcrs)))
			break;
		r = 0;
		break;
	}
	case KVM_SET_XCRS: {
		u.xcrs = memdup_user(argp, sizeof(*u.xcrs));
		if (IS_ERR(u.xcrs)) {
			r = PTR_ERR(u.xcrs);
			goto out_nofree;
		}

		r = kvm_vcpu_ioctl_x86_set_xcrs(vcpu, u.xcrs);
		break;
	}
	case KVM_SET_TSC_KHZ: {
		u32 user_tsc_khz;

		r = -EINVAL;
		user_tsc_khz = (u32)arg;

		if (kvm_caps.has_tsc_control &&
		    user_tsc_khz >= kvm_caps.max_guest_tsc_khz)
			goto out;

		if (user_tsc_khz == 0)
			user_tsc_khz = tsc_khz;

		if (!kvm_set_tsc_khz(vcpu, user_tsc_khz))
			r = 0;

		goto out;
	}
	case KVM_GET_TSC_KHZ: {
		r = vcpu->arch.virtual_tsc_khz;
		goto out;
	}
	case KVM_KVMCLOCK_CTRL: {
		r = kvm_set_guest_paused(vcpu);
		goto out;
	}
	case KVM_ENABLE_CAP: {
		struct kvm_enable_cap cap;

		r = -EFAULT;
		if (copy_from_user(&cap, argp, sizeof(cap)))
			goto out;
		r = kvm_vcpu_ioctl_enable_cap(vcpu, &cap);
		break;
	}
	case KVM_GET_NESTED_STATE: {
		struct kvm_nested_state __user *user_kvm_nested_state = argp;
		u32 user_data_size;

		r = -EINVAL;
		if (!kvm_x86_ops.nested_ops->get_state)
			break;

		BUILD_BUG_ON(sizeof(user_data_size) != sizeof(user_kvm_nested_state->size));
		r = -EFAULT;
		if (get_user(user_data_size, &user_kvm_nested_state->size))
			break;

		r = kvm_x86_ops.nested_ops->get_state(vcpu, user_kvm_nested_state,
						     user_data_size);
		if (r < 0)
			break;

		if (r > user_data_size) {
			if (put_user(r, &user_kvm_nested_state->size))
				r = -EFAULT;
			else
				r = -E2BIG;
			break;
		}

		r = 0;
		break;
	}
	case KVM_SET_NESTED_STATE: {
		struct kvm_nested_state __user *user_kvm_nested_state = argp;
		struct kvm_nested_state kvm_state;
		int idx;

		r = -EINVAL;
		if (!kvm_x86_ops.nested_ops->set_state)
			break;

		r = -EFAULT;
		if (copy_from_user(&kvm_state, user_kvm_nested_state, sizeof(kvm_state)))
			break;

		r = -EINVAL;
		if (kvm_state.size < sizeof(kvm_state))
			break;

		if (kvm_state.flags &
		    ~(KVM_STATE_NESTED_RUN_PENDING | KVM_STATE_NESTED_GUEST_MODE
		      | KVM_STATE_NESTED_EVMCS | KVM_STATE_NESTED_MTF_PENDING
		      | KVM_STATE_NESTED_GIF_SET))
			break;

		/* nested_run_pending implies guest_mode.  */
		if ((kvm_state.flags & KVM_STATE_NESTED_RUN_PENDING)
		    && !(kvm_state.flags & KVM_STATE_NESTED_GUEST_MODE))
			break;

		idx = srcu_read_lock(&vcpu->kvm->srcu);
		r = kvm_x86_ops.nested_ops->set_state(vcpu, user_kvm_nested_state, &kvm_state);
		srcu_read_unlock(&vcpu->kvm->srcu, idx);
		break;
	}
	case KVM_GET_SUPPORTED_HV_CPUID:
		r = kvm_ioctl_get_supported_hv_cpuid(vcpu, argp);
		break;
#ifdef CONFIG_KVM_XEN
	case KVM_XEN_VCPU_GET_ATTR: {
		struct kvm_xen_vcpu_attr xva;

		r = -EFAULT;
		if (copy_from_user(&xva, argp, sizeof(xva)))
			goto out;
		r = kvm_xen_vcpu_get_attr(vcpu, &xva);
		if (!r && copy_to_user(argp, &xva, sizeof(xva)))
			r = -EFAULT;
		break;
	}
	case KVM_XEN_VCPU_SET_ATTR: {
		struct kvm_xen_vcpu_attr xva;

		r = -EFAULT;
		if (copy_from_user(&xva, argp, sizeof(xva)))
			goto out;
		r = kvm_xen_vcpu_set_attr(vcpu, &xva);
		break;
	}
#endif
	case KVM_GET_SREGS2: {
		u.sregs2 = kzalloc(sizeof(struct kvm_sregs2), GFP_KERNEL);
		r = -ENOMEM;
		if (!u.sregs2)
			goto out;
		__get_sregs2(vcpu, u.sregs2);
		r = -EFAULT;
		if (copy_to_user(argp, u.sregs2, sizeof(struct kvm_sregs2)))
			goto out;
		r = 0;
		break;
	}
	case KVM_SET_SREGS2: {
		u.sregs2 = memdup_user(argp, sizeof(struct kvm_sregs2));
		if (IS_ERR(u.sregs2)) {
			r = PTR_ERR(u.sregs2);
			u.sregs2 = NULL;
			goto out;
		}
		r = __set_sregs2(vcpu, u.sregs2);
		break;
	}
	case KVM_HAS_DEVICE_ATTR:
	case KVM_GET_DEVICE_ATTR:
	case KVM_SET_DEVICE_ATTR:
		r = kvm_vcpu_ioctl_device_attr(vcpu, ioctl, argp);
		break;
	default:
		r = -EINVAL;
	}
out:
	kfree(u.buffer);
out_nofree:
	vcpu_put(vcpu);
	return r;
}

vm_fault_t kvm_arch_vcpu_fault(struct kvm_vcpu *vcpu, struct vm_fault *vmf)
{
	return VM_FAULT_SIGBUS;
}

static int kvm_vm_ioctl_set_tss_addr(struct kvm *kvm, unsigned long addr)
{
	int ret;

	if (addr > (unsigned int)(-3 * PAGE_SIZE))
		return -EINVAL;
	ret = static_call(kvm_x86_set_tss_addr)(kvm, addr);
	return ret;
}

static int kvm_vm_ioctl_set_identity_map_addr(struct kvm *kvm,
					      u64 ident_addr)
{
	return static_call(kvm_x86_set_identity_map_addr)(kvm, ident_addr);
}

static int kvm_vm_ioctl_set_nr_mmu_pages(struct kvm *kvm,
					 unsigned long kvm_nr_mmu_pages)
{
	if (kvm_nr_mmu_pages < KVM_MIN_ALLOC_MMU_PAGES)
		return -EINVAL;

	mutex_lock(&kvm->slots_lock);

	kvm_mmu_change_mmu_pages(kvm, kvm_nr_mmu_pages);
	kvm->arch.n_requested_mmu_pages = kvm_nr_mmu_pages;

	mutex_unlock(&kvm->slots_lock);
	return 0;
}

static unsigned long kvm_vm_ioctl_get_nr_mmu_pages(struct kvm *kvm)
{
	return kvm->arch.n_max_mmu_pages;
}

static int kvm_vm_ioctl_get_irqchip(struct kvm *kvm, struct kvm_irqchip *chip)
{
	struct kvm_pic *pic = kvm->arch.vpic;
	int r;

	r = 0;
	switch (chip->chip_id) {
	case KVM_IRQCHIP_PIC_MASTER:
		memcpy(&chip->chip.pic, &pic->pics[0],
			sizeof(struct kvm_pic_state));
		break;
	case KVM_IRQCHIP_PIC_SLAVE:
		memcpy(&chip->chip.pic, &pic->pics[1],
			sizeof(struct kvm_pic_state));
		break;
	case KVM_IRQCHIP_IOAPIC:
		kvm_get_ioapic(kvm, &chip->chip.ioapic);
		break;
	default:
		r = -EINVAL;
		break;
	}
	return r;
}

static int kvm_vm_ioctl_set_irqchip(struct kvm *kvm, struct kvm_irqchip *chip)
{
	struct kvm_pic *pic = kvm->arch.vpic;
	int r;

	r = 0;
	switch (chip->chip_id) {
	case KVM_IRQCHIP_PIC_MASTER:
		spin_lock(&pic->lock);
		memcpy(&pic->pics[0], &chip->chip.pic,
			sizeof(struct kvm_pic_state));
		spin_unlock(&pic->lock);
		break;
	case KVM_IRQCHIP_PIC_SLAVE:
		spin_lock(&pic->lock);
		memcpy(&pic->pics[1], &chip->chip.pic,
			sizeof(struct kvm_pic_state));
		spin_unlock(&pic->lock);
		break;
	case KVM_IRQCHIP_IOAPIC:
		kvm_set_ioapic(kvm, &chip->chip.ioapic);
		break;
	default:
		r = -EINVAL;
		break;
	}
	kvm_pic_update_irq(pic);
	return r;
}

static int kvm_vm_ioctl_get_pit(struct kvm *kvm, struct kvm_pit_state *ps)
{
	struct kvm_kpit_state *kps = &kvm->arch.vpit->pit_state;

	BUILD_BUG_ON(sizeof(*ps) != sizeof(kps->channels));

	mutex_lock(&kps->lock);
	memcpy(ps, &kps->channels, sizeof(*ps));
	mutex_unlock(&kps->lock);
	return 0;
}

static int kvm_vm_ioctl_set_pit(struct kvm *kvm, struct kvm_pit_state *ps)
{
	int i;
	struct kvm_pit *pit = kvm->arch.vpit;

	mutex_lock(&pit->pit_state.lock);
	memcpy(&pit->pit_state.channels, ps, sizeof(*ps));
	for (i = 0; i < 3; i++)
		kvm_pit_load_count(pit, i, ps->channels[i].count, 0);
	mutex_unlock(&pit->pit_state.lock);
	return 0;
}

static int kvm_vm_ioctl_get_pit2(struct kvm *kvm, struct kvm_pit_state2 *ps)
{
	mutex_lock(&kvm->arch.vpit->pit_state.lock);
	memcpy(ps->channels, &kvm->arch.vpit->pit_state.channels,
		sizeof(ps->channels));
	ps->flags = kvm->arch.vpit->pit_state.flags;
	mutex_unlock(&kvm->arch.vpit->pit_state.lock);
	memset(&ps->reserved, 0, sizeof(ps->reserved));
	return 0;
}

static int kvm_vm_ioctl_set_pit2(struct kvm *kvm, struct kvm_pit_state2 *ps)
{
	int start = 0;
	int i;
	u32 prev_legacy, cur_legacy;
	struct kvm_pit *pit = kvm->arch.vpit;

	mutex_lock(&pit->pit_state.lock);
	prev_legacy = pit->pit_state.flags & KVM_PIT_FLAGS_HPET_LEGACY;
	cur_legacy = ps->flags & KVM_PIT_FLAGS_HPET_LEGACY;
	if (!prev_legacy && cur_legacy)
		start = 1;
	memcpy(&pit->pit_state.channels, &ps->channels,
	       sizeof(pit->pit_state.channels));
	pit->pit_state.flags = ps->flags;
	for (i = 0; i < 3; i++)
		kvm_pit_load_count(pit, i, pit->pit_state.channels[i].count,
				   start && i == 0);
	mutex_unlock(&pit->pit_state.lock);
	return 0;
}

static int kvm_vm_ioctl_reinject(struct kvm *kvm,
				 struct kvm_reinject_control *control)
{
	struct kvm_pit *pit = kvm->arch.vpit;

	/* pit->pit_state.lock was overloaded to prevent userspace from getting
	 * an inconsistent state after running multiple KVM_REINJECT_CONTROL
	 * ioctls in parallel.  Use a separate lock if that ioctl isn't rare.
	 */
	mutex_lock(&pit->pit_state.lock);
	kvm_pit_set_reinject(pit, control->pit_reinject);
	mutex_unlock(&pit->pit_state.lock);

	return 0;
}

void kvm_arch_sync_dirty_log(struct kvm *kvm, struct kvm_memory_slot *memslot)
{

	/*
	 * Flush all CPUs' dirty log buffers to the  dirty_bitmap.  Called
	 * before reporting dirty_bitmap to userspace.  KVM flushes the buffers
	 * on all VM-Exits, thus we only need to kick running vCPUs to force a
	 * VM-Exit.
	 */
	struct kvm_vcpu *vcpu;
	unsigned long i;

	kvm_for_each_vcpu(i, vcpu, kvm)
		kvm_vcpu_kick(vcpu);
}

int kvm_vm_ioctl_irq_line(struct kvm *kvm, struct kvm_irq_level *irq_event,
			bool line_status)
{
	if (!irqchip_in_kernel(kvm))
		return -ENXIO;

	irq_event->status = kvm_set_irq(kvm, KVM_USERSPACE_IRQ_SOURCE_ID,
					irq_event->irq, irq_event->level,
					line_status);
	return 0;
}

int kvm_vm_ioctl_enable_cap(struct kvm *kvm,
			    struct kvm_enable_cap *cap)
{
	int r;

	if (cap->flags)
		return -EINVAL;

	switch (cap->cap) {
	case KVM_CAP_DISABLE_QUIRKS2:
		r = -EINVAL;
		if (cap->args[0] & ~KVM_X86_VALID_QUIRKS)
			break;
		fallthrough;
	case KVM_CAP_DISABLE_QUIRKS:
		kvm->arch.disabled_quirks = cap->args[0];
		r = 0;
		break;
	case KVM_CAP_SPLIT_IRQCHIP: {
		mutex_lock(&kvm->lock);
		r = -EINVAL;
		if (cap->args[0] > MAX_NR_RESERVED_IOAPIC_PINS)
			goto split_irqchip_unlock;
		r = -EEXIST;
		if (irqchip_in_kernel(kvm))
			goto split_irqchip_unlock;
		if (kvm->created_vcpus)
			goto split_irqchip_unlock;
		r = kvm_setup_empty_irq_routing(kvm);
		if (r)
			goto split_irqchip_unlock;
		/* Pairs with irqchip_in_kernel. */
		smp_wmb();
		kvm->arch.irqchip_mode = KVM_IRQCHIP_SPLIT;
		kvm->arch.nr_reserved_ioapic_pins = cap->args[0];
		kvm_clear_apicv_inhibit(kvm, APICV_INHIBIT_REASON_ABSENT);
		r = 0;
split_irqchip_unlock:
		mutex_unlock(&kvm->lock);
		break;
	}
	case KVM_CAP_X2APIC_API:
		r = -EINVAL;
		if (cap->args[0] & ~KVM_X2APIC_API_VALID_FLAGS)
			break;

		if (cap->args[0] & KVM_X2APIC_API_USE_32BIT_IDS)
			kvm->arch.x2apic_format = true;
		if (cap->args[0] & KVM_X2APIC_API_DISABLE_BROADCAST_QUIRK)
			kvm->arch.x2apic_broadcast_quirk_disabled = true;

		r = 0;
		break;
	case KVM_CAP_X86_DISABLE_EXITS:
		r = -EINVAL;
		if (cap->args[0] & ~KVM_X86_DISABLE_VALID_EXITS)
			break;

		if ((cap->args[0] & KVM_X86_DISABLE_EXITS_MWAIT) &&
			kvm_can_mwait_in_guest())
			kvm->arch.mwait_in_guest = true;
		if (cap->args[0] & KVM_X86_DISABLE_EXITS_HLT)
			kvm->arch.hlt_in_guest = true;
		if (cap->args[0] & KVM_X86_DISABLE_EXITS_PAUSE)
			kvm->arch.pause_in_guest = true;
		if (cap->args[0] & KVM_X86_DISABLE_EXITS_CSTATE)
			kvm->arch.cstate_in_guest = true;
		r = 0;
		break;
	case KVM_CAP_MSR_PLATFORM_INFO:
		kvm->arch.guest_can_read_msr_platform_info = cap->args[0];
		r = 0;
		break;
	case KVM_CAP_EXCEPTION_PAYLOAD:
		kvm->arch.exception_payload_enabled = cap->args[0];
		r = 0;
		break;
	case KVM_CAP_X86_TRIPLE_FAULT_EVENT:
		kvm->arch.triple_fault_event = cap->args[0];
		r = 0;
		break;
	case KVM_CAP_X86_USER_SPACE_MSR:
		r = -EINVAL;
		if (cap->args[0] & ~(KVM_MSR_EXIT_REASON_INVAL |
				     KVM_MSR_EXIT_REASON_UNKNOWN |
				     KVM_MSR_EXIT_REASON_FILTER))
			break;
		kvm->arch.user_space_msr_mask = cap->args[0];
		r = 0;
		break;
	case KVM_CAP_X86_BUS_LOCK_EXIT:
		r = -EINVAL;
		if (cap->args[0] & ~KVM_BUS_LOCK_DETECTION_VALID_MODE)
			break;

		if ((cap->args[0] & KVM_BUS_LOCK_DETECTION_OFF) &&
		    (cap->args[0] & KVM_BUS_LOCK_DETECTION_EXIT))
			break;

		if (kvm_caps.has_bus_lock_exit &&
		    cap->args[0] & KVM_BUS_LOCK_DETECTION_EXIT)
			kvm->arch.bus_lock_detection_enabled = true;
		r = 0;
		break;
#ifdef CONFIG_X86_SGX_KVM
	case KVM_CAP_SGX_ATTRIBUTE: {
		unsigned long allowed_attributes = 0;

		r = sgx_set_attribute(&allowed_attributes, cap->args[0]);
		if (r)
			break;

		/* KVM only supports the PROVISIONKEY privileged attribute. */
		if ((allowed_attributes & SGX_ATTR_PROVISIONKEY) &&
		    !(allowed_attributes & ~SGX_ATTR_PROVISIONKEY))
			kvm->arch.sgx_provisioning_allowed = true;
		else
			r = -EINVAL;
		break;
	}
#endif
	case KVM_CAP_VM_COPY_ENC_CONTEXT_FROM:
		r = -EINVAL;
		if (!kvm_x86_ops.vm_copy_enc_context_from)
			break;

		r = static_call(kvm_x86_vm_copy_enc_context_from)(kvm, cap->args[0]);
		break;
	case KVM_CAP_VM_MOVE_ENC_CONTEXT_FROM:
		r = -EINVAL;
		if (!kvm_x86_ops.vm_move_enc_context_from)
			break;

		r = static_call(kvm_x86_vm_move_enc_context_from)(kvm, cap->args[0]);
		break;
	case KVM_CAP_EXIT_HYPERCALL:
		if (cap->args[0] & ~KVM_EXIT_HYPERCALL_VALID_MASK) {
			r = -EINVAL;
			break;
		}
		kvm->arch.hypercall_exit_enabled = cap->args[0];
		r = 0;
		break;
	case KVM_CAP_EXIT_ON_EMULATION_FAILURE:
		r = -EINVAL;
		if (cap->args[0] & ~1)
			break;
		kvm->arch.exit_on_emulation_error = cap->args[0];
		r = 0;
		break;
	case KVM_CAP_PMU_CAPABILITY:
		r = -EINVAL;
		if (!enable_pmu || (cap->args[0] & ~KVM_CAP_PMU_VALID_MASK))
			break;

		mutex_lock(&kvm->lock);
		if (!kvm->created_vcpus) {
			kvm->arch.enable_pmu = !(cap->args[0] & KVM_PMU_CAP_DISABLE);
			r = 0;
		}
		mutex_unlock(&kvm->lock);
		break;
	case KVM_CAP_MAX_VCPU_ID:
		r = -EINVAL;
		if (cap->args[0] > KVM_MAX_VCPU_IDS)
			break;

		mutex_lock(&kvm->lock);
		if (kvm->arch.max_vcpu_ids == cap->args[0]) {
			r = 0;
		} else if (!kvm->arch.max_vcpu_ids) {
			kvm->arch.max_vcpu_ids = cap->args[0];
			r = 0;
		}
		mutex_unlock(&kvm->lock);
		break;
	case KVM_CAP_X86_NOTIFY_VMEXIT:
		r = -EINVAL;
		if ((u32)cap->args[0] & ~KVM_X86_NOTIFY_VMEXIT_VALID_BITS)
			break;
		if (!kvm_caps.has_notify_vmexit)
			break;
		if (!((u32)cap->args[0] & KVM_X86_NOTIFY_VMEXIT_ENABLED))
			break;
		mutex_lock(&kvm->lock);
		if (!kvm->created_vcpus) {
			kvm->arch.notify_window = cap->args[0] >> 32;
			kvm->arch.notify_vmexit_flags = (u32)cap->args[0];
			r = 0;
		}
		mutex_unlock(&kvm->lock);
		break;
	case KVM_CAP_VM_DISABLE_NX_HUGE_PAGES:
		r = -EINVAL;

		/*
		 * Since the risk of disabling NX hugepages is a guest crashing
		 * the system, ensure the userspace process has permission to
		 * reboot the system.
		 *
		 * Note that unlike the reboot() syscall, the process must have
		 * this capability in the root namespace because exposing
		 * /dev/kvm into a container does not limit the scope of the
		 * iTLB multihit bug to that container. In other words,
		 * this must use capable(), not ns_capable().
		 */
		if (!capable(CAP_SYS_BOOT)) {
			r = -EPERM;
			break;
		}

		if (cap->args[0])
			break;

		mutex_lock(&kvm->lock);
		if (!kvm->created_vcpus) {
			kvm->arch.disable_nx_huge_pages = true;
			r = 0;
		}
		mutex_unlock(&kvm->lock);
		break;
	default:
		r = -EINVAL;
		break;
	}
	return r;
}

static struct kvm_x86_msr_filter *kvm_alloc_msr_filter(bool default_allow)
{
	struct kvm_x86_msr_filter *msr_filter;

	msr_filter = kzalloc(sizeof(*msr_filter), GFP_KERNEL_ACCOUNT);
	if (!msr_filter)
		return NULL;

	msr_filter->default_allow = default_allow;
	return msr_filter;
}

static void kvm_free_msr_filter(struct kvm_x86_msr_filter *msr_filter)
{
	u32 i;

	if (!msr_filter)
		return;

	for (i = 0; i < msr_filter->count; i++)
		kfree(msr_filter->ranges[i].bitmap);

	kfree(msr_filter);
}

static int kvm_add_msr_filter(struct kvm_x86_msr_filter *msr_filter,
			      struct kvm_msr_filter_range *user_range)
{
	unsigned long *bitmap = NULL;
	size_t bitmap_size;

	if (!user_range->nmsrs)
		return 0;

	if (user_range->flags & ~(KVM_MSR_FILTER_READ | KVM_MSR_FILTER_WRITE))
		return -EINVAL;

	if (!user_range->flags)
		return -EINVAL;

	bitmap_size = BITS_TO_LONGS(user_range->nmsrs) * sizeof(long);
	if (!bitmap_size || bitmap_size > KVM_MSR_FILTER_MAX_BITMAP_SIZE)
		return -EINVAL;

	bitmap = memdup_user((__user u8*)user_range->bitmap, bitmap_size);
	if (IS_ERR(bitmap))
		return PTR_ERR(bitmap);

	msr_filter->ranges[msr_filter->count] = (struct msr_bitmap_range) {
		.flags = user_range->flags,
		.base = user_range->base,
		.nmsrs = user_range->nmsrs,
		.bitmap = bitmap,
	};

	msr_filter->count++;
	return 0;
}

static int kvm_vm_ioctl_set_msr_filter(struct kvm *kvm,
				       struct kvm_msr_filter *filter)
{
	struct kvm_x86_msr_filter *new_filter, *old_filter;
	bool default_allow;
	bool empty = true;
	int r = 0;
	u32 i;

	if (filter->flags & ~KVM_MSR_FILTER_DEFAULT_DENY)
		return -EINVAL;

	for (i = 0; i < ARRAY_SIZE(filter->ranges); i++)
		empty &= !filter->ranges[i].nmsrs;

	default_allow = !(filter->flags & KVM_MSR_FILTER_DEFAULT_DENY);
	if (empty && !default_allow)
		return -EINVAL;

	new_filter = kvm_alloc_msr_filter(default_allow);
	if (!new_filter)
		return -ENOMEM;

	for (i = 0; i < ARRAY_SIZE(filter->ranges); i++) {
		r = kvm_add_msr_filter(new_filter, &filter->ranges[i]);
		if (r) {
			kvm_free_msr_filter(new_filter);
			return r;
		}
	}

	mutex_lock(&kvm->lock);

	/* The per-VM filter is protected by kvm->lock... */
	old_filter = srcu_dereference_check(kvm->arch.msr_filter, &kvm->srcu, 1);

	rcu_assign_pointer(kvm->arch.msr_filter, new_filter);
	synchronize_srcu(&kvm->srcu);

	kvm_free_msr_filter(old_filter);

	kvm_make_all_cpus_request(kvm, KVM_REQ_MSR_FILTER_CHANGED);
	mutex_unlock(&kvm->lock);

	return 0;
}

#ifdef CONFIG_KVM_COMPAT
/* for KVM_X86_SET_MSR_FILTER */
struct kvm_msr_filter_range_compat {
	__u32 flags;
	__u32 nmsrs;
	__u32 base;
	__u32 bitmap;
};

struct kvm_msr_filter_compat {
	__u32 flags;
	struct kvm_msr_filter_range_compat ranges[KVM_MSR_FILTER_MAX_RANGES];
};

#define KVM_X86_SET_MSR_FILTER_COMPAT _IOW(KVMIO, 0xc6, struct kvm_msr_filter_compat)

long kvm_arch_vm_compat_ioctl(struct file *filp, unsigned int ioctl,
			      unsigned long arg)
{
	void __user *argp = (void __user *)arg;
	struct kvm *kvm = filp->private_data;
	long r = -ENOTTY;

	switch (ioctl) {
	case KVM_X86_SET_MSR_FILTER_COMPAT: {
		struct kvm_msr_filter __user *user_msr_filter = argp;
		struct kvm_msr_filter_compat filter_compat;
		struct kvm_msr_filter filter;
		int i;

		if (copy_from_user(&filter_compat, user_msr_filter,
				   sizeof(filter_compat)))
			return -EFAULT;

		filter.flags = filter_compat.flags;
		for (i = 0; i < ARRAY_SIZE(filter.ranges); i++) {
			struct kvm_msr_filter_range_compat *cr;

			cr = &filter_compat.ranges[i];
			filter.ranges[i] = (struct kvm_msr_filter_range) {
				.flags = cr->flags,
				.nmsrs = cr->nmsrs,
				.base = cr->base,
				.bitmap = (__u8 *)(ulong)cr->bitmap,
			};
		}

		r = kvm_vm_ioctl_set_msr_filter(kvm, &filter);
		break;
	}
	}

	return r;
}
#endif

#ifdef CONFIG_HAVE_KVM_PM_NOTIFIER
static int kvm_arch_suspend_notifier(struct kvm *kvm)
{
	struct kvm_vcpu *vcpu;
	unsigned long i;
	int ret = 0;

	mutex_lock(&kvm->lock);
	kvm_for_each_vcpu(i, vcpu, kvm) {
		if (!vcpu->arch.pv_time.active)
			continue;

		ret = kvm_set_guest_paused(vcpu);
		if (ret) {
			kvm_err("Failed to pause guest VCPU%d: %d\n",
				vcpu->vcpu_id, ret);
			break;
		}
	}
	mutex_unlock(&kvm->lock);

	return ret ? NOTIFY_BAD : NOTIFY_DONE;
}

int kvm_arch_pm_notifier(struct kvm *kvm, unsigned long state)
{
	switch (state) {
	case PM_HIBERNATION_PREPARE:
	case PM_SUSPEND_PREPARE:
		return kvm_arch_suspend_notifier(kvm);
	}

	return NOTIFY_DONE;
}
#endif /* CONFIG_HAVE_KVM_PM_NOTIFIER */

static int kvm_vm_ioctl_get_clock(struct kvm *kvm, void __user *argp)
{
	struct kvm_clock_data data = { 0 };

	get_kvmclock(kvm, &data);
	if (copy_to_user(argp, &data, sizeof(data)))
		return -EFAULT;

	return 0;
}

static int kvm_vm_ioctl_set_clock(struct kvm *kvm, void __user *argp)
{
	struct kvm_arch *ka = &kvm->arch;
	struct kvm_clock_data data;
	u64 now_raw_ns;

	if (copy_from_user(&data, argp, sizeof(data)))
		return -EFAULT;

	/*
	 * Only KVM_CLOCK_REALTIME is used, but allow passing the
	 * result of KVM_GET_CLOCK back to KVM_SET_CLOCK.
	 */
	if (data.flags & ~KVM_CLOCK_VALID_FLAGS)
		return -EINVAL;

	kvm_hv_request_tsc_page_update(kvm);
	kvm_start_pvclock_update(kvm);
	pvclock_update_vm_gtod_copy(kvm);

	/*
	 * This pairs with kvm_guest_time_update(): when masterclock is
	 * in use, we use master_kernel_ns + kvmclock_offset to set
	 * unsigned 'system_time' so if we use get_kvmclock_ns() (which
	 * is slightly ahead) here we risk going negative on unsigned
	 * 'system_time' when 'data.clock' is very small.
	 */
	if (data.flags & KVM_CLOCK_REALTIME) {
		u64 now_real_ns = ktime_get_real_ns();

		/*
		 * Avoid stepping the kvmclock backwards.
		 */
		if (now_real_ns > data.realtime)
			data.clock += now_real_ns - data.realtime;
	}

	if (ka->use_master_clock)
		now_raw_ns = ka->master_kernel_ns;
	else
		now_raw_ns = get_kvmclock_base_ns();
	ka->kvmclock_offset = data.clock - now_raw_ns;
	kvm_end_pvclock_update(kvm);
	return 0;
}

long kvm_arch_vm_ioctl(struct file *filp,
		       unsigned int ioctl, unsigned long arg)
{
	struct kvm *kvm = filp->private_data;
	void __user *argp = (void __user *)arg;
	int r = -ENOTTY;
	/*
	 * This union makes it completely explicit to gcc-3.x
	 * that these two variables' stack usage should be
	 * combined, not added together.
	 */
	union {
		struct kvm_pit_state ps;
		struct kvm_pit_state2 ps2;
		struct kvm_pit_config pit_config;
	} u;

	switch (ioctl) {
	case KVM_SET_TSS_ADDR:
		r = kvm_vm_ioctl_set_tss_addr(kvm, arg);
		break;
	case KVM_SET_IDENTITY_MAP_ADDR: {
		u64 ident_addr;

		mutex_lock(&kvm->lock);
		r = -EINVAL;
		if (kvm->created_vcpus)
			goto set_identity_unlock;
		r = -EFAULT;
		if (copy_from_user(&ident_addr, argp, sizeof(ident_addr)))
			goto set_identity_unlock;
		r = kvm_vm_ioctl_set_identity_map_addr(kvm, ident_addr);
set_identity_unlock:
		mutex_unlock(&kvm->lock);
		break;
	}
	case KVM_SET_NR_MMU_PAGES:
		r = kvm_vm_ioctl_set_nr_mmu_pages(kvm, arg);
		break;
	case KVM_GET_NR_MMU_PAGES:
		r = kvm_vm_ioctl_get_nr_mmu_pages(kvm);
		break;
	case KVM_CREATE_IRQCHIP: {
		mutex_lock(&kvm->lock);

		r = -EEXIST;
		if (irqchip_in_kernel(kvm))
			goto create_irqchip_unlock;

		r = -EINVAL;
		if (kvm->created_vcpus)
			goto create_irqchip_unlock;

		r = kvm_pic_init(kvm);
		if (r)
			goto create_irqchip_unlock;

		r = kvm_ioapic_init(kvm);
		if (r) {
			kvm_pic_destroy(kvm);
			goto create_irqchip_unlock;
		}

		r = kvm_setup_default_irq_routing(kvm);
		if (r) {
			kvm_ioapic_destroy(kvm);
			kvm_pic_destroy(kvm);
			goto create_irqchip_unlock;
		}
		/* Write kvm->irq_routing before enabling irqchip_in_kernel. */
		smp_wmb();
		kvm->arch.irqchip_mode = KVM_IRQCHIP_KERNEL;
		kvm_clear_apicv_inhibit(kvm, APICV_INHIBIT_REASON_ABSENT);
	create_irqchip_unlock:
		mutex_unlock(&kvm->lock);
		break;
	}
	case KVM_CREATE_PIT:
		u.pit_config.flags = KVM_PIT_SPEAKER_DUMMY;
		goto create_pit;
	case KVM_CREATE_PIT2:
		r = -EFAULT;
		if (copy_from_user(&u.pit_config, argp,
				   sizeof(struct kvm_pit_config)))
			goto out;
	create_pit:
		mutex_lock(&kvm->lock);
		r = -EEXIST;
		if (kvm->arch.vpit)
			goto create_pit_unlock;
		r = -ENOMEM;
		kvm->arch.vpit = kvm_create_pit(kvm, u.pit_config.flags);
		if (kvm->arch.vpit)
			r = 0;
	create_pit_unlock:
		mutex_unlock(&kvm->lock);
		break;
	case KVM_GET_IRQCHIP: {
		/* 0: PIC master, 1: PIC slave, 2: IOAPIC */
		struct kvm_irqchip *chip;

		chip = memdup_user(argp, sizeof(*chip));
		if (IS_ERR(chip)) {
			r = PTR_ERR(chip);
			goto out;
		}

		r = -ENXIO;
		if (!irqchip_kernel(kvm))
			goto get_irqchip_out;
		r = kvm_vm_ioctl_get_irqchip(kvm, chip);
		if (r)
			goto get_irqchip_out;
		r = -EFAULT;
		if (copy_to_user(argp, chip, sizeof(*chip)))
			goto get_irqchip_out;
		r = 0;
	get_irqchip_out:
		kfree(chip);
		break;
	}
	case KVM_SET_IRQCHIP: {
		/* 0: PIC master, 1: PIC slave, 2: IOAPIC */
		struct kvm_irqchip *chip;

		chip = memdup_user(argp, sizeof(*chip));
		if (IS_ERR(chip)) {
			r = PTR_ERR(chip);
			goto out;
		}

		r = -ENXIO;
		if (!irqchip_kernel(kvm))
			goto set_irqchip_out;
		r = kvm_vm_ioctl_set_irqchip(kvm, chip);
	set_irqchip_out:
		kfree(chip);
		break;
	}
	case KVM_GET_PIT: {
		r = -EFAULT;
		if (copy_from_user(&u.ps, argp, sizeof(struct kvm_pit_state)))
			goto out;
		r = -ENXIO;
		if (!kvm->arch.vpit)
			goto out;
		r = kvm_vm_ioctl_get_pit(kvm, &u.ps);
		if (r)
			goto out;
		r = -EFAULT;
		if (copy_to_user(argp, &u.ps, sizeof(struct kvm_pit_state)))
			goto out;
		r = 0;
		break;
	}
	case KVM_SET_PIT: {
		r = -EFAULT;
		if (copy_from_user(&u.ps, argp, sizeof(u.ps)))
			goto out;
		mutex_lock(&kvm->lock);
		r = -ENXIO;
		if (!kvm->arch.vpit)
			goto set_pit_out;
		r = kvm_vm_ioctl_set_pit(kvm, &u.ps);
set_pit_out:
		mutex_unlock(&kvm->lock);
		break;
	}
	case KVM_GET_PIT2: {
		r = -ENXIO;
		if (!kvm->arch.vpit)
			goto out;
		r = kvm_vm_ioctl_get_pit2(kvm, &u.ps2);
		if (r)
			goto out;
		r = -EFAULT;
		if (copy_to_user(argp, &u.ps2, sizeof(u.ps2)))
			goto out;
		r = 0;
		break;
	}
	case KVM_SET_PIT2: {
		r = -EFAULT;
		if (copy_from_user(&u.ps2, argp, sizeof(u.ps2)))
			goto out;
		mutex_lock(&kvm->lock);
		r = -ENXIO;
		if (!kvm->arch.vpit)
			goto set_pit2_out;
		r = kvm_vm_ioctl_set_pit2(kvm, &u.ps2);
set_pit2_out:
		mutex_unlock(&kvm->lock);
		break;
	}
	case KVM_REINJECT_CONTROL: {
		struct kvm_reinject_control control;
		r =  -EFAULT;
		if (copy_from_user(&control, argp, sizeof(control)))
			goto out;
		r = -ENXIO;
		if (!kvm->arch.vpit)
			goto out;
		r = kvm_vm_ioctl_reinject(kvm, &control);
		break;
	}
	case KVM_SET_BOOT_CPU_ID:
		r = 0;
		mutex_lock(&kvm->lock);
		if (kvm->created_vcpus)
			r = -EBUSY;
		else
			kvm->arch.bsp_vcpu_id = arg;
		mutex_unlock(&kvm->lock);
		break;
#ifdef CONFIG_KVM_XEN
	case KVM_XEN_HVM_CONFIG: {
		struct kvm_xen_hvm_config xhc;
		r = -EFAULT;
		if (copy_from_user(&xhc, argp, sizeof(xhc)))
			goto out;
		r = kvm_xen_hvm_config(kvm, &xhc);
		break;
	}
	case KVM_XEN_HVM_GET_ATTR: {
		struct kvm_xen_hvm_attr xha;

		r = -EFAULT;
		if (copy_from_user(&xha, argp, sizeof(xha)))
			goto out;
		r = kvm_xen_hvm_get_attr(kvm, &xha);
		if (!r && copy_to_user(argp, &xha, sizeof(xha)))
			r = -EFAULT;
		break;
	}
	case KVM_XEN_HVM_SET_ATTR: {
		struct kvm_xen_hvm_attr xha;

		r = -EFAULT;
		if (copy_from_user(&xha, argp, sizeof(xha)))
			goto out;
		r = kvm_xen_hvm_set_attr(kvm, &xha);
		break;
	}
	case KVM_XEN_HVM_EVTCHN_SEND: {
		struct kvm_irq_routing_xen_evtchn uxe;

		r = -EFAULT;
		if (copy_from_user(&uxe, argp, sizeof(uxe)))
			goto out;
		r = kvm_xen_hvm_evtchn_send(kvm, &uxe);
		break;
	}
#endif
	case KVM_SET_CLOCK:
		r = kvm_vm_ioctl_set_clock(kvm, argp);
		break;
	case KVM_GET_CLOCK:
		r = kvm_vm_ioctl_get_clock(kvm, argp);
		break;
	case KVM_SET_TSC_KHZ: {
		u32 user_tsc_khz;

		r = -EINVAL;
		user_tsc_khz = (u32)arg;

		if (kvm_caps.has_tsc_control &&
		    user_tsc_khz >= kvm_caps.max_guest_tsc_khz)
			goto out;

		if (user_tsc_khz == 0)
			user_tsc_khz = tsc_khz;

		WRITE_ONCE(kvm->arch.default_tsc_khz, user_tsc_khz);
		r = 0;

		goto out;
	}
	case KVM_GET_TSC_KHZ: {
		r = READ_ONCE(kvm->arch.default_tsc_khz);
		goto out;
	}
	case KVM_MEMORY_ENCRYPT_OP: {
		r = -ENOTTY;
		if (!kvm_x86_ops.mem_enc_ioctl)
			goto out;

		r = static_call(kvm_x86_mem_enc_ioctl)(kvm, argp);
		break;
	}
	case KVM_MEMORY_ENCRYPT_REG_REGION: {
		struct kvm_enc_region region;

		r = -EFAULT;
		if (copy_from_user(&region, argp, sizeof(region)))
			goto out;

		r = -ENOTTY;
		if (!kvm_x86_ops.mem_enc_register_region)
			goto out;

		r = static_call(kvm_x86_mem_enc_register_region)(kvm, &region);
		break;
	}
	case KVM_MEMORY_ENCRYPT_UNREG_REGION: {
		struct kvm_enc_region region;

		r = -EFAULT;
		if (copy_from_user(&region, argp, sizeof(region)))
			goto out;

		r = -ENOTTY;
		if (!kvm_x86_ops.mem_enc_unregister_region)
			goto out;

		r = static_call(kvm_x86_mem_enc_unregister_region)(kvm, &region);
		break;
	}
	case KVM_HYPERV_EVENTFD: {
		struct kvm_hyperv_eventfd hvevfd;

		r = -EFAULT;
		if (copy_from_user(&hvevfd, argp, sizeof(hvevfd)))
			goto out;
		r = kvm_vm_ioctl_hv_eventfd(kvm, &hvevfd);
		break;
	}
	case KVM_SET_PMU_EVENT_FILTER:
		r = kvm_vm_ioctl_set_pmu_event_filter(kvm, argp);
		break;
	case KVM_X86_SET_MSR_FILTER: {
		struct kvm_msr_filter __user *user_msr_filter = argp;
		struct kvm_msr_filter filter;

		if (copy_from_user(&filter, user_msr_filter, sizeof(filter)))
			return -EFAULT;

		r = kvm_vm_ioctl_set_msr_filter(kvm, &filter);
		break;
	}
	default:
		r = -ENOTTY;
	}
out:
	return r;
}

static void kvm_init_msr_list(void)
{
	u32 dummy[2];
	unsigned i;

	BUILD_BUG_ON_MSG(KVM_PMC_MAX_FIXED != 3,
			 "Please update the fixed PMCs in msrs_to_saved_all[]");

	num_msrs_to_save = 0;
	num_emulated_msrs = 0;
	num_msr_based_features = 0;

	for (i = 0; i < ARRAY_SIZE(msrs_to_save_all); i++) {
		if (rdmsr_safe(msrs_to_save_all[i], &dummy[0], &dummy[1]) < 0)
			continue;

		/*
		 * Even MSRs that are valid in the host may not be exposed
		 * to the guests in some cases.
		 */
		switch (msrs_to_save_all[i]) {
		case MSR_IA32_BNDCFGS:
			if (!kvm_mpx_supported())
				continue;
			break;
		case MSR_TSC_AUX:
			if (!kvm_cpu_cap_has(X86_FEATURE_RDTSCP) &&
			    !kvm_cpu_cap_has(X86_FEATURE_RDPID))
				continue;
			break;
		case MSR_IA32_UMWAIT_CONTROL:
			if (!kvm_cpu_cap_has(X86_FEATURE_WAITPKG))
				continue;
			break;
		case MSR_IA32_RTIT_CTL:
		case MSR_IA32_RTIT_STATUS:
			if (!kvm_cpu_cap_has(X86_FEATURE_INTEL_PT))
				continue;
			break;
		case MSR_IA32_RTIT_CR3_MATCH:
			if (!kvm_cpu_cap_has(X86_FEATURE_INTEL_PT) ||
			    !intel_pt_validate_hw_cap(PT_CAP_cr3_filtering))
				continue;
			break;
		case MSR_IA32_RTIT_OUTPUT_BASE:
		case MSR_IA32_RTIT_OUTPUT_MASK:
			if (!kvm_cpu_cap_has(X86_FEATURE_INTEL_PT) ||
				(!intel_pt_validate_hw_cap(PT_CAP_topa_output) &&
				 !intel_pt_validate_hw_cap(PT_CAP_single_range_output)))
				continue;
			break;
		case MSR_IA32_RTIT_ADDR0_A ... MSR_IA32_RTIT_ADDR3_B:
			if (!kvm_cpu_cap_has(X86_FEATURE_INTEL_PT) ||
				msrs_to_save_all[i] - MSR_IA32_RTIT_ADDR0_A >=
				intel_pt_validate_hw_cap(PT_CAP_num_address_ranges) * 2)
				continue;
			break;
		case MSR_ARCH_PERFMON_PERFCTR0 ... MSR_ARCH_PERFMON_PERFCTR0 + 17:
			if (msrs_to_save_all[i] - MSR_ARCH_PERFMON_PERFCTR0 >=
			    min(INTEL_PMC_MAX_GENERIC, kvm_pmu_cap.num_counters_gp))
				continue;
			break;
		case MSR_ARCH_PERFMON_EVENTSEL0 ... MSR_ARCH_PERFMON_EVENTSEL0 + 17:
			if (msrs_to_save_all[i] - MSR_ARCH_PERFMON_EVENTSEL0 >=
			    min(INTEL_PMC_MAX_GENERIC, kvm_pmu_cap.num_counters_gp))
				continue;
			break;
		case MSR_IA32_XFD:
		case MSR_IA32_XFD_ERR:
			if (!kvm_cpu_cap_has(X86_FEATURE_XFD))
				continue;
			break;
		default:
			break;
		}

		msrs_to_save[num_msrs_to_save++] = msrs_to_save_all[i];
	}

	for (i = 0; i < ARRAY_SIZE(emulated_msrs_all); i++) {
		if (!static_call(kvm_x86_has_emulated_msr)(NULL, emulated_msrs_all[i]))
			continue;

		emulated_msrs[num_emulated_msrs++] = emulated_msrs_all[i];
	}

	for (i = 0; i < ARRAY_SIZE(msr_based_features_all); i++) {
		struct kvm_msr_entry msr;

		msr.index = msr_based_features_all[i];
		if (kvm_get_msr_feature(&msr))
			continue;

		msr_based_features[num_msr_based_features++] = msr_based_features_all[i];
	}
}

static int vcpu_mmio_write(struct kvm_vcpu *vcpu, gpa_t addr, int len,
			   const void *v)
{
	int handled = 0;
	int n;

	do {
		n = min(len, 8);
		if (!(lapic_in_kernel(vcpu) &&
		      !kvm_iodevice_write(vcpu, &vcpu->arch.apic->dev, addr, n, v))
		    && kvm_io_bus_write(vcpu, KVM_MMIO_BUS, addr, n, v))
			break;
		handled += n;
		addr += n;
		len -= n;
		v += n;
	} while (len);

	return handled;
}

static int vcpu_mmio_read(struct kvm_vcpu *vcpu, gpa_t addr, int len, void *v)
{
	int handled = 0;
	int n;

	do {
		n = min(len, 8);
		if (!(lapic_in_kernel(vcpu) &&
		      !kvm_iodevice_read(vcpu, &vcpu->arch.apic->dev,
					 addr, n, v))
		    && kvm_io_bus_read(vcpu, KVM_MMIO_BUS, addr, n, v))
			break;
		trace_kvm_mmio(KVM_TRACE_MMIO_READ, n, addr, v);
		handled += n;
		addr += n;
		len -= n;
		v += n;
	} while (len);

	return handled;
}

static void kvm_set_segment(struct kvm_vcpu *vcpu,
			struct kvm_segment *var, int seg)
{
	static_call(kvm_x86_set_segment)(vcpu, var, seg);
}

void kvm_get_segment(struct kvm_vcpu *vcpu,
		     struct kvm_segment *var, int seg)
{
	static_call(kvm_x86_get_segment)(vcpu, var, seg);
}

gpa_t translate_nested_gpa(struct kvm_vcpu *vcpu, gpa_t gpa, u64 access,
			   struct x86_exception *exception)
{
	struct kvm_mmu *mmu = vcpu->arch.mmu;
	gpa_t t_gpa;

	BUG_ON(!mmu_is_nested(vcpu));

	/* NPT walks are always user-walks */
	access |= PFERR_USER_MASK;
	t_gpa  = mmu->gva_to_gpa(vcpu, mmu, gpa, access, exception);

	return t_gpa;
}

gpa_t kvm_mmu_gva_to_gpa_read(struct kvm_vcpu *vcpu, gva_t gva,
			      struct x86_exception *exception)
{
	struct kvm_mmu *mmu = vcpu->arch.walk_mmu;

	u64 access = (static_call(kvm_x86_get_cpl)(vcpu) == 3) ? PFERR_USER_MASK : 0;
	return mmu->gva_to_gpa(vcpu, mmu, gva, access, exception);
}
EXPORT_SYMBOL_GPL(kvm_mmu_gva_to_gpa_read);

 gpa_t kvm_mmu_gva_to_gpa_fetch(struct kvm_vcpu *vcpu, gva_t gva,
				struct x86_exception *exception)
{
	struct kvm_mmu *mmu = vcpu->arch.walk_mmu;

	u64 access = (static_call(kvm_x86_get_cpl)(vcpu) == 3) ? PFERR_USER_MASK : 0;
	access |= PFERR_FETCH_MASK;
	return mmu->gva_to_gpa(vcpu, mmu, gva, access, exception);
}

gpa_t kvm_mmu_gva_to_gpa_write(struct kvm_vcpu *vcpu, gva_t gva,
			       struct x86_exception *exception)
{
	struct kvm_mmu *mmu = vcpu->arch.walk_mmu;

	u64 access = (static_call(kvm_x86_get_cpl)(vcpu) == 3) ? PFERR_USER_MASK : 0;
	access |= PFERR_WRITE_MASK;
	return mmu->gva_to_gpa(vcpu, mmu, gva, access, exception);
}
EXPORT_SYMBOL_GPL(kvm_mmu_gva_to_gpa_write);

/* uses this to access any guest's mapped memory without checking CPL */
gpa_t kvm_mmu_gva_to_gpa_system(struct kvm_vcpu *vcpu, gva_t gva,
				struct x86_exception *exception)
{
	struct kvm_mmu *mmu = vcpu->arch.walk_mmu;

	return mmu->gva_to_gpa(vcpu, mmu, gva, 0, exception);
}

static int kvm_read_guest_virt_helper(gva_t addr, void *val, unsigned int bytes,
				      struct kvm_vcpu *vcpu, u64 access,
				      struct x86_exception *exception)
{
	struct kvm_mmu *mmu = vcpu->arch.walk_mmu;
	void *data = val;
	int r = X86EMUL_CONTINUE;

	while (bytes) {
		gpa_t gpa = mmu->gva_to_gpa(vcpu, mmu, addr, access, exception);
		unsigned offset = addr & (PAGE_SIZE-1);
		unsigned toread = min(bytes, (unsigned)PAGE_SIZE - offset);
		int ret;

		if (gpa == INVALID_GPA)
			return X86EMUL_PROPAGATE_FAULT;
		ret = kvm_vcpu_read_guest_page(vcpu, gpa >> PAGE_SHIFT, data,
					       offset, toread);
		if (ret < 0) {
			r = X86EMUL_IO_NEEDED;
			goto out;
		}

		bytes -= toread;
		data += toread;
		addr += toread;
	}
out:
	return r;
}

/* used for instruction fetching */
static int kvm_fetch_guest_virt(struct x86_emulate_ctxt *ctxt,
				gva_t addr, void *val, unsigned int bytes,
				struct x86_exception *exception)
{
	struct kvm_vcpu *vcpu = emul_to_vcpu(ctxt);
	struct kvm_mmu *mmu = vcpu->arch.walk_mmu;
	u64 access = (static_call(kvm_x86_get_cpl)(vcpu) == 3) ? PFERR_USER_MASK : 0;
	unsigned offset;
	int ret;

	/* Inline kvm_read_guest_virt_helper for speed.  */
	gpa_t gpa = mmu->gva_to_gpa(vcpu, mmu, addr, access|PFERR_FETCH_MASK,
				    exception);
	if (unlikely(gpa == INVALID_GPA))
		return X86EMUL_PROPAGATE_FAULT;

	offset = addr & (PAGE_SIZE-1);
	if (WARN_ON(offset + bytes > PAGE_SIZE))
		bytes = (unsigned)PAGE_SIZE - offset;
	ret = kvm_vcpu_read_guest_page(vcpu, gpa >> PAGE_SHIFT, val,
				       offset, bytes);
	if (unlikely(ret < 0))
		return X86EMUL_IO_NEEDED;

	return X86EMUL_CONTINUE;
}

int kvm_read_guest_virt(struct kvm_vcpu *vcpu,
			       gva_t addr, void *val, unsigned int bytes,
			       struct x86_exception *exception)
{
	u64 access = (static_call(kvm_x86_get_cpl)(vcpu) == 3) ? PFERR_USER_MASK : 0;

	/*
	 * FIXME: this should call handle_emulation_failure if X86EMUL_IO_NEEDED
	 * is returned, but our callers are not ready for that and they blindly
	 * call kvm_inject_page_fault.  Ensure that they at least do not leak
	 * uninitialized kernel stack memory into cr2 and error code.
	 */
	memset(exception, 0, sizeof(*exception));
	return kvm_read_guest_virt_helper(addr, val, bytes, vcpu, access,
					  exception);
}
EXPORT_SYMBOL_GPL(kvm_read_guest_virt);

static int emulator_read_std(struct x86_emulate_ctxt *ctxt,
			     gva_t addr, void *val, unsigned int bytes,
			     struct x86_exception *exception, bool system)
{
	struct kvm_vcpu *vcpu = emul_to_vcpu(ctxt);
	u64 access = 0;

	if (system)
		access |= PFERR_IMPLICIT_ACCESS;
	else if (static_call(kvm_x86_get_cpl)(vcpu) == 3)
		access |= PFERR_USER_MASK;

	return kvm_read_guest_virt_helper(addr, val, bytes, vcpu, access, exception);
}

static int kvm_read_guest_phys_system(struct x86_emulate_ctxt *ctxt,
		unsigned long addr, void *val, unsigned int bytes)
{
	struct kvm_vcpu *vcpu = emul_to_vcpu(ctxt);
	int r = kvm_vcpu_read_guest(vcpu, addr, val, bytes);

	return r < 0 ? X86EMUL_IO_NEEDED : X86EMUL_CONTINUE;
}

static int kvm_write_guest_virt_helper(gva_t addr, void *val, unsigned int bytes,
				      struct kvm_vcpu *vcpu, u64 access,
				      struct x86_exception *exception)
{
	struct kvm_mmu *mmu = vcpu->arch.walk_mmu;
	void *data = val;
	int r = X86EMUL_CONTINUE;

	while (bytes) {
		gpa_t gpa = mmu->gva_to_gpa(vcpu, mmu, addr, access, exception);
		unsigned offset = addr & (PAGE_SIZE-1);
		unsigned towrite = min(bytes, (unsigned)PAGE_SIZE - offset);
		int ret;

		if (gpa == INVALID_GPA)
			return X86EMUL_PROPAGATE_FAULT;
		ret = kvm_vcpu_write_guest(vcpu, gpa, data, towrite);
		if (ret < 0) {
			r = X86EMUL_IO_NEEDED;
			goto out;
		}

		bytes -= towrite;
		data += towrite;
		addr += towrite;
	}
out:
	return r;
}

static int emulator_write_std(struct x86_emulate_ctxt *ctxt, gva_t addr, void *val,
			      unsigned int bytes, struct x86_exception *exception,
			      bool system)
{
	struct kvm_vcpu *vcpu = emul_to_vcpu(ctxt);
	u64 access = PFERR_WRITE_MASK;

	if (system)
		access |= PFERR_IMPLICIT_ACCESS;
	else if (static_call(kvm_x86_get_cpl)(vcpu) == 3)
		access |= PFERR_USER_MASK;

	return kvm_write_guest_virt_helper(addr, val, bytes, vcpu,
					   access, exception);
}

int kvm_write_guest_virt_system(struct kvm_vcpu *vcpu, gva_t addr, void *val,
				unsigned int bytes, struct x86_exception *exception)
{
	/* kvm_write_guest_virt_system can pull in tons of pages. */
	vcpu->arch.l1tf_flush_l1d = true;

	return kvm_write_guest_virt_helper(addr, val, bytes, vcpu,
					   PFERR_WRITE_MASK, exception);
}
EXPORT_SYMBOL_GPL(kvm_write_guest_virt_system);

static int kvm_can_emulate_insn(struct kvm_vcpu *vcpu, int emul_type,
				void *insn, int insn_len)
{
	return static_call(kvm_x86_can_emulate_instruction)(vcpu, emul_type,
							    insn, insn_len);
}

int handle_ud(struct kvm_vcpu *vcpu)
{
	static const char kvm_emulate_prefix[] = { __KVM_EMULATE_PREFIX };
	int fep_flags = READ_ONCE(force_emulation_prefix);
	int emul_type = EMULTYPE_TRAP_UD;
	char sig[5]; /* ud2; .ascii "kvm" */
	struct x86_exception e;

	if (unlikely(!kvm_can_emulate_insn(vcpu, emul_type, NULL, 0)))
		return 1;

	if (fep_flags &&
	    kvm_read_guest_virt(vcpu, kvm_get_linear_rip(vcpu),
				sig, sizeof(sig), &e) == 0 &&
	    memcmp(sig, kvm_emulate_prefix, sizeof(sig)) == 0) {
		if (fep_flags & KVM_FEP_CLEAR_RFLAGS_RF)
			kvm_set_rflags(vcpu, kvm_get_rflags(vcpu) & ~X86_EFLAGS_RF);
		kvm_rip_write(vcpu, kvm_rip_read(vcpu) + sizeof(sig));
		emul_type = EMULTYPE_TRAP_UD_FORCED;
	}

	return kvm_emulate_instruction(vcpu, emul_type);
}
EXPORT_SYMBOL_GPL(handle_ud);

static int vcpu_is_mmio_gpa(struct kvm_vcpu *vcpu, unsigned long gva,
			    gpa_t gpa, bool write)
{
	/* For APIC access vmexit */
	if ((gpa & PAGE_MASK) == APIC_DEFAULT_PHYS_BASE)
		return 1;

	if (vcpu_match_mmio_gpa(vcpu, gpa)) {
		trace_vcpu_match_mmio(gva, gpa, write, true);
		return 1;
	}

	return 0;
}

static int vcpu_mmio_gva_to_gpa(struct kvm_vcpu *vcpu, unsigned long gva,
				gpa_t *gpa, struct x86_exception *exception,
				bool write)
{
	struct kvm_mmu *mmu = vcpu->arch.walk_mmu;
	u64 access = ((static_call(kvm_x86_get_cpl)(vcpu) == 3) ? PFERR_USER_MASK : 0)
		| (write ? PFERR_WRITE_MASK : 0);

	/*
	 * currently PKRU is only applied to ept enabled guest so
	 * there is no pkey in EPT page table for L1 guest or EPT
	 * shadow page table for L2 guest.
	 */
	if (vcpu_match_mmio_gva(vcpu, gva) && (!is_paging(vcpu) ||
	    !permission_fault(vcpu, vcpu->arch.walk_mmu,
			      vcpu->arch.mmio_access, 0, access))) {
		*gpa = vcpu->arch.mmio_gfn << PAGE_SHIFT |
					(gva & (PAGE_SIZE - 1));
		trace_vcpu_match_mmio(gva, *gpa, write, false);
		return 1;
	}

	*gpa = mmu->gva_to_gpa(vcpu, mmu, gva, access, exception);

	if (*gpa == INVALID_GPA)
		return -1;

	return vcpu_is_mmio_gpa(vcpu, gva, *gpa, write);
}

int emulator_write_phys(struct kvm_vcpu *vcpu, gpa_t gpa,
			const void *val, int bytes)
{
	int ret;

	ret = kvm_vcpu_write_guest(vcpu, gpa, val, bytes);
	if (ret < 0)
		return 0;
	kvm_page_track_write(vcpu, gpa, val, bytes);
	return 1;
}

struct read_write_emulator_ops {
	int (*read_write_prepare)(struct kvm_vcpu *vcpu, void *val,
				  int bytes);
	int (*read_write_emulate)(struct kvm_vcpu *vcpu, gpa_t gpa,
				  void *val, int bytes);
	int (*read_write_mmio)(struct kvm_vcpu *vcpu, gpa_t gpa,
			       int bytes, void *val);
	int (*read_write_exit_mmio)(struct kvm_vcpu *vcpu, gpa_t gpa,
				    void *val, int bytes);
	bool write;
};

static int read_prepare(struct kvm_vcpu *vcpu, void *val, int bytes)
{
	if (vcpu->mmio_read_completed) {
		trace_kvm_mmio(KVM_TRACE_MMIO_READ, bytes,
			       vcpu->mmio_fragments[0].gpa, val);
		vcpu->mmio_read_completed = 0;
		return 1;
	}

	return 0;
}

static int read_emulate(struct kvm_vcpu *vcpu, gpa_t gpa,
			void *val, int bytes)
{
	return !kvm_vcpu_read_guest(vcpu, gpa, val, bytes);
}

static int write_emulate(struct kvm_vcpu *vcpu, gpa_t gpa,
			 void *val, int bytes)
{
	return emulator_write_phys(vcpu, gpa, val, bytes);
}

static int write_mmio(struct kvm_vcpu *vcpu, gpa_t gpa, int bytes, void *val)
{
	trace_kvm_mmio(KVM_TRACE_MMIO_WRITE, bytes, gpa, val);
	return vcpu_mmio_write(vcpu, gpa, bytes, val);
}

static int read_exit_mmio(struct kvm_vcpu *vcpu, gpa_t gpa,
			  void *val, int bytes)
{
	trace_kvm_mmio(KVM_TRACE_MMIO_READ_UNSATISFIED, bytes, gpa, NULL);
	return X86EMUL_IO_NEEDED;
}

static int write_exit_mmio(struct kvm_vcpu *vcpu, gpa_t gpa,
			   void *val, int bytes)
{
	struct kvm_mmio_fragment *frag = &vcpu->mmio_fragments[0];

	memcpy(vcpu->run->mmio.data, frag->data, min(8u, frag->len));
	return X86EMUL_CONTINUE;
}

static const struct read_write_emulator_ops read_emultor = {
	.read_write_prepare = read_prepare,
	.read_write_emulate = read_emulate,
	.read_write_mmio = vcpu_mmio_read,
	.read_write_exit_mmio = read_exit_mmio,
};

static const struct read_write_emulator_ops write_emultor = {
	.read_write_emulate = write_emulate,
	.read_write_mmio = write_mmio,
	.read_write_exit_mmio = write_exit_mmio,
	.write = true,
};

static int emulator_read_write_onepage(unsigned long addr, void *val,
				       unsigned int bytes,
				       struct x86_exception *exception,
				       struct kvm_vcpu *vcpu,
				       const struct read_write_emulator_ops *ops)
{
	gpa_t gpa;
	int handled, ret;
	bool write = ops->write;
	struct kvm_mmio_fragment *frag;
	struct x86_emulate_ctxt *ctxt = vcpu->arch.emulate_ctxt;

	/*
	 * If the exit was due to a NPF we may already have a GPA.
	 * If the GPA is present, use it to avoid the GVA to GPA table walk.
	 * Note, this cannot be used on string operations since string
	 * operation using rep will only have the initial GPA from the NPF
	 * occurred.
	 */
	if (ctxt->gpa_available && emulator_can_use_gpa(ctxt) &&
	    (addr & ~PAGE_MASK) == (ctxt->gpa_val & ~PAGE_MASK)) {
		gpa = ctxt->gpa_val;
		ret = vcpu_is_mmio_gpa(vcpu, addr, gpa, write);
	} else {
		ret = vcpu_mmio_gva_to_gpa(vcpu, addr, &gpa, exception, write);
		if (ret < 0)
			return X86EMUL_PROPAGATE_FAULT;
	}

	if (!ret && ops->read_write_emulate(vcpu, gpa, val, bytes))
		return X86EMUL_CONTINUE;

	/*
	 * Is this MMIO handled locally?
	 */
	handled = ops->read_write_mmio(vcpu, gpa, bytes, val);
	if (handled == bytes)
		return X86EMUL_CONTINUE;

	gpa += handled;
	bytes -= handled;
	val += handled;

	WARN_ON(vcpu->mmio_nr_fragments >= KVM_MAX_MMIO_FRAGMENTS);
	frag = &vcpu->mmio_fragments[vcpu->mmio_nr_fragments++];
	frag->gpa = gpa;
	frag->data = val;
	frag->len = bytes;
	return X86EMUL_CONTINUE;
}

static int emulator_read_write(struct x86_emulate_ctxt *ctxt,
			unsigned long addr,
			void *val, unsigned int bytes,
			struct x86_exception *exception,
			const struct read_write_emulator_ops *ops)
{
	struct kvm_vcpu *vcpu = emul_to_vcpu(ctxt);
	gpa_t gpa;
	int rc;

	if (ops->read_write_prepare &&
		  ops->read_write_prepare(vcpu, val, bytes))
		return X86EMUL_CONTINUE;

	vcpu->mmio_nr_fragments = 0;

	/* Crossing a page boundary? */
	if (((addr + bytes - 1) ^ addr) & PAGE_MASK) {
		int now;

		now = -addr & ~PAGE_MASK;
		rc = emulator_read_write_onepage(addr, val, now, exception,
						 vcpu, ops);

		if (rc != X86EMUL_CONTINUE)
			return rc;
		addr += now;
		if (ctxt->mode != X86EMUL_MODE_PROT64)
			addr = (u32)addr;
		val += now;
		bytes -= now;
	}

	rc = emulator_read_write_onepage(addr, val, bytes, exception,
					 vcpu, ops);
	if (rc != X86EMUL_CONTINUE)
		return rc;

	if (!vcpu->mmio_nr_fragments)
		return rc;

	gpa = vcpu->mmio_fragments[0].gpa;

	vcpu->mmio_needed = 1;
	vcpu->mmio_cur_fragment = 0;

	vcpu->run->mmio.len = min(8u, vcpu->mmio_fragments[0].len);
	vcpu->run->mmio.is_write = vcpu->mmio_is_write = ops->write;
	vcpu->run->exit_reason = KVM_EXIT_MMIO;
	vcpu->run->mmio.phys_addr = gpa;

	return ops->read_write_exit_mmio(vcpu, gpa, val, bytes);
}

static int emulator_read_emulated(struct x86_emulate_ctxt *ctxt,
				  unsigned long addr,
				  void *val,
				  unsigned int bytes,
				  struct x86_exception *exception)
{
	return emulator_read_write(ctxt, addr, val, bytes,
				   exception, &read_emultor);
}

static int emulator_write_emulated(struct x86_emulate_ctxt *ctxt,
			    unsigned long addr,
			    const void *val,
			    unsigned int bytes,
			    struct x86_exception *exception)
{
	return emulator_read_write(ctxt, addr, (void *)val, bytes,
				   exception, &write_emultor);
}

#define emulator_try_cmpxchg_user(t, ptr, old, new) \
	(__try_cmpxchg_user((t __user *)(ptr), (t *)(old), *(t *)(new), efault ## t))

static int emulator_cmpxchg_emulated(struct x86_emulate_ctxt *ctxt,
				     unsigned long addr,
				     const void *old,
				     const void *new,
				     unsigned int bytes,
				     struct x86_exception *exception)
{
	struct kvm_vcpu *vcpu = emul_to_vcpu(ctxt);
	u64 page_line_mask;
	unsigned long hva;
	gpa_t gpa;
	int r;

	/* guests cmpxchg8b have to be emulated atomically */
	if (bytes > 8 || (bytes & (bytes - 1)))
		goto emul_write;

	gpa = kvm_mmu_gva_to_gpa_write(vcpu, addr, NULL);

	if (gpa == INVALID_GPA ||
	    (gpa & PAGE_MASK) == APIC_DEFAULT_PHYS_BASE)
		goto emul_write;

	/*
	 * Emulate the atomic as a straight write to avoid #AC if SLD is
	 * enabled in the host and the access splits a cache line.
	 */
	if (boot_cpu_has(X86_FEATURE_SPLIT_LOCK_DETECT))
		page_line_mask = ~(cache_line_size() - 1);
	else
		page_line_mask = PAGE_MASK;

	if (((gpa + bytes - 1) & page_line_mask) != (gpa & page_line_mask))
		goto emul_write;

	hva = kvm_vcpu_gfn_to_hva(vcpu, gpa_to_gfn(gpa));
	if (kvm_is_error_hva(hva))
		goto emul_write;

	hva += offset_in_page(gpa);

	switch (bytes) {
	case 1:
		r = emulator_try_cmpxchg_user(u8, hva, old, new);
		break;
	case 2:
		r = emulator_try_cmpxchg_user(u16, hva, old, new);
		break;
	case 4:
		r = emulator_try_cmpxchg_user(u32, hva, old, new);
		break;
	case 8:
		r = emulator_try_cmpxchg_user(u64, hva, old, new);
		break;
	default:
		BUG();
	}

	if (r < 0)
		return X86EMUL_UNHANDLEABLE;
	if (r)
		return X86EMUL_CMPXCHG_FAILED;

	kvm_page_track_write(vcpu, gpa, new, bytes);

	return X86EMUL_CONTINUE;

emul_write:
	printk_once(KERN_WARNING "kvm: emulating exchange as write\n");

	return emulator_write_emulated(ctxt, addr, new, bytes, exception);
}

static int emulator_pio_in_out(struct kvm_vcpu *vcpu, int size,
			       unsigned short port, void *data,
			       unsigned int count, bool in)
{
	unsigned i;
	int r;

	WARN_ON_ONCE(vcpu->arch.pio.count);
	for (i = 0; i < count; i++) {
		if (in)
			r = kvm_io_bus_read(vcpu, KVM_PIO_BUS, port, size, data);
		else
			r = kvm_io_bus_write(vcpu, KVM_PIO_BUS, port, size, data);

		if (r) {
			if (i == 0)
				goto userspace_io;

			/*
			 * Userspace must have unregistered the device while PIO
			 * was running.  Drop writes / read as 0.
			 */
			if (in)
				memset(data, 0, size * (count - i));
			break;
		}

		data += size;
	}
	return 1;

userspace_io:
	vcpu->arch.pio.port = port;
	vcpu->arch.pio.in = in;
	vcpu->arch.pio.count = count;
	vcpu->arch.pio.size = size;

	if (in)
		memset(vcpu->arch.pio_data, 0, size * count);
	else
		memcpy(vcpu->arch.pio_data, data, size * count);

	vcpu->run->exit_reason = KVM_EXIT_IO;
	vcpu->run->io.direction = in ? KVM_EXIT_IO_IN : KVM_EXIT_IO_OUT;
	vcpu->run->io.size = size;
	vcpu->run->io.data_offset = KVM_PIO_PAGE_OFFSET * PAGE_SIZE;
	vcpu->run->io.count = count;
	vcpu->run->io.port = port;
	return 0;
}

static int emulator_pio_in(struct kvm_vcpu *vcpu, int size,
      			   unsigned short port, void *val, unsigned int count)
{
	int r = emulator_pio_in_out(vcpu, size, port, val, count, true);
	if (r)
		trace_kvm_pio(KVM_PIO_IN, port, size, count, val);

	return r;
}

static void complete_emulator_pio_in(struct kvm_vcpu *vcpu, void *val)
{
	int size = vcpu->arch.pio.size;
	unsigned int count = vcpu->arch.pio.count;
	memcpy(val, vcpu->arch.pio_data, size * count);
	trace_kvm_pio(KVM_PIO_IN, vcpu->arch.pio.port, size, count, vcpu->arch.pio_data);
	vcpu->arch.pio.count = 0;
}

static int emulator_pio_in_emulated(struct x86_emulate_ctxt *ctxt,
				    int size, unsigned short port, void *val,
				    unsigned int count)
{
	struct kvm_vcpu *vcpu = emul_to_vcpu(ctxt);
	if (vcpu->arch.pio.count) {
		/*
		 * Complete a previous iteration that required userspace I/O.
		 * Note, @count isn't guaranteed to match pio.count as userspace
		 * can modify ECX before rerunning the vCPU.  Ignore any such
		 * shenanigans as KVM doesn't support modifying the rep count,
		 * and the emulator ensures @count doesn't overflow the buffer.
		 */
		complete_emulator_pio_in(vcpu, val);
		return 1;
	}

	return emulator_pio_in(vcpu, size, port, val, count);
}

static int emulator_pio_out(struct kvm_vcpu *vcpu, int size,
			    unsigned short port, const void *val,
			    unsigned int count)
{
	trace_kvm_pio(KVM_PIO_OUT, port, size, count, val);
	return emulator_pio_in_out(vcpu, size, port, (void *)val, count, false);
}

static int emulator_pio_out_emulated(struct x86_emulate_ctxt *ctxt,
				     int size, unsigned short port,
				     const void *val, unsigned int count)
{
	return emulator_pio_out(emul_to_vcpu(ctxt), size, port, val, count);
}

static unsigned long get_segment_base(struct kvm_vcpu *vcpu, int seg)
{
	return static_call(kvm_x86_get_segment_base)(vcpu, seg);
}

static void emulator_invlpg(struct x86_emulate_ctxt *ctxt, ulong address)
{
	kvm_mmu_invlpg(emul_to_vcpu(ctxt), address);
}

static int kvm_emulate_wbinvd_noskip(struct kvm_vcpu *vcpu)
{
	if (!need_emulate_wbinvd(vcpu))
		return X86EMUL_CONTINUE;

	if (static_call(kvm_x86_has_wbinvd_exit)()) {
		int cpu = get_cpu();

		cpumask_set_cpu(cpu, vcpu->arch.wbinvd_dirty_mask);
		on_each_cpu_mask(vcpu->arch.wbinvd_dirty_mask,
				wbinvd_ipi, NULL, 1);
		put_cpu();
		cpumask_clear(vcpu->arch.wbinvd_dirty_mask);
	} else
		wbinvd();
	return X86EMUL_CONTINUE;
}

int kvm_emulate_wbinvd(struct kvm_vcpu *vcpu)
{
	kvm_emulate_wbinvd_noskip(vcpu);
	return kvm_skip_emulated_instruction(vcpu);
}
EXPORT_SYMBOL_GPL(kvm_emulate_wbinvd);



static void emulator_wbinvd(struct x86_emulate_ctxt *ctxt)
{
	kvm_emulate_wbinvd_noskip(emul_to_vcpu(ctxt));
}

static void emulator_get_dr(struct x86_emulate_ctxt *ctxt, int dr,
			    unsigned long *dest)
{
	kvm_get_dr(emul_to_vcpu(ctxt), dr, dest);
}

static int emulator_set_dr(struct x86_emulate_ctxt *ctxt, int dr,
			   unsigned long value)
{

	return kvm_set_dr(emul_to_vcpu(ctxt), dr, value);
}

static u64 mk_cr_64(u64 curr_cr, u32 new_val)
{
	return (curr_cr & ~((1ULL << 32) - 1)) | new_val;
}

static unsigned long emulator_get_cr(struct x86_emulate_ctxt *ctxt, int cr)
{
	struct kvm_vcpu *vcpu = emul_to_vcpu(ctxt);
	unsigned long value;

	switch (cr) {
	case 0:
		value = kvm_read_cr0(vcpu);
		break;
	case 2:
		value = vcpu->arch.cr2;
		break;
	case 3:
		value = kvm_read_cr3(vcpu);
		break;
	case 4:
		value = kvm_read_cr4(vcpu);
		break;
	case 8:
		value = kvm_get_cr8(vcpu);
		break;
	default:
		kvm_err("%s: unexpected cr %u\n", __func__, cr);
		return 0;
	}

	return value;
}

static int emulator_set_cr(struct x86_emulate_ctxt *ctxt, int cr, ulong val)
{
	struct kvm_vcpu *vcpu = emul_to_vcpu(ctxt);
	int res = 0;

	switch (cr) {
	case 0:
		res = kvm_set_cr0(vcpu, mk_cr_64(kvm_read_cr0(vcpu), val));
		break;
	case 2:
		vcpu->arch.cr2 = val;
		break;
	case 3:
		res = kvm_set_cr3(vcpu, val);
		break;
	case 4:
		res = kvm_set_cr4(vcpu, mk_cr_64(kvm_read_cr4(vcpu), val));
		break;
	case 8:
		res = kvm_set_cr8(vcpu, val);
		break;
	default:
		kvm_err("%s: unexpected cr %u\n", __func__, cr);
		res = -1;
	}

	return res;
}

static int emulator_get_cpl(struct x86_emulate_ctxt *ctxt)
{
	return static_call(kvm_x86_get_cpl)(emul_to_vcpu(ctxt));
}

static void emulator_get_gdt(struct x86_emulate_ctxt *ctxt, struct desc_ptr *dt)
{
	static_call(kvm_x86_get_gdt)(emul_to_vcpu(ctxt), dt);
}

static void emulator_get_idt(struct x86_emulate_ctxt *ctxt, struct desc_ptr *dt)
{
	static_call(kvm_x86_get_idt)(emul_to_vcpu(ctxt), dt);
}

static void emulator_set_gdt(struct x86_emulate_ctxt *ctxt, struct desc_ptr *dt)
{
	static_call(kvm_x86_set_gdt)(emul_to_vcpu(ctxt), dt);
}

static void emulator_set_idt(struct x86_emulate_ctxt *ctxt, struct desc_ptr *dt)
{
	static_call(kvm_x86_set_idt)(emul_to_vcpu(ctxt), dt);
}

static unsigned long emulator_get_cached_segment_base(
	struct x86_emulate_ctxt *ctxt, int seg)
{
	return get_segment_base(emul_to_vcpu(ctxt), seg);
}

static bool emulator_get_segment(struct x86_emulate_ctxt *ctxt, u16 *selector,
				 struct desc_struct *desc, u32 *base3,
				 int seg)
{
	struct kvm_segment var;

	kvm_get_segment(emul_to_vcpu(ctxt), &var, seg);
	*selector = var.selector;

	if (var.unusable) {
		memset(desc, 0, sizeof(*desc));
		if (base3)
			*base3 = 0;
		return false;
	}

	if (var.g)
		var.limit >>= 12;
	set_desc_limit(desc, var.limit);
	set_desc_base(desc, (unsigned long)var.base);
#ifdef CONFIG_X86_64
	if (base3)
		*base3 = var.base >> 32;
#endif
	desc->type = var.type;
	desc->s = var.s;
	desc->dpl = var.dpl;
	desc->p = var.present;
	desc->avl = var.avl;
	desc->l = var.l;
	desc->d = var.db;
	desc->g = var.g;

	return true;
}

static void emulator_set_segment(struct x86_emulate_ctxt *ctxt, u16 selector,
				 struct desc_struct *desc, u32 base3,
				 int seg)
{
	struct kvm_vcpu *vcpu = emul_to_vcpu(ctxt);
	struct kvm_segment var;

	var.selector = selector;
	var.base = get_desc_base(desc);
#ifdef CONFIG_X86_64
	var.base |= ((u64)base3) << 32;
#endif
	var.limit = get_desc_limit(desc);
	if (desc->g)
		var.limit = (var.limit << 12) | 0xfff;
	var.type = desc->type;
	var.dpl = desc->dpl;
	var.db = desc->d;
	var.s = desc->s;
	var.l = desc->l;
	var.g = desc->g;
	var.avl = desc->avl;
	var.present = desc->p;
	var.unusable = !var.present;
	var.padding = 0;

	kvm_set_segment(vcpu, &var, seg);
	return;
}

static int emulator_get_msr_with_filter(struct x86_emulate_ctxt *ctxt,
					u32 msr_index, u64 *pdata)
{
	struct kvm_vcpu *vcpu = emul_to_vcpu(ctxt);
	int r;

	r = kvm_get_msr_with_filter(vcpu, msr_index, pdata);
	if (r < 0)
		return X86EMUL_UNHANDLEABLE;

	if (r) {
		if (kvm_msr_user_space(vcpu, msr_index, KVM_EXIT_X86_RDMSR, 0,
				       complete_emulated_rdmsr, r))
			return X86EMUL_IO_NEEDED;

		trace_kvm_msr_read_ex(msr_index);
		return X86EMUL_PROPAGATE_FAULT;
	}

	trace_kvm_msr_read(msr_index, *pdata);
	return X86EMUL_CONTINUE;
}

static int emulator_set_msr_with_filter(struct x86_emulate_ctxt *ctxt,
					u32 msr_index, u64 data)
{
	struct kvm_vcpu *vcpu = emul_to_vcpu(ctxt);
	int r;

	r = kvm_set_msr_with_filter(vcpu, msr_index, data);
	if (r < 0)
		return X86EMUL_UNHANDLEABLE;

	if (r) {
		if (kvm_msr_user_space(vcpu, msr_index, KVM_EXIT_X86_WRMSR, data,
				       complete_emulated_msr_access, r))
			return X86EMUL_IO_NEEDED;

		trace_kvm_msr_write_ex(msr_index, data);
		return X86EMUL_PROPAGATE_FAULT;
	}

	trace_kvm_msr_write(msr_index, data);
	return X86EMUL_CONTINUE;
}

static int emulator_get_msr(struct x86_emulate_ctxt *ctxt,
			    u32 msr_index, u64 *pdata)
{
	return kvm_get_msr(emul_to_vcpu(ctxt), msr_index, pdata);
}

static int emulator_set_msr(struct x86_emulate_ctxt *ctxt,
			    u32 msr_index, u64 data)
{
	return kvm_set_msr(emul_to_vcpu(ctxt), msr_index, data);
}

static u64 emulator_get_smbase(struct x86_emulate_ctxt *ctxt)
{
	struct kvm_vcpu *vcpu = emul_to_vcpu(ctxt);

	return vcpu->arch.smbase;
}

static void emulator_set_smbase(struct x86_emulate_ctxt *ctxt, u64 smbase)
{
	struct kvm_vcpu *vcpu = emul_to_vcpu(ctxt);

	vcpu->arch.smbase = smbase;
}

static int emulator_check_pmc(struct x86_emulate_ctxt *ctxt,
			      u32 pmc)
{
	if (kvm_pmu_is_valid_rdpmc_ecx(emul_to_vcpu(ctxt), pmc))
		return 0;
	return -EINVAL;
}

static int emulator_read_pmc(struct x86_emulate_ctxt *ctxt,
			     u32 pmc, u64 *pdata)
{
	return kvm_pmu_rdpmc(emul_to_vcpu(ctxt), pmc, pdata);
}

static void emulator_halt(struct x86_emulate_ctxt *ctxt)
{
	emul_to_vcpu(ctxt)->arch.halt_request = 1;
}

static int emulator_intercept(struct x86_emulate_ctxt *ctxt,
			      struct x86_instruction_info *info,
			      enum x86_intercept_stage stage)
{
	return static_call(kvm_x86_check_intercept)(emul_to_vcpu(ctxt), info, stage,
					    &ctxt->exception);
}

static bool emulator_get_cpuid(struct x86_emulate_ctxt *ctxt,
			      u32 *eax, u32 *ebx, u32 *ecx, u32 *edx,
			      bool exact_only)
{
	return kvm_cpuid(emul_to_vcpu(ctxt), eax, ebx, ecx, edx, exact_only);
}

static bool emulator_guest_has_long_mode(struct x86_emulate_ctxt *ctxt)
{
	return guest_cpuid_has(emul_to_vcpu(ctxt), X86_FEATURE_LM);
}

static bool emulator_guest_has_movbe(struct x86_emulate_ctxt *ctxt)
{
	return guest_cpuid_has(emul_to_vcpu(ctxt), X86_FEATURE_MOVBE);
}

static bool emulator_guest_has_fxsr(struct x86_emulate_ctxt *ctxt)
{
	return guest_cpuid_has(emul_to_vcpu(ctxt), X86_FEATURE_FXSR);
}

static bool emulator_guest_has_rdpid(struct x86_emulate_ctxt *ctxt)
{
	return guest_cpuid_has(emul_to_vcpu(ctxt), X86_FEATURE_RDPID);
}

static ulong emulator_read_gpr(struct x86_emulate_ctxt *ctxt, unsigned reg)
{
	return kvm_register_read_raw(emul_to_vcpu(ctxt), reg);
}

static void emulator_write_gpr(struct x86_emulate_ctxt *ctxt, unsigned reg, ulong val)
{
	kvm_register_write_raw(emul_to_vcpu(ctxt), reg, val);
}

static void emulator_set_nmi_mask(struct x86_emulate_ctxt *ctxt, bool masked)
{
	static_call(kvm_x86_set_nmi_mask)(emul_to_vcpu(ctxt), masked);
}

static unsigned emulator_get_hflags(struct x86_emulate_ctxt *ctxt)
{
	return emul_to_vcpu(ctxt)->arch.hflags;
}

static void emulator_exiting_smm(struct x86_emulate_ctxt *ctxt)
{
	struct kvm_vcpu *vcpu = emul_to_vcpu(ctxt);

	kvm_smm_changed(vcpu, false);
}

static int emulator_leave_smm(struct x86_emulate_ctxt *ctxt,
				  const char *smstate)
{
	return static_call(kvm_x86_leave_smm)(emul_to_vcpu(ctxt), smstate);
}

static void emulator_triple_fault(struct x86_emulate_ctxt *ctxt)
{
	kvm_make_request(KVM_REQ_TRIPLE_FAULT, emul_to_vcpu(ctxt));
}

static int emulator_set_xcr(struct x86_emulate_ctxt *ctxt, u32 index, u64 xcr)
{
	return __kvm_set_xcr(emul_to_vcpu(ctxt), index, xcr);
}

static void emulator_vm_bugged(struct x86_emulate_ctxt *ctxt)
{
	struct kvm *kvm = emul_to_vcpu(ctxt)->kvm;

	if (!kvm->vm_bugged)
		kvm_vm_bugged(kvm);
}

static const struct x86_emulate_ops emulate_ops = {
	.vm_bugged           = emulator_vm_bugged,
	.read_gpr            = emulator_read_gpr,
	.write_gpr           = emulator_write_gpr,
	.read_std            = emulator_read_std,
	.write_std           = emulator_write_std,
	.read_phys           = kvm_read_guest_phys_system,
	.fetch               = kvm_fetch_guest_virt,
	.read_emulated       = emulator_read_emulated,
	.write_emulated      = emulator_write_emulated,
	.cmpxchg_emulated    = emulator_cmpxchg_emulated,
	.invlpg              = emulator_invlpg,
	.pio_in_emulated     = emulator_pio_in_emulated,
	.pio_out_emulated    = emulator_pio_out_emulated,
	.get_segment         = emulator_get_segment,
	.set_segment         = emulator_set_segment,
	.get_cached_segment_base = emulator_get_cached_segment_base,
	.get_gdt             = emulator_get_gdt,
	.get_idt	     = emulator_get_idt,
	.set_gdt             = emulator_set_gdt,
	.set_idt	     = emulator_set_idt,
	.get_cr              = emulator_get_cr,
	.set_cr              = emulator_set_cr,
	.cpl                 = emulator_get_cpl,
	.get_dr              = emulator_get_dr,
	.set_dr              = emulator_set_dr,
	.get_smbase          = emulator_get_smbase,
	.set_smbase          = emulator_set_smbase,
	.set_msr_with_filter = emulator_set_msr_with_filter,
	.get_msr_with_filter = emulator_get_msr_with_filter,
	.set_msr             = emulator_set_msr,
	.get_msr             = emulator_get_msr,
	.check_pmc	     = emulator_check_pmc,
	.read_pmc            = emulator_read_pmc,
	.halt                = emulator_halt,
	.wbinvd              = emulator_wbinvd,
	.fix_hypercall       = emulator_fix_hypercall,
	.intercept           = emulator_intercept,
	.get_cpuid           = emulator_get_cpuid,
	.guest_has_long_mode = emulator_guest_has_long_mode,
	.guest_has_movbe     = emulator_guest_has_movbe,
	.guest_has_fxsr      = emulator_guest_has_fxsr,
	.guest_has_rdpid     = emulator_guest_has_rdpid,
	.set_nmi_mask        = emulator_set_nmi_mask,
	.get_hflags          = emulator_get_hflags,
	.exiting_smm         = emulator_exiting_smm,
	.leave_smm           = emulator_leave_smm,
	.triple_fault        = emulator_triple_fault,
	.set_xcr             = emulator_set_xcr,
};

static void toggle_interruptibility(struct kvm_vcpu *vcpu, u32 mask)
{
	u32 int_shadow = static_call(kvm_x86_get_interrupt_shadow)(vcpu);
	/*
	 * an sti; sti; sequence only disable interrupts for the first
	 * instruction. So, if the last instruction, be it emulated or
	 * not, left the system with the INT_STI flag enabled, it
	 * means that the last instruction is an sti. We should not
	 * leave the flag on in this case. The same goes for mov ss
	 */
	if (int_shadow & mask)
		mask = 0;
	if (unlikely(int_shadow || mask)) {
		static_call(kvm_x86_set_interrupt_shadow)(vcpu, mask);
		if (!mask)
			kvm_make_request(KVM_REQ_EVENT, vcpu);
	}
}

static void inject_emulated_exception(struct kvm_vcpu *vcpu)
{
	struct x86_emulate_ctxt *ctxt = vcpu->arch.emulate_ctxt;

	if (ctxt->exception.vector == PF_VECTOR)
		kvm_inject_emulated_page_fault(vcpu, &ctxt->exception);
	else if (ctxt->exception.error_code_valid)
		kvm_queue_exception_e(vcpu, ctxt->exception.vector,
				      ctxt->exception.error_code);
	else
		kvm_queue_exception(vcpu, ctxt->exception.vector);
}

static struct x86_emulate_ctxt *alloc_emulate_ctxt(struct kvm_vcpu *vcpu)
{
	struct x86_emulate_ctxt *ctxt;

	ctxt = kmem_cache_zalloc(x86_emulator_cache, GFP_KERNEL_ACCOUNT);
	if (!ctxt) {
		pr_err("kvm: failed to allocate vcpu's emulator\n");
		return NULL;
	}

	ctxt->vcpu = vcpu;
	ctxt->ops = &emulate_ops;
	vcpu->arch.emulate_ctxt = ctxt;

	return ctxt;
}

static void init_emulate_ctxt(struct kvm_vcpu *vcpu)
{
	struct x86_emulate_ctxt *ctxt = vcpu->arch.emulate_ctxt;
	int cs_db, cs_l;

	static_call(kvm_x86_get_cs_db_l_bits)(vcpu, &cs_db, &cs_l);

	ctxt->gpa_available = false;
	ctxt->eflags = kvm_get_rflags(vcpu);
	ctxt->tf = (ctxt->eflags & X86_EFLAGS_TF) != 0;

	ctxt->eip = kvm_rip_read(vcpu);
	ctxt->mode = (!is_protmode(vcpu))		? X86EMUL_MODE_REAL :
		     (ctxt->eflags & X86_EFLAGS_VM)	? X86EMUL_MODE_VM86 :
		     (cs_l && is_long_mode(vcpu))	? X86EMUL_MODE_PROT64 :
		     cs_db				? X86EMUL_MODE_PROT32 :
							  X86EMUL_MODE_PROT16;
	BUILD_BUG_ON(HF_GUEST_MASK != X86EMUL_GUEST_MASK);
	BUILD_BUG_ON(HF_SMM_MASK != X86EMUL_SMM_MASK);
	BUILD_BUG_ON(HF_SMM_INSIDE_NMI_MASK != X86EMUL_SMM_INSIDE_NMI_MASK);

	ctxt->interruptibility = 0;
	ctxt->have_exception = false;
	ctxt->exception.vector = -1;
	ctxt->perm_ok = false;

	init_decode_cache(ctxt);
	vcpu->arch.emulate_regs_need_sync_from_vcpu = false;
}

void kvm_inject_realmode_interrupt(struct kvm_vcpu *vcpu, int irq, int inc_eip)
{
	struct x86_emulate_ctxt *ctxt = vcpu->arch.emulate_ctxt;
	int ret;

	init_emulate_ctxt(vcpu);

	ctxt->op_bytes = 2;
	ctxt->ad_bytes = 2;
	ctxt->_eip = ctxt->eip + inc_eip;
	ret = emulate_int_real(ctxt, irq);

	if (ret != X86EMUL_CONTINUE) {
		kvm_make_request(KVM_REQ_TRIPLE_FAULT, vcpu);
	} else {
		ctxt->eip = ctxt->_eip;
		kvm_rip_write(vcpu, ctxt->eip);
		kvm_set_rflags(vcpu, ctxt->eflags);
	}
}
EXPORT_SYMBOL_GPL(kvm_inject_realmode_interrupt);

static void prepare_emulation_failure_exit(struct kvm_vcpu *vcpu, u64 *data,
					   u8 ndata, u8 *insn_bytes, u8 insn_size)
{
	struct kvm_run *run = vcpu->run;
	u64 info[5];
	u8 info_start;

	/*
	 * Zero the whole array used to retrieve the exit info, as casting to
	 * u32 for select entries will leave some chunks uninitialized.
	 */
	memset(&info, 0, sizeof(info));

	static_call(kvm_x86_get_exit_info)(vcpu, (u32 *)&info[0], &info[1],
					   &info[2], (u32 *)&info[3],
					   (u32 *)&info[4]);

	run->exit_reason = KVM_EXIT_INTERNAL_ERROR;
	run->emulation_failure.suberror = KVM_INTERNAL_ERROR_EMULATION;

	/*
	 * There's currently space for 13 entries, but 5 are used for the exit
	 * reason and info.  Restrict to 4 to reduce the maintenance burden
	 * when expanding kvm_run.emulation_failure in the future.
	 */
	if (WARN_ON_ONCE(ndata > 4))
		ndata = 4;

	/* Always include the flags as a 'data' entry. */
	info_start = 1;
	run->emulation_failure.flags = 0;

	if (insn_size) {
		BUILD_BUG_ON((sizeof(run->emulation_failure.insn_size) +
			      sizeof(run->emulation_failure.insn_bytes) != 16));
		info_start += 2;
		run->emulation_failure.flags |=
			KVM_INTERNAL_ERROR_EMULATION_FLAG_INSTRUCTION_BYTES;
		run->emulation_failure.insn_size = insn_size;
		memset(run->emulation_failure.insn_bytes, 0x90,
		       sizeof(run->emulation_failure.insn_bytes));
		memcpy(run->emulation_failure.insn_bytes, insn_bytes, insn_size);
	}

	memcpy(&run->internal.data[info_start], info, sizeof(info));
	memcpy(&run->internal.data[info_start + ARRAY_SIZE(info)], data,
	       ndata * sizeof(data[0]));

	run->emulation_failure.ndata = info_start + ARRAY_SIZE(info) + ndata;
}

static void prepare_emulation_ctxt_failure_exit(struct kvm_vcpu *vcpu)
{
	struct x86_emulate_ctxt *ctxt = vcpu->arch.emulate_ctxt;

	prepare_emulation_failure_exit(vcpu, NULL, 0, ctxt->fetch.data,
				       ctxt->fetch.end - ctxt->fetch.data);
}

void __kvm_prepare_emulation_failure_exit(struct kvm_vcpu *vcpu, u64 *data,
					  u8 ndata)
{
	prepare_emulation_failure_exit(vcpu, data, ndata, NULL, 0);
}
EXPORT_SYMBOL_GPL(__kvm_prepare_emulation_failure_exit);

void kvm_prepare_emulation_failure_exit(struct kvm_vcpu *vcpu)
{
	__kvm_prepare_emulation_failure_exit(vcpu, NULL, 0);
}
EXPORT_SYMBOL_GPL(kvm_prepare_emulation_failure_exit);

static int handle_emulation_failure(struct kvm_vcpu *vcpu, int emulation_type)
{
	struct kvm *kvm = vcpu->kvm;

	++vcpu->stat.insn_emulation_fail;
	trace_kvm_emulate_insn_failed(vcpu);

	if (emulation_type & EMULTYPE_VMWARE_GP) {
		kvm_queue_exception_e(vcpu, GP_VECTOR, 0);
		return 1;
	}

	if (kvm->arch.exit_on_emulation_error ||
	    (emulation_type & EMULTYPE_SKIP)) {
		prepare_emulation_ctxt_failure_exit(vcpu);
		return 0;
	}

	kvm_queue_exception(vcpu, UD_VECTOR);

	if (!is_guest_mode(vcpu) && static_call(kvm_x86_get_cpl)(vcpu) == 0) {
		prepare_emulation_ctxt_failure_exit(vcpu);
		return 0;
	}

	return 1;
}

static bool reexecute_instruction(struct kvm_vcpu *vcpu, gpa_t cr2_or_gpa,
				  bool write_fault_to_shadow_pgtable,
				  int emulation_type)
{
	gpa_t gpa = cr2_or_gpa;
	kvm_pfn_t pfn;

	if (!(emulation_type & EMULTYPE_ALLOW_RETRY_PF))
		return false;

	if (WARN_ON_ONCE(is_guest_mode(vcpu)) ||
	    WARN_ON_ONCE(!(emulation_type & EMULTYPE_PF)))
		return false;

	if (!vcpu->arch.mmu->root_role.direct) {
		/*
		 * Write permission should be allowed since only
		 * write access need to be emulated.
		 */
		gpa = kvm_mmu_gva_to_gpa_write(vcpu, cr2_or_gpa, NULL);

		/*
		 * If the mapping is invalid in guest, let cpu retry
		 * it to generate fault.
		 */
		if (gpa == INVALID_GPA)
			return true;
	}

	/*
	 * Do not retry the unhandleable instruction if it faults on the
	 * readonly host memory, otherwise it will goto a infinite loop:
	 * retry instruction -> write #PF -> emulation fail -> retry
	 * instruction -> ...
	 */
	pfn = gfn_to_pfn(vcpu->kvm, gpa_to_gfn(gpa));

	/*
	 * If the instruction failed on the error pfn, it can not be fixed,
	 * report the error to userspace.
	 */
	if (is_error_noslot_pfn(pfn))
		return false;

	kvm_release_pfn_clean(pfn);

	/* The instructions are well-emulated on direct mmu. */
	if (vcpu->arch.mmu->root_role.direct) {
		unsigned int indirect_shadow_pages;

		write_lock(&vcpu->kvm->mmu_lock);
		indirect_shadow_pages = vcpu->kvm->arch.indirect_shadow_pages;
		write_unlock(&vcpu->kvm->mmu_lock);

		if (indirect_shadow_pages)
			kvm_mmu_unprotect_page(vcpu->kvm, gpa_to_gfn(gpa));

		return true;
	}

	/*
	 * if emulation was due to access to shadowed page table
	 * and it failed try to unshadow page and re-enter the
	 * guest to let CPU execute the instruction.
	 */
	kvm_mmu_unprotect_page(vcpu->kvm, gpa_to_gfn(gpa));

	/*
	 * If the access faults on its page table, it can not
	 * be fixed by unprotecting shadow page and it should
	 * be reported to userspace.
	 */
	return !write_fault_to_shadow_pgtable;
}

static bool retry_instruction(struct x86_emulate_ctxt *ctxt,
			      gpa_t cr2_or_gpa,  int emulation_type)
{
	struct kvm_vcpu *vcpu = emul_to_vcpu(ctxt);
	unsigned long last_retry_eip, last_retry_addr, gpa = cr2_or_gpa;

	last_retry_eip = vcpu->arch.last_retry_eip;
	last_retry_addr = vcpu->arch.last_retry_addr;

	/*
	 * If the emulation is caused by #PF and it is non-page_table
	 * writing instruction, it means the VM-EXIT is caused by shadow
	 * page protected, we can zap the shadow page and retry this
	 * instruction directly.
	 *
	 * Note: if the guest uses a non-page-table modifying instruction
	 * on the PDE that points to the instruction, then we will unmap
	 * the instruction and go to an infinite loop. So, we cache the
	 * last retried eip and the last fault address, if we meet the eip
	 * and the address again, we can break out of the potential infinite
	 * loop.
	 */
	vcpu->arch.last_retry_eip = vcpu->arch.last_retry_addr = 0;

	if (!(emulation_type & EMULTYPE_ALLOW_RETRY_PF))
		return false;

	if (WARN_ON_ONCE(is_guest_mode(vcpu)) ||
	    WARN_ON_ONCE(!(emulation_type & EMULTYPE_PF)))
		return false;

	if (x86_page_table_writing_insn(ctxt))
		return false;

	if (ctxt->eip == last_retry_eip && last_retry_addr == cr2_or_gpa)
		return false;

	vcpu->arch.last_retry_eip = ctxt->eip;
	vcpu->arch.last_retry_addr = cr2_or_gpa;

	if (!vcpu->arch.mmu->root_role.direct)
		gpa = kvm_mmu_gva_to_gpa_write(vcpu, cr2_or_gpa, NULL);

	kvm_mmu_unprotect_page(vcpu->kvm, gpa_to_gfn(gpa));

	return true;
}

static int complete_emulated_mmio(struct kvm_vcpu *vcpu);
static int complete_emulated_pio(struct kvm_vcpu *vcpu);

static void kvm_smm_changed(struct kvm_vcpu *vcpu, bool entering_smm)
{
	trace_kvm_smm_transition(vcpu->vcpu_id, vcpu->arch.smbase, entering_smm);

	if (entering_smm) {
		vcpu->arch.hflags |= HF_SMM_MASK;
	} else {
		vcpu->arch.hflags &= ~(HF_SMM_MASK | HF_SMM_INSIDE_NMI_MASK);

		/* Process a latched INIT or SMI, if any.  */
		kvm_make_request(KVM_REQ_EVENT, vcpu);

		/*
		 * Even if KVM_SET_SREGS2 loaded PDPTRs out of band,
		 * on SMM exit we still need to reload them from
		 * guest memory
		 */
		vcpu->arch.pdptrs_from_userspace = false;
	}

	kvm_mmu_reset_context(vcpu);
}

static int kvm_vcpu_check_hw_bp(unsigned long addr, u32 type, u32 dr7,
				unsigned long *db)
{
	u32 dr6 = 0;
	int i;
	u32 enable, rwlen;

	enable = dr7;
	rwlen = dr7 >> 16;
	for (i = 0; i < 4; i++, enable >>= 2, rwlen >>= 4)
		if ((enable & 3) && (rwlen & 15) == type && db[i] == addr)
			dr6 |= (1 << i);
	return dr6;
}

static int kvm_vcpu_do_singlestep(struct kvm_vcpu *vcpu)
{
	struct kvm_run *kvm_run = vcpu->run;

	if (vcpu->guest_debug & KVM_GUESTDBG_SINGLESTEP) {
		kvm_run->debug.arch.dr6 = DR6_BS | DR6_ACTIVE_LOW;
		kvm_run->debug.arch.pc = kvm_get_linear_rip(vcpu);
		kvm_run->debug.arch.exception = DB_VECTOR;
		kvm_run->exit_reason = KVM_EXIT_DEBUG;
		return 0;
	}
	kvm_queue_exception_p(vcpu, DB_VECTOR, DR6_BS);
	return 1;
}

int kvm_skip_emulated_instruction(struct kvm_vcpu *vcpu)
{
	unsigned long rflags = static_call(kvm_x86_get_rflags)(vcpu);
	int r;

	r = static_call(kvm_x86_skip_emulated_instruction)(vcpu);
	if (unlikely(!r))
		return 0;

	kvm_pmu_trigger_event(vcpu, PERF_COUNT_HW_INSTRUCTIONS);

	/*
	 * rflags is the old, "raw" value of the flags.  The new value has
	 * not been saved yet.
	 *
	 * This is correct even for TF set by the guest, because "the
	 * processor will not generate this exception after the instruction
	 * that sets the TF flag".
	 */
	if (unlikely(rflags & X86_EFLAGS_TF))
		r = kvm_vcpu_do_singlestep(vcpu);
	return r;
}
EXPORT_SYMBOL_GPL(kvm_skip_emulated_instruction);

static bool kvm_is_code_breakpoint_inhibited(struct kvm_vcpu *vcpu)
{
	u32 shadow;

	if (kvm_get_rflags(vcpu) & X86_EFLAGS_RF)
		return true;

	/*
	 * Intel CPUs inhibit code #DBs when MOV/POP SS blocking is active,
	 * but AMD CPUs do not.  MOV/POP SS blocking is rare, check that first
	 * to avoid the relatively expensive CPUID lookup.
	 */
	shadow = static_call(kvm_x86_get_interrupt_shadow)(vcpu);
	return (shadow & KVM_X86_SHADOW_INT_MOV_SS) &&
	       guest_cpuid_is_intel(vcpu);
}

static bool kvm_vcpu_check_code_breakpoint(struct kvm_vcpu *vcpu,
					   int emulation_type, int *r)
{
	WARN_ON_ONCE(emulation_type & EMULTYPE_NO_DECODE);

	/*
	 * Do not check for code breakpoints if hardware has already done the
	 * checks, as inferred from the emulation type.  On NO_DECODE and SKIP,
	 * the instruction has passed all exception checks, and all intercepted
	 * exceptions that trigger emulation have lower priority than code
	 * breakpoints, i.e. the fact that the intercepted exception occurred
	 * means any code breakpoints have already been serviced.
	 *
	 * Note, KVM needs to check for code #DBs on EMULTYPE_TRAP_UD_FORCED as
	 * hardware has checked the RIP of the magic prefix, but not the RIP of
	 * the instruction being emulated.  The intent of forced emulation is
	 * to behave as if KVM intercepted the instruction without an exception
	 * and without a prefix.
	 */
	if (emulation_type & (EMULTYPE_NO_DECODE | EMULTYPE_SKIP |
			      EMULTYPE_TRAP_UD | EMULTYPE_VMWARE_GP | EMULTYPE_PF))
		return false;

	if (unlikely(vcpu->guest_debug & KVM_GUESTDBG_USE_HW_BP) &&
	    (vcpu->arch.guest_debug_dr7 & DR7_BP_EN_MASK)) {
		struct kvm_run *kvm_run = vcpu->run;
		unsigned long eip = kvm_get_linear_rip(vcpu);
		u32 dr6 = kvm_vcpu_check_hw_bp(eip, 0,
					   vcpu->arch.guest_debug_dr7,
					   vcpu->arch.eff_db);

		if (dr6 != 0) {
			kvm_run->debug.arch.dr6 = dr6 | DR6_ACTIVE_LOW;
			kvm_run->debug.arch.pc = eip;
			kvm_run->debug.arch.exception = DB_VECTOR;
			kvm_run->exit_reason = KVM_EXIT_DEBUG;
			*r = 0;
			return true;
		}
	}

	if (unlikely(vcpu->arch.dr7 & DR7_BP_EN_MASK) &&
	    !kvm_is_code_breakpoint_inhibited(vcpu)) {
		unsigned long eip = kvm_get_linear_rip(vcpu);
		u32 dr6 = kvm_vcpu_check_hw_bp(eip, 0,
					   vcpu->arch.dr7,
					   vcpu->arch.db);

		if (dr6 != 0) {
			kvm_queue_exception_p(vcpu, DB_VECTOR, dr6);
			*r = 1;
			return true;
		}
	}

	return false;
}

static bool is_vmware_backdoor_opcode(struct x86_emulate_ctxt *ctxt)
{
	switch (ctxt->opcode_len) {
	case 1:
		switch (ctxt->b) {
		case 0xe4:	/* IN */
		case 0xe5:
		case 0xec:
		case 0xed:
		case 0xe6:	/* OUT */
		case 0xe7:
		case 0xee:
		case 0xef:
		case 0x6c:	/* INS */
		case 0x6d:
		case 0x6e:	/* OUTS */
		case 0x6f:
			return true;
		}
		break;
	case 2:
		switch (ctxt->b) {
		case 0x33:	/* RDPMC */
			return true;
		}
		break;
	}

	return false;
}

/*
 * Decode an instruction for emulation.  The caller is responsible for handling
 * code breakpoints.  Note, manually detecting code breakpoints is unnecessary
 * (and wrong) when emulating on an intercepted fault-like exception[*], as
 * code breakpoints have higher priority and thus have already been done by
 * hardware.
 *
 * [*] Except #MC, which is higher priority, but KVM should never emulate in
 *     response to a machine check.
 */
int x86_decode_emulated_instruction(struct kvm_vcpu *vcpu, int emulation_type,
				    void *insn, int insn_len)
{
	struct x86_emulate_ctxt *ctxt = vcpu->arch.emulate_ctxt;
	int r;

	init_emulate_ctxt(vcpu);

	r = x86_decode_insn(ctxt, insn, insn_len, emulation_type);

	trace_kvm_emulate_insn_start(vcpu);
	++vcpu->stat.insn_emulation;

	return r;
}
EXPORT_SYMBOL_GPL(x86_decode_emulated_instruction);

int x86_emulate_instruction(struct kvm_vcpu *vcpu, gpa_t cr2_or_gpa,
			    int emulation_type, void *insn, int insn_len)
{
	int r;
	struct x86_emulate_ctxt *ctxt = vcpu->arch.emulate_ctxt;
	bool writeback = true;
	bool write_fault_to_spt;

	if (unlikely(!kvm_can_emulate_insn(vcpu, emulation_type, insn, insn_len)))
		return 1;

	vcpu->arch.l1tf_flush_l1d = true;

	/*
	 * Clear write_fault_to_shadow_pgtable here to ensure it is
	 * never reused.
	 */
	write_fault_to_spt = vcpu->arch.write_fault_to_shadow_pgtable;
	vcpu->arch.write_fault_to_shadow_pgtable = false;

	if (!(emulation_type & EMULTYPE_NO_DECODE)) {
		kvm_clear_exception_queue(vcpu);

		/*
		 * Return immediately if RIP hits a code breakpoint, such #DBs
		 * are fault-like and are higher priority than any faults on
		 * the code fetch itself.
		 */
		if (kvm_vcpu_check_code_breakpoint(vcpu, emulation_type, &r))
			return r;

		r = x86_decode_emulated_instruction(vcpu, emulation_type,
						    insn, insn_len);
		if (r != EMULATION_OK)  {
			if ((emulation_type & EMULTYPE_TRAP_UD) ||
			    (emulation_type & EMULTYPE_TRAP_UD_FORCED)) {
				kvm_queue_exception(vcpu, UD_VECTOR);
				return 1;
			}
			if (reexecute_instruction(vcpu, cr2_or_gpa,
						  write_fault_to_spt,
						  emulation_type))
				return 1;
			if (ctxt->have_exception) {
				/*
				 * #UD should result in just EMULATION_FAILED, and trap-like
				 * exception should not be encountered during decode.
				 */
				WARN_ON_ONCE(ctxt->exception.vector == UD_VECTOR ||
					     exception_type(ctxt->exception.vector) == EXCPT_TRAP);
				inject_emulated_exception(vcpu);
				return 1;
			}
			return handle_emulation_failure(vcpu, emulation_type);
		}
	}

	if ((emulation_type & EMULTYPE_VMWARE_GP) &&
	    !is_vmware_backdoor_opcode(ctxt)) {
		kvm_queue_exception_e(vcpu, GP_VECTOR, 0);
		return 1;
	}

	/*
	 * EMULTYPE_SKIP without EMULTYPE_COMPLETE_USER_EXIT is intended for
	 * use *only* by vendor callbacks for kvm_skip_emulated_instruction().
	 * The caller is responsible for updating interruptibility state and
	 * injecting single-step #DBs.
	 */
	if (emulation_type & EMULTYPE_SKIP) {
		if (ctxt->mode != X86EMUL_MODE_PROT64)
			ctxt->eip = (u32)ctxt->_eip;
		else
			ctxt->eip = ctxt->_eip;

		if (emulation_type & EMULTYPE_COMPLETE_USER_EXIT) {
			r = 1;
			goto writeback;
		}

		kvm_rip_write(vcpu, ctxt->eip);
		if (ctxt->eflags & X86_EFLAGS_RF)
			kvm_set_rflags(vcpu, ctxt->eflags & ~X86_EFLAGS_RF);
		return 1;
	}

	if (retry_instruction(ctxt, cr2_or_gpa, emulation_type))
		return 1;

	/* this is needed for vmware backdoor interface to work since it
	   changes registers values  during IO operation */
	if (vcpu->arch.emulate_regs_need_sync_from_vcpu) {
		vcpu->arch.emulate_regs_need_sync_from_vcpu = false;
		emulator_invalidate_register_cache(ctxt);
	}

restart:
	if (emulation_type & EMULTYPE_PF) {
		/* Save the faulting GPA (cr2) in the address field */
		ctxt->exception.address = cr2_or_gpa;

		/* With shadow page tables, cr2 contains a GVA or nGPA. */
		if (vcpu->arch.mmu->root_role.direct) {
			ctxt->gpa_available = true;
			ctxt->gpa_val = cr2_or_gpa;
		}
	} else {
		/* Sanitize the address out of an abundance of paranoia. */
		ctxt->exception.address = 0;
	}

	r = x86_emulate_insn(ctxt);

	if (r == EMULATION_INTERCEPTED)
		return 1;

	if (r == EMULATION_FAILED) {
		if (reexecute_instruction(vcpu, cr2_or_gpa, write_fault_to_spt,
					emulation_type))
			return 1;

		return handle_emulation_failure(vcpu, emulation_type);
	}

	if (ctxt->have_exception) {
		r = 1;
		inject_emulated_exception(vcpu);
	} else if (vcpu->arch.pio.count) {
		if (!vcpu->arch.pio.in) {
			/* FIXME: return into emulator if single-stepping.  */
			vcpu->arch.pio.count = 0;
		} else {
			writeback = false;
			vcpu->arch.complete_userspace_io = complete_emulated_pio;
		}
		r = 0;
	} else if (vcpu->mmio_needed) {
		++vcpu->stat.mmio_exits;

		if (!vcpu->mmio_is_write)
			writeback = false;
		r = 0;
		vcpu->arch.complete_userspace_io = complete_emulated_mmio;
	} else if (vcpu->arch.complete_userspace_io) {
		writeback = false;
		r = 0;
	} else if (r == EMULATION_RESTART)
		goto restart;
	else
		r = 1;

writeback:
	if (writeback) {
		unsigned long rflags = static_call(kvm_x86_get_rflags)(vcpu);
		toggle_interruptibility(vcpu, ctxt->interruptibility);
		vcpu->arch.emulate_regs_need_sync_to_vcpu = false;

		/*
		 * Note, EXCPT_DB is assumed to be fault-like as the emulator
		 * only supports code breakpoints and general detect #DB, both
		 * of which are fault-like.
		 */
		if (!ctxt->have_exception ||
		    exception_type(ctxt->exception.vector) == EXCPT_TRAP) {
			kvm_pmu_trigger_event(vcpu, PERF_COUNT_HW_INSTRUCTIONS);
			if (ctxt->is_branch)
				kvm_pmu_trigger_event(vcpu, PERF_COUNT_HW_BRANCH_INSTRUCTIONS);
			kvm_rip_write(vcpu, ctxt->eip);
			if (r && (ctxt->tf || (vcpu->guest_debug & KVM_GUESTDBG_SINGLESTEP)))
				r = kvm_vcpu_do_singlestep(vcpu);
			static_call_cond(kvm_x86_update_emulated_instruction)(vcpu);
			__kvm_set_rflags(vcpu, ctxt->eflags);
		}

		/*
		 * For STI, interrupts are shadowed; so KVM_REQ_EVENT will
		 * do nothing, and it will be requested again as soon as
		 * the shadow expires.  But we still need to check here,
		 * because POPF has no interrupt shadow.
		 */
		if (unlikely((ctxt->eflags & ~rflags) & X86_EFLAGS_IF))
			kvm_make_request(KVM_REQ_EVENT, vcpu);
	} else
		vcpu->arch.emulate_regs_need_sync_to_vcpu = true;

	return r;
}

int kvm_emulate_instruction(struct kvm_vcpu *vcpu, int emulation_type)
{
	return x86_emulate_instruction(vcpu, 0, emulation_type, NULL, 0);
}
EXPORT_SYMBOL_GPL(kvm_emulate_instruction);

int kvm_emulate_instruction_from_buffer(struct kvm_vcpu *vcpu,
					void *insn, int insn_len)
{
	return x86_emulate_instruction(vcpu, 0, 0, insn, insn_len);
}
EXPORT_SYMBOL_GPL(kvm_emulate_instruction_from_buffer);

static int complete_fast_pio_out_port_0x7e(struct kvm_vcpu *vcpu)
{
	vcpu->arch.pio.count = 0;
	return 1;
}

static int complete_fast_pio_out(struct kvm_vcpu *vcpu)
{
	vcpu->arch.pio.count = 0;

	if (unlikely(!kvm_is_linear_rip(vcpu, vcpu->arch.pio.linear_rip)))
		return 1;

	return kvm_skip_emulated_instruction(vcpu);
}

static int kvm_fast_pio_out(struct kvm_vcpu *vcpu, int size,
			    unsigned short port)
{
	unsigned long val = kvm_rax_read(vcpu);
	int ret = emulator_pio_out(vcpu, size, port, &val, 1);

	if (ret)
		return ret;

	/*
	 * Workaround userspace that relies on old KVM behavior of %rip being
	 * incremented prior to exiting to userspace to handle "OUT 0x7e".
	 */
	if (port == 0x7e &&
	    kvm_check_has_quirk(vcpu->kvm, KVM_X86_QUIRK_OUT_7E_INC_RIP)) {
		vcpu->arch.complete_userspace_io =
			complete_fast_pio_out_port_0x7e;
		kvm_skip_emulated_instruction(vcpu);
	} else {
		vcpu->arch.pio.linear_rip = kvm_get_linear_rip(vcpu);
		vcpu->arch.complete_userspace_io = complete_fast_pio_out;
	}
	return 0;
}

static int complete_fast_pio_in(struct kvm_vcpu *vcpu)
{
	unsigned long val;

	/* We should only ever be called with arch.pio.count equal to 1 */
	BUG_ON(vcpu->arch.pio.count != 1);

	if (unlikely(!kvm_is_linear_rip(vcpu, vcpu->arch.pio.linear_rip))) {
		vcpu->arch.pio.count = 0;
		return 1;
	}

	/* For size less than 4 we merge, else we zero extend */
	val = (vcpu->arch.pio.size < 4) ? kvm_rax_read(vcpu) : 0;

	complete_emulator_pio_in(vcpu, &val);
	kvm_rax_write(vcpu, val);

	return kvm_skip_emulated_instruction(vcpu);
}

static int kvm_fast_pio_in(struct kvm_vcpu *vcpu, int size,
			   unsigned short port)
{
	unsigned long val;
	int ret;

	/* For size less than 4 we merge, else we zero extend */
	val = (size < 4) ? kvm_rax_read(vcpu) : 0;

	ret = emulator_pio_in(vcpu, size, port, &val, 1);
	if (ret) {
		kvm_rax_write(vcpu, val);
		return ret;
	}

	vcpu->arch.pio.linear_rip = kvm_get_linear_rip(vcpu);
	vcpu->arch.complete_userspace_io = complete_fast_pio_in;

	return 0;
}

int kvm_fast_pio(struct kvm_vcpu *vcpu, int size, unsigned short port, int in)
{
	int ret;

	if (in)
		ret = kvm_fast_pio_in(vcpu, size, port);
	else
		ret = kvm_fast_pio_out(vcpu, size, port);
	return ret && kvm_skip_emulated_instruction(vcpu);
}
EXPORT_SYMBOL_GPL(kvm_fast_pio);

static int kvmclock_cpu_down_prep(unsigned int cpu)
{
	__this_cpu_write(cpu_tsc_khz, 0);
	return 0;
}

static void tsc_khz_changed(void *data)
{
	struct cpufreq_freqs *freq = data;
	unsigned long khz = 0;

	if (data)
		khz = freq->new;
	else if (!boot_cpu_has(X86_FEATURE_CONSTANT_TSC))
		khz = cpufreq_quick_get(raw_smp_processor_id());
	if (!khz)
		khz = tsc_khz;
	__this_cpu_write(cpu_tsc_khz, khz);
}

#ifdef CONFIG_X86_64
static void kvm_hyperv_tsc_notifier(void)
{
	struct kvm *kvm;
	int cpu;

	mutex_lock(&kvm_lock);
	list_for_each_entry(kvm, &vm_list, vm_list)
		kvm_make_mclock_inprogress_request(kvm);

	/* no guest entries from this point */
	hyperv_stop_tsc_emulation();

	/* TSC frequency always matches when on Hyper-V */
	for_each_present_cpu(cpu)
		per_cpu(cpu_tsc_khz, cpu) = tsc_khz;
	kvm_caps.max_guest_tsc_khz = tsc_khz;

	list_for_each_entry(kvm, &vm_list, vm_list) {
		__kvm_start_pvclock_update(kvm);
		pvclock_update_vm_gtod_copy(kvm);
		kvm_end_pvclock_update(kvm);
	}

	mutex_unlock(&kvm_lock);
}
#endif

static void __kvmclock_cpufreq_notifier(struct cpufreq_freqs *freq, int cpu)
{
	struct kvm *kvm;
	struct kvm_vcpu *vcpu;
	int send_ipi = 0;
	unsigned long i;

	/*
	 * We allow guests to temporarily run on slowing clocks,
	 * provided we notify them after, or to run on accelerating
	 * clocks, provided we notify them before.  Thus time never
	 * goes backwards.
	 *
	 * However, we have a problem.  We can't atomically update
	 * the frequency of a given CPU from this function; it is
	 * merely a notifier, which can be called from any CPU.
	 * Changing the TSC frequency at arbitrary points in time
	 * requires a recomputation of local variables related to
	 * the TSC for each VCPU.  We must flag these local variables
	 * to be updated and be sure the update takes place with the
	 * new frequency before any guests proceed.
	 *
	 * Unfortunately, the combination of hotplug CPU and frequency
	 * change creates an intractable locking scenario; the order
	 * of when these callouts happen is undefined with respect to
	 * CPU hotplug, and they can race with each other.  As such,
	 * merely setting per_cpu(cpu_tsc_khz) = X during a hotadd is
	 * undefined; you can actually have a CPU frequency change take
	 * place in between the computation of X and the setting of the
	 * variable.  To protect against this problem, all updates of
	 * the per_cpu tsc_khz variable are done in an interrupt
	 * protected IPI, and all callers wishing to update the value
	 * must wait for a synchronous IPI to complete (which is trivial
	 * if the caller is on the CPU already).  This establishes the
	 * necessary total order on variable updates.
	 *
	 * Note that because a guest time update may take place
	 * anytime after the setting of the VCPU's request bit, the
	 * correct TSC value must be set before the request.  However,
	 * to ensure the update actually makes it to any guest which
	 * starts running in hardware virtualization between the set
	 * and the acquisition of the spinlock, we must also ping the
	 * CPU after setting the request bit.
	 *
	 */

	smp_call_function_single(cpu, tsc_khz_changed, freq, 1);

	mutex_lock(&kvm_lock);
	list_for_each_entry(kvm, &vm_list, vm_list) {
		kvm_for_each_vcpu(i, vcpu, kvm) {
			if (vcpu->cpu != cpu)
				continue;
			kvm_make_request(KVM_REQ_CLOCK_UPDATE, vcpu);
			if (vcpu->cpu != raw_smp_processor_id())
				send_ipi = 1;
		}
	}
	mutex_unlock(&kvm_lock);

	if (freq->old < freq->new && send_ipi) {
		/*
		 * We upscale the frequency.  Must make the guest
		 * doesn't see old kvmclock values while running with
		 * the new frequency, otherwise we risk the guest sees
		 * time go backwards.
		 *
		 * In case we update the frequency for another cpu
		 * (which might be in guest context) send an interrupt
		 * to kick the cpu out of guest context.  Next time
		 * guest context is entered kvmclock will be updated,
		 * so the guest will not see stale values.
		 */
		smp_call_function_single(cpu, tsc_khz_changed, freq, 1);
	}
}

static int kvmclock_cpufreq_notifier(struct notifier_block *nb, unsigned long val,
				     void *data)
{
	struct cpufreq_freqs *freq = data;
	int cpu;

	if (val == CPUFREQ_PRECHANGE && freq->old > freq->new)
		return 0;
	if (val == CPUFREQ_POSTCHANGE && freq->old < freq->new)
		return 0;

	for_each_cpu(cpu, freq->policy->cpus)
		__kvmclock_cpufreq_notifier(freq, cpu);

	return 0;
}

static struct notifier_block kvmclock_cpufreq_notifier_block = {
	.notifier_call  = kvmclock_cpufreq_notifier
};

static int kvmclock_cpu_online(unsigned int cpu)
{
	tsc_khz_changed(NULL);
	return 0;
}

static void kvm_timer_init(void)
{
	if (!boot_cpu_has(X86_FEATURE_CONSTANT_TSC)) {
		max_tsc_khz = tsc_khz;

		if (IS_ENABLED(CONFIG_CPU_FREQ)) {
			struct cpufreq_policy *policy;
			int cpu;

			cpu = get_cpu();
			policy = cpufreq_cpu_get(cpu);
			if (policy) {
				if (policy->cpuinfo.max_freq)
					max_tsc_khz = policy->cpuinfo.max_freq;
				cpufreq_cpu_put(policy);
			}
			put_cpu();
		}
		cpufreq_register_notifier(&kvmclock_cpufreq_notifier_block,
					  CPUFREQ_TRANSITION_NOTIFIER);
	}

	cpuhp_setup_state(CPUHP_AP_X86_KVM_CLK_ONLINE, "x86/kvm/clk:online",
			  kvmclock_cpu_online, kvmclock_cpu_down_prep);
}

#ifdef CONFIG_X86_64
static void pvclock_gtod_update_fn(struct work_struct *work)
{
	struct kvm *kvm;
	struct kvm_vcpu *vcpu;
	unsigned long i;

	mutex_lock(&kvm_lock);
	list_for_each_entry(kvm, &vm_list, vm_list)
		kvm_for_each_vcpu(i, vcpu, kvm)
			kvm_make_request(KVM_REQ_MASTERCLOCK_UPDATE, vcpu);
	atomic_set(&kvm_guest_has_master_clock, 0);
	mutex_unlock(&kvm_lock);
}

static DECLARE_WORK(pvclock_gtod_work, pvclock_gtod_update_fn);

/*
 * Indirection to move queue_work() out of the tk_core.seq write held
 * region to prevent possible deadlocks against time accessors which
 * are invoked with work related locks held.
 */
static void pvclock_irq_work_fn(struct irq_work *w)
{
	queue_work(system_long_wq, &pvclock_gtod_work);
}

static DEFINE_IRQ_WORK(pvclock_irq_work, pvclock_irq_work_fn);

/*
 * Notification about pvclock gtod data update.
 */
static int pvclock_gtod_notify(struct notifier_block *nb, unsigned long unused,
			       void *priv)
{
	struct pvclock_gtod_data *gtod = &pvclock_gtod_data;
	struct timekeeper *tk = priv;

	update_pvclock_gtod(tk);

	/*
	 * Disable master clock if host does not trust, or does not use,
	 * TSC based clocksource. Delegate queue_work() to irq_work as
	 * this is invoked with tk_core.seq write held.
	 */
	if (!gtod_is_based_on_tsc(gtod->clock.vclock_mode) &&
	    atomic_read(&kvm_guest_has_master_clock) != 0)
		irq_work_queue(&pvclock_irq_work);
	return 0;
}

static struct notifier_block pvclock_gtod_notifier = {
	.notifier_call = pvclock_gtod_notify,
};
#endif

int kvm_arch_init(void *opaque)
{
	struct kvm_x86_init_ops *ops = opaque;
	u64 host_pat;
	int r;

	if (kvm_x86_ops.hardware_enable) {
		pr_err("kvm: already loaded vendor module '%s'\n", kvm_x86_ops.name);
		return -EEXIST;
	}

	if (!ops->cpu_has_kvm_support()) {
		pr_err_ratelimited("kvm: no hardware support for '%s'\n",
				   ops->runtime_ops->name);
		return -EOPNOTSUPP;
	}
	if (ops->disabled_by_bios()) {
		pr_err_ratelimited("kvm: support for '%s' disabled by bios\n",
				   ops->runtime_ops->name);
		return -EOPNOTSUPP;
	}

	/*
	 * KVM explicitly assumes that the guest has an FPU and
	 * FXSAVE/FXRSTOR. For example, the KVM_GET_FPU explicitly casts the
	 * vCPU's FPU state as a fxregs_state struct.
	 */
	if (!boot_cpu_has(X86_FEATURE_FPU) || !boot_cpu_has(X86_FEATURE_FXSR)) {
		printk(KERN_ERR "kvm: inadequate fpu\n");
		return -EOPNOTSUPP;
	}

	if (IS_ENABLED(CONFIG_PREEMPT_RT) && !boot_cpu_has(X86_FEATURE_CONSTANT_TSC)) {
		pr_err("RT requires X86_FEATURE_CONSTANT_TSC\n");
		return -EOPNOTSUPP;
	}

	/*
	 * KVM assumes that PAT entry '0' encodes WB memtype and simply zeroes
	 * the PAT bits in SPTEs.  Bail if PAT[0] is programmed to something
	 * other than WB.  Note, EPT doesn't utilize the PAT, but don't bother
	 * with an exception.  PAT[0] is set to WB on RESET and also by the
	 * kernel, i.e. failure indicates a kernel bug or broken firmware.
	 */
	if (rdmsrl_safe(MSR_IA32_CR_PAT, &host_pat) ||
	    (host_pat & GENMASK(2, 0)) != 6) {
		pr_err("kvm: host PAT[0] is not WB\n");
		return -EIO;
	}

	x86_emulator_cache = kvm_alloc_emulator_cache();
	if (!x86_emulator_cache) {
		pr_err("kvm: failed to allocate cache for x86 emulator\n");
		return -ENOMEM;
	}

	user_return_msrs = alloc_percpu(struct kvm_user_return_msrs);
	if (!user_return_msrs) {
		printk(KERN_ERR "kvm: failed to allocate percpu kvm_user_return_msrs\n");
		r = -ENOMEM;
		goto out_free_x86_emulator_cache;
	}
	kvm_nr_uret_msrs = 0;

	r = kvm_mmu_vendor_module_init();
	if (r)
		goto out_free_percpu;

	kvm_timer_init();

	if (boot_cpu_has(X86_FEATURE_XSAVE)) {
		host_xcr0 = xgetbv(XCR_XFEATURE_ENABLED_MASK);
		kvm_caps.supported_xcr0 = host_xcr0 & KVM_SUPPORTED_XCR0;
	}

	if (pi_inject_timer == -1)
		pi_inject_timer = housekeeping_enabled(HK_TYPE_TIMER);
#ifdef CONFIG_X86_64
	pvclock_gtod_register_notifier(&pvclock_gtod_notifier);

	if (hypervisor_is_type(X86_HYPER_MS_HYPERV))
		set_hv_tscchange_cb(kvm_hyperv_tsc_notifier);
#endif

	return 0;

out_free_percpu:
	free_percpu(user_return_msrs);
out_free_x86_emulator_cache:
	kmem_cache_destroy(x86_emulator_cache);
	return r;
}

void kvm_arch_exit(void)
{
#ifdef CONFIG_X86_64
	if (hypervisor_is_type(X86_HYPER_MS_HYPERV))
		clear_hv_tscchange_cb();
#endif
	kvm_lapic_exit();

	if (!boot_cpu_has(X86_FEATURE_CONSTANT_TSC))
		cpufreq_unregister_notifier(&kvmclock_cpufreq_notifier_block,
					    CPUFREQ_TRANSITION_NOTIFIER);
	cpuhp_remove_state_nocalls(CPUHP_AP_X86_KVM_CLK_ONLINE);
#ifdef CONFIG_X86_64
	pvclock_gtod_unregister_notifier(&pvclock_gtod_notifier);
	irq_work_sync(&pvclock_irq_work);
	cancel_work_sync(&pvclock_gtod_work);
#endif
	kvm_x86_ops.hardware_enable = NULL;
	kvm_mmu_vendor_module_exit();
	free_percpu(user_return_msrs);
	kmem_cache_destroy(x86_emulator_cache);
#ifdef CONFIG_KVM_XEN
	static_key_deferred_flush(&kvm_xen_enabled);
	WARN_ON(static_branch_unlikely(&kvm_xen_enabled.key));
#endif
}

static int __kvm_emulate_halt(struct kvm_vcpu *vcpu, int state, int reason)
{
	/*
	 * The vCPU has halted, e.g. executed HLT.  Update the run state if the
	 * local APIC is in-kernel, the run loop will detect the non-runnable
	 * state and halt the vCPU.  Exit to userspace if the local APIC is
	 * managed by userspace, in which case userspace is responsible for
	 * handling wake events.
	 */
	++vcpu->stat.halt_exits;
	if (lapic_in_kernel(vcpu)) {
		vcpu->arch.mp_state = state;
		return 1;
	} else {
		vcpu->run->exit_reason = reason;
		return 0;
	}
}

int kvm_emulate_halt_noskip(struct kvm_vcpu *vcpu)
{
	return __kvm_emulate_halt(vcpu, KVM_MP_STATE_HALTED, KVM_EXIT_HLT);
}
EXPORT_SYMBOL_GPL(kvm_emulate_halt_noskip);

int kvm_emulate_halt(struct kvm_vcpu *vcpu)
{
	int ret = kvm_skip_emulated_instruction(vcpu);
	/*
	 * TODO: we might be squashing a GUESTDBG_SINGLESTEP-triggered
	 * KVM_EXIT_DEBUG here.
	 */
	return kvm_emulate_halt_noskip(vcpu) && ret;
}
EXPORT_SYMBOL_GPL(kvm_emulate_halt);

int kvm_emulate_ap_reset_hold(struct kvm_vcpu *vcpu)
{
	int ret = kvm_skip_emulated_instruction(vcpu);

	return __kvm_emulate_halt(vcpu, KVM_MP_STATE_AP_RESET_HOLD,
					KVM_EXIT_AP_RESET_HOLD) && ret;
}
EXPORT_SYMBOL_GPL(kvm_emulate_ap_reset_hold);

#ifdef CONFIG_X86_64
static int kvm_pv_clock_pairing(struct kvm_vcpu *vcpu, gpa_t paddr,
			        unsigned long clock_type)
{
	struct kvm_clock_pairing clock_pairing;
	struct timespec64 ts;
	u64 cycle;
	int ret;

	if (clock_type != KVM_CLOCK_PAIRING_WALLCLOCK)
		return -KVM_EOPNOTSUPP;

	/*
	 * When tsc is in permanent catchup mode guests won't be able to use
	 * pvclock_read_retry loop to get consistent view of pvclock
	 */
	if (vcpu->arch.tsc_always_catchup)
		return -KVM_EOPNOTSUPP;

	if (!kvm_get_walltime_and_clockread(&ts, &cycle))
		return -KVM_EOPNOTSUPP;

	clock_pairing.sec = ts.tv_sec;
	clock_pairing.nsec = ts.tv_nsec;
	clock_pairing.tsc = kvm_read_l1_tsc(vcpu, cycle);
	clock_pairing.flags = 0;
	memset(&clock_pairing.pad, 0, sizeof(clock_pairing.pad));

	ret = 0;
	if (kvm_write_guest(vcpu->kvm, paddr, &clock_pairing,
			    sizeof(struct kvm_clock_pairing)))
		ret = -KVM_EFAULT;

	return ret;
}
#endif

/*
 * kvm_pv_kick_cpu_op:  Kick a vcpu.
 *
 * @apicid - apicid of vcpu to be kicked.
 */
static void kvm_pv_kick_cpu_op(struct kvm *kvm, int apicid)
{
	/*
	 * All other fields are unused for APIC_DM_REMRD, but may be consumed by
	 * common code, e.g. for tracing. Defer initialization to the compiler.
	 */
	struct kvm_lapic_irq lapic_irq = {
		.delivery_mode = APIC_DM_REMRD,
		.dest_mode = APIC_DEST_PHYSICAL,
		.shorthand = APIC_DEST_NOSHORT,
		.dest_id = apicid,
	};

	kvm_irq_delivery_to_apic(kvm, NULL, &lapic_irq, NULL);
}

bool kvm_apicv_activated(struct kvm *kvm)
{
	return (READ_ONCE(kvm->arch.apicv_inhibit_reasons) == 0);
}
EXPORT_SYMBOL_GPL(kvm_apicv_activated);

bool kvm_vcpu_apicv_activated(struct kvm_vcpu *vcpu)
{
	ulong vm_reasons = READ_ONCE(vcpu->kvm->arch.apicv_inhibit_reasons);
	ulong vcpu_reasons = static_call(kvm_x86_vcpu_get_apicv_inhibit_reasons)(vcpu);

	return (vm_reasons | vcpu_reasons) == 0;
}
EXPORT_SYMBOL_GPL(kvm_vcpu_apicv_activated);

static void set_or_clear_apicv_inhibit(unsigned long *inhibits,
				       enum kvm_apicv_inhibit reason, bool set)
{
	if (set)
		__set_bit(reason, inhibits);
	else
		__clear_bit(reason, inhibits);

	trace_kvm_apicv_inhibit_changed(reason, set, *inhibits);
}

static void kvm_apicv_init(struct kvm *kvm)
{
	unsigned long *inhibits = &kvm->arch.apicv_inhibit_reasons;

	init_rwsem(&kvm->arch.apicv_update_lock);

	set_or_clear_apicv_inhibit(inhibits, APICV_INHIBIT_REASON_ABSENT, true);

	if (!enable_apicv)
		set_or_clear_apicv_inhibit(inhibits,
					   APICV_INHIBIT_REASON_DISABLE, true);
}

static void kvm_sched_yield(struct kvm_vcpu *vcpu, unsigned long dest_id)
{
	struct kvm_vcpu *target = NULL;
	struct kvm_apic_map *map;

	vcpu->stat.directed_yield_attempted++;

	if (single_task_running())
		goto no_yield;

	rcu_read_lock();
	map = rcu_dereference(vcpu->kvm->arch.apic_map);

	if (likely(map) && dest_id <= map->max_apic_id && map->phys_map[dest_id])
		target = map->phys_map[dest_id]->vcpu;

	rcu_read_unlock();

	if (!target || !READ_ONCE(target->ready))
		goto no_yield;

	/* Ignore requests to yield to self */
	if (vcpu == target)
		goto no_yield;

	if (kvm_vcpu_yield_to(target) <= 0)
		goto no_yield;

	vcpu->stat.directed_yield_successful++;

no_yield:
	return;
}

static int complete_hypercall_exit(struct kvm_vcpu *vcpu)
{
	u64 ret = vcpu->run->hypercall.ret;

	if (!is_64_bit_mode(vcpu))
		ret = (u32)ret;
	kvm_rax_write(vcpu, ret);
	++vcpu->stat.hypercalls;
	return kvm_skip_emulated_instruction(vcpu);
}

int kvm_emulate_hypercall(struct kvm_vcpu *vcpu)
{
	unsigned long nr, a0, a1, a2, a3, ret;
	int op_64_bit;

	if (kvm_xen_hypercall_enabled(vcpu->kvm))
		return kvm_xen_hypercall(vcpu);

	if (kvm_hv_hypercall_enabled(vcpu))
		return kvm_hv_hypercall(vcpu);

	nr = kvm_rax_read(vcpu);
	a0 = kvm_rbx_read(vcpu);
	a1 = kvm_rcx_read(vcpu);
	a2 = kvm_rdx_read(vcpu);
	a3 = kvm_rsi_read(vcpu);

	trace_kvm_hypercall(nr, a0, a1, a2, a3);

	op_64_bit = is_64_bit_hypercall(vcpu);
	if (!op_64_bit) {
		nr &= 0xFFFFFFFF;
		a0 &= 0xFFFFFFFF;
		a1 &= 0xFFFFFFFF;
		a2 &= 0xFFFFFFFF;
		a3 &= 0xFFFFFFFF;
	}

	if (static_call(kvm_x86_get_cpl)(vcpu) != 0) {
		ret = -KVM_EPERM;
		goto out;
	}

	ret = -KVM_ENOSYS;

	switch (nr) {
	case KVM_HC_VAPIC_POLL_IRQ:
		ret = 0;
		break;
	case KVM_HC_KICK_CPU:
		if (!guest_pv_has(vcpu, KVM_FEATURE_PV_UNHALT))
			break;

		kvm_pv_kick_cpu_op(vcpu->kvm, a1);
		kvm_sched_yield(vcpu, a1);
		ret = 0;
		break;
#ifdef CONFIG_X86_64
	case KVM_HC_CLOCK_PAIRING:
		ret = kvm_pv_clock_pairing(vcpu, a0, a1);
		break;
#endif
	case KVM_HC_SEND_IPI:
		if (!guest_pv_has(vcpu, KVM_FEATURE_PV_SEND_IPI))
			break;

		ret = kvm_pv_send_ipi(vcpu->kvm, a0, a1, a2, a3, op_64_bit);
		break;
	case KVM_HC_SCHED_YIELD:
		if (!guest_pv_has(vcpu, KVM_FEATURE_PV_SCHED_YIELD))
			break;

		kvm_sched_yield(vcpu, a0);
		ret = 0;
		break;
	case KVM_HC_MAP_GPA_RANGE: {
		u64 gpa = a0, npages = a1, attrs = a2;

		ret = -KVM_ENOSYS;
		if (!(vcpu->kvm->arch.hypercall_exit_enabled & (1 << KVM_HC_MAP_GPA_RANGE)))
			break;

		if (!PAGE_ALIGNED(gpa) || !npages ||
		    gpa_to_gfn(gpa) + npages <= gpa_to_gfn(gpa)) {
			ret = -KVM_EINVAL;
			break;
		}

		vcpu->run->exit_reason        = KVM_EXIT_HYPERCALL;
		vcpu->run->hypercall.nr       = KVM_HC_MAP_GPA_RANGE;
		vcpu->run->hypercall.args[0]  = gpa;
		vcpu->run->hypercall.args[1]  = npages;
		vcpu->run->hypercall.args[2]  = attrs;
		vcpu->run->hypercall.longmode = op_64_bit;
		vcpu->arch.complete_userspace_io = complete_hypercall_exit;
		return 0;
	}
	default:
		ret = -KVM_ENOSYS;
		break;
	}
out:
	if (!op_64_bit)
		ret = (u32)ret;
	kvm_rax_write(vcpu, ret);

	++vcpu->stat.hypercalls;
	return kvm_skip_emulated_instruction(vcpu);
}
EXPORT_SYMBOL_GPL(kvm_emulate_hypercall);

static int emulator_fix_hypercall(struct x86_emulate_ctxt *ctxt)
{
	struct kvm_vcpu *vcpu = emul_to_vcpu(ctxt);
	char instruction[3];
	unsigned long rip = kvm_rip_read(vcpu);

	/*
	 * If the quirk is disabled, synthesize a #UD and let the guest pick up
	 * the pieces.
	 */
	if (!kvm_check_has_quirk(vcpu->kvm, KVM_X86_QUIRK_FIX_HYPERCALL_INSN)) {
		ctxt->exception.error_code_valid = false;
		ctxt->exception.vector = UD_VECTOR;
		ctxt->have_exception = true;
		return X86EMUL_PROPAGATE_FAULT;
	}

	static_call(kvm_x86_patch_hypercall)(vcpu, instruction);

	return emulator_write_emulated(ctxt, rip, instruction, 3,
		&ctxt->exception);
}

static int dm_request_for_irq_injection(struct kvm_vcpu *vcpu)
{
	return vcpu->run->request_interrupt_window &&
		likely(!pic_in_kernel(vcpu->kvm));
}

/* Called within kvm->srcu read side.  */
static void post_kvm_run_save(struct kvm_vcpu *vcpu)
{
	struct kvm_run *kvm_run = vcpu->run;

	kvm_run->if_flag = static_call(kvm_x86_get_if_flag)(vcpu);
	kvm_run->cr8 = kvm_get_cr8(vcpu);
	kvm_run->apic_base = kvm_get_apic_base(vcpu);

	kvm_run->ready_for_interrupt_injection =
		pic_in_kernel(vcpu->kvm) ||
		kvm_vcpu_ready_for_interrupt_injection(vcpu);

	if (is_smm(vcpu))
		kvm_run->flags |= KVM_RUN_X86_SMM;
}

static void update_cr8_intercept(struct kvm_vcpu *vcpu)
{
	int max_irr, tpr;

	if (!kvm_x86_ops.update_cr8_intercept)
		return;

	if (!lapic_in_kernel(vcpu))
		return;

	if (vcpu->arch.apic->apicv_active)
		return;

	if (!vcpu->arch.apic->vapic_addr)
		max_irr = kvm_lapic_find_highest_irr(vcpu);
	else
		max_irr = -1;

	if (max_irr != -1)
		max_irr >>= 4;

	tpr = kvm_lapic_get_cr8(vcpu);

	static_call(kvm_x86_update_cr8_intercept)(vcpu, tpr, max_irr);
}


int kvm_check_nested_events(struct kvm_vcpu *vcpu)
{
	if (kvm_check_request(KVM_REQ_TRIPLE_FAULT, vcpu)) {
		kvm_x86_ops.nested_ops->triple_fault(vcpu);
		return 1;
	}

	return kvm_x86_ops.nested_ops->check_events(vcpu);
}

static void kvm_inject_exception(struct kvm_vcpu *vcpu)
{
	trace_kvm_inj_exception(vcpu->arch.exception.vector,
				vcpu->arch.exception.has_error_code,
				vcpu->arch.exception.error_code,
				vcpu->arch.exception.injected);

	if (vcpu->arch.exception.error_code && !is_protmode(vcpu))
		vcpu->arch.exception.error_code = false;
	static_call(kvm_x86_inject_exception)(vcpu);
}

/*
 * Check for any event (interrupt or exception) that is ready to be injected,
 * and if there is at least one event, inject the event with the highest
 * priority.  This handles both "pending" events, i.e. events that have never
 * been injected into the guest, and "injected" events, i.e. events that were
 * injected as part of a previous VM-Enter, but weren't successfully delivered
 * and need to be re-injected.
 *
 * Note, this is not guaranteed to be invoked on a guest instruction boundary,
 * i.e. doesn't guarantee that there's an event window in the guest.  KVM must
 * be able to inject exceptions in the "middle" of an instruction, and so must
 * also be able to re-inject NMIs and IRQs in the middle of an instruction.
 * I.e. for exceptions and re-injected events, NOT invoking this on instruction
 * boundaries is necessary and correct.
 *
 * For simplicity, KVM uses a single path to inject all events (except events
 * that are injected directly from L1 to L2) and doesn't explicitly track
 * instruction boundaries for asynchronous events.  However, because VM-Exits
 * that can occur during instruction execution typically result in KVM skipping
 * the instruction or injecting an exception, e.g. instruction and exception
 * intercepts, and because pending exceptions have higher priority than pending
 * interrupts, KVM still honors instruction boundaries in most scenarios.
 *
 * But, if a VM-Exit occurs during instruction execution, and KVM does NOT skip
 * the instruction or inject an exception, then KVM can incorrecty inject a new
 * asynchrounous event if the event became pending after the CPU fetched the
 * instruction (in the guest).  E.g. if a page fault (#PF, #NPF, EPT violation)
 * occurs and is resolved by KVM, a coincident NMI, SMI, IRQ, etc... can be
 * injected on the restarted instruction instead of being deferred until the
 * instruction completes.
 *
 * In practice, this virtualization hole is unlikely to be observed by the
 * guest, and even less likely to cause functional problems.  To detect the
 * hole, the guest would have to trigger an event on a side effect of an early
 * phase of instruction execution, e.g. on the instruction fetch from memory.
 * And for it to be a functional problem, the guest would need to depend on the
 * ordering between that side effect, the instruction completing, _and_ the
 * delivery of the asynchronous event.
 */
static int kvm_check_and_inject_events(struct kvm_vcpu *vcpu,
				       bool *req_immediate_exit)
{
	bool can_inject;
	int r;

	/*
	 * Process nested events first, as nested VM-Exit supercedes event
	 * re-injection.  If there's an event queued for re-injection, it will
	 * be saved into the appropriate vmc{b,s}12 fields on nested VM-Exit.
	 */
	if (is_guest_mode(vcpu))
		r = kvm_check_nested_events(vcpu);
	else
		r = 0;

	/*
	 * Re-inject exceptions and events *especially* if immediate entry+exit
	 * to/from L2 is needed, as any event that has already been injected
	 * into L2 needs to complete its lifecycle before injecting a new event.
	 *
	 * Don't re-inject an NMI or interrupt if there is a pending exception.
	 * This collision arises if an exception occurred while vectoring the
	 * injected event, KVM intercepted said exception, and KVM ultimately
	 * determined the fault belongs to the guest and queues the exception
	 * for injection back into the guest.
	 *
	 * "Injected" interrupts can also collide with pending exceptions if
	 * userspace ignores the "ready for injection" flag and blindly queues
	 * an interrupt.  In that case, prioritizing the exception is correct,
	 * as the exception "occurred" before the exit to userspace.  Trap-like
	 * exceptions, e.g. most #DBs, have higher priority than interrupts.
	 * And while fault-like exceptions, e.g. #GP and #PF, are the lowest
	 * priority, they're only generated (pended) during instruction
	 * execution, and interrupts are recognized at instruction boundaries.
	 * Thus a pending fault-like exception means the fault occurred on the
	 * *previous* instruction and must be serviced prior to recognizing any
	 * new events in order to fully complete the previous instruction.
	 */
	if (vcpu->arch.exception.injected)
		kvm_inject_exception(vcpu);
	else if (kvm_is_exception_pending(vcpu))
		; /* see above */
	else if (vcpu->arch.nmi_injected)
		static_call(kvm_x86_inject_nmi)(vcpu);
	else if (vcpu->arch.interrupt.injected)
		static_call(kvm_x86_inject_irq)(vcpu, true);

	/*
	 * Exceptions that morph to VM-Exits are handled above, and pending
	 * exceptions on top of injected exceptions that do not VM-Exit should
	 * either morph to #DF or, sadly, override the injected exception.
	 */
	WARN_ON_ONCE(vcpu->arch.exception.injected &&
		     vcpu->arch.exception.pending);

	/*
	 * Bail if immediate entry+exit to/from the guest is needed to complete
	 * nested VM-Enter or event re-injection so that a different pending
	 * event can be serviced (or if KVM needs to exit to userspace).
	 *
	 * Otherwise, continue processing events even if VM-Exit occurred.  The
	 * VM-Exit will have cleared exceptions that were meant for L2, but
	 * there may now be events that can be injected into L1.
<<<<<<< HEAD
	 */
	if (r < 0)
		goto out;

	/*
	 * A pending exception VM-Exit should either result in nested VM-Exit
	 * or force an immediate re-entry and exit to/from L2, and exception
	 * VM-Exits cannot be injected (flag should _never_ be set).
	 */
=======
	 */
	if (r < 0)
		goto out;

	/*
	 * A pending exception VM-Exit should either result in nested VM-Exit
	 * or force an immediate re-entry and exit to/from L2, and exception
	 * VM-Exits cannot be injected (flag should _never_ be set).
	 */
>>>>>>> ec4a04aa
	WARN_ON_ONCE(vcpu->arch.exception_vmexit.injected ||
		     vcpu->arch.exception_vmexit.pending);

	/*
	 * New events, other than exceptions, cannot be injected if KVM needs
	 * to re-inject a previous event.  See above comments on re-injecting
	 * for why pending exceptions get priority.
	 */
	can_inject = !kvm_event_needs_reinjection(vcpu);

	if (vcpu->arch.exception.pending) {
		/*
		 * Fault-class exceptions, except #DBs, set RF=1 in the RFLAGS
		 * value pushed on the stack.  Trap-like exception and all #DBs
		 * leave RF as-is (KVM follows Intel's behavior in this regard;
		 * AMD states that code breakpoint #DBs excplitly clear RF=0).
		 *
		 * Note, most versions of Intel's SDM and AMD's APM incorrectly
		 * describe the behavior of General Detect #DBs, which are
		 * fault-like.  They do _not_ set RF, a la code breakpoints.
		 */
		if (exception_type(vcpu->arch.exception.vector) == EXCPT_FAULT)
			__kvm_set_rflags(vcpu, kvm_get_rflags(vcpu) |
					     X86_EFLAGS_RF);

		if (vcpu->arch.exception.vector == DB_VECTOR) {
			kvm_deliver_exception_payload(vcpu, &vcpu->arch.exception);
			if (vcpu->arch.dr7 & DR7_GD) {
				vcpu->arch.dr7 &= ~DR7_GD;
				kvm_update_dr7(vcpu);
			}
		}

		kvm_inject_exception(vcpu);

		vcpu->arch.exception.pending = false;
		vcpu->arch.exception.injected = true;

		can_inject = false;
	}

	/* Don't inject interrupts if the user asked to avoid doing so */
	if (vcpu->guest_debug & KVM_GUESTDBG_BLOCKIRQ)
		return 0;

	/*
	 * Finally, inject interrupt events.  If an event cannot be injected
	 * due to architectural conditions (e.g. IF=0) a window-open exit
	 * will re-request KVM_REQ_EVENT.  Sometimes however an event is pending
	 * and can architecturally be injected, but we cannot do it right now:
	 * an interrupt could have arrived just now and we have to inject it
	 * as a vmexit, or there could already an event in the queue, which is
	 * indicated by can_inject.  In that case we request an immediate exit
	 * in order to make progress and get back here for another iteration.
	 * The kvm_x86_ops hooks communicate this by returning -EBUSY.
	 */
	if (vcpu->arch.smi_pending) {
		r = can_inject ? static_call(kvm_x86_smi_allowed)(vcpu, true) : -EBUSY;
		if (r < 0)
			goto out;
		if (r) {
			vcpu->arch.smi_pending = false;
			++vcpu->arch.smi_count;
			enter_smm(vcpu);
			can_inject = false;
		} else
			static_call(kvm_x86_enable_smi_window)(vcpu);
	}

	if (vcpu->arch.nmi_pending) {
		r = can_inject ? static_call(kvm_x86_nmi_allowed)(vcpu, true) : -EBUSY;
		if (r < 0)
			goto out;
		if (r) {
			--vcpu->arch.nmi_pending;
			vcpu->arch.nmi_injected = true;
			static_call(kvm_x86_inject_nmi)(vcpu);
			can_inject = false;
			WARN_ON(static_call(kvm_x86_nmi_allowed)(vcpu, true) < 0);
		}
		if (vcpu->arch.nmi_pending)
			static_call(kvm_x86_enable_nmi_window)(vcpu);
	}

	if (kvm_cpu_has_injectable_intr(vcpu)) {
		r = can_inject ? static_call(kvm_x86_interrupt_allowed)(vcpu, true) : -EBUSY;
		if (r < 0)
			goto out;
		if (r) {
			kvm_queue_interrupt(vcpu, kvm_cpu_get_interrupt(vcpu), false);
			static_call(kvm_x86_inject_irq)(vcpu, false);
			WARN_ON(static_call(kvm_x86_interrupt_allowed)(vcpu, true) < 0);
		}
		if (kvm_cpu_has_injectable_intr(vcpu))
			static_call(kvm_x86_enable_irq_window)(vcpu);
	}

	if (is_guest_mode(vcpu) &&
	    kvm_x86_ops.nested_ops->has_events &&
	    kvm_x86_ops.nested_ops->has_events(vcpu))
		*req_immediate_exit = true;

<<<<<<< HEAD
	WARN_ON(kvm_is_exception_pending(vcpu));
=======
	/*
	 * KVM must never queue a new exception while injecting an event; KVM
	 * is done emulating and should only propagate the to-be-injected event
	 * to the VMCS/VMCB.  Queueing a new exception can put the vCPU into an
	 * infinite loop as KVM will bail from VM-Enter to inject the pending
	 * exception and start the cycle all over.
	 *
	 * Exempt triple faults as they have special handling and won't put the
	 * vCPU into an infinite loop.  Triple fault can be queued when running
	 * VMX without unrestricted guest, as that requires KVM to emulate Real
	 * Mode events (see kvm_inject_realmode_interrupt()).
	 */
	WARN_ON_ONCE(vcpu->arch.exception.pending ||
		     vcpu->arch.exception_vmexit.pending);
>>>>>>> ec4a04aa
	return 0;

out:
	if (r == -EBUSY) {
		*req_immediate_exit = true;
		r = 0;
	}
	return r;
}

static void process_nmi(struct kvm_vcpu *vcpu)
{
	unsigned limit = 2;

	/*
	 * x86 is limited to one NMI running, and one NMI pending after it.
	 * If an NMI is already in progress, limit further NMIs to just one.
	 * Otherwise, allow two (and we'll inject the first one immediately).
	 */
	if (static_call(kvm_x86_get_nmi_mask)(vcpu) || vcpu->arch.nmi_injected)
		limit = 1;

	vcpu->arch.nmi_pending += atomic_xchg(&vcpu->arch.nmi_queued, 0);
	vcpu->arch.nmi_pending = min(vcpu->arch.nmi_pending, limit);
	kvm_make_request(KVM_REQ_EVENT, vcpu);
}

static u32 enter_smm_get_segment_flags(struct kvm_segment *seg)
{
	u32 flags = 0;
	flags |= seg->g       << 23;
	flags |= seg->db      << 22;
	flags |= seg->l       << 21;
	flags |= seg->avl     << 20;
	flags |= seg->present << 15;
	flags |= seg->dpl     << 13;
	flags |= seg->s       << 12;
	flags |= seg->type    << 8;
	return flags;
}

static void enter_smm_save_seg_32(struct kvm_vcpu *vcpu, char *buf, int n)
{
	struct kvm_segment seg;
	int offset;

	kvm_get_segment(vcpu, &seg, n);
	put_smstate(u32, buf, 0x7fa8 + n * 4, seg.selector);

	if (n < 3)
		offset = 0x7f84 + n * 12;
	else
		offset = 0x7f2c + (n - 3) * 12;

	put_smstate(u32, buf, offset + 8, seg.base);
	put_smstate(u32, buf, offset + 4, seg.limit);
	put_smstate(u32, buf, offset, enter_smm_get_segment_flags(&seg));
}

#ifdef CONFIG_X86_64
static void enter_smm_save_seg_64(struct kvm_vcpu *vcpu, char *buf, int n)
{
	struct kvm_segment seg;
	int offset;
	u16 flags;

	kvm_get_segment(vcpu, &seg, n);
	offset = 0x7e00 + n * 16;

	flags = enter_smm_get_segment_flags(&seg) >> 8;
	put_smstate(u16, buf, offset, seg.selector);
	put_smstate(u16, buf, offset + 2, flags);
	put_smstate(u32, buf, offset + 4, seg.limit);
	put_smstate(u64, buf, offset + 8, seg.base);
}
#endif

static void enter_smm_save_state_32(struct kvm_vcpu *vcpu, char *buf)
{
	struct desc_ptr dt;
	struct kvm_segment seg;
	unsigned long val;
	int i;

	put_smstate(u32, buf, 0x7ffc, kvm_read_cr0(vcpu));
	put_smstate(u32, buf, 0x7ff8, kvm_read_cr3(vcpu));
	put_smstate(u32, buf, 0x7ff4, kvm_get_rflags(vcpu));
	put_smstate(u32, buf, 0x7ff0, kvm_rip_read(vcpu));

	for (i = 0; i < 8; i++)
		put_smstate(u32, buf, 0x7fd0 + i * 4, kvm_register_read_raw(vcpu, i));

	kvm_get_dr(vcpu, 6, &val);
	put_smstate(u32, buf, 0x7fcc, (u32)val);
	kvm_get_dr(vcpu, 7, &val);
	put_smstate(u32, buf, 0x7fc8, (u32)val);

	kvm_get_segment(vcpu, &seg, VCPU_SREG_TR);
	put_smstate(u32, buf, 0x7fc4, seg.selector);
	put_smstate(u32, buf, 0x7f64, seg.base);
	put_smstate(u32, buf, 0x7f60, seg.limit);
	put_smstate(u32, buf, 0x7f5c, enter_smm_get_segment_flags(&seg));

	kvm_get_segment(vcpu, &seg, VCPU_SREG_LDTR);
	put_smstate(u32, buf, 0x7fc0, seg.selector);
	put_smstate(u32, buf, 0x7f80, seg.base);
	put_smstate(u32, buf, 0x7f7c, seg.limit);
	put_smstate(u32, buf, 0x7f78, enter_smm_get_segment_flags(&seg));

	static_call(kvm_x86_get_gdt)(vcpu, &dt);
	put_smstate(u32, buf, 0x7f74, dt.address);
	put_smstate(u32, buf, 0x7f70, dt.size);

	static_call(kvm_x86_get_idt)(vcpu, &dt);
	put_smstate(u32, buf, 0x7f58, dt.address);
	put_smstate(u32, buf, 0x7f54, dt.size);

	for (i = 0; i < 6; i++)
		enter_smm_save_seg_32(vcpu, buf, i);

	put_smstate(u32, buf, 0x7f14, kvm_read_cr4(vcpu));

	/* revision id */
	put_smstate(u32, buf, 0x7efc, 0x00020000);
	put_smstate(u32, buf, 0x7ef8, vcpu->arch.smbase);
}

#ifdef CONFIG_X86_64
static void enter_smm_save_state_64(struct kvm_vcpu *vcpu, char *buf)
{
	struct desc_ptr dt;
	struct kvm_segment seg;
	unsigned long val;
	int i;

	for (i = 0; i < 16; i++)
		put_smstate(u64, buf, 0x7ff8 - i * 8, kvm_register_read_raw(vcpu, i));

	put_smstate(u64, buf, 0x7f78, kvm_rip_read(vcpu));
	put_smstate(u32, buf, 0x7f70, kvm_get_rflags(vcpu));

	kvm_get_dr(vcpu, 6, &val);
	put_smstate(u64, buf, 0x7f68, val);
	kvm_get_dr(vcpu, 7, &val);
	put_smstate(u64, buf, 0x7f60, val);

	put_smstate(u64, buf, 0x7f58, kvm_read_cr0(vcpu));
	put_smstate(u64, buf, 0x7f50, kvm_read_cr3(vcpu));
	put_smstate(u64, buf, 0x7f48, kvm_read_cr4(vcpu));

	put_smstate(u32, buf, 0x7f00, vcpu->arch.smbase);

	/* revision id */
	put_smstate(u32, buf, 0x7efc, 0x00020064);

	put_smstate(u64, buf, 0x7ed0, vcpu->arch.efer);

	kvm_get_segment(vcpu, &seg, VCPU_SREG_TR);
	put_smstate(u16, buf, 0x7e90, seg.selector);
	put_smstate(u16, buf, 0x7e92, enter_smm_get_segment_flags(&seg) >> 8);
	put_smstate(u32, buf, 0x7e94, seg.limit);
	put_smstate(u64, buf, 0x7e98, seg.base);

	static_call(kvm_x86_get_idt)(vcpu, &dt);
	put_smstate(u32, buf, 0x7e84, dt.size);
	put_smstate(u64, buf, 0x7e88, dt.address);

	kvm_get_segment(vcpu, &seg, VCPU_SREG_LDTR);
	put_smstate(u16, buf, 0x7e70, seg.selector);
	put_smstate(u16, buf, 0x7e72, enter_smm_get_segment_flags(&seg) >> 8);
	put_smstate(u32, buf, 0x7e74, seg.limit);
	put_smstate(u64, buf, 0x7e78, seg.base);

	static_call(kvm_x86_get_gdt)(vcpu, &dt);
	put_smstate(u32, buf, 0x7e64, dt.size);
	put_smstate(u64, buf, 0x7e68, dt.address);

	for (i = 0; i < 6; i++)
		enter_smm_save_seg_64(vcpu, buf, i);
}
#endif

static void enter_smm(struct kvm_vcpu *vcpu)
{
	struct kvm_segment cs, ds;
	struct desc_ptr dt;
	unsigned long cr0;
	char buf[512];

	memset(buf, 0, 512);
#ifdef CONFIG_X86_64
	if (guest_cpuid_has(vcpu, X86_FEATURE_LM))
		enter_smm_save_state_64(vcpu, buf);
	else
#endif
		enter_smm_save_state_32(vcpu, buf);

	/*
	 * Give enter_smm() a chance to make ISA-specific changes to the vCPU
	 * state (e.g. leave guest mode) after we've saved the state into the
	 * SMM state-save area.
	 */
	static_call(kvm_x86_enter_smm)(vcpu, buf);

	kvm_smm_changed(vcpu, true);
	kvm_vcpu_write_guest(vcpu, vcpu->arch.smbase + 0xfe00, buf, sizeof(buf));

	if (static_call(kvm_x86_get_nmi_mask)(vcpu))
		vcpu->arch.hflags |= HF_SMM_INSIDE_NMI_MASK;
	else
		static_call(kvm_x86_set_nmi_mask)(vcpu, true);

	kvm_set_rflags(vcpu, X86_EFLAGS_FIXED);
	kvm_rip_write(vcpu, 0x8000);

	cr0 = vcpu->arch.cr0 & ~(X86_CR0_PE | X86_CR0_EM | X86_CR0_TS | X86_CR0_PG);
	static_call(kvm_x86_set_cr0)(vcpu, cr0);
	vcpu->arch.cr0 = cr0;

	static_call(kvm_x86_set_cr4)(vcpu, 0);

	/* Undocumented: IDT limit is set to zero on entry to SMM.  */
	dt.address = dt.size = 0;
	static_call(kvm_x86_set_idt)(vcpu, &dt);

	kvm_set_dr(vcpu, 7, DR7_FIXED_1);

	cs.selector = (vcpu->arch.smbase >> 4) & 0xffff;
	cs.base = vcpu->arch.smbase;

	ds.selector = 0;
	ds.base = 0;

	cs.limit    = ds.limit = 0xffffffff;
	cs.type     = ds.type = 0x3;
	cs.dpl      = ds.dpl = 0;
	cs.db       = ds.db = 0;
	cs.s        = ds.s = 1;
	cs.l        = ds.l = 0;
	cs.g        = ds.g = 1;
	cs.avl      = ds.avl = 0;
	cs.present  = ds.present = 1;
	cs.unusable = ds.unusable = 0;
	cs.padding  = ds.padding = 0;

	kvm_set_segment(vcpu, &cs, VCPU_SREG_CS);
	kvm_set_segment(vcpu, &ds, VCPU_SREG_DS);
	kvm_set_segment(vcpu, &ds, VCPU_SREG_ES);
	kvm_set_segment(vcpu, &ds, VCPU_SREG_FS);
	kvm_set_segment(vcpu, &ds, VCPU_SREG_GS);
	kvm_set_segment(vcpu, &ds, VCPU_SREG_SS);

#ifdef CONFIG_X86_64
	if (guest_cpuid_has(vcpu, X86_FEATURE_LM))
		static_call(kvm_x86_set_efer)(vcpu, 0);
#endif

	kvm_update_cpuid_runtime(vcpu);
	kvm_mmu_reset_context(vcpu);
}

static void process_smi(struct kvm_vcpu *vcpu)
{
	vcpu->arch.smi_pending = true;
	kvm_make_request(KVM_REQ_EVENT, vcpu);
}

void kvm_make_scan_ioapic_request_mask(struct kvm *kvm,
				       unsigned long *vcpu_bitmap)
{
	kvm_make_vcpus_request_mask(kvm, KVM_REQ_SCAN_IOAPIC, vcpu_bitmap);
}

void kvm_make_scan_ioapic_request(struct kvm *kvm)
{
	kvm_make_all_cpus_request(kvm, KVM_REQ_SCAN_IOAPIC);
}

void kvm_vcpu_update_apicv(struct kvm_vcpu *vcpu)
{
	struct kvm_lapic *apic = vcpu->arch.apic;
	bool activate;

	if (!lapic_in_kernel(vcpu))
		return;

	down_read(&vcpu->kvm->arch.apicv_update_lock);
	preempt_disable();

	/* Do not activate APICV when APIC is disabled */
	activate = kvm_vcpu_apicv_activated(vcpu) &&
		   (kvm_get_apic_mode(vcpu) != LAPIC_MODE_DISABLED);

	if (apic->apicv_active == activate)
		goto out;

	apic->apicv_active = activate;
	kvm_apic_update_apicv(vcpu);
	static_call(kvm_x86_refresh_apicv_exec_ctrl)(vcpu);

	/*
	 * When APICv gets disabled, we may still have injected interrupts
	 * pending. At the same time, KVM_REQ_EVENT may not be set as APICv was
	 * still active when the interrupt got accepted. Make sure
	 * kvm_check_and_inject_events() is called to check for that.
	 */
	if (!apic->apicv_active)
		kvm_make_request(KVM_REQ_EVENT, vcpu);

out:
	preempt_enable();
	up_read(&vcpu->kvm->arch.apicv_update_lock);
}
EXPORT_SYMBOL_GPL(kvm_vcpu_update_apicv);

void __kvm_set_or_clear_apicv_inhibit(struct kvm *kvm,
				      enum kvm_apicv_inhibit reason, bool set)
{
	unsigned long old, new;

	lockdep_assert_held_write(&kvm->arch.apicv_update_lock);

	if (!static_call(kvm_x86_check_apicv_inhibit_reasons)(reason))
		return;

	old = new = kvm->arch.apicv_inhibit_reasons;

	set_or_clear_apicv_inhibit(&new, reason, set);

	if (!!old != !!new) {
		/*
		 * Kick all vCPUs before setting apicv_inhibit_reasons to avoid
		 * false positives in the sanity check WARN in svm_vcpu_run().
		 * This task will wait for all vCPUs to ack the kick IRQ before
		 * updating apicv_inhibit_reasons, and all other vCPUs will
		 * block on acquiring apicv_update_lock so that vCPUs can't
		 * redo svm_vcpu_run() without seeing the new inhibit state.
		 *
		 * Note, holding apicv_update_lock and taking it in the read
		 * side (handling the request) also prevents other vCPUs from
		 * servicing the request with a stale apicv_inhibit_reasons.
		 */
		kvm_make_all_cpus_request(kvm, KVM_REQ_APICV_UPDATE);
		kvm->arch.apicv_inhibit_reasons = new;
		if (new) {
			unsigned long gfn = gpa_to_gfn(APIC_DEFAULT_PHYS_BASE);
			int idx = srcu_read_lock(&kvm->srcu);

			kvm_zap_gfn_range(kvm, gfn, gfn+1);
			srcu_read_unlock(&kvm->srcu, idx);
		}
	} else {
		kvm->arch.apicv_inhibit_reasons = new;
	}
}

void kvm_set_or_clear_apicv_inhibit(struct kvm *kvm,
				    enum kvm_apicv_inhibit reason, bool set)
{
	if (!enable_apicv)
		return;

	down_write(&kvm->arch.apicv_update_lock);
	__kvm_set_or_clear_apicv_inhibit(kvm, reason, set);
	up_write(&kvm->arch.apicv_update_lock);
}
EXPORT_SYMBOL_GPL(kvm_set_or_clear_apicv_inhibit);

static void vcpu_scan_ioapic(struct kvm_vcpu *vcpu)
{
	if (!kvm_apic_present(vcpu))
		return;

	bitmap_zero(vcpu->arch.ioapic_handled_vectors, 256);

	if (irqchip_split(vcpu->kvm))
		kvm_scan_ioapic_routes(vcpu, vcpu->arch.ioapic_handled_vectors);
	else {
		static_call_cond(kvm_x86_sync_pir_to_irr)(vcpu);
		if (ioapic_in_kernel(vcpu->kvm))
			kvm_ioapic_scan_entry(vcpu, vcpu->arch.ioapic_handled_vectors);
	}

	if (is_guest_mode(vcpu))
		vcpu->arch.load_eoi_exitmap_pending = true;
	else
		kvm_make_request(KVM_REQ_LOAD_EOI_EXITMAP, vcpu);
}

static void vcpu_load_eoi_exitmap(struct kvm_vcpu *vcpu)
{
	u64 eoi_exit_bitmap[4];

	if (!kvm_apic_hw_enabled(vcpu->arch.apic))
		return;

	if (to_hv_vcpu(vcpu)) {
		bitmap_or((ulong *)eoi_exit_bitmap,
			  vcpu->arch.ioapic_handled_vectors,
			  to_hv_synic(vcpu)->vec_bitmap, 256);
		static_call_cond(kvm_x86_load_eoi_exitmap)(vcpu, eoi_exit_bitmap);
		return;
	}

	static_call_cond(kvm_x86_load_eoi_exitmap)(
		vcpu, (u64 *)vcpu->arch.ioapic_handled_vectors);
}

void kvm_arch_mmu_notifier_invalidate_range(struct kvm *kvm,
					    unsigned long start, unsigned long end)
{
	unsigned long apic_address;

	/*
	 * The physical address of apic access page is stored in the VMCS.
	 * Update it when it becomes invalid.
	 */
	apic_address = gfn_to_hva(kvm, APIC_DEFAULT_PHYS_BASE >> PAGE_SHIFT);
	if (start <= apic_address && apic_address < end)
		kvm_make_all_cpus_request(kvm, KVM_REQ_APIC_PAGE_RELOAD);
}

void kvm_arch_guest_memory_reclaimed(struct kvm *kvm)
{
	static_call_cond(kvm_x86_guest_memory_reclaimed)(kvm);
}

static void kvm_vcpu_reload_apic_access_page(struct kvm_vcpu *vcpu)
{
	if (!lapic_in_kernel(vcpu))
		return;

	static_call_cond(kvm_x86_set_apic_access_page_addr)(vcpu);
}

void __kvm_request_immediate_exit(struct kvm_vcpu *vcpu)
{
	smp_send_reschedule(vcpu->cpu);
}
EXPORT_SYMBOL_GPL(__kvm_request_immediate_exit);

/*
 * Called within kvm->srcu read side.
 * Returns 1 to let vcpu_run() continue the guest execution loop without
 * exiting to the userspace.  Otherwise, the value will be returned to the
 * userspace.
 */
static int vcpu_enter_guest(struct kvm_vcpu *vcpu)
{
	int r;
	bool req_int_win =
		dm_request_for_irq_injection(vcpu) &&
		kvm_cpu_accept_dm_intr(vcpu);
	fastpath_t exit_fastpath;

	bool req_immediate_exit = false;

	/* Forbid vmenter if vcpu dirty ring is soft-full */
	if (unlikely(vcpu->kvm->dirty_ring_size &&
		     kvm_dirty_ring_soft_full(&vcpu->dirty_ring))) {
		vcpu->run->exit_reason = KVM_EXIT_DIRTY_RING_FULL;
		trace_kvm_dirty_ring_exit(vcpu);
		r = 0;
		goto out;
	}

	if (kvm_request_pending(vcpu)) {
		if (kvm_check_request(KVM_REQ_VM_DEAD, vcpu)) {
			r = -EIO;
			goto out;
		}
		if (kvm_check_request(KVM_REQ_GET_NESTED_STATE_PAGES, vcpu)) {
			if (unlikely(!kvm_x86_ops.nested_ops->get_nested_state_pages(vcpu))) {
				r = 0;
				goto out;
			}
		}
		if (kvm_check_request(KVM_REQ_MMU_FREE_OBSOLETE_ROOTS, vcpu))
			kvm_mmu_free_obsolete_roots(vcpu);
		if (kvm_check_request(KVM_REQ_MIGRATE_TIMER, vcpu))
			__kvm_migrate_timers(vcpu);
		if (kvm_check_request(KVM_REQ_MASTERCLOCK_UPDATE, vcpu))
			kvm_update_masterclock(vcpu->kvm);
		if (kvm_check_request(KVM_REQ_GLOBAL_CLOCK_UPDATE, vcpu))
			kvm_gen_kvmclock_update(vcpu);
		if (kvm_check_request(KVM_REQ_CLOCK_UPDATE, vcpu)) {
			r = kvm_guest_time_update(vcpu);
			if (unlikely(r))
				goto out;
		}
		if (kvm_check_request(KVM_REQ_MMU_SYNC, vcpu))
			kvm_mmu_sync_roots(vcpu);
		if (kvm_check_request(KVM_REQ_LOAD_MMU_PGD, vcpu))
			kvm_mmu_load_pgd(vcpu);
		if (kvm_check_request(KVM_REQ_TLB_FLUSH, vcpu)) {
			kvm_vcpu_flush_tlb_all(vcpu);

			/* Flushing all ASIDs flushes the current ASID... */
			kvm_clear_request(KVM_REQ_TLB_FLUSH_CURRENT, vcpu);
		}
		kvm_service_local_tlb_flush_requests(vcpu);

		if (kvm_check_request(KVM_REQ_REPORT_TPR_ACCESS, vcpu)) {
			vcpu->run->exit_reason = KVM_EXIT_TPR_ACCESS;
			r = 0;
			goto out;
		}
		if (kvm_check_request(KVM_REQ_TRIPLE_FAULT, vcpu)) {
			if (is_guest_mode(vcpu)) {
				kvm_x86_ops.nested_ops->triple_fault(vcpu);
			} else {
				vcpu->run->exit_reason = KVM_EXIT_SHUTDOWN;
				vcpu->mmio_needed = 0;
				r = 0;
				goto out;
			}
		}
		if (kvm_check_request(KVM_REQ_APF_HALT, vcpu)) {
			/* Page is swapped out. Do synthetic halt */
			vcpu->arch.apf.halted = true;
			r = 1;
			goto out;
		}
		if (kvm_check_request(KVM_REQ_STEAL_UPDATE, vcpu))
			record_steal_time(vcpu);
		if (kvm_check_request(KVM_REQ_SMI, vcpu))
			process_smi(vcpu);
		if (kvm_check_request(KVM_REQ_NMI, vcpu))
			process_nmi(vcpu);
		if (kvm_check_request(KVM_REQ_PMU, vcpu))
			kvm_pmu_handle_event(vcpu);
		if (kvm_check_request(KVM_REQ_PMI, vcpu))
			kvm_pmu_deliver_pmi(vcpu);
		if (kvm_check_request(KVM_REQ_IOAPIC_EOI_EXIT, vcpu)) {
			BUG_ON(vcpu->arch.pending_ioapic_eoi > 255);
			if (test_bit(vcpu->arch.pending_ioapic_eoi,
				     vcpu->arch.ioapic_handled_vectors)) {
				vcpu->run->exit_reason = KVM_EXIT_IOAPIC_EOI;
				vcpu->run->eoi.vector =
						vcpu->arch.pending_ioapic_eoi;
				r = 0;
				goto out;
			}
		}
		if (kvm_check_request(KVM_REQ_SCAN_IOAPIC, vcpu))
			vcpu_scan_ioapic(vcpu);
		if (kvm_check_request(KVM_REQ_LOAD_EOI_EXITMAP, vcpu))
			vcpu_load_eoi_exitmap(vcpu);
		if (kvm_check_request(KVM_REQ_APIC_PAGE_RELOAD, vcpu))
			kvm_vcpu_reload_apic_access_page(vcpu);
		if (kvm_check_request(KVM_REQ_HV_CRASH, vcpu)) {
			vcpu->run->exit_reason = KVM_EXIT_SYSTEM_EVENT;
			vcpu->run->system_event.type = KVM_SYSTEM_EVENT_CRASH;
			vcpu->run->system_event.ndata = 0;
			r = 0;
			goto out;
		}
		if (kvm_check_request(KVM_REQ_HV_RESET, vcpu)) {
			vcpu->run->exit_reason = KVM_EXIT_SYSTEM_EVENT;
			vcpu->run->system_event.type = KVM_SYSTEM_EVENT_RESET;
			vcpu->run->system_event.ndata = 0;
			r = 0;
			goto out;
		}
		if (kvm_check_request(KVM_REQ_HV_EXIT, vcpu)) {
			struct kvm_vcpu_hv *hv_vcpu = to_hv_vcpu(vcpu);

			vcpu->run->exit_reason = KVM_EXIT_HYPERV;
			vcpu->run->hyperv = hv_vcpu->exit;
			r = 0;
			goto out;
		}

		/*
		 * KVM_REQ_HV_STIMER has to be processed after
		 * KVM_REQ_CLOCK_UPDATE, because Hyper-V SynIC timers
		 * depend on the guest clock being up-to-date
		 */
		if (kvm_check_request(KVM_REQ_HV_STIMER, vcpu))
			kvm_hv_process_stimers(vcpu);
		if (kvm_check_request(KVM_REQ_APICV_UPDATE, vcpu))
			kvm_vcpu_update_apicv(vcpu);
		if (kvm_check_request(KVM_REQ_APF_READY, vcpu))
			kvm_check_async_pf_completion(vcpu);
		if (kvm_check_request(KVM_REQ_MSR_FILTER_CHANGED, vcpu))
			static_call(kvm_x86_msr_filter_changed)(vcpu);

		if (kvm_check_request(KVM_REQ_UPDATE_CPU_DIRTY_LOGGING, vcpu))
			static_call(kvm_x86_update_cpu_dirty_logging)(vcpu);
	}

	if (kvm_check_request(KVM_REQ_EVENT, vcpu) || req_int_win ||
	    kvm_xen_has_interrupt(vcpu)) {
		++vcpu->stat.req_event;
		r = kvm_apic_accept_events(vcpu);
		if (r < 0) {
			r = 0;
			goto out;
		}
		if (vcpu->arch.mp_state == KVM_MP_STATE_INIT_RECEIVED) {
			r = 1;
			goto out;
		}

		r = kvm_check_and_inject_events(vcpu, &req_immediate_exit);
		if (r < 0) {
			r = 0;
			goto out;
		}
		if (req_int_win)
			static_call(kvm_x86_enable_irq_window)(vcpu);

		if (kvm_lapic_enabled(vcpu)) {
			update_cr8_intercept(vcpu);
			kvm_lapic_sync_to_vapic(vcpu);
		}
	}

	r = kvm_mmu_reload(vcpu);
	if (unlikely(r)) {
		goto cancel_injection;
	}

	preempt_disable();

	static_call(kvm_x86_prepare_switch_to_guest)(vcpu);

	/*
	 * Disable IRQs before setting IN_GUEST_MODE.  Posted interrupt
	 * IPI are then delayed after guest entry, which ensures that they
	 * result in virtual interrupt delivery.
	 */
	local_irq_disable();

	/* Store vcpu->apicv_active before vcpu->mode.  */
	smp_store_release(&vcpu->mode, IN_GUEST_MODE);

	kvm_vcpu_srcu_read_unlock(vcpu);

	/*
	 * 1) We should set ->mode before checking ->requests.  Please see
	 * the comment in kvm_vcpu_exiting_guest_mode().
	 *
	 * 2) For APICv, we should set ->mode before checking PID.ON. This
	 * pairs with the memory barrier implicit in pi_test_and_set_on
	 * (see vmx_deliver_posted_interrupt).
	 *
	 * 3) This also orders the write to mode from any reads to the page
	 * tables done while the VCPU is running.  Please see the comment
	 * in kvm_flush_remote_tlbs.
	 */
	smp_mb__after_srcu_read_unlock();

	/*
	 * Process pending posted interrupts to handle the case where the
	 * notification IRQ arrived in the host, or was never sent (because the
	 * target vCPU wasn't running).  Do this regardless of the vCPU's APICv
	 * status, KVM doesn't update assigned devices when APICv is inhibited,
	 * i.e. they can post interrupts even if APICv is temporarily disabled.
	 */
	if (kvm_lapic_enabled(vcpu))
		static_call_cond(kvm_x86_sync_pir_to_irr)(vcpu);

	if (kvm_vcpu_exit_request(vcpu)) {
		vcpu->mode = OUTSIDE_GUEST_MODE;
		smp_wmb();
		local_irq_enable();
		preempt_enable();
		kvm_vcpu_srcu_read_lock(vcpu);
		r = 1;
		goto cancel_injection;
	}

	if (req_immediate_exit) {
		kvm_make_request(KVM_REQ_EVENT, vcpu);
		static_call(kvm_x86_request_immediate_exit)(vcpu);
	}

	fpregs_assert_state_consistent();
	if (test_thread_flag(TIF_NEED_FPU_LOAD))
		switch_fpu_return();

	if (vcpu->arch.guest_fpu.xfd_err)
		wrmsrl(MSR_IA32_XFD_ERR, vcpu->arch.guest_fpu.xfd_err);

	if (unlikely(vcpu->arch.switch_db_regs)) {
		set_debugreg(0, 7);
		set_debugreg(vcpu->arch.eff_db[0], 0);
		set_debugreg(vcpu->arch.eff_db[1], 1);
		set_debugreg(vcpu->arch.eff_db[2], 2);
		set_debugreg(vcpu->arch.eff_db[3], 3);
	} else if (unlikely(hw_breakpoint_active())) {
		set_debugreg(0, 7);
	}

	guest_timing_enter_irqoff();

	for (;;) {
		/*
		 * Assert that vCPU vs. VM APICv state is consistent.  An APICv
		 * update must kick and wait for all vCPUs before toggling the
		 * per-VM state, and responsing vCPUs must wait for the update
		 * to complete before servicing KVM_REQ_APICV_UPDATE.
		 */
		WARN_ON_ONCE((kvm_vcpu_apicv_activated(vcpu) != kvm_vcpu_apicv_active(vcpu)) &&
			     (kvm_get_apic_mode(vcpu) != LAPIC_MODE_DISABLED));

		exit_fastpath = static_call(kvm_x86_vcpu_run)(vcpu);
		if (likely(exit_fastpath != EXIT_FASTPATH_REENTER_GUEST))
			break;

		if (kvm_lapic_enabled(vcpu))
			static_call_cond(kvm_x86_sync_pir_to_irr)(vcpu);

		if (unlikely(kvm_vcpu_exit_request(vcpu))) {
			exit_fastpath = EXIT_FASTPATH_EXIT_HANDLED;
			break;
		}
	}

	/*
	 * Do this here before restoring debug registers on the host.  And
	 * since we do this before handling the vmexit, a DR access vmexit
	 * can (a) read the correct value of the debug registers, (b) set
	 * KVM_DEBUGREG_WONT_EXIT again.
	 */
	if (unlikely(vcpu->arch.switch_db_regs & KVM_DEBUGREG_WONT_EXIT)) {
		WARN_ON(vcpu->guest_debug & KVM_GUESTDBG_USE_HW_BP);
		static_call(kvm_x86_sync_dirty_debug_regs)(vcpu);
		kvm_update_dr0123(vcpu);
		kvm_update_dr7(vcpu);
	}

	/*
	 * If the guest has used debug registers, at least dr7
	 * will be disabled while returning to the host.
	 * If we don't have active breakpoints in the host, we don't
	 * care about the messed up debug address registers. But if
	 * we have some of them active, restore the old state.
	 */
	if (hw_breakpoint_active())
		hw_breakpoint_restore();

	vcpu->arch.last_vmentry_cpu = vcpu->cpu;
	vcpu->arch.last_guest_tsc = kvm_read_l1_tsc(vcpu, rdtsc());

	vcpu->mode = OUTSIDE_GUEST_MODE;
	smp_wmb();

	/*
	 * Sync xfd before calling handle_exit_irqoff() which may
	 * rely on the fact that guest_fpu::xfd is up-to-date (e.g.
	 * in #NM irqoff handler).
	 */
	if (vcpu->arch.xfd_no_write_intercept)
		fpu_sync_guest_vmexit_xfd_state();

	static_call(kvm_x86_handle_exit_irqoff)(vcpu);

	if (vcpu->arch.guest_fpu.xfd_err)
		wrmsrl(MSR_IA32_XFD_ERR, 0);

	/*
	 * Consume any pending interrupts, including the possible source of
	 * VM-Exit on SVM and any ticks that occur between VM-Exit and now.
	 * An instruction is required after local_irq_enable() to fully unblock
	 * interrupts on processors that implement an interrupt shadow, the
	 * stat.exits increment will do nicely.
	 */
	kvm_before_interrupt(vcpu, KVM_HANDLING_IRQ);
	local_irq_enable();
	++vcpu->stat.exits;
	local_irq_disable();
	kvm_after_interrupt(vcpu);

	/*
	 * Wait until after servicing IRQs to account guest time so that any
	 * ticks that occurred while running the guest are properly accounted
	 * to the guest.  Waiting until IRQs are enabled degrades the accuracy
	 * of accounting via context tracking, but the loss of accuracy is
	 * acceptable for all known use cases.
	 */
	guest_timing_exit_irqoff();

	local_irq_enable();
	preempt_enable();

	kvm_vcpu_srcu_read_lock(vcpu);

	/*
	 * Profile KVM exit RIPs:
	 */
	if (unlikely(prof_on == KVM_PROFILING)) {
		unsigned long rip = kvm_rip_read(vcpu);
		profile_hit(KVM_PROFILING, (void *)rip);
	}

	if (unlikely(vcpu->arch.tsc_always_catchup))
		kvm_make_request(KVM_REQ_CLOCK_UPDATE, vcpu);

	if (vcpu->arch.apic_attention)
		kvm_lapic_sync_from_vapic(vcpu);

	r = static_call(kvm_x86_handle_exit)(vcpu, exit_fastpath);
	return r;

cancel_injection:
	if (req_immediate_exit)
		kvm_make_request(KVM_REQ_EVENT, vcpu);
	static_call(kvm_x86_cancel_injection)(vcpu);
	if (unlikely(vcpu->arch.apic_attention))
		kvm_lapic_sync_from_vapic(vcpu);
out:
	return r;
}

/* Called within kvm->srcu read side.  */
static inline int vcpu_block(struct kvm_vcpu *vcpu)
{
	bool hv_timer;

	if (!kvm_arch_vcpu_runnable(vcpu)) {
		/*
		 * Switch to the software timer before halt-polling/blocking as
		 * the guest's timer may be a break event for the vCPU, and the
		 * hypervisor timer runs only when the CPU is in guest mode.
		 * Switch before halt-polling so that KVM recognizes an expired
		 * timer before blocking.
		 */
		hv_timer = kvm_lapic_hv_timer_in_use(vcpu);
		if (hv_timer)
			kvm_lapic_switch_to_sw_timer(vcpu);

		kvm_vcpu_srcu_read_unlock(vcpu);
		if (vcpu->arch.mp_state == KVM_MP_STATE_HALTED)
			kvm_vcpu_halt(vcpu);
		else
			kvm_vcpu_block(vcpu);
		kvm_vcpu_srcu_read_lock(vcpu);

		if (hv_timer)
			kvm_lapic_switch_to_hv_timer(vcpu);

		/*
		 * If the vCPU is not runnable, a signal or another host event
		 * of some kind is pending; service it without changing the
		 * vCPU's activity state.
		 */
		if (!kvm_arch_vcpu_runnable(vcpu))
			return 1;
	}

	/*
	 * Evaluate nested events before exiting the halted state.  This allows
	 * the halt state to be recorded properly in the VMCS12's activity
	 * state field (AMD does not have a similar field and a VM-Exit always
	 * causes a spurious wakeup from HLT).
	 */
	if (is_guest_mode(vcpu)) {
		if (kvm_check_nested_events(vcpu) < 0)
			return 0;
	}

	if (kvm_apic_accept_events(vcpu) < 0)
		return 0;
	switch(vcpu->arch.mp_state) {
	case KVM_MP_STATE_HALTED:
	case KVM_MP_STATE_AP_RESET_HOLD:
		vcpu->arch.pv.pv_unhalted = false;
		vcpu->arch.mp_state =
			KVM_MP_STATE_RUNNABLE;
		fallthrough;
	case KVM_MP_STATE_RUNNABLE:
		vcpu->arch.apf.halted = false;
		break;
	case KVM_MP_STATE_INIT_RECEIVED:
		break;
	default:
		WARN_ON_ONCE(1);
		break;
	}
	return 1;
}

static inline bool kvm_vcpu_running(struct kvm_vcpu *vcpu)
{
	return (vcpu->arch.mp_state == KVM_MP_STATE_RUNNABLE &&
		!vcpu->arch.apf.halted);
}

/* Called within kvm->srcu read side.  */
static int vcpu_run(struct kvm_vcpu *vcpu)
{
	int r;

	vcpu->arch.l1tf_flush_l1d = true;

	for (;;) {
		/*
		 * If another guest vCPU requests a PV TLB flush in the middle
		 * of instruction emulation, the rest of the emulation could
		 * use a stale page translation. Assume that any code after
		 * this point can start executing an instruction.
		 */
		vcpu->arch.at_instruction_boundary = false;
		if (kvm_vcpu_running(vcpu)) {
			r = vcpu_enter_guest(vcpu);
		} else {
			r = vcpu_block(vcpu);
		}

		if (r <= 0)
			break;

		kvm_clear_request(KVM_REQ_UNBLOCK, vcpu);
		if (kvm_xen_has_pending_events(vcpu))
			kvm_xen_inject_pending_events(vcpu);

		if (kvm_cpu_has_pending_timer(vcpu))
			kvm_inject_pending_timer_irqs(vcpu);

		if (dm_request_for_irq_injection(vcpu) &&
			kvm_vcpu_ready_for_interrupt_injection(vcpu)) {
			r = 0;
			vcpu->run->exit_reason = KVM_EXIT_IRQ_WINDOW_OPEN;
			++vcpu->stat.request_irq_exits;
			break;
		}

		if (__xfer_to_guest_mode_work_pending()) {
			kvm_vcpu_srcu_read_unlock(vcpu);
			r = xfer_to_guest_mode_handle_work(vcpu);
			kvm_vcpu_srcu_read_lock(vcpu);
			if (r)
				return r;
		}
	}

	return r;
}

static inline int complete_emulated_io(struct kvm_vcpu *vcpu)
{
	return kvm_emulate_instruction(vcpu, EMULTYPE_NO_DECODE);
}

static int complete_emulated_pio(struct kvm_vcpu *vcpu)
{
	BUG_ON(!vcpu->arch.pio.count);

	return complete_emulated_io(vcpu);
}

/*
 * Implements the following, as a state machine:
 *
 * read:
 *   for each fragment
 *     for each mmio piece in the fragment
 *       write gpa, len
 *       exit
 *       copy data
 *   execute insn
 *
 * write:
 *   for each fragment
 *     for each mmio piece in the fragment
 *       write gpa, len
 *       copy data
 *       exit
 */
static int complete_emulated_mmio(struct kvm_vcpu *vcpu)
{
	struct kvm_run *run = vcpu->run;
	struct kvm_mmio_fragment *frag;
	unsigned len;

	BUG_ON(!vcpu->mmio_needed);

	/* Complete previous fragment */
	frag = &vcpu->mmio_fragments[vcpu->mmio_cur_fragment];
	len = min(8u, frag->len);
	if (!vcpu->mmio_is_write)
		memcpy(frag->data, run->mmio.data, len);

	if (frag->len <= 8) {
		/* Switch to the next fragment. */
		frag++;
		vcpu->mmio_cur_fragment++;
	} else {
		/* Go forward to the next mmio piece. */
		frag->data += len;
		frag->gpa += len;
		frag->len -= len;
	}

	if (vcpu->mmio_cur_fragment >= vcpu->mmio_nr_fragments) {
		vcpu->mmio_needed = 0;

		/* FIXME: return into emulator if single-stepping.  */
		if (vcpu->mmio_is_write)
			return 1;
		vcpu->mmio_read_completed = 1;
		return complete_emulated_io(vcpu);
	}

	run->exit_reason = KVM_EXIT_MMIO;
	run->mmio.phys_addr = frag->gpa;
	if (vcpu->mmio_is_write)
		memcpy(run->mmio.data, frag->data, min(8u, frag->len));
	run->mmio.len = min(8u, frag->len);
	run->mmio.is_write = vcpu->mmio_is_write;
	vcpu->arch.complete_userspace_io = complete_emulated_mmio;
	return 0;
}

/* Swap (qemu) user FPU context for the guest FPU context. */
static void kvm_load_guest_fpu(struct kvm_vcpu *vcpu)
{
	/* Exclude PKRU, it's restored separately immediately after VM-Exit. */
	fpu_swap_kvm_fpstate(&vcpu->arch.guest_fpu, true);
	trace_kvm_fpu(1);
}

/* When vcpu_run ends, restore user space FPU context. */
static void kvm_put_guest_fpu(struct kvm_vcpu *vcpu)
{
	fpu_swap_kvm_fpstate(&vcpu->arch.guest_fpu, false);
	++vcpu->stat.fpu_reload;
	trace_kvm_fpu(0);
}

int kvm_arch_vcpu_ioctl_run(struct kvm_vcpu *vcpu)
{
	struct kvm_queued_exception *ex = &vcpu->arch.exception;
	struct kvm_run *kvm_run = vcpu->run;
	int r;

	vcpu_load(vcpu);
	kvm_sigset_activate(vcpu);
	kvm_run->flags = 0;
	kvm_load_guest_fpu(vcpu);

	kvm_vcpu_srcu_read_lock(vcpu);
	if (unlikely(vcpu->arch.mp_state == KVM_MP_STATE_UNINITIALIZED)) {
		if (kvm_run->immediate_exit) {
			r = -EINTR;
			goto out;
		}
		/*
		 * It should be impossible for the hypervisor timer to be in
		 * use before KVM has ever run the vCPU.
		 */
		WARN_ON_ONCE(kvm_lapic_hv_timer_in_use(vcpu));

		kvm_vcpu_srcu_read_unlock(vcpu);
		kvm_vcpu_block(vcpu);
		kvm_vcpu_srcu_read_lock(vcpu);

		if (kvm_apic_accept_events(vcpu) < 0) {
			r = 0;
			goto out;
		}
		r = -EAGAIN;
		if (signal_pending(current)) {
			r = -EINTR;
			kvm_run->exit_reason = KVM_EXIT_INTR;
			++vcpu->stat.signal_exits;
		}
		goto out;
	}

	if ((kvm_run->kvm_valid_regs & ~KVM_SYNC_X86_VALID_FIELDS) ||
	    (kvm_run->kvm_dirty_regs & ~KVM_SYNC_X86_VALID_FIELDS)) {
		r = -EINVAL;
		goto out;
	}

	if (kvm_run->kvm_dirty_regs) {
		r = sync_regs(vcpu);
		if (r != 0)
			goto out;
	}

	/* re-sync apic's tpr */
	if (!lapic_in_kernel(vcpu)) {
		if (kvm_set_cr8(vcpu, kvm_run->cr8) != 0) {
			r = -EINVAL;
			goto out;
		}
	}

	/*
	 * If userspace set a pending exception and L2 is active, convert it to
	 * a pending VM-Exit if L1 wants to intercept the exception.
	 */
	if (vcpu->arch.exception_from_userspace && is_guest_mode(vcpu) &&
	    kvm_x86_ops.nested_ops->is_exception_vmexit(vcpu, ex->vector,
							ex->error_code)) {
		kvm_queue_exception_vmexit(vcpu, ex->vector,
					   ex->has_error_code, ex->error_code,
					   ex->has_payload, ex->payload);
		ex->injected = false;
		ex->pending = false;
	}
	vcpu->arch.exception_from_userspace = false;

	if (unlikely(vcpu->arch.complete_userspace_io)) {
		int (*cui)(struct kvm_vcpu *) = vcpu->arch.complete_userspace_io;
		vcpu->arch.complete_userspace_io = NULL;
		r = cui(vcpu);
		if (r <= 0)
			goto out;
	} else {
		WARN_ON_ONCE(vcpu->arch.pio.count);
		WARN_ON_ONCE(vcpu->mmio_needed);
	}

	if (kvm_run->immediate_exit) {
		r = -EINTR;
		goto out;
	}

	r = static_call(kvm_x86_vcpu_pre_run)(vcpu);
	if (r <= 0)
		goto out;

	r = vcpu_run(vcpu);

out:
	kvm_put_guest_fpu(vcpu);
	if (kvm_run->kvm_valid_regs)
		store_regs(vcpu);
	post_kvm_run_save(vcpu);
	kvm_vcpu_srcu_read_unlock(vcpu);

	kvm_sigset_deactivate(vcpu);
	vcpu_put(vcpu);
	return r;
}

static void __get_regs(struct kvm_vcpu *vcpu, struct kvm_regs *regs)
{
	if (vcpu->arch.emulate_regs_need_sync_to_vcpu) {
		/*
		 * We are here if userspace calls get_regs() in the middle of
		 * instruction emulation. Registers state needs to be copied
		 * back from emulation context to vcpu. Userspace shouldn't do
		 * that usually, but some bad designed PV devices (vmware
		 * backdoor interface) need this to work
		 */
		emulator_writeback_register_cache(vcpu->arch.emulate_ctxt);
		vcpu->arch.emulate_regs_need_sync_to_vcpu = false;
	}
	regs->rax = kvm_rax_read(vcpu);
	regs->rbx = kvm_rbx_read(vcpu);
	regs->rcx = kvm_rcx_read(vcpu);
	regs->rdx = kvm_rdx_read(vcpu);
	regs->rsi = kvm_rsi_read(vcpu);
	regs->rdi = kvm_rdi_read(vcpu);
	regs->rsp = kvm_rsp_read(vcpu);
	regs->rbp = kvm_rbp_read(vcpu);
#ifdef CONFIG_X86_64
	regs->r8 = kvm_r8_read(vcpu);
	regs->r9 = kvm_r9_read(vcpu);
	regs->r10 = kvm_r10_read(vcpu);
	regs->r11 = kvm_r11_read(vcpu);
	regs->r12 = kvm_r12_read(vcpu);
	regs->r13 = kvm_r13_read(vcpu);
	regs->r14 = kvm_r14_read(vcpu);
	regs->r15 = kvm_r15_read(vcpu);
#endif

	regs->rip = kvm_rip_read(vcpu);
	regs->rflags = kvm_get_rflags(vcpu);
}

int kvm_arch_vcpu_ioctl_get_regs(struct kvm_vcpu *vcpu, struct kvm_regs *regs)
{
	vcpu_load(vcpu);
	__get_regs(vcpu, regs);
	vcpu_put(vcpu);
	return 0;
}

static void __set_regs(struct kvm_vcpu *vcpu, struct kvm_regs *regs)
{
	vcpu->arch.emulate_regs_need_sync_from_vcpu = true;
	vcpu->arch.emulate_regs_need_sync_to_vcpu = false;

	kvm_rax_write(vcpu, regs->rax);
	kvm_rbx_write(vcpu, regs->rbx);
	kvm_rcx_write(vcpu, regs->rcx);
	kvm_rdx_write(vcpu, regs->rdx);
	kvm_rsi_write(vcpu, regs->rsi);
	kvm_rdi_write(vcpu, regs->rdi);
	kvm_rsp_write(vcpu, regs->rsp);
	kvm_rbp_write(vcpu, regs->rbp);
#ifdef CONFIG_X86_64
	kvm_r8_write(vcpu, regs->r8);
	kvm_r9_write(vcpu, regs->r9);
	kvm_r10_write(vcpu, regs->r10);
	kvm_r11_write(vcpu, regs->r11);
	kvm_r12_write(vcpu, regs->r12);
	kvm_r13_write(vcpu, regs->r13);
	kvm_r14_write(vcpu, regs->r14);
	kvm_r15_write(vcpu, regs->r15);
#endif

	kvm_rip_write(vcpu, regs->rip);
	kvm_set_rflags(vcpu, regs->rflags | X86_EFLAGS_FIXED);

	vcpu->arch.exception.pending = false;
	vcpu->arch.exception_vmexit.pending = false;

	kvm_make_request(KVM_REQ_EVENT, vcpu);
}

int kvm_arch_vcpu_ioctl_set_regs(struct kvm_vcpu *vcpu, struct kvm_regs *regs)
{
	vcpu_load(vcpu);
	__set_regs(vcpu, regs);
	vcpu_put(vcpu);
	return 0;
}

static void __get_sregs_common(struct kvm_vcpu *vcpu, struct kvm_sregs *sregs)
{
	struct desc_ptr dt;

	if (vcpu->arch.guest_state_protected)
		goto skip_protected_regs;

	kvm_get_segment(vcpu, &sregs->cs, VCPU_SREG_CS);
	kvm_get_segment(vcpu, &sregs->ds, VCPU_SREG_DS);
	kvm_get_segment(vcpu, &sregs->es, VCPU_SREG_ES);
	kvm_get_segment(vcpu, &sregs->fs, VCPU_SREG_FS);
	kvm_get_segment(vcpu, &sregs->gs, VCPU_SREG_GS);
	kvm_get_segment(vcpu, &sregs->ss, VCPU_SREG_SS);

	kvm_get_segment(vcpu, &sregs->tr, VCPU_SREG_TR);
	kvm_get_segment(vcpu, &sregs->ldt, VCPU_SREG_LDTR);

	static_call(kvm_x86_get_idt)(vcpu, &dt);
	sregs->idt.limit = dt.size;
	sregs->idt.base = dt.address;
	static_call(kvm_x86_get_gdt)(vcpu, &dt);
	sregs->gdt.limit = dt.size;
	sregs->gdt.base = dt.address;

	sregs->cr2 = vcpu->arch.cr2;
	sregs->cr3 = kvm_read_cr3(vcpu);

skip_protected_regs:
	sregs->cr0 = kvm_read_cr0(vcpu);
	sregs->cr4 = kvm_read_cr4(vcpu);
	sregs->cr8 = kvm_get_cr8(vcpu);
	sregs->efer = vcpu->arch.efer;
	sregs->apic_base = kvm_get_apic_base(vcpu);
}

static void __get_sregs(struct kvm_vcpu *vcpu, struct kvm_sregs *sregs)
{
	__get_sregs_common(vcpu, sregs);

	if (vcpu->arch.guest_state_protected)
		return;

	if (vcpu->arch.interrupt.injected && !vcpu->arch.interrupt.soft)
		set_bit(vcpu->arch.interrupt.nr,
			(unsigned long *)sregs->interrupt_bitmap);
}

static void __get_sregs2(struct kvm_vcpu *vcpu, struct kvm_sregs2 *sregs2)
{
	int i;

	__get_sregs_common(vcpu, (struct kvm_sregs *)sregs2);

	if (vcpu->arch.guest_state_protected)
		return;

	if (is_pae_paging(vcpu)) {
		for (i = 0 ; i < 4 ; i++)
			sregs2->pdptrs[i] = kvm_pdptr_read(vcpu, i);
		sregs2->flags |= KVM_SREGS2_FLAGS_PDPTRS_VALID;
	}
}

int kvm_arch_vcpu_ioctl_get_sregs(struct kvm_vcpu *vcpu,
				  struct kvm_sregs *sregs)
{
	vcpu_load(vcpu);
	__get_sregs(vcpu, sregs);
	vcpu_put(vcpu);
	return 0;
}

int kvm_arch_vcpu_ioctl_get_mpstate(struct kvm_vcpu *vcpu,
				    struct kvm_mp_state *mp_state)
{
	int r;

	vcpu_load(vcpu);
	if (kvm_mpx_supported())
		kvm_load_guest_fpu(vcpu);

	r = kvm_apic_accept_events(vcpu);
	if (r < 0)
		goto out;
	r = 0;

	if ((vcpu->arch.mp_state == KVM_MP_STATE_HALTED ||
	     vcpu->arch.mp_state == KVM_MP_STATE_AP_RESET_HOLD) &&
	    vcpu->arch.pv.pv_unhalted)
		mp_state->mp_state = KVM_MP_STATE_RUNNABLE;
	else
		mp_state->mp_state = vcpu->arch.mp_state;

out:
	if (kvm_mpx_supported())
		kvm_put_guest_fpu(vcpu);
	vcpu_put(vcpu);
	return r;
}

int kvm_arch_vcpu_ioctl_set_mpstate(struct kvm_vcpu *vcpu,
				    struct kvm_mp_state *mp_state)
{
	int ret = -EINVAL;

	vcpu_load(vcpu);

	switch (mp_state->mp_state) {
	case KVM_MP_STATE_UNINITIALIZED:
	case KVM_MP_STATE_HALTED:
	case KVM_MP_STATE_AP_RESET_HOLD:
	case KVM_MP_STATE_INIT_RECEIVED:
	case KVM_MP_STATE_SIPI_RECEIVED:
		if (!lapic_in_kernel(vcpu))
			goto out;
		break;

	case KVM_MP_STATE_RUNNABLE:
		break;

	default:
		goto out;
	}

	/*
	 * Pending INITs are reported using KVM_SET_VCPU_EVENTS, disallow
	 * forcing the guest into INIT/SIPI if those events are supposed to be
	 * blocked.  KVM prioritizes SMI over INIT, so reject INIT/SIPI state
	 * if an SMI is pending as well.
	 */
	if ((!kvm_apic_init_sipi_allowed(vcpu) || vcpu->arch.smi_pending) &&
	    (mp_state->mp_state == KVM_MP_STATE_SIPI_RECEIVED ||
	     mp_state->mp_state == KVM_MP_STATE_INIT_RECEIVED))
		goto out;

	if (mp_state->mp_state == KVM_MP_STATE_SIPI_RECEIVED) {
		vcpu->arch.mp_state = KVM_MP_STATE_INIT_RECEIVED;
		set_bit(KVM_APIC_SIPI, &vcpu->arch.apic->pending_events);
	} else
		vcpu->arch.mp_state = mp_state->mp_state;
	kvm_make_request(KVM_REQ_EVENT, vcpu);

	ret = 0;
out:
	vcpu_put(vcpu);
	return ret;
}

int kvm_task_switch(struct kvm_vcpu *vcpu, u16 tss_selector, int idt_index,
		    int reason, bool has_error_code, u32 error_code)
{
	struct x86_emulate_ctxt *ctxt = vcpu->arch.emulate_ctxt;
	int ret;

	init_emulate_ctxt(vcpu);

	ret = emulator_task_switch(ctxt, tss_selector, idt_index, reason,
				   has_error_code, error_code);
	if (ret) {
		vcpu->run->exit_reason = KVM_EXIT_INTERNAL_ERROR;
		vcpu->run->internal.suberror = KVM_INTERNAL_ERROR_EMULATION;
		vcpu->run->internal.ndata = 0;
		return 0;
	}

	kvm_rip_write(vcpu, ctxt->eip);
	kvm_set_rflags(vcpu, ctxt->eflags);
	return 1;
}
EXPORT_SYMBOL_GPL(kvm_task_switch);

static bool kvm_is_valid_sregs(struct kvm_vcpu *vcpu, struct kvm_sregs *sregs)
{
	if ((sregs->efer & EFER_LME) && (sregs->cr0 & X86_CR0_PG)) {
		/*
		 * When EFER.LME and CR0.PG are set, the processor is in
		 * 64-bit mode (though maybe in a 32-bit code segment).
		 * CR4.PAE and EFER.LMA must be set.
		 */
		if (!(sregs->cr4 & X86_CR4_PAE) || !(sregs->efer & EFER_LMA))
			return false;
		if (kvm_vcpu_is_illegal_gpa(vcpu, sregs->cr3))
			return false;
	} else {
		/*
		 * Not in 64-bit mode: EFER.LMA is clear and the code
		 * segment cannot be 64-bit.
		 */
		if (sregs->efer & EFER_LMA || sregs->cs.l)
			return false;
	}

	return kvm_is_valid_cr4(vcpu, sregs->cr4);
}

static int __set_sregs_common(struct kvm_vcpu *vcpu, struct kvm_sregs *sregs,
		int *mmu_reset_needed, bool update_pdptrs)
{
	struct msr_data apic_base_msr;
	int idx;
	struct desc_ptr dt;

	if (!kvm_is_valid_sregs(vcpu, sregs))
		return -EINVAL;

	apic_base_msr.data = sregs->apic_base;
	apic_base_msr.host_initiated = true;
	if (kvm_set_apic_base(vcpu, &apic_base_msr))
		return -EINVAL;

	if (vcpu->arch.guest_state_protected)
		return 0;

	dt.size = sregs->idt.limit;
	dt.address = sregs->idt.base;
	static_call(kvm_x86_set_idt)(vcpu, &dt);
	dt.size = sregs->gdt.limit;
	dt.address = sregs->gdt.base;
	static_call(kvm_x86_set_gdt)(vcpu, &dt);

	vcpu->arch.cr2 = sregs->cr2;
	*mmu_reset_needed |= kvm_read_cr3(vcpu) != sregs->cr3;
	vcpu->arch.cr3 = sregs->cr3;
	kvm_register_mark_dirty(vcpu, VCPU_EXREG_CR3);
	static_call_cond(kvm_x86_post_set_cr3)(vcpu, sregs->cr3);

	kvm_set_cr8(vcpu, sregs->cr8);

	*mmu_reset_needed |= vcpu->arch.efer != sregs->efer;
	static_call(kvm_x86_set_efer)(vcpu, sregs->efer);

	*mmu_reset_needed |= kvm_read_cr0(vcpu) != sregs->cr0;
	static_call(kvm_x86_set_cr0)(vcpu, sregs->cr0);
	vcpu->arch.cr0 = sregs->cr0;

	*mmu_reset_needed |= kvm_read_cr4(vcpu) != sregs->cr4;
	static_call(kvm_x86_set_cr4)(vcpu, sregs->cr4);

	if (update_pdptrs) {
		idx = srcu_read_lock(&vcpu->kvm->srcu);
		if (is_pae_paging(vcpu)) {
			load_pdptrs(vcpu, kvm_read_cr3(vcpu));
			*mmu_reset_needed = 1;
		}
		srcu_read_unlock(&vcpu->kvm->srcu, idx);
	}

	kvm_set_segment(vcpu, &sregs->cs, VCPU_SREG_CS);
	kvm_set_segment(vcpu, &sregs->ds, VCPU_SREG_DS);
	kvm_set_segment(vcpu, &sregs->es, VCPU_SREG_ES);
	kvm_set_segment(vcpu, &sregs->fs, VCPU_SREG_FS);
	kvm_set_segment(vcpu, &sregs->gs, VCPU_SREG_GS);
	kvm_set_segment(vcpu, &sregs->ss, VCPU_SREG_SS);

	kvm_set_segment(vcpu, &sregs->tr, VCPU_SREG_TR);
	kvm_set_segment(vcpu, &sregs->ldt, VCPU_SREG_LDTR);

	update_cr8_intercept(vcpu);

	/* Older userspace won't unhalt the vcpu on reset. */
	if (kvm_vcpu_is_bsp(vcpu) && kvm_rip_read(vcpu) == 0xfff0 &&
	    sregs->cs.selector == 0xf000 && sregs->cs.base == 0xffff0000 &&
	    !is_protmode(vcpu))
		vcpu->arch.mp_state = KVM_MP_STATE_RUNNABLE;

	return 0;
}

static int __set_sregs(struct kvm_vcpu *vcpu, struct kvm_sregs *sregs)
{
	int pending_vec, max_bits;
	int mmu_reset_needed = 0;
	int ret = __set_sregs_common(vcpu, sregs, &mmu_reset_needed, true);

	if (ret)
		return ret;

	if (mmu_reset_needed)
		kvm_mmu_reset_context(vcpu);

	max_bits = KVM_NR_INTERRUPTS;
	pending_vec = find_first_bit(
		(const unsigned long *)sregs->interrupt_bitmap, max_bits);

	if (pending_vec < max_bits) {
		kvm_queue_interrupt(vcpu, pending_vec, false);
		pr_debug("Set back pending irq %d\n", pending_vec);
		kvm_make_request(KVM_REQ_EVENT, vcpu);
	}
	return 0;
}

static int __set_sregs2(struct kvm_vcpu *vcpu, struct kvm_sregs2 *sregs2)
{
	int mmu_reset_needed = 0;
	bool valid_pdptrs = sregs2->flags & KVM_SREGS2_FLAGS_PDPTRS_VALID;
	bool pae = (sregs2->cr0 & X86_CR0_PG) && (sregs2->cr4 & X86_CR4_PAE) &&
		!(sregs2->efer & EFER_LMA);
	int i, ret;

	if (sregs2->flags & ~KVM_SREGS2_FLAGS_PDPTRS_VALID)
		return -EINVAL;

	if (valid_pdptrs && (!pae || vcpu->arch.guest_state_protected))
		return -EINVAL;

	ret = __set_sregs_common(vcpu, (struct kvm_sregs *)sregs2,
				 &mmu_reset_needed, !valid_pdptrs);
	if (ret)
		return ret;

	if (valid_pdptrs) {
		for (i = 0; i < 4 ; i++)
			kvm_pdptr_write(vcpu, i, sregs2->pdptrs[i]);

		kvm_register_mark_dirty(vcpu, VCPU_EXREG_PDPTR);
		mmu_reset_needed = 1;
		vcpu->arch.pdptrs_from_userspace = true;
	}
	if (mmu_reset_needed)
		kvm_mmu_reset_context(vcpu);
	return 0;
}

int kvm_arch_vcpu_ioctl_set_sregs(struct kvm_vcpu *vcpu,
				  struct kvm_sregs *sregs)
{
	int ret;

	vcpu_load(vcpu);
	ret = __set_sregs(vcpu, sregs);
	vcpu_put(vcpu);
	return ret;
}

static void kvm_arch_vcpu_guestdbg_update_apicv_inhibit(struct kvm *kvm)
{
	bool set = false;
	struct kvm_vcpu *vcpu;
	unsigned long i;

	if (!enable_apicv)
		return;

	down_write(&kvm->arch.apicv_update_lock);

	kvm_for_each_vcpu(i, vcpu, kvm) {
		if (vcpu->guest_debug & KVM_GUESTDBG_BLOCKIRQ) {
			set = true;
			break;
		}
	}
	__kvm_set_or_clear_apicv_inhibit(kvm, APICV_INHIBIT_REASON_BLOCKIRQ, set);
	up_write(&kvm->arch.apicv_update_lock);
}

int kvm_arch_vcpu_ioctl_set_guest_debug(struct kvm_vcpu *vcpu,
					struct kvm_guest_debug *dbg)
{
	unsigned long rflags;
	int i, r;

	if (vcpu->arch.guest_state_protected)
		return -EINVAL;

	vcpu_load(vcpu);

	if (dbg->control & (KVM_GUESTDBG_INJECT_DB | KVM_GUESTDBG_INJECT_BP)) {
		r = -EBUSY;
		if (kvm_is_exception_pending(vcpu))
			goto out;
		if (dbg->control & KVM_GUESTDBG_INJECT_DB)
			kvm_queue_exception(vcpu, DB_VECTOR);
		else
			kvm_queue_exception(vcpu, BP_VECTOR);
	}

	/*
	 * Read rflags as long as potentially injected trace flags are still
	 * filtered out.
	 */
	rflags = kvm_get_rflags(vcpu);

	vcpu->guest_debug = dbg->control;
	if (!(vcpu->guest_debug & KVM_GUESTDBG_ENABLE))
		vcpu->guest_debug = 0;

	if (vcpu->guest_debug & KVM_GUESTDBG_USE_HW_BP) {
		for (i = 0; i < KVM_NR_DB_REGS; ++i)
			vcpu->arch.eff_db[i] = dbg->arch.debugreg[i];
		vcpu->arch.guest_debug_dr7 = dbg->arch.debugreg[7];
	} else {
		for (i = 0; i < KVM_NR_DB_REGS; i++)
			vcpu->arch.eff_db[i] = vcpu->arch.db[i];
	}
	kvm_update_dr7(vcpu);

	if (vcpu->guest_debug & KVM_GUESTDBG_SINGLESTEP)
		vcpu->arch.singlestep_rip = kvm_get_linear_rip(vcpu);

	/*
	 * Trigger an rflags update that will inject or remove the trace
	 * flags.
	 */
	kvm_set_rflags(vcpu, rflags);

	static_call(kvm_x86_update_exception_bitmap)(vcpu);

	kvm_arch_vcpu_guestdbg_update_apicv_inhibit(vcpu->kvm);

	r = 0;

out:
	vcpu_put(vcpu);
	return r;
}

/*
 * Translate a guest virtual address to a guest physical address.
 */
int kvm_arch_vcpu_ioctl_translate(struct kvm_vcpu *vcpu,
				    struct kvm_translation *tr)
{
	unsigned long vaddr = tr->linear_address;
	gpa_t gpa;
	int idx;

	vcpu_load(vcpu);

	idx = srcu_read_lock(&vcpu->kvm->srcu);
	gpa = kvm_mmu_gva_to_gpa_system(vcpu, vaddr, NULL);
	srcu_read_unlock(&vcpu->kvm->srcu, idx);
	tr->physical_address = gpa;
	tr->valid = gpa != INVALID_GPA;
	tr->writeable = 1;
	tr->usermode = 0;

	vcpu_put(vcpu);
	return 0;
}

int kvm_arch_vcpu_ioctl_get_fpu(struct kvm_vcpu *vcpu, struct kvm_fpu *fpu)
{
	struct fxregs_state *fxsave;

	if (fpstate_is_confidential(&vcpu->arch.guest_fpu))
		return 0;

	vcpu_load(vcpu);

	fxsave = &vcpu->arch.guest_fpu.fpstate->regs.fxsave;
	memcpy(fpu->fpr, fxsave->st_space, 128);
	fpu->fcw = fxsave->cwd;
	fpu->fsw = fxsave->swd;
	fpu->ftwx = fxsave->twd;
	fpu->last_opcode = fxsave->fop;
	fpu->last_ip = fxsave->rip;
	fpu->last_dp = fxsave->rdp;
	memcpy(fpu->xmm, fxsave->xmm_space, sizeof(fxsave->xmm_space));

	vcpu_put(vcpu);
	return 0;
}

int kvm_arch_vcpu_ioctl_set_fpu(struct kvm_vcpu *vcpu, struct kvm_fpu *fpu)
{
	struct fxregs_state *fxsave;

	if (fpstate_is_confidential(&vcpu->arch.guest_fpu))
		return 0;

	vcpu_load(vcpu);

	fxsave = &vcpu->arch.guest_fpu.fpstate->regs.fxsave;

	memcpy(fxsave->st_space, fpu->fpr, 128);
	fxsave->cwd = fpu->fcw;
	fxsave->swd = fpu->fsw;
	fxsave->twd = fpu->ftwx;
	fxsave->fop = fpu->last_opcode;
	fxsave->rip = fpu->last_ip;
	fxsave->rdp = fpu->last_dp;
	memcpy(fxsave->xmm_space, fpu->xmm, sizeof(fxsave->xmm_space));

	vcpu_put(vcpu);
	return 0;
}

static void store_regs(struct kvm_vcpu *vcpu)
{
	BUILD_BUG_ON(sizeof(struct kvm_sync_regs) > SYNC_REGS_SIZE_BYTES);

	if (vcpu->run->kvm_valid_regs & KVM_SYNC_X86_REGS)
		__get_regs(vcpu, &vcpu->run->s.regs.regs);

	if (vcpu->run->kvm_valid_regs & KVM_SYNC_X86_SREGS)
		__get_sregs(vcpu, &vcpu->run->s.regs.sregs);

	if (vcpu->run->kvm_valid_regs & KVM_SYNC_X86_EVENTS)
		kvm_vcpu_ioctl_x86_get_vcpu_events(
				vcpu, &vcpu->run->s.regs.events);
}

static int sync_regs(struct kvm_vcpu *vcpu)
{
	if (vcpu->run->kvm_dirty_regs & KVM_SYNC_X86_REGS) {
		__set_regs(vcpu, &vcpu->run->s.regs.regs);
		vcpu->run->kvm_dirty_regs &= ~KVM_SYNC_X86_REGS;
	}
	if (vcpu->run->kvm_dirty_regs & KVM_SYNC_X86_SREGS) {
		if (__set_sregs(vcpu, &vcpu->run->s.regs.sregs))
			return -EINVAL;
		vcpu->run->kvm_dirty_regs &= ~KVM_SYNC_X86_SREGS;
	}
	if (vcpu->run->kvm_dirty_regs & KVM_SYNC_X86_EVENTS) {
		if (kvm_vcpu_ioctl_x86_set_vcpu_events(
				vcpu, &vcpu->run->s.regs.events))
			return -EINVAL;
		vcpu->run->kvm_dirty_regs &= ~KVM_SYNC_X86_EVENTS;
	}

	return 0;
}

int kvm_arch_vcpu_precreate(struct kvm *kvm, unsigned int id)
{
	if (kvm_check_tsc_unstable() && kvm->created_vcpus)
		pr_warn_once("kvm: SMP vm created on host with unstable TSC; "
			     "guest TSC will not be reliable\n");

	if (!kvm->arch.max_vcpu_ids)
		kvm->arch.max_vcpu_ids = KVM_MAX_VCPU_IDS;

	if (id >= kvm->arch.max_vcpu_ids)
		return -EINVAL;

	return static_call(kvm_x86_vcpu_precreate)(kvm);
}

int kvm_arch_vcpu_create(struct kvm_vcpu *vcpu)
{
	struct page *page;
	int r;

	vcpu->arch.last_vmentry_cpu = -1;
	vcpu->arch.regs_avail = ~0;
	vcpu->arch.regs_dirty = ~0;

	kvm_gpc_init(&vcpu->arch.pv_time);

	if (!irqchip_in_kernel(vcpu->kvm) || kvm_vcpu_is_reset_bsp(vcpu))
		vcpu->arch.mp_state = KVM_MP_STATE_RUNNABLE;
	else
		vcpu->arch.mp_state = KVM_MP_STATE_UNINITIALIZED;

	r = kvm_mmu_create(vcpu);
	if (r < 0)
		return r;

	if (irqchip_in_kernel(vcpu->kvm)) {
		r = kvm_create_lapic(vcpu, lapic_timer_advance_ns);
		if (r < 0)
			goto fail_mmu_destroy;

		/*
		 * Defer evaluating inhibits until the vCPU is first run, as
		 * this vCPU will not get notified of any changes until this
		 * vCPU is visible to other vCPUs (marked online and added to
		 * the set of vCPUs).  Opportunistically mark APICv active as
		 * VMX in particularly is highly unlikely to have inhibits.
		 * Ignore the current per-VM APICv state so that vCPU creation
		 * is guaranteed to run with a deterministic value, the request
		 * will ensure the vCPU gets the correct state before VM-Entry.
		 */
		if (enable_apicv) {
			vcpu->arch.apic->apicv_active = true;
			kvm_make_request(KVM_REQ_APICV_UPDATE, vcpu);
		}
	} else
		static_branch_inc(&kvm_has_noapic_vcpu);

	r = -ENOMEM;

	page = alloc_page(GFP_KERNEL_ACCOUNT | __GFP_ZERO);
	if (!page)
		goto fail_free_lapic;
	vcpu->arch.pio_data = page_address(page);

	vcpu->arch.mce_banks = kcalloc(KVM_MAX_MCE_BANKS * 4, sizeof(u64),
				       GFP_KERNEL_ACCOUNT);
	vcpu->arch.mci_ctl2_banks = kcalloc(KVM_MAX_MCE_BANKS, sizeof(u64),
					    GFP_KERNEL_ACCOUNT);
	if (!vcpu->arch.mce_banks || !vcpu->arch.mci_ctl2_banks)
		goto fail_free_mce_banks;
	vcpu->arch.mcg_cap = KVM_MAX_MCE_BANKS;

	if (!zalloc_cpumask_var(&vcpu->arch.wbinvd_dirty_mask,
				GFP_KERNEL_ACCOUNT))
		goto fail_free_mce_banks;

	if (!alloc_emulate_ctxt(vcpu))
		goto free_wbinvd_dirty_mask;

	if (!fpu_alloc_guest_fpstate(&vcpu->arch.guest_fpu)) {
		pr_err("kvm: failed to allocate vcpu's fpu\n");
		goto free_emulate_ctxt;
	}

	vcpu->arch.maxphyaddr = cpuid_query_maxphyaddr(vcpu);
	vcpu->arch.reserved_gpa_bits = kvm_vcpu_reserved_gpa_bits_raw(vcpu);

	vcpu->arch.pat = MSR_IA32_CR_PAT_DEFAULT;

	kvm_async_pf_hash_reset(vcpu);
	kvm_pmu_init(vcpu);

	vcpu->arch.pending_external_vector = -1;
	vcpu->arch.preempted_in_kernel = false;

#if IS_ENABLED(CONFIG_HYPERV)
	vcpu->arch.hv_root_tdp = INVALID_PAGE;
#endif

	r = static_call(kvm_x86_vcpu_create)(vcpu);
	if (r)
		goto free_guest_fpu;

	vcpu->arch.arch_capabilities = kvm_get_arch_capabilities();
	vcpu->arch.msr_platform_info = MSR_PLATFORM_INFO_CPUID_FAULT;
	kvm_xen_init_vcpu(vcpu);
	kvm_vcpu_mtrr_init(vcpu);
	vcpu_load(vcpu);
	kvm_set_tsc_khz(vcpu, vcpu->kvm->arch.default_tsc_khz);
	kvm_vcpu_reset(vcpu, false);
	kvm_init_mmu(vcpu);
	vcpu_put(vcpu);
	return 0;

free_guest_fpu:
	fpu_free_guest_fpstate(&vcpu->arch.guest_fpu);
free_emulate_ctxt:
	kmem_cache_free(x86_emulator_cache, vcpu->arch.emulate_ctxt);
free_wbinvd_dirty_mask:
	free_cpumask_var(vcpu->arch.wbinvd_dirty_mask);
fail_free_mce_banks:
	kfree(vcpu->arch.mce_banks);
	kfree(vcpu->arch.mci_ctl2_banks);
	free_page((unsigned long)vcpu->arch.pio_data);
fail_free_lapic:
	kvm_free_lapic(vcpu);
fail_mmu_destroy:
	kvm_mmu_destroy(vcpu);
	return r;
}

void kvm_arch_vcpu_postcreate(struct kvm_vcpu *vcpu)
{
	struct kvm *kvm = vcpu->kvm;

	if (mutex_lock_killable(&vcpu->mutex))
		return;
	vcpu_load(vcpu);
	kvm_synchronize_tsc(vcpu, 0);
	vcpu_put(vcpu);

	/* poll control enabled by default */
	vcpu->arch.msr_kvm_poll_control = 1;

	mutex_unlock(&vcpu->mutex);

	if (kvmclock_periodic_sync && vcpu->vcpu_idx == 0)
		schedule_delayed_work(&kvm->arch.kvmclock_sync_work,
						KVMCLOCK_SYNC_PERIOD);
}

void kvm_arch_vcpu_destroy(struct kvm_vcpu *vcpu)
{
	int idx;

	kvmclock_reset(vcpu);

	static_call(kvm_x86_vcpu_free)(vcpu);

	kmem_cache_free(x86_emulator_cache, vcpu->arch.emulate_ctxt);
	free_cpumask_var(vcpu->arch.wbinvd_dirty_mask);
	fpu_free_guest_fpstate(&vcpu->arch.guest_fpu);

	kvm_xen_destroy_vcpu(vcpu);
	kvm_hv_vcpu_uninit(vcpu);
	kvm_pmu_destroy(vcpu);
	kfree(vcpu->arch.mce_banks);
	kfree(vcpu->arch.mci_ctl2_banks);
	kvm_free_lapic(vcpu);
	idx = srcu_read_lock(&vcpu->kvm->srcu);
	kvm_mmu_destroy(vcpu);
	srcu_read_unlock(&vcpu->kvm->srcu, idx);
	free_page((unsigned long)vcpu->arch.pio_data);
	kvfree(vcpu->arch.cpuid_entries);
	if (!lapic_in_kernel(vcpu))
		static_branch_dec(&kvm_has_noapic_vcpu);
}

void kvm_vcpu_reset(struct kvm_vcpu *vcpu, bool init_event)
{
	struct kvm_cpuid_entry2 *cpuid_0x1;
	unsigned long old_cr0 = kvm_read_cr0(vcpu);
	unsigned long new_cr0;

	/*
	 * Several of the "set" flows, e.g. ->set_cr0(), read other registers
	 * to handle side effects.  RESET emulation hits those flows and relies
	 * on emulated/virtualized registers, including those that are loaded
	 * into hardware, to be zeroed at vCPU creation.  Use CRs as a sentinel
	 * to detect improper or missing initialization.
	 */
	WARN_ON_ONCE(!init_event &&
		     (old_cr0 || kvm_read_cr3(vcpu) || kvm_read_cr4(vcpu)));

	kvm_lapic_reset(vcpu, init_event);

	vcpu->arch.hflags = 0;

	vcpu->arch.smi_pending = 0;
	vcpu->arch.smi_count = 0;
	atomic_set(&vcpu->arch.nmi_queued, 0);
	vcpu->arch.nmi_pending = 0;
	vcpu->arch.nmi_injected = false;
	kvm_clear_interrupt_queue(vcpu);
	kvm_clear_exception_queue(vcpu);

	memset(vcpu->arch.db, 0, sizeof(vcpu->arch.db));
	kvm_update_dr0123(vcpu);
	vcpu->arch.dr6 = DR6_ACTIVE_LOW;
	vcpu->arch.dr7 = DR7_FIXED_1;
	kvm_update_dr7(vcpu);

	vcpu->arch.cr2 = 0;

	kvm_make_request(KVM_REQ_EVENT, vcpu);
	vcpu->arch.apf.msr_en_val = 0;
	vcpu->arch.apf.msr_int_val = 0;
	vcpu->arch.st.msr_val = 0;

	kvmclock_reset(vcpu);

	kvm_clear_async_pf_completion_queue(vcpu);
	kvm_async_pf_hash_reset(vcpu);
	vcpu->arch.apf.halted = false;

	if (vcpu->arch.guest_fpu.fpstate && kvm_mpx_supported()) {
		struct fpstate *fpstate = vcpu->arch.guest_fpu.fpstate;

		/*
		 * All paths that lead to INIT are required to load the guest's
		 * FPU state (because most paths are buried in KVM_RUN).
		 */
		if (init_event)
			kvm_put_guest_fpu(vcpu);

		fpstate_clear_xstate_component(fpstate, XFEATURE_BNDREGS);
		fpstate_clear_xstate_component(fpstate, XFEATURE_BNDCSR);

		if (init_event)
			kvm_load_guest_fpu(vcpu);
	}

	if (!init_event) {
		kvm_pmu_reset(vcpu);
		vcpu->arch.smbase = 0x30000;

		vcpu->arch.msr_misc_features_enables = 0;
		vcpu->arch.ia32_misc_enable_msr = MSR_IA32_MISC_ENABLE_PEBS_UNAVAIL |
						  MSR_IA32_MISC_ENABLE_BTS_UNAVAIL;

		__kvm_set_xcr(vcpu, 0, XFEATURE_MASK_FP);
		__kvm_set_msr(vcpu, MSR_IA32_XSS, 0, true);
	}

	/* All GPRs except RDX (handled below) are zeroed on RESET/INIT. */
	memset(vcpu->arch.regs, 0, sizeof(vcpu->arch.regs));
	kvm_register_mark_dirty(vcpu, VCPU_REGS_RSP);

	/*
	 * Fall back to KVM's default Family/Model/Stepping of 0x600 (P6/Athlon)
	 * if no CPUID match is found.  Note, it's impossible to get a match at
	 * RESET since KVM emulates RESET before exposing the vCPU to userspace,
	 * i.e. it's impossible for kvm_find_cpuid_entry() to find a valid entry
	 * on RESET.  But, go through the motions in case that's ever remedied.
	 */
	cpuid_0x1 = kvm_find_cpuid_entry(vcpu, 1);
	kvm_rdx_write(vcpu, cpuid_0x1 ? cpuid_0x1->eax : 0x600);

	static_call(kvm_x86_vcpu_reset)(vcpu, init_event);

	kvm_set_rflags(vcpu, X86_EFLAGS_FIXED);
	kvm_rip_write(vcpu, 0xfff0);

	vcpu->arch.cr3 = 0;
	kvm_register_mark_dirty(vcpu, VCPU_EXREG_CR3);

	/*
	 * CR0.CD/NW are set on RESET, preserved on INIT.  Note, some versions
	 * of Intel's SDM list CD/NW as being set on INIT, but they contradict
	 * (or qualify) that with a footnote stating that CD/NW are preserved.
	 */
	new_cr0 = X86_CR0_ET;
	if (init_event)
		new_cr0 |= (old_cr0 & (X86_CR0_NW | X86_CR0_CD));
	else
		new_cr0 |= X86_CR0_NW | X86_CR0_CD;

	static_call(kvm_x86_set_cr0)(vcpu, new_cr0);
	static_call(kvm_x86_set_cr4)(vcpu, 0);
	static_call(kvm_x86_set_efer)(vcpu, 0);
	static_call(kvm_x86_update_exception_bitmap)(vcpu);

	/*
	 * On the standard CR0/CR4/EFER modification paths, there are several
	 * complex conditions determining whether the MMU has to be reset and/or
	 * which PCIDs have to be flushed.  However, CR0.WP and the paging-related
	 * bits in CR4 and EFER are irrelevant if CR0.PG was '0'; and a reset+flush
	 * is needed anyway if CR0.PG was '1' (which can only happen for INIT, as
	 * CR0 will be '0' prior to RESET).  So we only need to check CR0.PG here.
	 */
	if (old_cr0 & X86_CR0_PG) {
		kvm_make_request(KVM_REQ_TLB_FLUSH_GUEST, vcpu);
		kvm_mmu_reset_context(vcpu);
	}

	/*
	 * Intel's SDM states that all TLB entries are flushed on INIT.  AMD's
	 * APM states the TLBs are untouched by INIT, but it also states that
	 * the TLBs are flushed on "External initialization of the processor."
	 * Flush the guest TLB regardless of vendor, there is no meaningful
	 * benefit in relying on the guest to flush the TLB immediately after
	 * INIT.  A spurious TLB flush is benign and likely negligible from a
	 * performance perspective.
	 */
	if (init_event)
		kvm_make_request(KVM_REQ_TLB_FLUSH_GUEST, vcpu);
}
EXPORT_SYMBOL_GPL(kvm_vcpu_reset);

void kvm_vcpu_deliver_sipi_vector(struct kvm_vcpu *vcpu, u8 vector)
{
	struct kvm_segment cs;

	kvm_get_segment(vcpu, &cs, VCPU_SREG_CS);
	cs.selector = vector << 8;
	cs.base = vector << 12;
	kvm_set_segment(vcpu, &cs, VCPU_SREG_CS);
	kvm_rip_write(vcpu, 0);
}
EXPORT_SYMBOL_GPL(kvm_vcpu_deliver_sipi_vector);

int kvm_arch_hardware_enable(void)
{
	struct kvm *kvm;
	struct kvm_vcpu *vcpu;
	unsigned long i;
	int ret;
	u64 local_tsc;
	u64 max_tsc = 0;
	bool stable, backwards_tsc = false;

	kvm_user_return_msr_cpu_online();
	ret = static_call(kvm_x86_hardware_enable)();
	if (ret != 0)
		return ret;

	local_tsc = rdtsc();
	stable = !kvm_check_tsc_unstable();
	list_for_each_entry(kvm, &vm_list, vm_list) {
		kvm_for_each_vcpu(i, vcpu, kvm) {
			if (!stable && vcpu->cpu == smp_processor_id())
				kvm_make_request(KVM_REQ_CLOCK_UPDATE, vcpu);
			if (stable && vcpu->arch.last_host_tsc > local_tsc) {
				backwards_tsc = true;
				if (vcpu->arch.last_host_tsc > max_tsc)
					max_tsc = vcpu->arch.last_host_tsc;
			}
		}
	}

	/*
	 * Sometimes, even reliable TSCs go backwards.  This happens on
	 * platforms that reset TSC during suspend or hibernate actions, but
	 * maintain synchronization.  We must compensate.  Fortunately, we can
	 * detect that condition here, which happens early in CPU bringup,
	 * before any KVM threads can be running.  Unfortunately, we can't
	 * bring the TSCs fully up to date with real time, as we aren't yet far
	 * enough into CPU bringup that we know how much real time has actually
	 * elapsed; our helper function, ktime_get_boottime_ns() will be using boot
	 * variables that haven't been updated yet.
	 *
	 * So we simply find the maximum observed TSC above, then record the
	 * adjustment to TSC in each VCPU.  When the VCPU later gets loaded,
	 * the adjustment will be applied.  Note that we accumulate
	 * adjustments, in case multiple suspend cycles happen before some VCPU
	 * gets a chance to run again.  In the event that no KVM threads get a
	 * chance to run, we will miss the entire elapsed period, as we'll have
	 * reset last_host_tsc, so VCPUs will not have the TSC adjusted and may
	 * loose cycle time.  This isn't too big a deal, since the loss will be
	 * uniform across all VCPUs (not to mention the scenario is extremely
	 * unlikely). It is possible that a second hibernate recovery happens
	 * much faster than a first, causing the observed TSC here to be
	 * smaller; this would require additional padding adjustment, which is
	 * why we set last_host_tsc to the local tsc observed here.
	 *
	 * N.B. - this code below runs only on platforms with reliable TSC,
	 * as that is the only way backwards_tsc is set above.  Also note
	 * that this runs for ALL vcpus, which is not a bug; all VCPUs should
	 * have the same delta_cyc adjustment applied if backwards_tsc
	 * is detected.  Note further, this adjustment is only done once,
	 * as we reset last_host_tsc on all VCPUs to stop this from being
	 * called multiple times (one for each physical CPU bringup).
	 *
	 * Platforms with unreliable TSCs don't have to deal with this, they
	 * will be compensated by the logic in vcpu_load, which sets the TSC to
	 * catchup mode.  This will catchup all VCPUs to real time, but cannot
	 * guarantee that they stay in perfect synchronization.
	 */
	if (backwards_tsc) {
		u64 delta_cyc = max_tsc - local_tsc;
		list_for_each_entry(kvm, &vm_list, vm_list) {
			kvm->arch.backwards_tsc_observed = true;
			kvm_for_each_vcpu(i, vcpu, kvm) {
				vcpu->arch.tsc_offset_adjustment += delta_cyc;
				vcpu->arch.last_host_tsc = local_tsc;
				kvm_make_request(KVM_REQ_MASTERCLOCK_UPDATE, vcpu);
			}

			/*
			 * We have to disable TSC offset matching.. if you were
			 * booting a VM while issuing an S4 host suspend....
			 * you may have some problem.  Solving this issue is
			 * left as an exercise to the reader.
			 */
			kvm->arch.last_tsc_nsec = 0;
			kvm->arch.last_tsc_write = 0;
		}

	}
	return 0;
}

void kvm_arch_hardware_disable(void)
{
	static_call(kvm_x86_hardware_disable)();
	drop_user_return_notifiers();
}

static inline void kvm_ops_update(struct kvm_x86_init_ops *ops)
{
	memcpy(&kvm_x86_ops, ops->runtime_ops, sizeof(kvm_x86_ops));

#define __KVM_X86_OP(func) \
	static_call_update(kvm_x86_##func, kvm_x86_ops.func);
#define KVM_X86_OP(func) \
	WARN_ON(!kvm_x86_ops.func); __KVM_X86_OP(func)
#define KVM_X86_OP_OPTIONAL __KVM_X86_OP
#define KVM_X86_OP_OPTIONAL_RET0(func) \
	static_call_update(kvm_x86_##func, (void *)kvm_x86_ops.func ? : \
					   (void *)__static_call_return0);
#include <asm/kvm-x86-ops.h>
#undef __KVM_X86_OP

	kvm_pmu_ops_update(ops->pmu_ops);
}

int kvm_arch_hardware_setup(void *opaque)
{
	struct kvm_x86_init_ops *ops = opaque;
	int r;

	rdmsrl_safe(MSR_EFER, &host_efer);

	if (boot_cpu_has(X86_FEATURE_XSAVES))
		rdmsrl(MSR_IA32_XSS, host_xss);

	kvm_init_pmu_capability();

	r = ops->hardware_setup();
	if (r != 0)
		return r;

	kvm_ops_update(ops);

	kvm_register_perf_callbacks(ops->handle_intel_pt_intr);

	if (!kvm_cpu_cap_has(X86_FEATURE_XSAVES))
		kvm_caps.supported_xss = 0;

#define __kvm_cpu_cap_has(UNUSED_, f) kvm_cpu_cap_has(f)
	cr4_reserved_bits = __cr4_reserved_bits(__kvm_cpu_cap_has, UNUSED_);
#undef __kvm_cpu_cap_has

	if (kvm_caps.has_tsc_control) {
		/*
		 * Make sure the user can only configure tsc_khz values that
		 * fit into a signed integer.
		 * A min value is not calculated because it will always
		 * be 1 on all machines.
		 */
		u64 max = min(0x7fffffffULL,
			      __scale_tsc(kvm_caps.max_tsc_scaling_ratio, tsc_khz));
		kvm_caps.max_guest_tsc_khz = max;
	}
	kvm_caps.default_tsc_scaling_ratio = 1ULL << kvm_caps.tsc_scaling_ratio_frac_bits;
	kvm_init_msr_list();
	return 0;
}

void kvm_arch_hardware_unsetup(void)
{
	kvm_unregister_perf_callbacks();

	static_call(kvm_x86_hardware_unsetup)();
}

int kvm_arch_check_processor_compat(void *opaque)
{
	struct cpuinfo_x86 *c = &cpu_data(smp_processor_id());
	struct kvm_x86_init_ops *ops = opaque;

	WARN_ON(!irqs_disabled());

	if (__cr4_reserved_bits(cpu_has, c) !=
	    __cr4_reserved_bits(cpu_has, &boot_cpu_data))
		return -EIO;

	return ops->check_processor_compatibility();
}

bool kvm_vcpu_is_reset_bsp(struct kvm_vcpu *vcpu)
{
	return vcpu->kvm->arch.bsp_vcpu_id == vcpu->vcpu_id;
}
EXPORT_SYMBOL_GPL(kvm_vcpu_is_reset_bsp);

bool kvm_vcpu_is_bsp(struct kvm_vcpu *vcpu)
{
	return (vcpu->arch.apic_base & MSR_IA32_APICBASE_BSP) != 0;
}

__read_mostly DEFINE_STATIC_KEY_FALSE(kvm_has_noapic_vcpu);
EXPORT_SYMBOL_GPL(kvm_has_noapic_vcpu);

void kvm_arch_sched_in(struct kvm_vcpu *vcpu, int cpu)
{
	struct kvm_pmu *pmu = vcpu_to_pmu(vcpu);

	vcpu->arch.l1tf_flush_l1d = true;
	if (pmu->version && unlikely(pmu->event_count)) {
		pmu->need_cleanup = true;
		kvm_make_request(KVM_REQ_PMU, vcpu);
	}
	static_call(kvm_x86_sched_in)(vcpu, cpu);
}

void kvm_arch_free_vm(struct kvm *kvm)
{
	kfree(to_kvm_hv(kvm)->hv_pa_pg);
	__kvm_arch_free_vm(kvm);
}


int kvm_arch_init_vm(struct kvm *kvm, unsigned long type)
{
	int ret;
	unsigned long flags;

	if (type)
		return -EINVAL;

	ret = kvm_page_track_init(kvm);
	if (ret)
		goto out;

	ret = kvm_mmu_init_vm(kvm);
	if (ret)
		goto out_page_track;

	ret = static_call(kvm_x86_vm_init)(kvm);
	if (ret)
		goto out_uninit_mmu;

	INIT_HLIST_HEAD(&kvm->arch.mask_notifier_list);
	INIT_LIST_HEAD(&kvm->arch.assigned_dev_head);
	atomic_set(&kvm->arch.noncoherent_dma_count, 0);

	/* Reserve bit 0 of irq_sources_bitmap for userspace irq source */
	set_bit(KVM_USERSPACE_IRQ_SOURCE_ID, &kvm->arch.irq_sources_bitmap);
	/* Reserve bit 1 of irq_sources_bitmap for irqfd-resampler */
	set_bit(KVM_IRQFD_RESAMPLE_IRQ_SOURCE_ID,
		&kvm->arch.irq_sources_bitmap);

	raw_spin_lock_init(&kvm->arch.tsc_write_lock);
	mutex_init(&kvm->arch.apic_map_lock);
	seqcount_raw_spinlock_init(&kvm->arch.pvclock_sc, &kvm->arch.tsc_write_lock);
	kvm->arch.kvmclock_offset = -get_kvmclock_base_ns();

	raw_spin_lock_irqsave(&kvm->arch.tsc_write_lock, flags);
	pvclock_update_vm_gtod_copy(kvm);
	raw_spin_unlock_irqrestore(&kvm->arch.tsc_write_lock, flags);

	kvm->arch.default_tsc_khz = max_tsc_khz ? : tsc_khz;
	kvm->arch.guest_can_read_msr_platform_info = true;
	kvm->arch.enable_pmu = enable_pmu;

#if IS_ENABLED(CONFIG_HYPERV)
	spin_lock_init(&kvm->arch.hv_root_tdp_lock);
	kvm->arch.hv_root_tdp = INVALID_PAGE;
#endif

	INIT_DELAYED_WORK(&kvm->arch.kvmclock_update_work, kvmclock_update_fn);
	INIT_DELAYED_WORK(&kvm->arch.kvmclock_sync_work, kvmclock_sync_fn);

	kvm_apicv_init(kvm);
	kvm_hv_init_vm(kvm);
	kvm_xen_init_vm(kvm);

	return 0;

out_uninit_mmu:
	kvm_mmu_uninit_vm(kvm);
out_page_track:
	kvm_page_track_cleanup(kvm);
out:
	return ret;
}

int kvm_arch_post_init_vm(struct kvm *kvm)
{
	return kvm_mmu_post_init_vm(kvm);
}

static void kvm_unload_vcpu_mmu(struct kvm_vcpu *vcpu)
{
	vcpu_load(vcpu);
	kvm_mmu_unload(vcpu);
	vcpu_put(vcpu);
}

static void kvm_unload_vcpu_mmus(struct kvm *kvm)
{
	unsigned long i;
	struct kvm_vcpu *vcpu;

	kvm_for_each_vcpu(i, vcpu, kvm) {
		kvm_clear_async_pf_completion_queue(vcpu);
		kvm_unload_vcpu_mmu(vcpu);
	}
}

void kvm_arch_sync_events(struct kvm *kvm)
{
	cancel_delayed_work_sync(&kvm->arch.kvmclock_sync_work);
	cancel_delayed_work_sync(&kvm->arch.kvmclock_update_work);
	kvm_free_pit(kvm);
}

/**
 * __x86_set_memory_region: Setup KVM internal memory slot
 *
 * @kvm: the kvm pointer to the VM.
 * @id: the slot ID to setup.
 * @gpa: the GPA to install the slot (unused when @size == 0).
 * @size: the size of the slot. Set to zero to uninstall a slot.
 *
 * This function helps to setup a KVM internal memory slot.  Specify
 * @size > 0 to install a new slot, while @size == 0 to uninstall a
 * slot.  The return code can be one of the following:
 *
 *   HVA:           on success (uninstall will return a bogus HVA)
 *   -errno:        on error
 *
 * The caller should always use IS_ERR() to check the return value
 * before use.  Note, the KVM internal memory slots are guaranteed to
 * remain valid and unchanged until the VM is destroyed, i.e., the
 * GPA->HVA translation will not change.  However, the HVA is a user
 * address, i.e. its accessibility is not guaranteed, and must be
 * accessed via __copy_{to,from}_user().
 */
void __user * __x86_set_memory_region(struct kvm *kvm, int id, gpa_t gpa,
				      u32 size)
{
	int i, r;
	unsigned long hva, old_npages;
	struct kvm_memslots *slots = kvm_memslots(kvm);
	struct kvm_memory_slot *slot;

	/* Called with kvm->slots_lock held.  */
	if (WARN_ON(id >= KVM_MEM_SLOTS_NUM))
		return ERR_PTR_USR(-EINVAL);

	slot = id_to_memslot(slots, id);
	if (size) {
		if (slot && slot->npages)
			return ERR_PTR_USR(-EEXIST);

		/*
		 * MAP_SHARED to prevent internal slot pages from being moved
		 * by fork()/COW.
		 */
		hva = vm_mmap(NULL, 0, size, PROT_READ | PROT_WRITE,
			      MAP_SHARED | MAP_ANONYMOUS, 0);
		if (IS_ERR((void *)hva))
			return (void __user *)hva;
	} else {
		if (!slot || !slot->npages)
			return NULL;

		old_npages = slot->npages;
		hva = slot->userspace_addr;
	}

	for (i = 0; i < KVM_ADDRESS_SPACE_NUM; i++) {
		struct kvm_userspace_memory_region m;

		m.slot = id | (i << 16);
		m.flags = 0;
		m.guest_phys_addr = gpa;
		m.userspace_addr = hva;
		m.memory_size = size;
		r = __kvm_set_memory_region(kvm, &m);
		if (r < 0)
			return ERR_PTR_USR(r);
	}

	if (!size)
		vm_munmap(hva, old_npages * PAGE_SIZE);

	return (void __user *)hva;
}
EXPORT_SYMBOL_GPL(__x86_set_memory_region);

void kvm_arch_pre_destroy_vm(struct kvm *kvm)
{
	kvm_mmu_pre_destroy_vm(kvm);
}

void kvm_arch_destroy_vm(struct kvm *kvm)
{
	if (current->mm == kvm->mm) {
		/*
		 * Free memory regions allocated on behalf of userspace,
		 * unless the memory map has changed due to process exit
		 * or fd copying.
		 */
		mutex_lock(&kvm->slots_lock);
		__x86_set_memory_region(kvm, APIC_ACCESS_PAGE_PRIVATE_MEMSLOT,
					0, 0);
		__x86_set_memory_region(kvm, IDENTITY_PAGETABLE_PRIVATE_MEMSLOT,
					0, 0);
		__x86_set_memory_region(kvm, TSS_PRIVATE_MEMSLOT, 0, 0);
		mutex_unlock(&kvm->slots_lock);
	}
	kvm_unload_vcpu_mmus(kvm);
	static_call_cond(kvm_x86_vm_destroy)(kvm);
	kvm_free_msr_filter(srcu_dereference_check(kvm->arch.msr_filter, &kvm->srcu, 1));
	kvm_pic_destroy(kvm);
	kvm_ioapic_destroy(kvm);
	kvm_destroy_vcpus(kvm);
	kvfree(rcu_dereference_check(kvm->arch.apic_map, 1));
	kfree(srcu_dereference_check(kvm->arch.pmu_event_filter, &kvm->srcu, 1));
	kvm_mmu_uninit_vm(kvm);
	kvm_page_track_cleanup(kvm);
	kvm_xen_destroy_vm(kvm);
	kvm_hv_destroy_vm(kvm);
}

static void memslot_rmap_free(struct kvm_memory_slot *slot)
{
	int i;

	for (i = 0; i < KVM_NR_PAGE_SIZES; ++i) {
		kvfree(slot->arch.rmap[i]);
		slot->arch.rmap[i] = NULL;
	}
}

void kvm_arch_free_memslot(struct kvm *kvm, struct kvm_memory_slot *slot)
{
	int i;

	memslot_rmap_free(slot);

	for (i = 1; i < KVM_NR_PAGE_SIZES; ++i) {
		kvfree(slot->arch.lpage_info[i - 1]);
		slot->arch.lpage_info[i - 1] = NULL;
	}

	kvm_page_track_free_memslot(slot);
}

int memslot_rmap_alloc(struct kvm_memory_slot *slot, unsigned long npages)
{
	const int sz = sizeof(*slot->arch.rmap[0]);
	int i;

	for (i = 0; i < KVM_NR_PAGE_SIZES; ++i) {
		int level = i + 1;
		int lpages = __kvm_mmu_slot_lpages(slot, npages, level);

		if (slot->arch.rmap[i])
			continue;

		slot->arch.rmap[i] = __vcalloc(lpages, sz, GFP_KERNEL_ACCOUNT);
		if (!slot->arch.rmap[i]) {
			memslot_rmap_free(slot);
			return -ENOMEM;
		}
	}

	return 0;
}

static int kvm_alloc_memslot_metadata(struct kvm *kvm,
				      struct kvm_memory_slot *slot)
{
	unsigned long npages = slot->npages;
	int i, r;

	/*
	 * Clear out the previous array pointers for the KVM_MR_MOVE case.  The
	 * old arrays will be freed by __kvm_set_memory_region() if installing
	 * the new memslot is successful.
	 */
	memset(&slot->arch, 0, sizeof(slot->arch));

	if (kvm_memslots_have_rmaps(kvm)) {
		r = memslot_rmap_alloc(slot, npages);
		if (r)
			return r;
	}

	for (i = 1; i < KVM_NR_PAGE_SIZES; ++i) {
		struct kvm_lpage_info *linfo;
		unsigned long ugfn;
		int lpages;
		int level = i + 1;

		lpages = __kvm_mmu_slot_lpages(slot, npages, level);

		linfo = __vcalloc(lpages, sizeof(*linfo), GFP_KERNEL_ACCOUNT);
		if (!linfo)
			goto out_free;

		slot->arch.lpage_info[i - 1] = linfo;

		if (slot->base_gfn & (KVM_PAGES_PER_HPAGE(level) - 1))
			linfo[0].disallow_lpage = 1;
		if ((slot->base_gfn + npages) & (KVM_PAGES_PER_HPAGE(level) - 1))
			linfo[lpages - 1].disallow_lpage = 1;
		ugfn = slot->userspace_addr >> PAGE_SHIFT;
		/*
		 * If the gfn and userspace address are not aligned wrt each
		 * other, disable large page support for this slot.
		 */
		if ((slot->base_gfn ^ ugfn) & (KVM_PAGES_PER_HPAGE(level) - 1)) {
			unsigned long j;

			for (j = 0; j < lpages; ++j)
				linfo[j].disallow_lpage = 1;
		}
	}

	if (kvm_page_track_create_memslot(kvm, slot, npages))
		goto out_free;

	return 0;

out_free:
	memslot_rmap_free(slot);

	for (i = 1; i < KVM_NR_PAGE_SIZES; ++i) {
		kvfree(slot->arch.lpage_info[i - 1]);
		slot->arch.lpage_info[i - 1] = NULL;
	}
	return -ENOMEM;
}

void kvm_arch_memslots_updated(struct kvm *kvm, u64 gen)
{
	struct kvm_vcpu *vcpu;
	unsigned long i;

	/*
	 * memslots->generation has been incremented.
	 * mmio generation may have reached its maximum value.
	 */
	kvm_mmu_invalidate_mmio_sptes(kvm, gen);

	/* Force re-initialization of steal_time cache */
	kvm_for_each_vcpu(i, vcpu, kvm)
		kvm_vcpu_kick(vcpu);
}

int kvm_arch_prepare_memory_region(struct kvm *kvm,
				   const struct kvm_memory_slot *old,
				   struct kvm_memory_slot *new,
				   enum kvm_mr_change change)
{
	if (change == KVM_MR_CREATE || change == KVM_MR_MOVE) {
		if ((new->base_gfn + new->npages - 1) > kvm_mmu_max_gfn())
			return -EINVAL;

		return kvm_alloc_memslot_metadata(kvm, new);
	}

	if (change == KVM_MR_FLAGS_ONLY)
		memcpy(&new->arch, &old->arch, sizeof(old->arch));
	else if (WARN_ON_ONCE(change != KVM_MR_DELETE))
		return -EIO;

	return 0;
}


static void kvm_mmu_update_cpu_dirty_logging(struct kvm *kvm, bool enable)
{
	struct kvm_arch *ka = &kvm->arch;

	if (!kvm_x86_ops.cpu_dirty_log_size)
		return;

	if ((enable && ++ka->cpu_dirty_logging_count == 1) ||
	    (!enable && --ka->cpu_dirty_logging_count == 0))
		kvm_make_all_cpus_request(kvm, KVM_REQ_UPDATE_CPU_DIRTY_LOGGING);

	WARN_ON_ONCE(ka->cpu_dirty_logging_count < 0);
}

static void kvm_mmu_slot_apply_flags(struct kvm *kvm,
				     struct kvm_memory_slot *old,
				     const struct kvm_memory_slot *new,
				     enum kvm_mr_change change)
{
	u32 old_flags = old ? old->flags : 0;
	u32 new_flags = new ? new->flags : 0;
	bool log_dirty_pages = new_flags & KVM_MEM_LOG_DIRTY_PAGES;

	/*
	 * Update CPU dirty logging if dirty logging is being toggled.  This
	 * applies to all operations.
	 */
	if ((old_flags ^ new_flags) & KVM_MEM_LOG_DIRTY_PAGES)
		kvm_mmu_update_cpu_dirty_logging(kvm, log_dirty_pages);

	/*
	 * Nothing more to do for RO slots (which can't be dirtied and can't be
	 * made writable) or CREATE/MOVE/DELETE of a slot.
	 *
	 * For a memslot with dirty logging disabled:
	 * CREATE:      No dirty mappings will already exist.
	 * MOVE/DELETE: The old mappings will already have been cleaned up by
	 *		kvm_arch_flush_shadow_memslot()
	 *
	 * For a memslot with dirty logging enabled:
	 * CREATE:      No shadow pages exist, thus nothing to write-protect
	 *		and no dirty bits to clear.
	 * MOVE/DELETE: The old mappings will already have been cleaned up by
	 *		kvm_arch_flush_shadow_memslot().
	 */
	if ((change != KVM_MR_FLAGS_ONLY) || (new_flags & KVM_MEM_READONLY))
		return;

	/*
	 * READONLY and non-flags changes were filtered out above, and the only
	 * other flag is LOG_DIRTY_PAGES, i.e. something is wrong if dirty
	 * logging isn't being toggled on or off.
	 */
	if (WARN_ON_ONCE(!((old_flags ^ new_flags) & KVM_MEM_LOG_DIRTY_PAGES)))
		return;

	if (!log_dirty_pages) {
		/*
		 * Dirty logging tracks sptes in 4k granularity, meaning that
		 * large sptes have to be split.  If live migration succeeds,
		 * the guest in the source machine will be destroyed and large
		 * sptes will be created in the destination.  However, if the
		 * guest continues to run in the source machine (for example if
		 * live migration fails), small sptes will remain around and
		 * cause bad performance.
		 *
		 * Scan sptes if dirty logging has been stopped, dropping those
		 * which can be collapsed into a single large-page spte.  Later
		 * page faults will create the large-page sptes.
		 */
		kvm_mmu_zap_collapsible_sptes(kvm, new);
	} else {
		/*
		 * Initially-all-set does not require write protecting any page,
		 * because they're all assumed to be dirty.
		 */
		if (kvm_dirty_log_manual_protect_and_init_set(kvm))
			return;

		if (READ_ONCE(eager_page_split))
			kvm_mmu_slot_try_split_huge_pages(kvm, new, PG_LEVEL_4K);

		if (kvm_x86_ops.cpu_dirty_log_size) {
			kvm_mmu_slot_leaf_clear_dirty(kvm, new);
			kvm_mmu_slot_remove_write_access(kvm, new, PG_LEVEL_2M);
		} else {
			kvm_mmu_slot_remove_write_access(kvm, new, PG_LEVEL_4K);
		}

		/*
		 * Unconditionally flush the TLBs after enabling dirty logging.
		 * A flush is almost always going to be necessary (see below),
		 * and unconditionally flushing allows the helpers to omit
		 * the subtly complex checks when removing write access.
		 *
		 * Do the flush outside of mmu_lock to reduce the amount of
		 * time mmu_lock is held.  Flushing after dropping mmu_lock is
		 * safe as KVM only needs to guarantee the slot is fully
		 * write-protected before returning to userspace, i.e. before
		 * userspace can consume the dirty status.
		 *
		 * Flushing outside of mmu_lock requires KVM to be careful when
		 * making decisions based on writable status of an SPTE, e.g. a
		 * !writable SPTE doesn't guarantee a CPU can't perform writes.
		 *
		 * Specifically, KVM also write-protects guest page tables to
		 * monitor changes when using shadow paging, and must guarantee
		 * no CPUs can write to those page before mmu_lock is dropped.
		 * Because CPUs may have stale TLB entries at this point, a
		 * !writable SPTE doesn't guarantee CPUs can't perform writes.
		 *
		 * KVM also allows making SPTES writable outside of mmu_lock,
		 * e.g. to allow dirty logging without taking mmu_lock.
		 *
		 * To handle these scenarios, KVM uses a separate software-only
		 * bit (MMU-writable) to track if a SPTE is !writable due to
		 * a guest page table being write-protected (KVM clears the
		 * MMU-writable flag when write-protecting for shadow paging).
		 *
		 * The use of MMU-writable is also the primary motivation for
		 * the unconditional flush.  Because KVM must guarantee that a
		 * CPU doesn't contain stale, writable TLB entries for a
		 * !MMU-writable SPTE, KVM must flush if it encounters any
		 * MMU-writable SPTE regardless of whether the actual hardware
		 * writable bit was set.  I.e. KVM is almost guaranteed to need
		 * to flush, while unconditionally flushing allows the "remove
		 * write access" helpers to ignore MMU-writable entirely.
		 *
		 * See is_writable_pte() for more details (the case involving
		 * access-tracked SPTEs is particularly relevant).
		 */
		kvm_arch_flush_remote_tlbs_memslot(kvm, new);
	}
}

void kvm_arch_commit_memory_region(struct kvm *kvm,
				struct kvm_memory_slot *old,
				const struct kvm_memory_slot *new,
				enum kvm_mr_change change)
{
	if (!kvm->arch.n_requested_mmu_pages &&
	    (change == KVM_MR_CREATE || change == KVM_MR_DELETE)) {
		unsigned long nr_mmu_pages;

		nr_mmu_pages = kvm->nr_memslot_pages / KVM_MEMSLOT_PAGES_TO_MMU_PAGES_RATIO;
		nr_mmu_pages = max(nr_mmu_pages, KVM_MIN_ALLOC_MMU_PAGES);
		kvm_mmu_change_mmu_pages(kvm, nr_mmu_pages);
	}

	kvm_mmu_slot_apply_flags(kvm, old, new, change);

	/* Free the arrays associated with the old memslot. */
	if (change == KVM_MR_MOVE)
		kvm_arch_free_memslot(kvm, old);
}

void kvm_arch_flush_shadow_all(struct kvm *kvm)
{
	kvm_mmu_zap_all(kvm);
}

void kvm_arch_flush_shadow_memslot(struct kvm *kvm,
				   struct kvm_memory_slot *slot)
{
	kvm_page_track_flush_slot(kvm, slot);
}

static inline bool kvm_guest_apic_has_interrupt(struct kvm_vcpu *vcpu)
{
	return (is_guest_mode(vcpu) &&
		static_call(kvm_x86_guest_apic_has_interrupt)(vcpu));
}

static inline bool kvm_vcpu_has_events(struct kvm_vcpu *vcpu)
{
	if (!list_empty_careful(&vcpu->async_pf.done))
		return true;

	if (kvm_apic_has_pending_init_or_sipi(vcpu) &&
	    kvm_apic_init_sipi_allowed(vcpu))
		return true;

	if (vcpu->arch.pv.pv_unhalted)
		return true;

	if (kvm_is_exception_pending(vcpu))
		return true;

	if (kvm_test_request(KVM_REQ_NMI, vcpu) ||
	    (vcpu->arch.nmi_pending &&
	     static_call(kvm_x86_nmi_allowed)(vcpu, false)))
		return true;

	if (kvm_test_request(KVM_REQ_SMI, vcpu) ||
	    (vcpu->arch.smi_pending &&
	     static_call(kvm_x86_smi_allowed)(vcpu, false)))
		return true;

	if (kvm_arch_interrupt_allowed(vcpu) &&
	    (kvm_cpu_has_interrupt(vcpu) ||
	    kvm_guest_apic_has_interrupt(vcpu)))
		return true;

	if (kvm_hv_has_stimer_pending(vcpu))
		return true;

	if (is_guest_mode(vcpu) &&
	    kvm_x86_ops.nested_ops->has_events &&
	    kvm_x86_ops.nested_ops->has_events(vcpu))
		return true;

	if (kvm_xen_has_pending_events(vcpu))
		return true;

	return false;
}

int kvm_arch_vcpu_runnable(struct kvm_vcpu *vcpu)
{
	return kvm_vcpu_running(vcpu) || kvm_vcpu_has_events(vcpu);
}

bool kvm_arch_dy_has_pending_interrupt(struct kvm_vcpu *vcpu)
{
	if (kvm_vcpu_apicv_active(vcpu) &&
	    static_call(kvm_x86_dy_apicv_has_pending_interrupt)(vcpu))
		return true;

	return false;
}

bool kvm_arch_dy_runnable(struct kvm_vcpu *vcpu)
{
	if (READ_ONCE(vcpu->arch.pv.pv_unhalted))
		return true;

	if (kvm_test_request(KVM_REQ_NMI, vcpu) ||
		kvm_test_request(KVM_REQ_SMI, vcpu) ||
		 kvm_test_request(KVM_REQ_EVENT, vcpu))
		return true;

	return kvm_arch_dy_has_pending_interrupt(vcpu);
}

bool kvm_arch_vcpu_in_kernel(struct kvm_vcpu *vcpu)
{
	if (vcpu->arch.guest_state_protected)
		return true;

	return vcpu->arch.preempted_in_kernel;
}

unsigned long kvm_arch_vcpu_get_ip(struct kvm_vcpu *vcpu)
{
	return kvm_rip_read(vcpu);
}

int kvm_arch_vcpu_should_kick(struct kvm_vcpu *vcpu)
{
	return kvm_vcpu_exiting_guest_mode(vcpu) == IN_GUEST_MODE;
}

int kvm_arch_interrupt_allowed(struct kvm_vcpu *vcpu)
{
	return static_call(kvm_x86_interrupt_allowed)(vcpu, false);
}

unsigned long kvm_get_linear_rip(struct kvm_vcpu *vcpu)
{
	/* Can't read the RIP when guest state is protected, just return 0 */
	if (vcpu->arch.guest_state_protected)
		return 0;

	if (is_64_bit_mode(vcpu))
		return kvm_rip_read(vcpu);
	return (u32)(get_segment_base(vcpu, VCPU_SREG_CS) +
		     kvm_rip_read(vcpu));
}
EXPORT_SYMBOL_GPL(kvm_get_linear_rip);

bool kvm_is_linear_rip(struct kvm_vcpu *vcpu, unsigned long linear_rip)
{
	return kvm_get_linear_rip(vcpu) == linear_rip;
}
EXPORT_SYMBOL_GPL(kvm_is_linear_rip);

unsigned long kvm_get_rflags(struct kvm_vcpu *vcpu)
{
	unsigned long rflags;

	rflags = static_call(kvm_x86_get_rflags)(vcpu);
	if (vcpu->guest_debug & KVM_GUESTDBG_SINGLESTEP)
		rflags &= ~X86_EFLAGS_TF;
	return rflags;
}
EXPORT_SYMBOL_GPL(kvm_get_rflags);

static void __kvm_set_rflags(struct kvm_vcpu *vcpu, unsigned long rflags)
{
	if (vcpu->guest_debug & KVM_GUESTDBG_SINGLESTEP &&
	    kvm_is_linear_rip(vcpu, vcpu->arch.singlestep_rip))
		rflags |= X86_EFLAGS_TF;
	static_call(kvm_x86_set_rflags)(vcpu, rflags);
}

void kvm_set_rflags(struct kvm_vcpu *vcpu, unsigned long rflags)
{
	__kvm_set_rflags(vcpu, rflags);
	kvm_make_request(KVM_REQ_EVENT, vcpu);
}
EXPORT_SYMBOL_GPL(kvm_set_rflags);

static inline u32 kvm_async_pf_hash_fn(gfn_t gfn)
{
	BUILD_BUG_ON(!is_power_of_2(ASYNC_PF_PER_VCPU));

	return hash_32(gfn & 0xffffffff, order_base_2(ASYNC_PF_PER_VCPU));
}

static inline u32 kvm_async_pf_next_probe(u32 key)
{
	return (key + 1) & (ASYNC_PF_PER_VCPU - 1);
}

static void kvm_add_async_pf_gfn(struct kvm_vcpu *vcpu, gfn_t gfn)
{
	u32 key = kvm_async_pf_hash_fn(gfn);

	while (vcpu->arch.apf.gfns[key] != ~0)
		key = kvm_async_pf_next_probe(key);

	vcpu->arch.apf.gfns[key] = gfn;
}

static u32 kvm_async_pf_gfn_slot(struct kvm_vcpu *vcpu, gfn_t gfn)
{
	int i;
	u32 key = kvm_async_pf_hash_fn(gfn);

	for (i = 0; i < ASYNC_PF_PER_VCPU &&
		     (vcpu->arch.apf.gfns[key] != gfn &&
		      vcpu->arch.apf.gfns[key] != ~0); i++)
		key = kvm_async_pf_next_probe(key);

	return key;
}

bool kvm_find_async_pf_gfn(struct kvm_vcpu *vcpu, gfn_t gfn)
{
	return vcpu->arch.apf.gfns[kvm_async_pf_gfn_slot(vcpu, gfn)] == gfn;
}

static void kvm_del_async_pf_gfn(struct kvm_vcpu *vcpu, gfn_t gfn)
{
	u32 i, j, k;

	i = j = kvm_async_pf_gfn_slot(vcpu, gfn);

	if (WARN_ON_ONCE(vcpu->arch.apf.gfns[i] != gfn))
		return;

	while (true) {
		vcpu->arch.apf.gfns[i] = ~0;
		do {
			j = kvm_async_pf_next_probe(j);
			if (vcpu->arch.apf.gfns[j] == ~0)
				return;
			k = kvm_async_pf_hash_fn(vcpu->arch.apf.gfns[j]);
			/*
			 * k lies cyclically in ]i,j]
			 * |    i.k.j |
			 * |....j i.k.| or  |.k..j i...|
			 */
		} while ((i <= j) ? (i < k && k <= j) : (i < k || k <= j));
		vcpu->arch.apf.gfns[i] = vcpu->arch.apf.gfns[j];
		i = j;
	}
}

static inline int apf_put_user_notpresent(struct kvm_vcpu *vcpu)
{
	u32 reason = KVM_PV_REASON_PAGE_NOT_PRESENT;

	return kvm_write_guest_cached(vcpu->kvm, &vcpu->arch.apf.data, &reason,
				      sizeof(reason));
}

static inline int apf_put_user_ready(struct kvm_vcpu *vcpu, u32 token)
{
	unsigned int offset = offsetof(struct kvm_vcpu_pv_apf_data, token);

	return kvm_write_guest_offset_cached(vcpu->kvm, &vcpu->arch.apf.data,
					     &token, offset, sizeof(token));
}

static inline bool apf_pageready_slot_free(struct kvm_vcpu *vcpu)
{
	unsigned int offset = offsetof(struct kvm_vcpu_pv_apf_data, token);
	u32 val;

	if (kvm_read_guest_offset_cached(vcpu->kvm, &vcpu->arch.apf.data,
					 &val, offset, sizeof(val)))
		return false;

	return !val;
}

static bool kvm_can_deliver_async_pf(struct kvm_vcpu *vcpu)
{

	if (!kvm_pv_async_pf_enabled(vcpu))
		return false;

	if (vcpu->arch.apf.send_user_only &&
	    static_call(kvm_x86_get_cpl)(vcpu) == 0)
		return false;

	if (is_guest_mode(vcpu)) {
		/*
		 * L1 needs to opt into the special #PF vmexits that are
		 * used to deliver async page faults.
		 */
		return vcpu->arch.apf.delivery_as_pf_vmexit;
	} else {
		/*
		 * Play it safe in case the guest temporarily disables paging.
		 * The real mode IDT in particular is unlikely to have a #PF
		 * exception setup.
		 */
		return is_paging(vcpu);
	}
}

bool kvm_can_do_async_pf(struct kvm_vcpu *vcpu)
{
	if (unlikely(!lapic_in_kernel(vcpu) ||
		     kvm_event_needs_reinjection(vcpu) ||
		     kvm_is_exception_pending(vcpu)))
		return false;

	if (kvm_hlt_in_guest(vcpu->kvm) && !kvm_can_deliver_async_pf(vcpu))
		return false;

	/*
	 * If interrupts are off we cannot even use an artificial
	 * halt state.
	 */
	return kvm_arch_interrupt_allowed(vcpu);
}

bool kvm_arch_async_page_not_present(struct kvm_vcpu *vcpu,
				     struct kvm_async_pf *work)
{
	struct x86_exception fault;

	trace_kvm_async_pf_not_present(work->arch.token, work->cr2_or_gpa);
	kvm_add_async_pf_gfn(vcpu, work->arch.gfn);

	if (kvm_can_deliver_async_pf(vcpu) &&
	    !apf_put_user_notpresent(vcpu)) {
		fault.vector = PF_VECTOR;
		fault.error_code_valid = true;
		fault.error_code = 0;
		fault.nested_page_fault = false;
		fault.address = work->arch.token;
		fault.async_page_fault = true;
		kvm_inject_page_fault(vcpu, &fault);
		return true;
	} else {
		/*
		 * It is not possible to deliver a paravirtualized asynchronous
		 * page fault, but putting the guest in an artificial halt state
		 * can be beneficial nevertheless: if an interrupt arrives, we
		 * can deliver it timely and perhaps the guest will schedule
		 * another process.  When the instruction that triggered a page
		 * fault is retried, hopefully the page will be ready in the host.
		 */
		kvm_make_request(KVM_REQ_APF_HALT, vcpu);
		return false;
	}
}

void kvm_arch_async_page_present(struct kvm_vcpu *vcpu,
				 struct kvm_async_pf *work)
{
	struct kvm_lapic_irq irq = {
		.delivery_mode = APIC_DM_FIXED,
		.vector = vcpu->arch.apf.vec
	};

	if (work->wakeup_all)
		work->arch.token = ~0; /* broadcast wakeup */
	else
		kvm_del_async_pf_gfn(vcpu, work->arch.gfn);
	trace_kvm_async_pf_ready(work->arch.token, work->cr2_or_gpa);

	if ((work->wakeup_all || work->notpresent_injected) &&
	    kvm_pv_async_pf_enabled(vcpu) &&
	    !apf_put_user_ready(vcpu, work->arch.token)) {
		vcpu->arch.apf.pageready_pending = true;
		kvm_apic_set_irq(vcpu, &irq, NULL);
	}

	vcpu->arch.apf.halted = false;
	vcpu->arch.mp_state = KVM_MP_STATE_RUNNABLE;
}

void kvm_arch_async_page_present_queued(struct kvm_vcpu *vcpu)
{
	kvm_make_request(KVM_REQ_APF_READY, vcpu);
	if (!vcpu->arch.apf.pageready_pending)
		kvm_vcpu_kick(vcpu);
}

bool kvm_arch_can_dequeue_async_page_present(struct kvm_vcpu *vcpu)
{
	if (!kvm_pv_async_pf_enabled(vcpu))
		return true;
	else
		return kvm_lapic_enabled(vcpu) && apf_pageready_slot_free(vcpu);
}

void kvm_arch_start_assignment(struct kvm *kvm)
{
	if (atomic_inc_return(&kvm->arch.assigned_device_count) == 1)
		static_call_cond(kvm_x86_pi_start_assignment)(kvm);
}
EXPORT_SYMBOL_GPL(kvm_arch_start_assignment);

void kvm_arch_end_assignment(struct kvm *kvm)
{
	atomic_dec(&kvm->arch.assigned_device_count);
}
EXPORT_SYMBOL_GPL(kvm_arch_end_assignment);

bool noinstr kvm_arch_has_assigned_device(struct kvm *kvm)
{
	return arch_atomic_read(&kvm->arch.assigned_device_count);
}
EXPORT_SYMBOL_GPL(kvm_arch_has_assigned_device);

void kvm_arch_register_noncoherent_dma(struct kvm *kvm)
{
	atomic_inc(&kvm->arch.noncoherent_dma_count);
}
EXPORT_SYMBOL_GPL(kvm_arch_register_noncoherent_dma);

void kvm_arch_unregister_noncoherent_dma(struct kvm *kvm)
{
	atomic_dec(&kvm->arch.noncoherent_dma_count);
}
EXPORT_SYMBOL_GPL(kvm_arch_unregister_noncoherent_dma);

bool kvm_arch_has_noncoherent_dma(struct kvm *kvm)
{
	return atomic_read(&kvm->arch.noncoherent_dma_count);
}
EXPORT_SYMBOL_GPL(kvm_arch_has_noncoherent_dma);

bool kvm_arch_has_irq_bypass(void)
{
	return true;
}

int kvm_arch_irq_bypass_add_producer(struct irq_bypass_consumer *cons,
				      struct irq_bypass_producer *prod)
{
	struct kvm_kernel_irqfd *irqfd =
		container_of(cons, struct kvm_kernel_irqfd, consumer);
	int ret;

	irqfd->producer = prod;
	kvm_arch_start_assignment(irqfd->kvm);
	ret = static_call(kvm_x86_pi_update_irte)(irqfd->kvm,
					 prod->irq, irqfd->gsi, 1);

	if (ret)
		kvm_arch_end_assignment(irqfd->kvm);

	return ret;
}

void kvm_arch_irq_bypass_del_producer(struct irq_bypass_consumer *cons,
				      struct irq_bypass_producer *prod)
{
	int ret;
	struct kvm_kernel_irqfd *irqfd =
		container_of(cons, struct kvm_kernel_irqfd, consumer);

	WARN_ON(irqfd->producer != prod);
	irqfd->producer = NULL;

	/*
	 * When producer of consumer is unregistered, we change back to
	 * remapped mode, so we can re-use the current implementation
	 * when the irq is masked/disabled or the consumer side (KVM
	 * int this case doesn't want to receive the interrupts.
	*/
	ret = static_call(kvm_x86_pi_update_irte)(irqfd->kvm, prod->irq, irqfd->gsi, 0);
	if (ret)
		printk(KERN_INFO "irq bypass consumer (token %p) unregistration"
		       " fails: %d\n", irqfd->consumer.token, ret);

	kvm_arch_end_assignment(irqfd->kvm);
}

int kvm_arch_update_irqfd_routing(struct kvm *kvm, unsigned int host_irq,
				   uint32_t guest_irq, bool set)
{
	return static_call(kvm_x86_pi_update_irte)(kvm, host_irq, guest_irq, set);
}

bool kvm_arch_irqfd_route_changed(struct kvm_kernel_irq_routing_entry *old,
				  struct kvm_kernel_irq_routing_entry *new)
{
	if (new->type != KVM_IRQ_ROUTING_MSI)
		return true;

	return !!memcmp(&old->msi, &new->msi, sizeof(new->msi));
}

bool kvm_vector_hashing_enabled(void)
{
	return vector_hashing;
}

bool kvm_arch_no_poll(struct kvm_vcpu *vcpu)
{
	return (vcpu->arch.msr_kvm_poll_control & 1) == 0;
}
EXPORT_SYMBOL_GPL(kvm_arch_no_poll);


int kvm_spec_ctrl_test_value(u64 value)
{
	/*
	 * test that setting IA32_SPEC_CTRL to given value
	 * is allowed by the host processor
	 */

	u64 saved_value;
	unsigned long flags;
	int ret = 0;

	local_irq_save(flags);

	if (rdmsrl_safe(MSR_IA32_SPEC_CTRL, &saved_value))
		ret = 1;
	else if (wrmsrl_safe(MSR_IA32_SPEC_CTRL, value))
		ret = 1;
	else
		wrmsrl(MSR_IA32_SPEC_CTRL, saved_value);

	local_irq_restore(flags);

	return ret;
}
EXPORT_SYMBOL_GPL(kvm_spec_ctrl_test_value);

void kvm_fixup_and_inject_pf_error(struct kvm_vcpu *vcpu, gva_t gva, u16 error_code)
{
	struct kvm_mmu *mmu = vcpu->arch.walk_mmu;
	struct x86_exception fault;
	u64 access = error_code &
		(PFERR_WRITE_MASK | PFERR_FETCH_MASK | PFERR_USER_MASK);

	if (!(error_code & PFERR_PRESENT_MASK) ||
	    mmu->gva_to_gpa(vcpu, mmu, gva, access, &fault) != INVALID_GPA) {
		/*
		 * If vcpu->arch.walk_mmu->gva_to_gpa succeeded, the page
		 * tables probably do not match the TLB.  Just proceed
		 * with the error code that the processor gave.
		 */
		fault.vector = PF_VECTOR;
		fault.error_code_valid = true;
		fault.error_code = error_code;
		fault.nested_page_fault = false;
		fault.address = gva;
		fault.async_page_fault = false;
	}
	vcpu->arch.walk_mmu->inject_page_fault(vcpu, &fault);
}
EXPORT_SYMBOL_GPL(kvm_fixup_and_inject_pf_error);

/*
 * Handles kvm_read/write_guest_virt*() result and either injects #PF or returns
 * KVM_EXIT_INTERNAL_ERROR for cases not currently handled by KVM. Return value
 * indicates whether exit to userspace is needed.
 */
int kvm_handle_memory_failure(struct kvm_vcpu *vcpu, int r,
			      struct x86_exception *e)
{
	if (r == X86EMUL_PROPAGATE_FAULT) {
		kvm_inject_emulated_page_fault(vcpu, e);
		return 1;
	}

	/*
	 * In case kvm_read/write_guest_virt*() failed with X86EMUL_IO_NEEDED
	 * while handling a VMX instruction KVM could've handled the request
	 * correctly by exiting to userspace and performing I/O but there
	 * doesn't seem to be a real use-case behind such requests, just return
	 * KVM_EXIT_INTERNAL_ERROR for now.
	 */
	kvm_prepare_emulation_failure_exit(vcpu);

	return 0;
}
EXPORT_SYMBOL_GPL(kvm_handle_memory_failure);

int kvm_handle_invpcid(struct kvm_vcpu *vcpu, unsigned long type, gva_t gva)
{
	bool pcid_enabled;
	struct x86_exception e;
	struct {
		u64 pcid;
		u64 gla;
	} operand;
	int r;

	r = kvm_read_guest_virt(vcpu, gva, &operand, sizeof(operand), &e);
	if (r != X86EMUL_CONTINUE)
		return kvm_handle_memory_failure(vcpu, r, &e);

	if (operand.pcid >> 12 != 0) {
		kvm_inject_gp(vcpu, 0);
		return 1;
	}

	pcid_enabled = kvm_read_cr4_bits(vcpu, X86_CR4_PCIDE);

	switch (type) {
	case INVPCID_TYPE_INDIV_ADDR:
		if ((!pcid_enabled && (operand.pcid != 0)) ||
		    is_noncanonical_address(operand.gla, vcpu)) {
			kvm_inject_gp(vcpu, 0);
			return 1;
		}
		kvm_mmu_invpcid_gva(vcpu, operand.gla, operand.pcid);
		return kvm_skip_emulated_instruction(vcpu);

	case INVPCID_TYPE_SINGLE_CTXT:
		if (!pcid_enabled && (operand.pcid != 0)) {
			kvm_inject_gp(vcpu, 0);
			return 1;
		}

		kvm_invalidate_pcid(vcpu, operand.pcid);
		return kvm_skip_emulated_instruction(vcpu);

	case INVPCID_TYPE_ALL_NON_GLOBAL:
		/*
		 * Currently, KVM doesn't mark global entries in the shadow
		 * page tables, so a non-global flush just degenerates to a
		 * global flush. If needed, we could optimize this later by
		 * keeping track of global entries in shadow page tables.
		 */

		fallthrough;
	case INVPCID_TYPE_ALL_INCL_GLOBAL:
		kvm_make_request(KVM_REQ_TLB_FLUSH_GUEST, vcpu);
		return kvm_skip_emulated_instruction(vcpu);

	default:
		kvm_inject_gp(vcpu, 0);
		return 1;
	}
}
EXPORT_SYMBOL_GPL(kvm_handle_invpcid);

static int complete_sev_es_emulated_mmio(struct kvm_vcpu *vcpu)
{
	struct kvm_run *run = vcpu->run;
	struct kvm_mmio_fragment *frag;
	unsigned int len;

	BUG_ON(!vcpu->mmio_needed);

	/* Complete previous fragment */
	frag = &vcpu->mmio_fragments[vcpu->mmio_cur_fragment];
	len = min(8u, frag->len);
	if (!vcpu->mmio_is_write)
		memcpy(frag->data, run->mmio.data, len);

	if (frag->len <= 8) {
		/* Switch to the next fragment. */
		frag++;
		vcpu->mmio_cur_fragment++;
	} else {
		/* Go forward to the next mmio piece. */
		frag->data += len;
		frag->gpa += len;
		frag->len -= len;
	}

	if (vcpu->mmio_cur_fragment >= vcpu->mmio_nr_fragments) {
		vcpu->mmio_needed = 0;

		// VMG change, at this point, we're always done
		// RIP has already been advanced
		return 1;
	}

	// More MMIO is needed
	run->mmio.phys_addr = frag->gpa;
	run->mmio.len = min(8u, frag->len);
	run->mmio.is_write = vcpu->mmio_is_write;
	if (run->mmio.is_write)
		memcpy(run->mmio.data, frag->data, min(8u, frag->len));
	run->exit_reason = KVM_EXIT_MMIO;

	vcpu->arch.complete_userspace_io = complete_sev_es_emulated_mmio;

	return 0;
}

int kvm_sev_es_mmio_write(struct kvm_vcpu *vcpu, gpa_t gpa, unsigned int bytes,
			  void *data)
{
	int handled;
	struct kvm_mmio_fragment *frag;

	if (!data)
		return -EINVAL;

	handled = write_emultor.read_write_mmio(vcpu, gpa, bytes, data);
	if (handled == bytes)
		return 1;

	bytes -= handled;
	gpa += handled;
	data += handled;

	/*TODO: Check if need to increment number of frags */
	frag = vcpu->mmio_fragments;
	vcpu->mmio_nr_fragments = 1;
	frag->len = bytes;
	frag->gpa = gpa;
	frag->data = data;

	vcpu->mmio_needed = 1;
	vcpu->mmio_cur_fragment = 0;

	vcpu->run->mmio.phys_addr = gpa;
	vcpu->run->mmio.len = min(8u, frag->len);
	vcpu->run->mmio.is_write = 1;
	memcpy(vcpu->run->mmio.data, frag->data, min(8u, frag->len));
	vcpu->run->exit_reason = KVM_EXIT_MMIO;

	vcpu->arch.complete_userspace_io = complete_sev_es_emulated_mmio;

	return 0;
}
EXPORT_SYMBOL_GPL(kvm_sev_es_mmio_write);

int kvm_sev_es_mmio_read(struct kvm_vcpu *vcpu, gpa_t gpa, unsigned int bytes,
			 void *data)
{
	int handled;
	struct kvm_mmio_fragment *frag;

	if (!data)
		return -EINVAL;

	handled = read_emultor.read_write_mmio(vcpu, gpa, bytes, data);
	if (handled == bytes)
		return 1;

	bytes -= handled;
	gpa += handled;
	data += handled;

	/*TODO: Check if need to increment number of frags */
	frag = vcpu->mmio_fragments;
	vcpu->mmio_nr_fragments = 1;
	frag->len = bytes;
	frag->gpa = gpa;
	frag->data = data;

	vcpu->mmio_needed = 1;
	vcpu->mmio_cur_fragment = 0;

	vcpu->run->mmio.phys_addr = gpa;
	vcpu->run->mmio.len = min(8u, frag->len);
	vcpu->run->mmio.is_write = 0;
	vcpu->run->exit_reason = KVM_EXIT_MMIO;

	vcpu->arch.complete_userspace_io = complete_sev_es_emulated_mmio;

	return 0;
}
EXPORT_SYMBOL_GPL(kvm_sev_es_mmio_read);

static void advance_sev_es_emulated_pio(struct kvm_vcpu *vcpu, unsigned count, int size)
{
	vcpu->arch.sev_pio_count -= count;
	vcpu->arch.sev_pio_data += count * size;
}

static int kvm_sev_es_outs(struct kvm_vcpu *vcpu, unsigned int size,
			   unsigned int port);

static int complete_sev_es_emulated_outs(struct kvm_vcpu *vcpu)
{
	int size = vcpu->arch.pio.size;
	int port = vcpu->arch.pio.port;

	vcpu->arch.pio.count = 0;
	if (vcpu->arch.sev_pio_count)
		return kvm_sev_es_outs(vcpu, size, port);
	return 1;
}

static int kvm_sev_es_outs(struct kvm_vcpu *vcpu, unsigned int size,
			   unsigned int port)
{
	for (;;) {
		unsigned int count =
			min_t(unsigned int, PAGE_SIZE / size, vcpu->arch.sev_pio_count);
		int ret = emulator_pio_out(vcpu, size, port, vcpu->arch.sev_pio_data, count);

		/* memcpy done already by emulator_pio_out.  */
		advance_sev_es_emulated_pio(vcpu, count, size);
		if (!ret)
			break;

		/* Emulation done by the kernel.  */
		if (!vcpu->arch.sev_pio_count)
			return 1;
	}

	vcpu->arch.complete_userspace_io = complete_sev_es_emulated_outs;
	return 0;
}

static int kvm_sev_es_ins(struct kvm_vcpu *vcpu, unsigned int size,
			  unsigned int port);

static int complete_sev_es_emulated_ins(struct kvm_vcpu *vcpu)
{
	unsigned count = vcpu->arch.pio.count;
	int size = vcpu->arch.pio.size;
	int port = vcpu->arch.pio.port;

	complete_emulator_pio_in(vcpu, vcpu->arch.sev_pio_data);
	advance_sev_es_emulated_pio(vcpu, count, size);
	if (vcpu->arch.sev_pio_count)
		return kvm_sev_es_ins(vcpu, size, port);
	return 1;
}

static int kvm_sev_es_ins(struct kvm_vcpu *vcpu, unsigned int size,
			  unsigned int port)
{
	for (;;) {
		unsigned int count =
			min_t(unsigned int, PAGE_SIZE / size, vcpu->arch.sev_pio_count);
		if (!emulator_pio_in(vcpu, size, port, vcpu->arch.sev_pio_data, count))
			break;

		/* Emulation done by the kernel.  */
		advance_sev_es_emulated_pio(vcpu, count, size);
		if (!vcpu->arch.sev_pio_count)
			return 1;
	}

	vcpu->arch.complete_userspace_io = complete_sev_es_emulated_ins;
	return 0;
}

int kvm_sev_es_string_io(struct kvm_vcpu *vcpu, unsigned int size,
			 unsigned int port, void *data,  unsigned int count,
			 int in)
{
	vcpu->arch.sev_pio_data = data;
	vcpu->arch.sev_pio_count = count;
	return in ? kvm_sev_es_ins(vcpu, size, port)
		  : kvm_sev_es_outs(vcpu, size, port);
}
EXPORT_SYMBOL_GPL(kvm_sev_es_string_io);

EXPORT_TRACEPOINT_SYMBOL_GPL(kvm_entry);
EXPORT_TRACEPOINT_SYMBOL_GPL(kvm_exit);
EXPORT_TRACEPOINT_SYMBOL_GPL(kvm_fast_mmio);
EXPORT_TRACEPOINT_SYMBOL_GPL(kvm_inj_virq);
EXPORT_TRACEPOINT_SYMBOL_GPL(kvm_page_fault);
EXPORT_TRACEPOINT_SYMBOL_GPL(kvm_msr);
EXPORT_TRACEPOINT_SYMBOL_GPL(kvm_cr);
EXPORT_TRACEPOINT_SYMBOL_GPL(kvm_nested_vmenter);
EXPORT_TRACEPOINT_SYMBOL_GPL(kvm_nested_vmexit);
EXPORT_TRACEPOINT_SYMBOL_GPL(kvm_nested_vmexit_inject);
EXPORT_TRACEPOINT_SYMBOL_GPL(kvm_nested_intr_vmexit);
EXPORT_TRACEPOINT_SYMBOL_GPL(kvm_nested_vmenter_failed);
EXPORT_TRACEPOINT_SYMBOL_GPL(kvm_invlpga);
EXPORT_TRACEPOINT_SYMBOL_GPL(kvm_skinit);
EXPORT_TRACEPOINT_SYMBOL_GPL(kvm_nested_intercepts);
EXPORT_TRACEPOINT_SYMBOL_GPL(kvm_write_tsc_offset);
EXPORT_TRACEPOINT_SYMBOL_GPL(kvm_ple_window_update);
EXPORT_TRACEPOINT_SYMBOL_GPL(kvm_pml_full);
EXPORT_TRACEPOINT_SYMBOL_GPL(kvm_pi_irte_update);
EXPORT_TRACEPOINT_SYMBOL_GPL(kvm_avic_unaccelerated_access);
EXPORT_TRACEPOINT_SYMBOL_GPL(kvm_avic_incomplete_ipi);
EXPORT_TRACEPOINT_SYMBOL_GPL(kvm_avic_ga_log);
EXPORT_TRACEPOINT_SYMBOL_GPL(kvm_avic_kick_vcpu_slowpath);
EXPORT_TRACEPOINT_SYMBOL_GPL(kvm_avic_doorbell);
EXPORT_TRACEPOINT_SYMBOL_GPL(kvm_apicv_accept_irq);
EXPORT_TRACEPOINT_SYMBOL_GPL(kvm_vmgexit_enter);
EXPORT_TRACEPOINT_SYMBOL_GPL(kvm_vmgexit_exit);
EXPORT_TRACEPOINT_SYMBOL_GPL(kvm_vmgexit_msr_protocol_enter);
EXPORT_TRACEPOINT_SYMBOL_GPL(kvm_vmgexit_msr_protocol_exit);

static int __init kvm_x86_init(void)
{
	kvm_mmu_x86_module_init();
	return 0;
}
module_init(kvm_x86_init);

static void __exit kvm_x86_exit(void)
{
	/*
	 * If module_init() is implemented, module_exit() must also be
	 * implemented to allow module unload.
	 */
}
module_exit(kvm_x86_exit);<|MERGE_RESOLUTION|>--- conflicted
+++ resolved
@@ -9933,7 +9933,6 @@
 	 * Otherwise, continue processing events even if VM-Exit occurred.  The
 	 * VM-Exit will have cleared exceptions that were meant for L2, but
 	 * there may now be events that can be injected into L1.
-<<<<<<< HEAD
 	 */
 	if (r < 0)
 		goto out;
@@ -9943,17 +9942,6 @@
 	 * or force an immediate re-entry and exit to/from L2, and exception
 	 * VM-Exits cannot be injected (flag should _never_ be set).
 	 */
-=======
-	 */
-	if (r < 0)
-		goto out;
-
-	/*
-	 * A pending exception VM-Exit should either result in nested VM-Exit
-	 * or force an immediate re-entry and exit to/from L2, and exception
-	 * VM-Exits cannot be injected (flag should _never_ be set).
-	 */
->>>>>>> ec4a04aa
 	WARN_ON_ONCE(vcpu->arch.exception_vmexit.injected ||
 		     vcpu->arch.exception_vmexit.pending);
 
@@ -10056,9 +10044,6 @@
 	    kvm_x86_ops.nested_ops->has_events(vcpu))
 		*req_immediate_exit = true;
 
-<<<<<<< HEAD
-	WARN_ON(kvm_is_exception_pending(vcpu));
-=======
 	/*
 	 * KVM must never queue a new exception while injecting an event; KVM
 	 * is done emulating and should only propagate the to-be-injected event
@@ -10073,7 +10058,6 @@
 	 */
 	WARN_ON_ONCE(vcpu->arch.exception.pending ||
 		     vcpu->arch.exception_vmexit.pending);
->>>>>>> ec4a04aa
 	return 0;
 
 out:
