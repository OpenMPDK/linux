--- conflicted
+++ resolved
@@ -253,15 +253,10 @@
 		dentry = dget(cifs_sb->root);
 	else {
 		dentry = path_to_dentry(cifs_sb, path);
-<<<<<<< HEAD
-		if (IS_ERR(dentry))
-			goto oshr_free;
-=======
 		if (IS_ERR(dentry)) {
 			rc = -ENOENT;
 			goto oshr_free;
 		}
->>>>>>> ec4a04aa
 	}
 	cfid->dentry = dentry;
 	cfid->tcon = tcon;
@@ -348,8 +343,6 @@
 void drop_cached_dir_by_name(const unsigned int xid, struct cifs_tcon *tcon,
 			     const char *name, struct cifs_sb_info *cifs_sb)
 {
-<<<<<<< HEAD
-=======
 	struct cached_fid *cfid = NULL;
 	int rc;
 
@@ -370,7 +363,6 @@
 
 void close_cached_dir(struct cached_fid *cfid)
 {
->>>>>>> ec4a04aa
 	kref_put(&cfid->refcount, smb2_close_cached_fid);
 }
 
@@ -409,17 +401,6 @@
 {
 	struct cached_fids *cfids = tcon->cfids;
 	struct cached_fid *cfid, *q;
-<<<<<<< HEAD
-	struct list_head entry;
-
-	INIT_LIST_HEAD(&entry);
-	spin_lock(&cfids->cfid_list_lock);
-	list_for_each_entry_safe(cfid, q, &cfids->entries, entry) {
-		list_del(&cfid->entry);
-		list_add(&cfid->entry, &entry);
-		cfids->num_entries--;
-		cfid->is_open = false;
-=======
 	LIST_HEAD(entry);
 
 	spin_lock(&cfids->cfid_list_lock);
@@ -428,17 +409,12 @@
 		cfids->num_entries--;
 		cfid->is_open = false;
 		cfid->on_list = false;
->>>>>>> ec4a04aa
 		/* To prevent race with smb2_cached_lease_break() */
 		kref_get(&cfid->refcount);
 	}
 	spin_unlock(&cfids->cfid_list_lock);
 
 	list_for_each_entry_safe(cfid, q, &entry, entry) {
-<<<<<<< HEAD
-		cfid->on_list = false;
-=======
->>>>>>> ec4a04aa
 		list_del(&cfid->entry);
 		cancel_work_sync(&cfid->lease_break);
 		if (cfid->has_lease) {
@@ -563,24 +539,13 @@
 void free_cached_dirs(struct cached_fids *cfids)
 {
 	struct cached_fid *cfid, *q;
-<<<<<<< HEAD
-	struct list_head entry;
-
-	INIT_LIST_HEAD(&entry);
-=======
 	LIST_HEAD(entry);
 
->>>>>>> ec4a04aa
 	spin_lock(&cfids->cfid_list_lock);
 	list_for_each_entry_safe(cfid, q, &cfids->entries, entry) {
 		cfid->on_list = false;
 		cfid->is_open = false;
-<<<<<<< HEAD
-		list_del(&cfid->entry);
-		list_add(&cfid->entry, &entry);
-=======
 		list_move(&cfid->entry, &entry);
->>>>>>> ec4a04aa
 	}
 	spin_unlock(&cfids->cfid_list_lock);
 
