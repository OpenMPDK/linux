--- conflicted
+++ resolved
@@ -153,11 +153,6 @@
 #endif /* CONFIG_CIFS_NFSD_EXPORT */
 
 /* when changing internal version - update following two lines at same time */
-<<<<<<< HEAD
-#define SMB3_PRODUCT_BUILD 39
-#define CIFS_VERSION   "2.39"
-=======
 #define SMB3_PRODUCT_BUILD 40
 #define CIFS_VERSION   "2.40"
->>>>>>> ec4a04aa
 #endif				/* _CIFSFS_H */