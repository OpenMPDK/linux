--- conflicted
+++ resolved
@@ -215,14 +215,6 @@
 		kfree(cifs_i->symlink_target);
 		cifs_i->symlink_target = fattr->cf_symlink_target;
 		fattr->cf_symlink_target = NULL;
-<<<<<<< HEAD
-
-		if (unlikely(!cifs_i->symlink_target))
-			inode->i_link = ERR_PTR(-EOPNOTSUPP);
-		else
-			inode->i_link = cifs_i->symlink_target;
-=======
->>>>>>> ec4a04aa
 	}
 	spin_unlock(&inode->i_lock);
 
@@ -371,15 +363,10 @@
 
 	if (cfile->symlink_target) {
 		fattr.cf_symlink_target = kstrdup(cfile->symlink_target, GFP_KERNEL);
-<<<<<<< HEAD
-		if (!fattr.cf_symlink_target)
-			return -ENOMEM;
-=======
 		if (!fattr.cf_symlink_target) {
 			rc = -ENOMEM;
 			goto cifs_gfiunix_out;
 		}
->>>>>>> ec4a04aa
 	}
 
 	rc = CIFSSMBUnixQFileInfo(xid, tcon, cfile->fid.netfid, &find_data);
