// SPDX-License-Identifier: GPL-2.0
/*
 *  linux/fs/ext4/super.c
 *
 * Copyright (C) 1992, 1993, 1994, 1995
 * Remy Card (card@masi.ibp.fr)
 * Laboratoire MASI - Institut Blaise Pascal
 * Universite Pierre et Marie Curie (Paris VI)
 *
 *  from
 *
 *  linux/fs/minix/inode.c
 *
 *  Copyright (C) 1991, 1992  Linus Torvalds
 *
 *  Big-endian to little-endian byte-swapping/bitmaps by
 *        David S. Miller (davem@caip.rutgers.edu), 1995
 */

#include <linux/module.h>
#include <linux/string.h>
#include <linux/fs.h>
#include <linux/time.h>
#include <linux/vmalloc.h>
#include <linux/slab.h>
#include <linux/init.h>
#include <linux/blkdev.h>
#include <linux/backing-dev.h>
#include <linux/parser.h>
#include <linux/buffer_head.h>
#include <linux/exportfs.h>
#include <linux/vfs.h>
#include <linux/random.h>
#include <linux/mount.h>
#include <linux/namei.h>
#include <linux/quotaops.h>
#include <linux/seq_file.h>
#include <linux/ctype.h>
#include <linux/log2.h>
#include <linux/crc16.h>
#include <linux/dax.h>
#include <linux/uaccess.h>
#include <linux/iversion.h>
#include <linux/unicode.h>
#include <linux/part_stat.h>
#include <linux/kthread.h>
#include <linux/freezer.h>
#include <linux/fsnotify.h>
#include <linux/fs_context.h>
#include <linux/fs_parser.h>

#include "ext4.h"
#include "ext4_extents.h"	/* Needed for trace points definition */
#include "ext4_jbd2.h"
#include "xattr.h"
#include "acl.h"
#include "mballoc.h"
#include "fsmap.h"

#define CREATE_TRACE_POINTS
#include <trace/events/ext4.h>

static struct ext4_lazy_init *ext4_li_info;
static DEFINE_MUTEX(ext4_li_mtx);
static struct ratelimit_state ext4_mount_msg_ratelimit;

static int ext4_load_journal(struct super_block *, struct ext4_super_block *,
			     unsigned long journal_devnum);
static int ext4_show_options(struct seq_file *seq, struct dentry *root);
static void ext4_update_super(struct super_block *sb);
static int ext4_commit_super(struct super_block *sb);
static int ext4_mark_recovery_complete(struct super_block *sb,
					struct ext4_super_block *es);
static int ext4_clear_journal_err(struct super_block *sb,
				  struct ext4_super_block *es);
static int ext4_sync_fs(struct super_block *sb, int wait);
static int ext4_statfs(struct dentry *dentry, struct kstatfs *buf);
static int ext4_unfreeze(struct super_block *sb);
static int ext4_freeze(struct super_block *sb);
static inline int ext2_feature_set_ok(struct super_block *sb);
static inline int ext3_feature_set_ok(struct super_block *sb);
static void ext4_destroy_lazyinit_thread(void);
static void ext4_unregister_li_request(struct super_block *sb);
static void ext4_clear_request_list(void);
static struct inode *ext4_get_journal_inode(struct super_block *sb,
					    unsigned int journal_inum);
static int ext4_validate_options(struct fs_context *fc);
static int ext4_check_opt_consistency(struct fs_context *fc,
				      struct super_block *sb);
static void ext4_apply_options(struct fs_context *fc, struct super_block *sb);
static int ext4_parse_param(struct fs_context *fc, struct fs_parameter *param);
static int ext4_get_tree(struct fs_context *fc);
static int ext4_reconfigure(struct fs_context *fc);
static void ext4_fc_free(struct fs_context *fc);
static int ext4_init_fs_context(struct fs_context *fc);
static const struct fs_parameter_spec ext4_param_specs[];

/*
 * Lock ordering
 *
 * page fault path:
 * mmap_lock -> sb_start_pagefault -> invalidate_lock (r) -> transaction start
 *   -> page lock -> i_data_sem (rw)
 *
 * buffered write path:
 * sb_start_write -> i_mutex -> mmap_lock
 * sb_start_write -> i_mutex -> transaction start -> page lock ->
 *   i_data_sem (rw)
 *
 * truncate:
 * sb_start_write -> i_mutex -> invalidate_lock (w) -> i_mmap_rwsem (w) ->
 *   page lock
 * sb_start_write -> i_mutex -> invalidate_lock (w) -> transaction start ->
 *   i_data_sem (rw)
 *
 * direct IO:
 * sb_start_write -> i_mutex -> mmap_lock
 * sb_start_write -> i_mutex -> transaction start -> i_data_sem (rw)
 *
 * writepages:
 * transaction start -> page lock(s) -> i_data_sem (rw)
 */

static const struct fs_context_operations ext4_context_ops = {
	.parse_param	= ext4_parse_param,
	.get_tree	= ext4_get_tree,
	.reconfigure	= ext4_reconfigure,
	.free		= ext4_fc_free,
};


#if !defined(CONFIG_EXT2_FS) && !defined(CONFIG_EXT2_FS_MODULE) && defined(CONFIG_EXT4_USE_FOR_EXT2)
static struct file_system_type ext2_fs_type = {
	.owner			= THIS_MODULE,
	.name			= "ext2",
	.init_fs_context	= ext4_init_fs_context,
	.parameters		= ext4_param_specs,
	.kill_sb		= kill_block_super,
	.fs_flags		= FS_REQUIRES_DEV,
};
MODULE_ALIAS_FS("ext2");
MODULE_ALIAS("ext2");
#define IS_EXT2_SB(sb) ((sb)->s_bdev->bd_holder == &ext2_fs_type)
#else
#define IS_EXT2_SB(sb) (0)
#endif


static struct file_system_type ext3_fs_type = {
	.owner			= THIS_MODULE,
	.name			= "ext3",
	.init_fs_context	= ext4_init_fs_context,
	.parameters		= ext4_param_specs,
	.kill_sb		= kill_block_super,
	.fs_flags		= FS_REQUIRES_DEV,
};
MODULE_ALIAS_FS("ext3");
MODULE_ALIAS("ext3");
#define IS_EXT3_SB(sb) ((sb)->s_bdev->bd_holder == &ext3_fs_type)


static inline void __ext4_read_bh(struct buffer_head *bh, blk_opf_t op_flags,
				  bh_end_io_t *end_io)
{
	/*
	 * buffer's verified bit is no longer valid after reading from
	 * disk again due to write out error, clear it to make sure we
	 * recheck the buffer contents.
	 */
	clear_buffer_verified(bh);

	bh->b_end_io = end_io ? end_io : end_buffer_read_sync;
	get_bh(bh);
	submit_bh(REQ_OP_READ | op_flags, bh);
}

void ext4_read_bh_nowait(struct buffer_head *bh, blk_opf_t op_flags,
			 bh_end_io_t *end_io)
{
	BUG_ON(!buffer_locked(bh));

	if (ext4_buffer_uptodate(bh)) {
		unlock_buffer(bh);
		return;
	}
	__ext4_read_bh(bh, op_flags, end_io);
}

int ext4_read_bh(struct buffer_head *bh, blk_opf_t op_flags, bh_end_io_t *end_io)
{
	BUG_ON(!buffer_locked(bh));

	if (ext4_buffer_uptodate(bh)) {
		unlock_buffer(bh);
		return 0;
	}

	__ext4_read_bh(bh, op_flags, end_io);

	wait_on_buffer(bh);
	if (buffer_uptodate(bh))
		return 0;
	return -EIO;
}

int ext4_read_bh_lock(struct buffer_head *bh, blk_opf_t op_flags, bool wait)
{
	lock_buffer(bh);
	if (!wait) {
		ext4_read_bh_nowait(bh, op_flags, NULL);
		return 0;
	}
	return ext4_read_bh(bh, op_flags, NULL);
}

/*
 * This works like __bread_gfp() except it uses ERR_PTR for error
 * returns.  Currently with sb_bread it's impossible to distinguish
 * between ENOMEM and EIO situations (since both result in a NULL
 * return.
 */
static struct buffer_head *__ext4_sb_bread_gfp(struct super_block *sb,
					       sector_t block,
					       blk_opf_t op_flags, gfp_t gfp)
{
	struct buffer_head *bh;
	int ret;

	bh = sb_getblk_gfp(sb, block, gfp);
	if (bh == NULL)
		return ERR_PTR(-ENOMEM);
	if (ext4_buffer_uptodate(bh))
		return bh;

	ret = ext4_read_bh_lock(bh, REQ_META | op_flags, true);
	if (ret) {
		put_bh(bh);
		return ERR_PTR(ret);
	}
	return bh;
}

struct buffer_head *ext4_sb_bread(struct super_block *sb, sector_t block,
				   blk_opf_t op_flags)
{
	return __ext4_sb_bread_gfp(sb, block, op_flags, __GFP_MOVABLE);
}

struct buffer_head *ext4_sb_bread_unmovable(struct super_block *sb,
					    sector_t block)
{
	return __ext4_sb_bread_gfp(sb, block, 0, 0);
}

void ext4_sb_breadahead_unmovable(struct super_block *sb, sector_t block)
{
	struct buffer_head *bh = sb_getblk_gfp(sb, block, 0);

	if (likely(bh)) {
		if (trylock_buffer(bh))
			ext4_read_bh_nowait(bh, REQ_RAHEAD, NULL);
		brelse(bh);
	}
}

static int ext4_verify_csum_type(struct super_block *sb,
				 struct ext4_super_block *es)
{
	if (!ext4_has_feature_metadata_csum(sb))
		return 1;

	return es->s_checksum_type == EXT4_CRC32C_CHKSUM;
}

__le32 ext4_superblock_csum(struct super_block *sb,
			    struct ext4_super_block *es)
{
	struct ext4_sb_info *sbi = EXT4_SB(sb);
	int offset = offsetof(struct ext4_super_block, s_checksum);
	__u32 csum;

	csum = ext4_chksum(sbi, ~0, (char *)es, offset);

	return cpu_to_le32(csum);
}

static int ext4_superblock_csum_verify(struct super_block *sb,
				       struct ext4_super_block *es)
{
	if (!ext4_has_metadata_csum(sb))
		return 1;

	return es->s_checksum == ext4_superblock_csum(sb, es);
}

void ext4_superblock_csum_set(struct super_block *sb)
{
	struct ext4_super_block *es = EXT4_SB(sb)->s_es;

	if (!ext4_has_metadata_csum(sb))
		return;

	es->s_checksum = ext4_superblock_csum(sb, es);
}

ext4_fsblk_t ext4_block_bitmap(struct super_block *sb,
			       struct ext4_group_desc *bg)
{
	return le32_to_cpu(bg->bg_block_bitmap_lo) |
		(EXT4_DESC_SIZE(sb) >= EXT4_MIN_DESC_SIZE_64BIT ?
		 (ext4_fsblk_t)le32_to_cpu(bg->bg_block_bitmap_hi) << 32 : 0);
}

ext4_fsblk_t ext4_inode_bitmap(struct super_block *sb,
			       struct ext4_group_desc *bg)
{
	return le32_to_cpu(bg->bg_inode_bitmap_lo) |
		(EXT4_DESC_SIZE(sb) >= EXT4_MIN_DESC_SIZE_64BIT ?
		 (ext4_fsblk_t)le32_to_cpu(bg->bg_inode_bitmap_hi) << 32 : 0);
}

ext4_fsblk_t ext4_inode_table(struct super_block *sb,
			      struct ext4_group_desc *bg)
{
	return le32_to_cpu(bg->bg_inode_table_lo) |
		(EXT4_DESC_SIZE(sb) >= EXT4_MIN_DESC_SIZE_64BIT ?
		 (ext4_fsblk_t)le32_to_cpu(bg->bg_inode_table_hi) << 32 : 0);
}

__u32 ext4_free_group_clusters(struct super_block *sb,
			       struct ext4_group_desc *bg)
{
	return le16_to_cpu(bg->bg_free_blocks_count_lo) |
		(EXT4_DESC_SIZE(sb) >= EXT4_MIN_DESC_SIZE_64BIT ?
		 (__u32)le16_to_cpu(bg->bg_free_blocks_count_hi) << 16 : 0);
}

__u32 ext4_free_inodes_count(struct super_block *sb,
			      struct ext4_group_desc *bg)
{
	return le16_to_cpu(bg->bg_free_inodes_count_lo) |
		(EXT4_DESC_SIZE(sb) >= EXT4_MIN_DESC_SIZE_64BIT ?
		 (__u32)le16_to_cpu(bg->bg_free_inodes_count_hi) << 16 : 0);
}

__u32 ext4_used_dirs_count(struct super_block *sb,
			      struct ext4_group_desc *bg)
{
	return le16_to_cpu(bg->bg_used_dirs_count_lo) |
		(EXT4_DESC_SIZE(sb) >= EXT4_MIN_DESC_SIZE_64BIT ?
		 (__u32)le16_to_cpu(bg->bg_used_dirs_count_hi) << 16 : 0);
}

__u32 ext4_itable_unused_count(struct super_block *sb,
			      struct ext4_group_desc *bg)
{
	return le16_to_cpu(bg->bg_itable_unused_lo) |
		(EXT4_DESC_SIZE(sb) >= EXT4_MIN_DESC_SIZE_64BIT ?
		 (__u32)le16_to_cpu(bg->bg_itable_unused_hi) << 16 : 0);
}

void ext4_block_bitmap_set(struct super_block *sb,
			   struct ext4_group_desc *bg, ext4_fsblk_t blk)
{
	bg->bg_block_bitmap_lo = cpu_to_le32((u32)blk);
	if (EXT4_DESC_SIZE(sb) >= EXT4_MIN_DESC_SIZE_64BIT)
		bg->bg_block_bitmap_hi = cpu_to_le32(blk >> 32);
}

void ext4_inode_bitmap_set(struct super_block *sb,
			   struct ext4_group_desc *bg, ext4_fsblk_t blk)
{
	bg->bg_inode_bitmap_lo  = cpu_to_le32((u32)blk);
	if (EXT4_DESC_SIZE(sb) >= EXT4_MIN_DESC_SIZE_64BIT)
		bg->bg_inode_bitmap_hi = cpu_to_le32(blk >> 32);
}

void ext4_inode_table_set(struct super_block *sb,
			  struct ext4_group_desc *bg, ext4_fsblk_t blk)
{
	bg->bg_inode_table_lo = cpu_to_le32((u32)blk);
	if (EXT4_DESC_SIZE(sb) >= EXT4_MIN_DESC_SIZE_64BIT)
		bg->bg_inode_table_hi = cpu_to_le32(blk >> 32);
}

void ext4_free_group_clusters_set(struct super_block *sb,
				  struct ext4_group_desc *bg, __u32 count)
{
	bg->bg_free_blocks_count_lo = cpu_to_le16((__u16)count);
	if (EXT4_DESC_SIZE(sb) >= EXT4_MIN_DESC_SIZE_64BIT)
		bg->bg_free_blocks_count_hi = cpu_to_le16(count >> 16);
}

void ext4_free_inodes_set(struct super_block *sb,
			  struct ext4_group_desc *bg, __u32 count)
{
	bg->bg_free_inodes_count_lo = cpu_to_le16((__u16)count);
	if (EXT4_DESC_SIZE(sb) >= EXT4_MIN_DESC_SIZE_64BIT)
		bg->bg_free_inodes_count_hi = cpu_to_le16(count >> 16);
}

void ext4_used_dirs_set(struct super_block *sb,
			  struct ext4_group_desc *bg, __u32 count)
{
	bg->bg_used_dirs_count_lo = cpu_to_le16((__u16)count);
	if (EXT4_DESC_SIZE(sb) >= EXT4_MIN_DESC_SIZE_64BIT)
		bg->bg_used_dirs_count_hi = cpu_to_le16(count >> 16);
}

void ext4_itable_unused_set(struct super_block *sb,
			  struct ext4_group_desc *bg, __u32 count)
{
	bg->bg_itable_unused_lo = cpu_to_le16((__u16)count);
	if (EXT4_DESC_SIZE(sb) >= EXT4_MIN_DESC_SIZE_64BIT)
		bg->bg_itable_unused_hi = cpu_to_le16(count >> 16);
}

static void __ext4_update_tstamp(__le32 *lo, __u8 *hi, time64_t now)
{
	now = clamp_val(now, 0, (1ull << 40) - 1);

	*lo = cpu_to_le32(lower_32_bits(now));
	*hi = upper_32_bits(now);
}

static time64_t __ext4_get_tstamp(__le32 *lo, __u8 *hi)
{
	return ((time64_t)(*hi) << 32) + le32_to_cpu(*lo);
}
#define ext4_update_tstamp(es, tstamp) \
	__ext4_update_tstamp(&(es)->tstamp, &(es)->tstamp ## _hi, \
			     ktime_get_real_seconds())
#define ext4_get_tstamp(es, tstamp) \
	__ext4_get_tstamp(&(es)->tstamp, &(es)->tstamp ## _hi)

/*
 * The del_gendisk() function uninitializes the disk-specific data
 * structures, including the bdi structure, without telling anyone
 * else.  Once this happens, any attempt to call mark_buffer_dirty()
 * (for example, by ext4_commit_super), will cause a kernel OOPS.
 * This is a kludge to prevent these oops until we can put in a proper
 * hook in del_gendisk() to inform the VFS and file system layers.
 */
static int block_device_ejected(struct super_block *sb)
{
	struct inode *bd_inode = sb->s_bdev->bd_inode;
	struct backing_dev_info *bdi = inode_to_bdi(bd_inode);

	return bdi->dev == NULL;
}

static void ext4_journal_commit_callback(journal_t *journal, transaction_t *txn)
{
	struct super_block		*sb = journal->j_private;
	struct ext4_sb_info		*sbi = EXT4_SB(sb);
	int				error = is_journal_aborted(journal);
	struct ext4_journal_cb_entry	*jce;

	BUG_ON(txn->t_state == T_FINISHED);

	ext4_process_freed_data(sb, txn->t_tid);

	spin_lock(&sbi->s_md_lock);
	while (!list_empty(&txn->t_private_list)) {
		jce = list_entry(txn->t_private_list.next,
				 struct ext4_journal_cb_entry, jce_list);
		list_del_init(&jce->jce_list);
		spin_unlock(&sbi->s_md_lock);
		jce->jce_func(sb, jce, error);
		spin_lock(&sbi->s_md_lock);
	}
	spin_unlock(&sbi->s_md_lock);
}

/*
 * This writepage callback for write_cache_pages()
 * takes care of a few cases after page cleaning.
 *
 * write_cache_pages() already checks for dirty pages
 * and calls clear_page_dirty_for_io(), which we want,
 * to write protect the pages.
 *
 * However, we may have to redirty a page (see below.)
 */
static int ext4_journalled_writepage_callback(struct page *page,
					      struct writeback_control *wbc,
					      void *data)
{
	transaction_t *transaction = (transaction_t *) data;
	struct buffer_head *bh, *head;
	struct journal_head *jh;

	bh = head = page_buffers(page);
	do {
		/*
		 * We have to redirty a page in these cases:
		 * 1) If buffer is dirty, it means the page was dirty because it
		 * contains a buffer that needs checkpointing. So the dirty bit
		 * needs to be preserved so that checkpointing writes the buffer
		 * properly.
		 * 2) If buffer is not part of the committing transaction
		 * (we may have just accidentally come across this buffer because
		 * inode range tracking is not exact) or if the currently running
		 * transaction already contains this buffer as well, dirty bit
		 * needs to be preserved so that the buffer gets writeprotected
		 * properly on running transaction's commit.
		 */
		jh = bh2jh(bh);
		if (buffer_dirty(bh) ||
		    (jh && (jh->b_transaction != transaction ||
			    jh->b_next_transaction))) {
			redirty_page_for_writepage(wbc, page);
			goto out;
		}
	} while ((bh = bh->b_this_page) != head);

out:
	return AOP_WRITEPAGE_ACTIVATE;
}

static int ext4_journalled_submit_inode_data_buffers(struct jbd2_inode *jinode)
{
	struct address_space *mapping = jinode->i_vfs_inode->i_mapping;
	struct writeback_control wbc = {
		.sync_mode =  WB_SYNC_ALL,
		.nr_to_write = LONG_MAX,
		.range_start = jinode->i_dirty_start,
		.range_end = jinode->i_dirty_end,
        };

	return write_cache_pages(mapping, &wbc,
				 ext4_journalled_writepage_callback,
				 jinode->i_transaction);
}

static int ext4_journal_submit_inode_data_buffers(struct jbd2_inode *jinode)
{
	int ret;

	if (ext4_should_journal_data(jinode->i_vfs_inode))
		ret = ext4_journalled_submit_inode_data_buffers(jinode);
	else
		ret = jbd2_journal_submit_inode_data_buffers(jinode);

	return ret;
}

static int ext4_journal_finish_inode_data_buffers(struct jbd2_inode *jinode)
{
	int ret = 0;

	if (!ext4_should_journal_data(jinode->i_vfs_inode))
		ret = jbd2_journal_finish_inode_data_buffers(jinode);

	return ret;
}

static bool system_going_down(void)
{
	return system_state == SYSTEM_HALT || system_state == SYSTEM_POWER_OFF
		|| system_state == SYSTEM_RESTART;
}

struct ext4_err_translation {
	int code;
	int errno;
};

#define EXT4_ERR_TRANSLATE(err) { .code = EXT4_ERR_##err, .errno = err }

static struct ext4_err_translation err_translation[] = {
	EXT4_ERR_TRANSLATE(EIO),
	EXT4_ERR_TRANSLATE(ENOMEM),
	EXT4_ERR_TRANSLATE(EFSBADCRC),
	EXT4_ERR_TRANSLATE(EFSCORRUPTED),
	EXT4_ERR_TRANSLATE(ENOSPC),
	EXT4_ERR_TRANSLATE(ENOKEY),
	EXT4_ERR_TRANSLATE(EROFS),
	EXT4_ERR_TRANSLATE(EFBIG),
	EXT4_ERR_TRANSLATE(EEXIST),
	EXT4_ERR_TRANSLATE(ERANGE),
	EXT4_ERR_TRANSLATE(EOVERFLOW),
	EXT4_ERR_TRANSLATE(EBUSY),
	EXT4_ERR_TRANSLATE(ENOTDIR),
	EXT4_ERR_TRANSLATE(ENOTEMPTY),
	EXT4_ERR_TRANSLATE(ESHUTDOWN),
	EXT4_ERR_TRANSLATE(EFAULT),
};

static int ext4_errno_to_code(int errno)
{
	int i;

	for (i = 0; i < ARRAY_SIZE(err_translation); i++)
		if (err_translation[i].errno == errno)
			return err_translation[i].code;
	return EXT4_ERR_UNKNOWN;
}

static void save_error_info(struct super_block *sb, int error,
			    __u32 ino, __u64 block,
			    const char *func, unsigned int line)
{
	struct ext4_sb_info *sbi = EXT4_SB(sb);

	/* We default to EFSCORRUPTED error... */
	if (error == 0)
		error = EFSCORRUPTED;

	spin_lock(&sbi->s_error_lock);
	sbi->s_add_error_count++;
	sbi->s_last_error_code = error;
	sbi->s_last_error_line = line;
	sbi->s_last_error_ino = ino;
	sbi->s_last_error_block = block;
	sbi->s_last_error_func = func;
	sbi->s_last_error_time = ktime_get_real_seconds();
	if (!sbi->s_first_error_time) {
		sbi->s_first_error_code = error;
		sbi->s_first_error_line = line;
		sbi->s_first_error_ino = ino;
		sbi->s_first_error_block = block;
		sbi->s_first_error_func = func;
		sbi->s_first_error_time = sbi->s_last_error_time;
	}
	spin_unlock(&sbi->s_error_lock);
}

/* Deal with the reporting of failure conditions on a filesystem such as
 * inconsistencies detected or read IO failures.
 *
 * On ext2, we can store the error state of the filesystem in the
 * superblock.  That is not possible on ext4, because we may have other
 * write ordering constraints on the superblock which prevent us from
 * writing it out straight away; and given that the journal is about to
 * be aborted, we can't rely on the current, or future, transactions to
 * write out the superblock safely.
 *
 * We'll just use the jbd2_journal_abort() error code to record an error in
 * the journal instead.  On recovery, the journal will complain about
 * that error until we've noted it down and cleared it.
 *
 * If force_ro is set, we unconditionally force the filesystem into an
 * ABORT|READONLY state, unless the error response on the fs has been set to
 * panic in which case we take the easy way out and panic immediately. This is
 * used to deal with unrecoverable failures such as journal IO errors or ENOMEM
 * at a critical moment in log management.
 */
static void ext4_handle_error(struct super_block *sb, bool force_ro, int error,
			      __u32 ino, __u64 block,
			      const char *func, unsigned int line)
{
	journal_t *journal = EXT4_SB(sb)->s_journal;
	bool continue_fs = !force_ro && test_opt(sb, ERRORS_CONT);

	EXT4_SB(sb)->s_mount_state |= EXT4_ERROR_FS;
	if (test_opt(sb, WARN_ON_ERROR))
		WARN_ON_ONCE(1);

	if (!continue_fs && !sb_rdonly(sb)) {
		ext4_set_mount_flag(sb, EXT4_MF_FS_ABORTED);
		if (journal)
			jbd2_journal_abort(journal, -EIO);
	}

	if (!bdev_read_only(sb->s_bdev)) {
		save_error_info(sb, error, ino, block, func, line);
		/*
		 * In case the fs should keep running, we need to writeout
		 * superblock through the journal. Due to lock ordering
		 * constraints, it may not be safe to do it right here so we
		 * defer superblock flushing to a workqueue.
		 */
		if (continue_fs && journal)
			schedule_work(&EXT4_SB(sb)->s_error_work);
		else
			ext4_commit_super(sb);
	}

	/*
	 * We force ERRORS_RO behavior when system is rebooting. Otherwise we
	 * could panic during 'reboot -f' as the underlying device got already
	 * disabled.
	 */
	if (test_opt(sb, ERRORS_PANIC) && !system_going_down()) {
		panic("EXT4-fs (device %s): panic forced after error\n",
			sb->s_id);
	}

	if (sb_rdonly(sb) || continue_fs)
		return;

	ext4_msg(sb, KERN_CRIT, "Remounting filesystem read-only");
	/*
	 * Make sure updated value of ->s_mount_flags will be visible before
	 * ->s_flags update
	 */
	smp_wmb();
	sb->s_flags |= SB_RDONLY;
}

static void flush_stashed_error_work(struct work_struct *work)
{
	struct ext4_sb_info *sbi = container_of(work, struct ext4_sb_info,
						s_error_work);
	journal_t *journal = sbi->s_journal;
	handle_t *handle;

	/*
	 * If the journal is still running, we have to write out superblock
	 * through the journal to avoid collisions of other journalled sb
	 * updates.
	 *
	 * We use directly jbd2 functions here to avoid recursing back into
	 * ext4 error handling code during handling of previous errors.
	 */
	if (!sb_rdonly(sbi->s_sb) && journal) {
		struct buffer_head *sbh = sbi->s_sbh;
		handle = jbd2_journal_start(journal, 1);
		if (IS_ERR(handle))
			goto write_directly;
		if (jbd2_journal_get_write_access(handle, sbh)) {
			jbd2_journal_stop(handle);
			goto write_directly;
		}
		ext4_update_super(sbi->s_sb);
		if (buffer_write_io_error(sbh) || !buffer_uptodate(sbh)) {
			ext4_msg(sbi->s_sb, KERN_ERR, "previous I/O error to "
				 "superblock detected");
			clear_buffer_write_io_error(sbh);
			set_buffer_uptodate(sbh);
		}

		if (jbd2_journal_dirty_metadata(handle, sbh)) {
			jbd2_journal_stop(handle);
			goto write_directly;
		}
		jbd2_journal_stop(handle);
		ext4_notify_error_sysfs(sbi);
		return;
	}
write_directly:
	/*
	 * Write through journal failed. Write sb directly to get error info
	 * out and hope for the best.
	 */
	ext4_commit_super(sbi->s_sb);
	ext4_notify_error_sysfs(sbi);
}

#define ext4_error_ratelimit(sb)					\
		___ratelimit(&(EXT4_SB(sb)->s_err_ratelimit_state),	\
			     "EXT4-fs error")

void __ext4_error(struct super_block *sb, const char *function,
		  unsigned int line, bool force_ro, int error, __u64 block,
		  const char *fmt, ...)
{
	struct va_format vaf;
	va_list args;

	if (unlikely(ext4_forced_shutdown(EXT4_SB(sb))))
		return;

	trace_ext4_error(sb, function, line);
	if (ext4_error_ratelimit(sb)) {
		va_start(args, fmt);
		vaf.fmt = fmt;
		vaf.va = &args;
		printk(KERN_CRIT
		       "EXT4-fs error (device %s): %s:%d: comm %s: %pV\n",
		       sb->s_id, function, line, current->comm, &vaf);
		va_end(args);
	}
	fsnotify_sb_error(sb, NULL, error ? error : EFSCORRUPTED);

	ext4_handle_error(sb, force_ro, error, 0, block, function, line);
}

void __ext4_error_inode(struct inode *inode, const char *function,
			unsigned int line, ext4_fsblk_t block, int error,
			const char *fmt, ...)
{
	va_list args;
	struct va_format vaf;

	if (unlikely(ext4_forced_shutdown(EXT4_SB(inode->i_sb))))
		return;

	trace_ext4_error(inode->i_sb, function, line);
	if (ext4_error_ratelimit(inode->i_sb)) {
		va_start(args, fmt);
		vaf.fmt = fmt;
		vaf.va = &args;
		if (block)
			printk(KERN_CRIT "EXT4-fs error (device %s): %s:%d: "
			       "inode #%lu: block %llu: comm %s: %pV\n",
			       inode->i_sb->s_id, function, line, inode->i_ino,
			       block, current->comm, &vaf);
		else
			printk(KERN_CRIT "EXT4-fs error (device %s): %s:%d: "
			       "inode #%lu: comm %s: %pV\n",
			       inode->i_sb->s_id, function, line, inode->i_ino,
			       current->comm, &vaf);
		va_end(args);
	}
	fsnotify_sb_error(inode->i_sb, inode, error ? error : EFSCORRUPTED);

	ext4_handle_error(inode->i_sb, false, error, inode->i_ino, block,
			  function, line);
}

void __ext4_error_file(struct file *file, const char *function,
		       unsigned int line, ext4_fsblk_t block,
		       const char *fmt, ...)
{
	va_list args;
	struct va_format vaf;
	struct inode *inode = file_inode(file);
	char pathname[80], *path;

	if (unlikely(ext4_forced_shutdown(EXT4_SB(inode->i_sb))))
		return;

	trace_ext4_error(inode->i_sb, function, line);
	if (ext4_error_ratelimit(inode->i_sb)) {
		path = file_path(file, pathname, sizeof(pathname));
		if (IS_ERR(path))
			path = "(unknown)";
		va_start(args, fmt);
		vaf.fmt = fmt;
		vaf.va = &args;
		if (block)
			printk(KERN_CRIT
			       "EXT4-fs error (device %s): %s:%d: inode #%lu: "
			       "block %llu: comm %s: path %s: %pV\n",
			       inode->i_sb->s_id, function, line, inode->i_ino,
			       block, current->comm, path, &vaf);
		else
			printk(KERN_CRIT
			       "EXT4-fs error (device %s): %s:%d: inode #%lu: "
			       "comm %s: path %s: %pV\n",
			       inode->i_sb->s_id, function, line, inode->i_ino,
			       current->comm, path, &vaf);
		va_end(args);
	}
	fsnotify_sb_error(inode->i_sb, inode, EFSCORRUPTED);

	ext4_handle_error(inode->i_sb, false, EFSCORRUPTED, inode->i_ino, block,
			  function, line);
}

const char *ext4_decode_error(struct super_block *sb, int errno,
			      char nbuf[16])
{
	char *errstr = NULL;

	switch (errno) {
	case -EFSCORRUPTED:
		errstr = "Corrupt filesystem";
		break;
	case -EFSBADCRC:
		errstr = "Filesystem failed CRC";
		break;
	case -EIO:
		errstr = "IO failure";
		break;
	case -ENOMEM:
		errstr = "Out of memory";
		break;
	case -EROFS:
		if (!sb || (EXT4_SB(sb)->s_journal &&
			    EXT4_SB(sb)->s_journal->j_flags & JBD2_ABORT))
			errstr = "Journal has aborted";
		else
			errstr = "Readonly filesystem";
		break;
	default:
		/* If the caller passed in an extra buffer for unknown
		 * errors, textualise them now.  Else we just return
		 * NULL. */
		if (nbuf) {
			/* Check for truncated error codes... */
			if (snprintf(nbuf, 16, "error %d", -errno) >= 0)
				errstr = nbuf;
		}
		break;
	}

	return errstr;
}

/* __ext4_std_error decodes expected errors from journaling functions
 * automatically and invokes the appropriate error response.  */

void __ext4_std_error(struct super_block *sb, const char *function,
		      unsigned int line, int errno)
{
	char nbuf[16];
	const char *errstr;

	if (unlikely(ext4_forced_shutdown(EXT4_SB(sb))))
		return;

	/* Special case: if the error is EROFS, and we're not already
	 * inside a transaction, then there's really no point in logging
	 * an error. */
	if (errno == -EROFS && journal_current_handle() == NULL && sb_rdonly(sb))
		return;

	if (ext4_error_ratelimit(sb)) {
		errstr = ext4_decode_error(sb, errno, nbuf);
		printk(KERN_CRIT "EXT4-fs error (device %s) in %s:%d: %s\n",
		       sb->s_id, function, line, errstr);
	}
	fsnotify_sb_error(sb, NULL, errno ? errno : EFSCORRUPTED);

	ext4_handle_error(sb, false, -errno, 0, 0, function, line);
}

void __ext4_msg(struct super_block *sb,
		const char *prefix, const char *fmt, ...)
{
	struct va_format vaf;
	va_list args;

	if (sb) {
		atomic_inc(&EXT4_SB(sb)->s_msg_count);
		if (!___ratelimit(&(EXT4_SB(sb)->s_msg_ratelimit_state),
				  "EXT4-fs"))
			return;
	}

	va_start(args, fmt);
	vaf.fmt = fmt;
	vaf.va = &args;
	if (sb)
		printk("%sEXT4-fs (%s): %pV\n", prefix, sb->s_id, &vaf);
	else
		printk("%sEXT4-fs: %pV\n", prefix, &vaf);
	va_end(args);
}

static int ext4_warning_ratelimit(struct super_block *sb)
{
	atomic_inc(&EXT4_SB(sb)->s_warning_count);
	return ___ratelimit(&(EXT4_SB(sb)->s_warning_ratelimit_state),
			    "EXT4-fs warning");
}

void __ext4_warning(struct super_block *sb, const char *function,
		    unsigned int line, const char *fmt, ...)
{
	struct va_format vaf;
	va_list args;

	if (!ext4_warning_ratelimit(sb))
		return;

	va_start(args, fmt);
	vaf.fmt = fmt;
	vaf.va = &args;
	printk(KERN_WARNING "EXT4-fs warning (device %s): %s:%d: %pV\n",
	       sb->s_id, function, line, &vaf);
	va_end(args);
}

void __ext4_warning_inode(const struct inode *inode, const char *function,
			  unsigned int line, const char *fmt, ...)
{
	struct va_format vaf;
	va_list args;

	if (!ext4_warning_ratelimit(inode->i_sb))
		return;

	va_start(args, fmt);
	vaf.fmt = fmt;
	vaf.va = &args;
	printk(KERN_WARNING "EXT4-fs warning (device %s): %s:%d: "
	       "inode #%lu: comm %s: %pV\n", inode->i_sb->s_id,
	       function, line, inode->i_ino, current->comm, &vaf);
	va_end(args);
}

void __ext4_grp_locked_error(const char *function, unsigned int line,
			     struct super_block *sb, ext4_group_t grp,
			     unsigned long ino, ext4_fsblk_t block,
			     const char *fmt, ...)
__releases(bitlock)
__acquires(bitlock)
{
	struct va_format vaf;
	va_list args;

	if (unlikely(ext4_forced_shutdown(EXT4_SB(sb))))
		return;

	trace_ext4_error(sb, function, line);
	if (ext4_error_ratelimit(sb)) {
		va_start(args, fmt);
		vaf.fmt = fmt;
		vaf.va = &args;
		printk(KERN_CRIT "EXT4-fs error (device %s): %s:%d: group %u, ",
		       sb->s_id, function, line, grp);
		if (ino)
			printk(KERN_CONT "inode %lu: ", ino);
		if (block)
			printk(KERN_CONT "block %llu:",
			       (unsigned long long) block);
		printk(KERN_CONT "%pV\n", &vaf);
		va_end(args);
	}

	if (test_opt(sb, ERRORS_CONT)) {
		if (test_opt(sb, WARN_ON_ERROR))
			WARN_ON_ONCE(1);
		EXT4_SB(sb)->s_mount_state |= EXT4_ERROR_FS;
		if (!bdev_read_only(sb->s_bdev)) {
			save_error_info(sb, EFSCORRUPTED, ino, block, function,
					line);
			schedule_work(&EXT4_SB(sb)->s_error_work);
		}
		return;
	}
	ext4_unlock_group(sb, grp);
	ext4_handle_error(sb, false, EFSCORRUPTED, ino, block, function, line);
	/*
	 * We only get here in the ERRORS_RO case; relocking the group
	 * may be dangerous, but nothing bad will happen since the
	 * filesystem will have already been marked read/only and the
	 * journal has been aborted.  We return 1 as a hint to callers
	 * who might what to use the return value from
	 * ext4_grp_locked_error() to distinguish between the
	 * ERRORS_CONT and ERRORS_RO case, and perhaps return more
	 * aggressively from the ext4 function in question, with a
	 * more appropriate error code.
	 */
	ext4_lock_group(sb, grp);
	return;
}

void ext4_mark_group_bitmap_corrupted(struct super_block *sb,
				     ext4_group_t group,
				     unsigned int flags)
{
	struct ext4_sb_info *sbi = EXT4_SB(sb);
	struct ext4_group_info *grp = ext4_get_group_info(sb, group);
	struct ext4_group_desc *gdp = ext4_get_group_desc(sb, group, NULL);
	int ret;

	if (flags & EXT4_GROUP_INFO_BBITMAP_CORRUPT) {
		ret = ext4_test_and_set_bit(EXT4_GROUP_INFO_BBITMAP_CORRUPT_BIT,
					    &grp->bb_state);
		if (!ret)
			percpu_counter_sub(&sbi->s_freeclusters_counter,
					   grp->bb_free);
	}

	if (flags & EXT4_GROUP_INFO_IBITMAP_CORRUPT) {
		ret = ext4_test_and_set_bit(EXT4_GROUP_INFO_IBITMAP_CORRUPT_BIT,
					    &grp->bb_state);
		if (!ret && gdp) {
			int count;

			count = ext4_free_inodes_count(sb, gdp);
			percpu_counter_sub(&sbi->s_freeinodes_counter,
					   count);
		}
	}
}

void ext4_update_dynamic_rev(struct super_block *sb)
{
	struct ext4_super_block *es = EXT4_SB(sb)->s_es;

	if (le32_to_cpu(es->s_rev_level) > EXT4_GOOD_OLD_REV)
		return;

	ext4_warning(sb,
		     "updating to rev %d because of new feature flag, "
		     "running e2fsck is recommended",
		     EXT4_DYNAMIC_REV);

	es->s_first_ino = cpu_to_le32(EXT4_GOOD_OLD_FIRST_INO);
	es->s_inode_size = cpu_to_le16(EXT4_GOOD_OLD_INODE_SIZE);
	es->s_rev_level = cpu_to_le32(EXT4_DYNAMIC_REV);
	/* leave es->s_feature_*compat flags alone */
	/* es->s_uuid will be set by e2fsck if empty */

	/*
	 * The rest of the superblock fields should be zero, and if not it
	 * means they are likely already in use, so leave them alone.  We
	 * can leave it up to e2fsck to clean up any inconsistencies there.
	 */
}

/*
 * Open the external journal device
 */
static struct block_device *ext4_blkdev_get(dev_t dev, struct super_block *sb)
{
	struct block_device *bdev;

	bdev = blkdev_get_by_dev(dev, FMODE_READ|FMODE_WRITE|FMODE_EXCL, sb);
	if (IS_ERR(bdev))
		goto fail;
	return bdev;

fail:
	ext4_msg(sb, KERN_ERR,
		 "failed to open journal device unknown-block(%u,%u) %ld",
		 MAJOR(dev), MINOR(dev), PTR_ERR(bdev));
	return NULL;
}

/*
 * Release the journal device
 */
static void ext4_blkdev_put(struct block_device *bdev)
{
	blkdev_put(bdev, FMODE_READ|FMODE_WRITE|FMODE_EXCL);
}

static void ext4_blkdev_remove(struct ext4_sb_info *sbi)
{
	struct block_device *bdev;
	bdev = sbi->s_journal_bdev;
	if (bdev) {
		ext4_blkdev_put(bdev);
		sbi->s_journal_bdev = NULL;
	}
}

static inline struct inode *orphan_list_entry(struct list_head *l)
{
	return &list_entry(l, struct ext4_inode_info, i_orphan)->vfs_inode;
}

static void dump_orphan_list(struct super_block *sb, struct ext4_sb_info *sbi)
{
	struct list_head *l;

	ext4_msg(sb, KERN_ERR, "sb orphan head is %d",
		 le32_to_cpu(sbi->s_es->s_last_orphan));

	printk(KERN_ERR "sb_info orphan list:\n");
	list_for_each(l, &sbi->s_orphan) {
		struct inode *inode = orphan_list_entry(l);
		printk(KERN_ERR "  "
		       "inode %s:%lu at %p: mode %o, nlink %d, next %d\n",
		       inode->i_sb->s_id, inode->i_ino, inode,
		       inode->i_mode, inode->i_nlink,
		       NEXT_ORPHAN(inode));
	}
}

#ifdef CONFIG_QUOTA
static int ext4_quota_off(struct super_block *sb, int type);

static inline void ext4_quota_off_umount(struct super_block *sb)
{
	int type;

	/* Use our quota_off function to clear inode flags etc. */
	for (type = 0; type < EXT4_MAXQUOTAS; type++)
		ext4_quota_off(sb, type);
}

/*
 * This is a helper function which is used in the mount/remount
 * codepaths (which holds s_umount) to fetch the quota file name.
 */
static inline char *get_qf_name(struct super_block *sb,
				struct ext4_sb_info *sbi,
				int type)
{
	return rcu_dereference_protected(sbi->s_qf_names[type],
					 lockdep_is_held(&sb->s_umount));
}
#else
static inline void ext4_quota_off_umount(struct super_block *sb)
{
}
#endif

static void ext4_put_super(struct super_block *sb)
{
	struct ext4_sb_info *sbi = EXT4_SB(sb);
	struct ext4_super_block *es = sbi->s_es;
	struct buffer_head **group_desc;
	struct flex_groups **flex_groups;
	int aborted = 0;
	int i, err;

	/*
	 * Unregister sysfs before destroying jbd2 journal.
	 * Since we could still access attr_journal_task attribute via sysfs
	 * path which could have sbi->s_journal->j_task as NULL
	 * Unregister sysfs before flush sbi->s_error_work.
	 * Since user may read /proc/fs/ext4/xx/mb_groups during umount, If
	 * read metadata verify failed then will queue error work.
	 * flush_stashed_error_work will call start_this_handle may trigger
	 * BUG_ON.
	 */
	ext4_unregister_sysfs(sb);

	if (___ratelimit(&ext4_mount_msg_ratelimit, "EXT4-fs unmount"))
		ext4_msg(sb, KERN_INFO, "unmounting filesystem.");

	ext4_unregister_li_request(sb);
	ext4_quota_off_umount(sb);

	flush_work(&sbi->s_error_work);
	destroy_workqueue(sbi->rsv_conversion_wq);
	ext4_release_orphan_info(sb);

	if (sbi->s_journal) {
		aborted = is_journal_aborted(sbi->s_journal);
		err = jbd2_journal_destroy(sbi->s_journal);
		sbi->s_journal = NULL;
		if ((err < 0) && !aborted) {
			ext4_abort(sb, -err, "Couldn't clean up the journal");
		}
	}

	ext4_es_unregister_shrinker(sbi);
	del_timer_sync(&sbi->s_err_report);
	ext4_release_system_zone(sb);
	ext4_mb_release(sb);
	ext4_ext_release(sb);

	if (!sb_rdonly(sb) && !aborted) {
		ext4_clear_feature_journal_needs_recovery(sb);
		ext4_clear_feature_orphan_present(sb);
		es->s_state = cpu_to_le16(sbi->s_mount_state);
	}
	if (!sb_rdonly(sb))
		ext4_commit_super(sb);

	rcu_read_lock();
	group_desc = rcu_dereference(sbi->s_group_desc);
	for (i = 0; i < sbi->s_gdb_count; i++)
		brelse(group_desc[i]);
	kvfree(group_desc);
	flex_groups = rcu_dereference(sbi->s_flex_groups);
	if (flex_groups) {
		for (i = 0; i < sbi->s_flex_groups_allocated; i++)
			kvfree(flex_groups[i]);
		kvfree(flex_groups);
	}
	rcu_read_unlock();
	percpu_counter_destroy(&sbi->s_freeclusters_counter);
	percpu_counter_destroy(&sbi->s_freeinodes_counter);
	percpu_counter_destroy(&sbi->s_dirs_counter);
	percpu_counter_destroy(&sbi->s_dirtyclusters_counter);
	percpu_counter_destroy(&sbi->s_sra_exceeded_retry_limit);
	percpu_free_rwsem(&sbi->s_writepages_rwsem);
#ifdef CONFIG_QUOTA
	for (i = 0; i < EXT4_MAXQUOTAS; i++)
		kfree(get_qf_name(sb, sbi, i));
#endif

	/* Debugging code just in case the in-memory inode orphan list
	 * isn't empty.  The on-disk one can be non-empty if we've
	 * detected an error and taken the fs readonly, but the
	 * in-memory list had better be clean by this point. */
	if (!list_empty(&sbi->s_orphan))
		dump_orphan_list(sb, sbi);
	ASSERT(list_empty(&sbi->s_orphan));

	sync_blockdev(sb->s_bdev);
	invalidate_bdev(sb->s_bdev);
	if (sbi->s_journal_bdev && sbi->s_journal_bdev != sb->s_bdev) {
		/*
		 * Invalidate the journal device's buffers.  We don't want them
		 * floating about in memory - the physical journal device may
		 * hotswapped, and it breaks the `ro-after' testing code.
		 */
		sync_blockdev(sbi->s_journal_bdev);
		invalidate_bdev(sbi->s_journal_bdev);
		ext4_blkdev_remove(sbi);
	}

	ext4_xattr_destroy_cache(sbi->s_ea_inode_cache);
	sbi->s_ea_inode_cache = NULL;

	ext4_xattr_destroy_cache(sbi->s_ea_block_cache);
	sbi->s_ea_block_cache = NULL;

	ext4_stop_mmpd(sbi);

	brelse(sbi->s_sbh);
	sb->s_fs_info = NULL;
	/*
	 * Now that we are completely done shutting down the
	 * superblock, we need to actually destroy the kobject.
	 */
	kobject_put(&sbi->s_kobj);
	wait_for_completion(&sbi->s_kobj_unregister);
	if (sbi->s_chksum_driver)
		crypto_free_shash(sbi->s_chksum_driver);
	kfree(sbi->s_blockgroup_lock);
	fs_put_dax(sbi->s_daxdev, NULL);
	fscrypt_free_dummy_policy(&sbi->s_dummy_enc_policy);
#if IS_ENABLED(CONFIG_UNICODE)
	utf8_unload(sb->s_encoding);
#endif
	kfree(sbi);
}

static struct kmem_cache *ext4_inode_cachep;

/*
 * Called inside transaction, so use GFP_NOFS
 */
static struct inode *ext4_alloc_inode(struct super_block *sb)
{
	struct ext4_inode_info *ei;

	ei = alloc_inode_sb(sb, ext4_inode_cachep, GFP_NOFS);
	if (!ei)
		return NULL;

	inode_set_iversion(&ei->vfs_inode, 1);
	spin_lock_init(&ei->i_raw_lock);
	INIT_LIST_HEAD(&ei->i_prealloc_list);
	atomic_set(&ei->i_prealloc_active, 0);
	spin_lock_init(&ei->i_prealloc_lock);
	ext4_es_init_tree(&ei->i_es_tree);
	rwlock_init(&ei->i_es_lock);
	INIT_LIST_HEAD(&ei->i_es_list);
	ei->i_es_all_nr = 0;
	ei->i_es_shk_nr = 0;
	ei->i_es_shrink_lblk = 0;
	ei->i_reserved_data_blocks = 0;
	spin_lock_init(&(ei->i_block_reservation_lock));
	ext4_init_pending_tree(&ei->i_pending_tree);
#ifdef CONFIG_QUOTA
	ei->i_reserved_quota = 0;
	memset(&ei->i_dquot, 0, sizeof(ei->i_dquot));
#endif
	ei->jinode = NULL;
	INIT_LIST_HEAD(&ei->i_rsv_conversion_list);
	spin_lock_init(&ei->i_completed_io_lock);
	ei->i_sync_tid = 0;
	ei->i_datasync_tid = 0;
	atomic_set(&ei->i_unwritten, 0);
	INIT_WORK(&ei->i_rsv_conversion_work, ext4_end_io_rsv_work);
	ext4_fc_init_inode(&ei->vfs_inode);
	mutex_init(&ei->i_fc_lock);
	return &ei->vfs_inode;
}

static int ext4_drop_inode(struct inode *inode)
{
	int drop = generic_drop_inode(inode);

	if (!drop)
		drop = fscrypt_drop_inode(inode);

	trace_ext4_drop_inode(inode, drop);
	return drop;
}

static void ext4_free_in_core_inode(struct inode *inode)
{
	fscrypt_free_inode(inode);
	if (!list_empty(&(EXT4_I(inode)->i_fc_list))) {
		pr_warn("%s: inode %ld still in fc list",
			__func__, inode->i_ino);
	}
	kmem_cache_free(ext4_inode_cachep, EXT4_I(inode));
}

static void ext4_destroy_inode(struct inode *inode)
{
	if (!list_empty(&(EXT4_I(inode)->i_orphan))) {
		ext4_msg(inode->i_sb, KERN_ERR,
			 "Inode %lu (%p): orphan list check failed!",
			 inode->i_ino, EXT4_I(inode));
		print_hex_dump(KERN_INFO, "", DUMP_PREFIX_ADDRESS, 16, 4,
				EXT4_I(inode), sizeof(struct ext4_inode_info),
				true);
		dump_stack();
	}

	if (EXT4_I(inode)->i_reserved_data_blocks)
		ext4_msg(inode->i_sb, KERN_ERR,
			 "Inode %lu (%p): i_reserved_data_blocks (%u) not cleared!",
			 inode->i_ino, EXT4_I(inode),
			 EXT4_I(inode)->i_reserved_data_blocks);
}

static void init_once(void *foo)
{
	struct ext4_inode_info *ei = foo;

	INIT_LIST_HEAD(&ei->i_orphan);
	init_rwsem(&ei->xattr_sem);
	init_rwsem(&ei->i_data_sem);
	inode_init_once(&ei->vfs_inode);
	ext4_fc_init_inode(&ei->vfs_inode);
}

static int __init init_inodecache(void)
{
	ext4_inode_cachep = kmem_cache_create_usercopy("ext4_inode_cache",
				sizeof(struct ext4_inode_info), 0,
				(SLAB_RECLAIM_ACCOUNT|SLAB_MEM_SPREAD|
					SLAB_ACCOUNT),
				offsetof(struct ext4_inode_info, i_data),
				sizeof_field(struct ext4_inode_info, i_data),
				init_once);
	if (ext4_inode_cachep == NULL)
		return -ENOMEM;
	return 0;
}

static void destroy_inodecache(void)
{
	/*
	 * Make sure all delayed rcu free inodes are flushed before we
	 * destroy cache.
	 */
	rcu_barrier();
	kmem_cache_destroy(ext4_inode_cachep);
}

void ext4_clear_inode(struct inode *inode)
{
	ext4_fc_del(inode);
	invalidate_inode_buffers(inode);
	clear_inode(inode);
	ext4_discard_preallocations(inode, 0);
	ext4_es_remove_extent(inode, 0, EXT_MAX_BLOCKS);
	dquot_drop(inode);
	if (EXT4_I(inode)->jinode) {
		jbd2_journal_release_jbd_inode(EXT4_JOURNAL(inode),
					       EXT4_I(inode)->jinode);
		jbd2_free_inode(EXT4_I(inode)->jinode);
		EXT4_I(inode)->jinode = NULL;
	}
	fscrypt_put_encryption_info(inode);
	fsverity_cleanup_inode(inode);
}

static struct inode *ext4_nfs_get_inode(struct super_block *sb,
					u64 ino, u32 generation)
{
	struct inode *inode;

	/*
	 * Currently we don't know the generation for parent directory, so
	 * a generation of 0 means "accept any"
	 */
	inode = ext4_iget(sb, ino, EXT4_IGET_HANDLE);
	if (IS_ERR(inode))
		return ERR_CAST(inode);
	if (generation && inode->i_generation != generation) {
		iput(inode);
		return ERR_PTR(-ESTALE);
	}

	return inode;
}

static struct dentry *ext4_fh_to_dentry(struct super_block *sb, struct fid *fid,
					int fh_len, int fh_type)
{
	return generic_fh_to_dentry(sb, fid, fh_len, fh_type,
				    ext4_nfs_get_inode);
}

static struct dentry *ext4_fh_to_parent(struct super_block *sb, struct fid *fid,
					int fh_len, int fh_type)
{
	return generic_fh_to_parent(sb, fid, fh_len, fh_type,
				    ext4_nfs_get_inode);
}

static int ext4_nfs_commit_metadata(struct inode *inode)
{
	struct writeback_control wbc = {
		.sync_mode = WB_SYNC_ALL
	};

	trace_ext4_nfs_commit_metadata(inode);
	return ext4_write_inode(inode, &wbc);
}

#ifdef CONFIG_QUOTA
static const char * const quotatypes[] = INITQFNAMES;
#define QTYPE2NAME(t) (quotatypes[t])

static int ext4_write_dquot(struct dquot *dquot);
static int ext4_acquire_dquot(struct dquot *dquot);
static int ext4_release_dquot(struct dquot *dquot);
static int ext4_mark_dquot_dirty(struct dquot *dquot);
static int ext4_write_info(struct super_block *sb, int type);
static int ext4_quota_on(struct super_block *sb, int type, int format_id,
			 const struct path *path);
static ssize_t ext4_quota_read(struct super_block *sb, int type, char *data,
			       size_t len, loff_t off);
static ssize_t ext4_quota_write(struct super_block *sb, int type,
				const char *data, size_t len, loff_t off);
static int ext4_quota_enable(struct super_block *sb, int type, int format_id,
			     unsigned int flags);

static struct dquot **ext4_get_dquots(struct inode *inode)
{
	return EXT4_I(inode)->i_dquot;
}

static const struct dquot_operations ext4_quota_operations = {
	.get_reserved_space	= ext4_get_reserved_space,
	.write_dquot		= ext4_write_dquot,
	.acquire_dquot		= ext4_acquire_dquot,
	.release_dquot		= ext4_release_dquot,
	.mark_dirty		= ext4_mark_dquot_dirty,
	.write_info		= ext4_write_info,
	.alloc_dquot		= dquot_alloc,
	.destroy_dquot		= dquot_destroy,
	.get_projid		= ext4_get_projid,
	.get_inode_usage	= ext4_get_inode_usage,
	.get_next_id		= dquot_get_next_id,
};

static const struct quotactl_ops ext4_qctl_operations = {
	.quota_on	= ext4_quota_on,
	.quota_off	= ext4_quota_off,
	.quota_sync	= dquot_quota_sync,
	.get_state	= dquot_get_state,
	.set_info	= dquot_set_dqinfo,
	.get_dqblk	= dquot_get_dqblk,
	.set_dqblk	= dquot_set_dqblk,
	.get_nextdqblk	= dquot_get_next_dqblk,
};
#endif

static const struct super_operations ext4_sops = {
	.alloc_inode	= ext4_alloc_inode,
	.free_inode	= ext4_free_in_core_inode,
	.destroy_inode	= ext4_destroy_inode,
	.write_inode	= ext4_write_inode,
	.dirty_inode	= ext4_dirty_inode,
	.drop_inode	= ext4_drop_inode,
	.evict_inode	= ext4_evict_inode,
	.put_super	= ext4_put_super,
	.sync_fs	= ext4_sync_fs,
	.freeze_fs	= ext4_freeze,
	.unfreeze_fs	= ext4_unfreeze,
	.statfs		= ext4_statfs,
	.show_options	= ext4_show_options,
#ifdef CONFIG_QUOTA
	.quota_read	= ext4_quota_read,
	.quota_write	= ext4_quota_write,
	.get_dquots	= ext4_get_dquots,
#endif
};

static const struct export_operations ext4_export_ops = {
	.fh_to_dentry = ext4_fh_to_dentry,
	.fh_to_parent = ext4_fh_to_parent,
	.get_parent = ext4_get_parent,
	.commit_metadata = ext4_nfs_commit_metadata,
};

enum {
	Opt_bsd_df, Opt_minix_df, Opt_grpid, Opt_nogrpid,
	Opt_resgid, Opt_resuid, Opt_sb,
	Opt_nouid32, Opt_debug, Opt_removed,
	Opt_user_xattr, Opt_acl,
	Opt_auto_da_alloc, Opt_noauto_da_alloc, Opt_noload,
	Opt_commit, Opt_min_batch_time, Opt_max_batch_time, Opt_journal_dev,
	Opt_journal_path, Opt_journal_checksum, Opt_journal_async_commit,
	Opt_abort, Opt_data_journal, Opt_data_ordered, Opt_data_writeback,
	Opt_data_err_abort, Opt_data_err_ignore, Opt_test_dummy_encryption,
	Opt_inlinecrypt,
	Opt_usrjquota, Opt_grpjquota, Opt_quota,
	Opt_noquota, Opt_barrier, Opt_nobarrier, Opt_err,
	Opt_usrquota, Opt_grpquota, Opt_prjquota,
	Opt_dax, Opt_dax_always, Opt_dax_inode, Opt_dax_never,
	Opt_stripe, Opt_delalloc, Opt_nodelalloc, Opt_warn_on_error,
	Opt_nowarn_on_error, Opt_mblk_io_submit, Opt_debug_want_extra_isize,
	Opt_nomblk_io_submit, Opt_block_validity, Opt_noblock_validity,
	Opt_inode_readahead_blks, Opt_journal_ioprio,
	Opt_dioread_nolock, Opt_dioread_lock,
	Opt_discard, Opt_nodiscard, Opt_init_itable, Opt_noinit_itable,
	Opt_max_dir_size_kb, Opt_nojournal_checksum, Opt_nombcache,
	Opt_no_prefetch_block_bitmaps, Opt_mb_optimize_scan,
	Opt_errors, Opt_data, Opt_data_err, Opt_jqfmt, Opt_dax_type,
#ifdef CONFIG_EXT4_DEBUG
	Opt_fc_debug_max_replay, Opt_fc_debug_force
#endif
};

static const struct constant_table ext4_param_errors[] = {
	{"continue",	EXT4_MOUNT_ERRORS_CONT},
	{"panic",	EXT4_MOUNT_ERRORS_PANIC},
	{"remount-ro",	EXT4_MOUNT_ERRORS_RO},
	{}
};

static const struct constant_table ext4_param_data[] = {
	{"journal",	EXT4_MOUNT_JOURNAL_DATA},
	{"ordered",	EXT4_MOUNT_ORDERED_DATA},
	{"writeback",	EXT4_MOUNT_WRITEBACK_DATA},
	{}
};

static const struct constant_table ext4_param_data_err[] = {
	{"abort",	Opt_data_err_abort},
	{"ignore",	Opt_data_err_ignore},
	{}
};

static const struct constant_table ext4_param_jqfmt[] = {
	{"vfsold",	QFMT_VFS_OLD},
	{"vfsv0",	QFMT_VFS_V0},
	{"vfsv1",	QFMT_VFS_V1},
	{}
};

static const struct constant_table ext4_param_dax[] = {
	{"always",	Opt_dax_always},
	{"inode",	Opt_dax_inode},
	{"never",	Opt_dax_never},
	{}
};

/* String parameter that allows empty argument */
#define fsparam_string_empty(NAME, OPT) \
	__fsparam(fs_param_is_string, NAME, OPT, fs_param_can_be_empty, NULL)

/*
 * Mount option specification
 * We don't use fsparam_flag_no because of the way we set the
 * options and the way we show them in _ext4_show_options(). To
 * keep the changes to a minimum, let's keep the negative options
 * separate for now.
 */
static const struct fs_parameter_spec ext4_param_specs[] = {
	fsparam_flag	("bsddf",		Opt_bsd_df),
	fsparam_flag	("minixdf",		Opt_minix_df),
	fsparam_flag	("grpid",		Opt_grpid),
	fsparam_flag	("bsdgroups",		Opt_grpid),
	fsparam_flag	("nogrpid",		Opt_nogrpid),
	fsparam_flag	("sysvgroups",		Opt_nogrpid),
	fsparam_u32	("resgid",		Opt_resgid),
	fsparam_u32	("resuid",		Opt_resuid),
	fsparam_u32	("sb",			Opt_sb),
	fsparam_enum	("errors",		Opt_errors, ext4_param_errors),
	fsparam_flag	("nouid32",		Opt_nouid32),
	fsparam_flag	("debug",		Opt_debug),
	fsparam_flag	("oldalloc",		Opt_removed),
	fsparam_flag	("orlov",		Opt_removed),
	fsparam_flag	("user_xattr",		Opt_user_xattr),
	fsparam_flag	("acl",			Opt_acl),
	fsparam_flag	("norecovery",		Opt_noload),
	fsparam_flag	("noload",		Opt_noload),
	fsparam_flag	("bh",			Opt_removed),
	fsparam_flag	("nobh",		Opt_removed),
	fsparam_u32	("commit",		Opt_commit),
	fsparam_u32	("min_batch_time",	Opt_min_batch_time),
	fsparam_u32	("max_batch_time",	Opt_max_batch_time),
	fsparam_u32	("journal_dev",		Opt_journal_dev),
	fsparam_bdev	("journal_path",	Opt_journal_path),
	fsparam_flag	("journal_checksum",	Opt_journal_checksum),
	fsparam_flag	("nojournal_checksum",	Opt_nojournal_checksum),
	fsparam_flag	("journal_async_commit",Opt_journal_async_commit),
	fsparam_flag	("abort",		Opt_abort),
	fsparam_enum	("data",		Opt_data, ext4_param_data),
	fsparam_enum	("data_err",		Opt_data_err,
						ext4_param_data_err),
	fsparam_string_empty
			("usrjquota",		Opt_usrjquota),
	fsparam_string_empty
			("grpjquota",		Opt_grpjquota),
	fsparam_enum	("jqfmt",		Opt_jqfmt, ext4_param_jqfmt),
	fsparam_flag	("grpquota",		Opt_grpquota),
	fsparam_flag	("quota",		Opt_quota),
	fsparam_flag	("noquota",		Opt_noquota),
	fsparam_flag	("usrquota",		Opt_usrquota),
	fsparam_flag	("prjquota",		Opt_prjquota),
	fsparam_flag	("barrier",		Opt_barrier),
	fsparam_u32	("barrier",		Opt_barrier),
	fsparam_flag	("nobarrier",		Opt_nobarrier),
	fsparam_flag	("i_version",		Opt_removed),
	fsparam_flag	("dax",			Opt_dax),
	fsparam_enum	("dax",			Opt_dax_type, ext4_param_dax),
	fsparam_u32	("stripe",		Opt_stripe),
	fsparam_flag	("delalloc",		Opt_delalloc),
	fsparam_flag	("nodelalloc",		Opt_nodelalloc),
	fsparam_flag	("warn_on_error",	Opt_warn_on_error),
	fsparam_flag	("nowarn_on_error",	Opt_nowarn_on_error),
	fsparam_u32	("debug_want_extra_isize",
						Opt_debug_want_extra_isize),
	fsparam_flag	("mblk_io_submit",	Opt_removed),
	fsparam_flag	("nomblk_io_submit",	Opt_removed),
	fsparam_flag	("block_validity",	Opt_block_validity),
	fsparam_flag	("noblock_validity",	Opt_noblock_validity),
	fsparam_u32	("inode_readahead_blks",
						Opt_inode_readahead_blks),
	fsparam_u32	("journal_ioprio",	Opt_journal_ioprio),
	fsparam_u32	("auto_da_alloc",	Opt_auto_da_alloc),
	fsparam_flag	("auto_da_alloc",	Opt_auto_da_alloc),
	fsparam_flag	("noauto_da_alloc",	Opt_noauto_da_alloc),
	fsparam_flag	("dioread_nolock",	Opt_dioread_nolock),
	fsparam_flag	("nodioread_nolock",	Opt_dioread_lock),
	fsparam_flag	("dioread_lock",	Opt_dioread_lock),
	fsparam_flag	("discard",		Opt_discard),
	fsparam_flag	("nodiscard",		Opt_nodiscard),
	fsparam_u32	("init_itable",		Opt_init_itable),
	fsparam_flag	("init_itable",		Opt_init_itable),
	fsparam_flag	("noinit_itable",	Opt_noinit_itable),
#ifdef CONFIG_EXT4_DEBUG
	fsparam_flag	("fc_debug_force",	Opt_fc_debug_force),
	fsparam_u32	("fc_debug_max_replay",	Opt_fc_debug_max_replay),
#endif
	fsparam_u32	("max_dir_size_kb",	Opt_max_dir_size_kb),
	fsparam_flag	("test_dummy_encryption",
						Opt_test_dummy_encryption),
	fsparam_string	("test_dummy_encryption",
						Opt_test_dummy_encryption),
	fsparam_flag	("inlinecrypt",		Opt_inlinecrypt),
	fsparam_flag	("nombcache",		Opt_nombcache),
	fsparam_flag	("no_mbcache",		Opt_nombcache),	/* for backward compatibility */
	fsparam_flag	("prefetch_block_bitmaps",
						Opt_removed),
	fsparam_flag	("no_prefetch_block_bitmaps",
						Opt_no_prefetch_block_bitmaps),
	fsparam_s32	("mb_optimize_scan",	Opt_mb_optimize_scan),
	fsparam_string	("check",		Opt_removed),	/* mount option from ext2/3 */
	fsparam_flag	("nocheck",		Opt_removed),	/* mount option from ext2/3 */
	fsparam_flag	("reservation",		Opt_removed),	/* mount option from ext2/3 */
	fsparam_flag	("noreservation",	Opt_removed),	/* mount option from ext2/3 */
	fsparam_u32	("journal",		Opt_removed),	/* mount option from ext2/3 */
	{}
};

#define DEFAULT_JOURNAL_IOPRIO (IOPRIO_PRIO_VALUE(IOPRIO_CLASS_BE, 3))

#define MOPT_SET	0x0001
#define MOPT_CLEAR	0x0002
#define MOPT_NOSUPPORT	0x0004
#define MOPT_EXPLICIT	0x0008
#ifdef CONFIG_QUOTA
#define MOPT_Q		0
#define MOPT_QFMT	0x0010
#else
#define MOPT_Q		MOPT_NOSUPPORT
#define MOPT_QFMT	MOPT_NOSUPPORT
#endif
#define MOPT_NO_EXT2	0x0020
#define MOPT_NO_EXT3	0x0040
#define MOPT_EXT4_ONLY	(MOPT_NO_EXT2 | MOPT_NO_EXT3)
#define MOPT_SKIP	0x0080
#define	MOPT_2		0x0100

static const struct mount_opts {
	int	token;
	int	mount_opt;
	int	flags;
} ext4_mount_opts[] = {
	{Opt_minix_df, EXT4_MOUNT_MINIX_DF, MOPT_SET},
	{Opt_bsd_df, EXT4_MOUNT_MINIX_DF, MOPT_CLEAR},
	{Opt_grpid, EXT4_MOUNT_GRPID, MOPT_SET},
	{Opt_nogrpid, EXT4_MOUNT_GRPID, MOPT_CLEAR},
	{Opt_block_validity, EXT4_MOUNT_BLOCK_VALIDITY, MOPT_SET},
	{Opt_noblock_validity, EXT4_MOUNT_BLOCK_VALIDITY, MOPT_CLEAR},
	{Opt_dioread_nolock, EXT4_MOUNT_DIOREAD_NOLOCK,
	 MOPT_EXT4_ONLY | MOPT_SET},
	{Opt_dioread_lock, EXT4_MOUNT_DIOREAD_NOLOCK,
	 MOPT_EXT4_ONLY | MOPT_CLEAR},
	{Opt_discard, EXT4_MOUNT_DISCARD, MOPT_SET},
	{Opt_nodiscard, EXT4_MOUNT_DISCARD, MOPT_CLEAR},
	{Opt_delalloc, EXT4_MOUNT_DELALLOC,
	 MOPT_EXT4_ONLY | MOPT_SET | MOPT_EXPLICIT},
	{Opt_nodelalloc, EXT4_MOUNT_DELALLOC,
	 MOPT_EXT4_ONLY | MOPT_CLEAR},
	{Opt_warn_on_error, EXT4_MOUNT_WARN_ON_ERROR, MOPT_SET},
	{Opt_nowarn_on_error, EXT4_MOUNT_WARN_ON_ERROR, MOPT_CLEAR},
	{Opt_commit, 0, MOPT_NO_EXT2},
	{Opt_nojournal_checksum, EXT4_MOUNT_JOURNAL_CHECKSUM,
	 MOPT_EXT4_ONLY | MOPT_CLEAR},
	{Opt_journal_checksum, EXT4_MOUNT_JOURNAL_CHECKSUM,
	 MOPT_EXT4_ONLY | MOPT_SET | MOPT_EXPLICIT},
	{Opt_journal_async_commit, (EXT4_MOUNT_JOURNAL_ASYNC_COMMIT |
				    EXT4_MOUNT_JOURNAL_CHECKSUM),
	 MOPT_EXT4_ONLY | MOPT_SET | MOPT_EXPLICIT},
	{Opt_noload, EXT4_MOUNT_NOLOAD, MOPT_NO_EXT2 | MOPT_SET},
	{Opt_data_err, EXT4_MOUNT_DATA_ERR_ABORT, MOPT_NO_EXT2},
	{Opt_barrier, EXT4_MOUNT_BARRIER, MOPT_SET},
	{Opt_nobarrier, EXT4_MOUNT_BARRIER, MOPT_CLEAR},
	{Opt_noauto_da_alloc, EXT4_MOUNT_NO_AUTO_DA_ALLOC, MOPT_SET},
	{Opt_auto_da_alloc, EXT4_MOUNT_NO_AUTO_DA_ALLOC, MOPT_CLEAR},
	{Opt_noinit_itable, EXT4_MOUNT_INIT_INODE_TABLE, MOPT_CLEAR},
	{Opt_dax_type, 0, MOPT_EXT4_ONLY},
	{Opt_journal_dev, 0, MOPT_NO_EXT2},
	{Opt_journal_path, 0, MOPT_NO_EXT2},
	{Opt_journal_ioprio, 0, MOPT_NO_EXT2},
	{Opt_data, 0, MOPT_NO_EXT2},
	{Opt_user_xattr, EXT4_MOUNT_XATTR_USER, MOPT_SET},
#ifdef CONFIG_EXT4_FS_POSIX_ACL
	{Opt_acl, EXT4_MOUNT_POSIX_ACL, MOPT_SET},
#else
	{Opt_acl, 0, MOPT_NOSUPPORT},
#endif
	{Opt_nouid32, EXT4_MOUNT_NO_UID32, MOPT_SET},
	{Opt_debug, EXT4_MOUNT_DEBUG, MOPT_SET},
	{Opt_quota, EXT4_MOUNT_QUOTA | EXT4_MOUNT_USRQUOTA, MOPT_SET | MOPT_Q},
	{Opt_usrquota, EXT4_MOUNT_QUOTA | EXT4_MOUNT_USRQUOTA,
							MOPT_SET | MOPT_Q},
	{Opt_grpquota, EXT4_MOUNT_QUOTA | EXT4_MOUNT_GRPQUOTA,
							MOPT_SET | MOPT_Q},
	{Opt_prjquota, EXT4_MOUNT_QUOTA | EXT4_MOUNT_PRJQUOTA,
							MOPT_SET | MOPT_Q},
	{Opt_noquota, (EXT4_MOUNT_QUOTA | EXT4_MOUNT_USRQUOTA |
		       EXT4_MOUNT_GRPQUOTA | EXT4_MOUNT_PRJQUOTA),
							MOPT_CLEAR | MOPT_Q},
	{Opt_usrjquota, 0, MOPT_Q},
	{Opt_grpjquota, 0, MOPT_Q},
	{Opt_jqfmt, 0, MOPT_QFMT},
	{Opt_nombcache, EXT4_MOUNT_NO_MBCACHE, MOPT_SET},
	{Opt_no_prefetch_block_bitmaps, EXT4_MOUNT_NO_PREFETCH_BLOCK_BITMAPS,
	 MOPT_SET},
#ifdef CONFIG_EXT4_DEBUG
	{Opt_fc_debug_force, EXT4_MOUNT2_JOURNAL_FAST_COMMIT,
	 MOPT_SET | MOPT_2 | MOPT_EXT4_ONLY},
#endif
	{Opt_err, 0, 0}
};

#if IS_ENABLED(CONFIG_UNICODE)
static const struct ext4_sb_encodings {
	__u16 magic;
	char *name;
	unsigned int version;
} ext4_sb_encoding_map[] = {
	{EXT4_ENC_UTF8_12_1, "utf8", UNICODE_AGE(12, 1, 0)},
};

static const struct ext4_sb_encodings *
ext4_sb_read_encoding(const struct ext4_super_block *es)
{
	__u16 magic = le16_to_cpu(es->s_encoding);
	int i;

	for (i = 0; i < ARRAY_SIZE(ext4_sb_encoding_map); i++)
		if (magic == ext4_sb_encoding_map[i].magic)
			return &ext4_sb_encoding_map[i];

	return NULL;
}
#endif

#define EXT4_SPEC_JQUOTA			(1 <<  0)
#define EXT4_SPEC_JQFMT				(1 <<  1)
#define EXT4_SPEC_DATAJ				(1 <<  2)
#define EXT4_SPEC_SB_BLOCK			(1 <<  3)
#define EXT4_SPEC_JOURNAL_DEV			(1 <<  4)
#define EXT4_SPEC_JOURNAL_IOPRIO		(1 <<  5)
#define EXT4_SPEC_s_want_extra_isize		(1 <<  7)
#define EXT4_SPEC_s_max_batch_time		(1 <<  8)
#define EXT4_SPEC_s_min_batch_time		(1 <<  9)
#define EXT4_SPEC_s_inode_readahead_blks	(1 << 10)
#define EXT4_SPEC_s_li_wait_mult		(1 << 11)
#define EXT4_SPEC_s_max_dir_size_kb		(1 << 12)
#define EXT4_SPEC_s_stripe			(1 << 13)
#define EXT4_SPEC_s_resuid			(1 << 14)
#define EXT4_SPEC_s_resgid			(1 << 15)
#define EXT4_SPEC_s_commit_interval		(1 << 16)
#define EXT4_SPEC_s_fc_debug_max_replay		(1 << 17)
#define EXT4_SPEC_s_sb_block			(1 << 18)
#define EXT4_SPEC_mb_optimize_scan		(1 << 19)

struct ext4_fs_context {
	char		*s_qf_names[EXT4_MAXQUOTAS];
	struct fscrypt_dummy_policy dummy_enc_policy;
	int		s_jquota_fmt;	/* Format of quota to use */
#ifdef CONFIG_EXT4_DEBUG
	int s_fc_debug_max_replay;
#endif
	unsigned short	qname_spec;
	unsigned long	vals_s_flags;	/* Bits to set in s_flags */
	unsigned long	mask_s_flags;	/* Bits changed in s_flags */
	unsigned long	journal_devnum;
	unsigned long	s_commit_interval;
	unsigned long	s_stripe;
	unsigned int	s_inode_readahead_blks;
	unsigned int	s_want_extra_isize;
	unsigned int	s_li_wait_mult;
	unsigned int	s_max_dir_size_kb;
	unsigned int	journal_ioprio;
	unsigned int	vals_s_mount_opt;
	unsigned int	mask_s_mount_opt;
	unsigned int	vals_s_mount_opt2;
	unsigned int	mask_s_mount_opt2;
	unsigned long	vals_s_mount_flags;
	unsigned long	mask_s_mount_flags;
	unsigned int	opt_flags;	/* MOPT flags */
	unsigned int	spec;
	u32		s_max_batch_time;
	u32		s_min_batch_time;
	kuid_t		s_resuid;
	kgid_t		s_resgid;
	ext4_fsblk_t	s_sb_block;
};

static void ext4_fc_free(struct fs_context *fc)
{
	struct ext4_fs_context *ctx = fc->fs_private;
	int i;

	if (!ctx)
		return;

	for (i = 0; i < EXT4_MAXQUOTAS; i++)
		kfree(ctx->s_qf_names[i]);

	fscrypt_free_dummy_policy(&ctx->dummy_enc_policy);
	kfree(ctx);
}

int ext4_init_fs_context(struct fs_context *fc)
{
	struct ext4_fs_context *ctx;

	ctx = kzalloc(sizeof(struct ext4_fs_context), GFP_KERNEL);
	if (!ctx)
		return -ENOMEM;

	fc->fs_private = ctx;
	fc->ops = &ext4_context_ops;

	return 0;
}

#ifdef CONFIG_QUOTA
/*
 * Note the name of the specified quota file.
 */
static int note_qf_name(struct fs_context *fc, int qtype,
		       struct fs_parameter *param)
{
	struct ext4_fs_context *ctx = fc->fs_private;
	char *qname;

	if (param->size < 1) {
		ext4_msg(NULL, KERN_ERR, "Missing quota name");
		return -EINVAL;
	}
	if (strchr(param->string, '/')) {
		ext4_msg(NULL, KERN_ERR,
			 "quotafile must be on filesystem root");
		return -EINVAL;
	}
	if (ctx->s_qf_names[qtype]) {
		if (strcmp(ctx->s_qf_names[qtype], param->string) != 0) {
			ext4_msg(NULL, KERN_ERR,
				 "%s quota file already specified",
				 QTYPE2NAME(qtype));
			return -EINVAL;
		}
		return 0;
	}

	qname = kmemdup_nul(param->string, param->size, GFP_KERNEL);
	if (!qname) {
		ext4_msg(NULL, KERN_ERR,
			 "Not enough memory for storing quotafile name");
		return -ENOMEM;
	}
	ctx->s_qf_names[qtype] = qname;
	ctx->qname_spec |= 1 << qtype;
	ctx->spec |= EXT4_SPEC_JQUOTA;
	return 0;
}

/*
 * Clear the name of the specified quota file.
 */
static int unnote_qf_name(struct fs_context *fc, int qtype)
{
	struct ext4_fs_context *ctx = fc->fs_private;

	if (ctx->s_qf_names[qtype])
		kfree(ctx->s_qf_names[qtype]);

	ctx->s_qf_names[qtype] = NULL;
	ctx->qname_spec |= 1 << qtype;
	ctx->spec |= EXT4_SPEC_JQUOTA;
	return 0;
}
#endif

static int ext4_parse_test_dummy_encryption(const struct fs_parameter *param,
					    struct ext4_fs_context *ctx)
{
	int err;

	if (!IS_ENABLED(CONFIG_FS_ENCRYPTION)) {
		ext4_msg(NULL, KERN_WARNING,
			 "test_dummy_encryption option not supported");
		return -EINVAL;
	}
	err = fscrypt_parse_test_dummy_encryption(param,
						  &ctx->dummy_enc_policy);
	if (err == -EINVAL) {
		ext4_msg(NULL, KERN_WARNING,
			 "Value of option \"%s\" is unrecognized", param->key);
	} else if (err == -EEXIST) {
		ext4_msg(NULL, KERN_WARNING,
			 "Conflicting test_dummy_encryption options");
		return -EINVAL;
	}
	return err;
}

#define EXT4_SET_CTX(name)						\
static inline void ctx_set_##name(struct ext4_fs_context *ctx,		\
				  unsigned long flag)			\
{									\
	ctx->mask_s_##name |= flag;					\
	ctx->vals_s_##name |= flag;					\
}

#define EXT4_CLEAR_CTX(name)						\
static inline void ctx_clear_##name(struct ext4_fs_context *ctx,	\
				    unsigned long flag)			\
{									\
	ctx->mask_s_##name |= flag;					\
	ctx->vals_s_##name &= ~flag;					\
}

#define EXT4_TEST_CTX(name)						\
static inline unsigned long						\
ctx_test_##name(struct ext4_fs_context *ctx, unsigned long flag)	\
{									\
	return (ctx->vals_s_##name & flag);				\
}

EXT4_SET_CTX(flags); /* set only */
EXT4_SET_CTX(mount_opt);
EXT4_CLEAR_CTX(mount_opt);
EXT4_TEST_CTX(mount_opt);
EXT4_SET_CTX(mount_opt2);
EXT4_CLEAR_CTX(mount_opt2);
EXT4_TEST_CTX(mount_opt2);

static inline void ctx_set_mount_flag(struct ext4_fs_context *ctx, int bit)
{
	set_bit(bit, &ctx->mask_s_mount_flags);
	set_bit(bit, &ctx->vals_s_mount_flags);
}

static int ext4_parse_param(struct fs_context *fc, struct fs_parameter *param)
{
	struct ext4_fs_context *ctx = fc->fs_private;
	struct fs_parse_result result;
	const struct mount_opts *m;
	int is_remount;
	kuid_t uid;
	kgid_t gid;
	int token;

	token = fs_parse(fc, ext4_param_specs, param, &result);
	if (token < 0)
		return token;
	is_remount = fc->purpose == FS_CONTEXT_FOR_RECONFIGURE;

	for (m = ext4_mount_opts; m->token != Opt_err; m++)
		if (token == m->token)
			break;

	ctx->opt_flags |= m->flags;

	if (m->flags & MOPT_EXPLICIT) {
		if (m->mount_opt & EXT4_MOUNT_DELALLOC) {
			ctx_set_mount_opt2(ctx, EXT4_MOUNT2_EXPLICIT_DELALLOC);
		} else if (m->mount_opt & EXT4_MOUNT_JOURNAL_CHECKSUM) {
			ctx_set_mount_opt2(ctx,
				       EXT4_MOUNT2_EXPLICIT_JOURNAL_CHECKSUM);
		} else
			return -EINVAL;
	}

	if (m->flags & MOPT_NOSUPPORT) {
		ext4_msg(NULL, KERN_ERR, "%s option not supported",
			 param->key);
		return 0;
	}

	switch (token) {
#ifdef CONFIG_QUOTA
	case Opt_usrjquota:
		if (!*param->string)
			return unnote_qf_name(fc, USRQUOTA);
		else
			return note_qf_name(fc, USRQUOTA, param);
	case Opt_grpjquota:
		if (!*param->string)
			return unnote_qf_name(fc, GRPQUOTA);
		else
			return note_qf_name(fc, GRPQUOTA, param);
#endif
	case Opt_sb:
		if (fc->purpose == FS_CONTEXT_FOR_RECONFIGURE) {
			ext4_msg(NULL, KERN_WARNING,
				 "Ignoring %s option on remount", param->key);
		} else {
			ctx->s_sb_block = result.uint_32;
			ctx->spec |= EXT4_SPEC_s_sb_block;
		}
		return 0;
	case Opt_removed:
		ext4_msg(NULL, KERN_WARNING, "Ignoring removed %s option",
			 param->key);
		return 0;
	case Opt_abort:
		ctx_set_mount_flag(ctx, EXT4_MF_FS_ABORTED);
		return 0;
	case Opt_inlinecrypt:
#ifdef CONFIG_FS_ENCRYPTION_INLINE_CRYPT
		ctx_set_flags(ctx, SB_INLINECRYPT);
#else
		ext4_msg(NULL, KERN_ERR, "inline encryption not supported");
#endif
		return 0;
	case Opt_errors:
		ctx_clear_mount_opt(ctx, EXT4_MOUNT_ERRORS_MASK);
		ctx_set_mount_opt(ctx, result.uint_32);
		return 0;
#ifdef CONFIG_QUOTA
	case Opt_jqfmt:
		ctx->s_jquota_fmt = result.uint_32;
		ctx->spec |= EXT4_SPEC_JQFMT;
		return 0;
#endif
	case Opt_data:
		ctx_clear_mount_opt(ctx, EXT4_MOUNT_DATA_FLAGS);
		ctx_set_mount_opt(ctx, result.uint_32);
		ctx->spec |= EXT4_SPEC_DATAJ;
		return 0;
	case Opt_commit:
		if (result.uint_32 == 0)
			ctx->s_commit_interval = JBD2_DEFAULT_MAX_COMMIT_AGE;
		else if (result.uint_32 > INT_MAX / HZ) {
			ext4_msg(NULL, KERN_ERR,
				 "Invalid commit interval %d, "
				 "must be smaller than %d",
				 result.uint_32, INT_MAX / HZ);
			return -EINVAL;
		}
		ctx->s_commit_interval = HZ * result.uint_32;
		ctx->spec |= EXT4_SPEC_s_commit_interval;
		return 0;
	case Opt_debug_want_extra_isize:
		if ((result.uint_32 & 1) || (result.uint_32 < 4)) {
			ext4_msg(NULL, KERN_ERR,
				 "Invalid want_extra_isize %d", result.uint_32);
			return -EINVAL;
		}
		ctx->s_want_extra_isize = result.uint_32;
		ctx->spec |= EXT4_SPEC_s_want_extra_isize;
		return 0;
	case Opt_max_batch_time:
		ctx->s_max_batch_time = result.uint_32;
		ctx->spec |= EXT4_SPEC_s_max_batch_time;
		return 0;
	case Opt_min_batch_time:
		ctx->s_min_batch_time = result.uint_32;
		ctx->spec |= EXT4_SPEC_s_min_batch_time;
		return 0;
	case Opt_inode_readahead_blks:
		if (result.uint_32 &&
		    (result.uint_32 > (1 << 30) ||
		     !is_power_of_2(result.uint_32))) {
			ext4_msg(NULL, KERN_ERR,
				 "EXT4-fs: inode_readahead_blks must be "
				 "0 or a power of 2 smaller than 2^31");
			return -EINVAL;
		}
		ctx->s_inode_readahead_blks = result.uint_32;
		ctx->spec |= EXT4_SPEC_s_inode_readahead_blks;
		return 0;
	case Opt_init_itable:
		ctx_set_mount_opt(ctx, EXT4_MOUNT_INIT_INODE_TABLE);
		ctx->s_li_wait_mult = EXT4_DEF_LI_WAIT_MULT;
		if (param->type == fs_value_is_string)
			ctx->s_li_wait_mult = result.uint_32;
		ctx->spec |= EXT4_SPEC_s_li_wait_mult;
		return 0;
	case Opt_max_dir_size_kb:
		ctx->s_max_dir_size_kb = result.uint_32;
		ctx->spec |= EXT4_SPEC_s_max_dir_size_kb;
		return 0;
#ifdef CONFIG_EXT4_DEBUG
	case Opt_fc_debug_max_replay:
		ctx->s_fc_debug_max_replay = result.uint_32;
		ctx->spec |= EXT4_SPEC_s_fc_debug_max_replay;
		return 0;
#endif
	case Opt_stripe:
		ctx->s_stripe = result.uint_32;
		ctx->spec |= EXT4_SPEC_s_stripe;
		return 0;
	case Opt_resuid:
		uid = make_kuid(current_user_ns(), result.uint_32);
		if (!uid_valid(uid)) {
			ext4_msg(NULL, KERN_ERR, "Invalid uid value %d",
				 result.uint_32);
			return -EINVAL;
		}
		ctx->s_resuid = uid;
		ctx->spec |= EXT4_SPEC_s_resuid;
		return 0;
	case Opt_resgid:
		gid = make_kgid(current_user_ns(), result.uint_32);
		if (!gid_valid(gid)) {
			ext4_msg(NULL, KERN_ERR, "Invalid gid value %d",
				 result.uint_32);
			return -EINVAL;
		}
		ctx->s_resgid = gid;
		ctx->spec |= EXT4_SPEC_s_resgid;
		return 0;
	case Opt_journal_dev:
		if (is_remount) {
			ext4_msg(NULL, KERN_ERR,
				 "Cannot specify journal on remount");
			return -EINVAL;
		}
		ctx->journal_devnum = result.uint_32;
		ctx->spec |= EXT4_SPEC_JOURNAL_DEV;
		return 0;
	case Opt_journal_path:
	{
		struct inode *journal_inode;
		struct path path;
		int error;

		if (is_remount) {
			ext4_msg(NULL, KERN_ERR,
				 "Cannot specify journal on remount");
			return -EINVAL;
		}

		error = fs_lookup_param(fc, param, 1, &path);
		if (error) {
			ext4_msg(NULL, KERN_ERR, "error: could not find "
				 "journal device path");
			return -EINVAL;
		}

		journal_inode = d_inode(path.dentry);
		ctx->journal_devnum = new_encode_dev(journal_inode->i_rdev);
		ctx->spec |= EXT4_SPEC_JOURNAL_DEV;
		path_put(&path);
		return 0;
	}
	case Opt_journal_ioprio:
		if (result.uint_32 > 7) {
			ext4_msg(NULL, KERN_ERR, "Invalid journal IO priority"
				 " (must be 0-7)");
			return -EINVAL;
		}
		ctx->journal_ioprio =
			IOPRIO_PRIO_VALUE(IOPRIO_CLASS_BE, result.uint_32);
		ctx->spec |= EXT4_SPEC_JOURNAL_IOPRIO;
		return 0;
	case Opt_test_dummy_encryption:
		return ext4_parse_test_dummy_encryption(param, ctx);
	case Opt_dax:
	case Opt_dax_type:
#ifdef CONFIG_FS_DAX
	{
		int type = (token == Opt_dax) ?
			   Opt_dax : result.uint_32;

		switch (type) {
		case Opt_dax:
		case Opt_dax_always:
			ctx_set_mount_opt(ctx, EXT4_MOUNT_DAX_ALWAYS);
			ctx_clear_mount_opt2(ctx, EXT4_MOUNT2_DAX_NEVER);
			break;
		case Opt_dax_never:
			ctx_set_mount_opt2(ctx, EXT4_MOUNT2_DAX_NEVER);
			ctx_clear_mount_opt(ctx, EXT4_MOUNT_DAX_ALWAYS);
			break;
		case Opt_dax_inode:
			ctx_clear_mount_opt(ctx, EXT4_MOUNT_DAX_ALWAYS);
			ctx_clear_mount_opt2(ctx, EXT4_MOUNT2_DAX_NEVER);
			/* Strictly for printing options */
			ctx_set_mount_opt2(ctx, EXT4_MOUNT2_DAX_INODE);
			break;
		}
		return 0;
	}
#else
		ext4_msg(NULL, KERN_INFO, "dax option not supported");
		return -EINVAL;
#endif
	case Opt_data_err:
		if (result.uint_32 == Opt_data_err_abort)
			ctx_set_mount_opt(ctx, m->mount_opt);
		else if (result.uint_32 == Opt_data_err_ignore)
			ctx_clear_mount_opt(ctx, m->mount_opt);
		return 0;
	case Opt_mb_optimize_scan:
		if (result.int_32 == 1) {
			ctx_set_mount_opt2(ctx, EXT4_MOUNT2_MB_OPTIMIZE_SCAN);
			ctx->spec |= EXT4_SPEC_mb_optimize_scan;
		} else if (result.int_32 == 0) {
			ctx_clear_mount_opt2(ctx, EXT4_MOUNT2_MB_OPTIMIZE_SCAN);
			ctx->spec |= EXT4_SPEC_mb_optimize_scan;
		} else {
			ext4_msg(NULL, KERN_WARNING,
				 "mb_optimize_scan should be set to 0 or 1.");
			return -EINVAL;
		}
		return 0;
	}

	/*
	 * At this point we should only be getting options requiring MOPT_SET,
	 * or MOPT_CLEAR. Anything else is a bug
	 */
	if (m->token == Opt_err) {
		ext4_msg(NULL, KERN_WARNING, "buggy handling of option %s",
			 param->key);
		WARN_ON(1);
		return -EINVAL;
	}

	else {
		unsigned int set = 0;

		if ((param->type == fs_value_is_flag) ||
		    result.uint_32 > 0)
			set = 1;

		if (m->flags & MOPT_CLEAR)
			set = !set;
		else if (unlikely(!(m->flags & MOPT_SET))) {
			ext4_msg(NULL, KERN_WARNING,
				 "buggy handling of option %s",
				 param->key);
			WARN_ON(1);
			return -EINVAL;
		}
		if (m->flags & MOPT_2) {
			if (set != 0)
				ctx_set_mount_opt2(ctx, m->mount_opt);
			else
				ctx_clear_mount_opt2(ctx, m->mount_opt);
		} else {
			if (set != 0)
				ctx_set_mount_opt(ctx, m->mount_opt);
			else
				ctx_clear_mount_opt(ctx, m->mount_opt);
		}
	}

	return 0;
}

static int parse_options(struct fs_context *fc, char *options)
{
	struct fs_parameter param;
	int ret;
	char *key;

	if (!options)
		return 0;

	while ((key = strsep(&options, ",")) != NULL) {
		if (*key) {
			size_t v_len = 0;
			char *value = strchr(key, '=');

			param.type = fs_value_is_flag;
			param.string = NULL;

			if (value) {
				if (value == key)
					continue;

				*value++ = 0;
				v_len = strlen(value);
				param.string = kmemdup_nul(value, v_len,
							   GFP_KERNEL);
				if (!param.string)
					return -ENOMEM;
				param.type = fs_value_is_string;
			}

			param.key = key;
			param.size = v_len;

			ret = ext4_parse_param(fc, &param);
			if (param.string)
				kfree(param.string);
			if (ret < 0)
				return ret;
		}
	}

	ret = ext4_validate_options(fc);
	if (ret < 0)
		return ret;

	return 0;
}

static int parse_apply_sb_mount_options(struct super_block *sb,
					struct ext4_fs_context *m_ctx)
{
	struct ext4_sb_info *sbi = EXT4_SB(sb);
	char *s_mount_opts = NULL;
	struct ext4_fs_context *s_ctx = NULL;
	struct fs_context *fc = NULL;
	int ret = -ENOMEM;

	if (!sbi->s_es->s_mount_opts[0])
		return 0;

	s_mount_opts = kstrndup(sbi->s_es->s_mount_opts,
				sizeof(sbi->s_es->s_mount_opts),
				GFP_KERNEL);
	if (!s_mount_opts)
		return ret;

	fc = kzalloc(sizeof(struct fs_context), GFP_KERNEL);
	if (!fc)
		goto out_free;

	s_ctx = kzalloc(sizeof(struct ext4_fs_context), GFP_KERNEL);
	if (!s_ctx)
		goto out_free;

	fc->fs_private = s_ctx;
	fc->s_fs_info = sbi;

	ret = parse_options(fc, s_mount_opts);
	if (ret < 0)
		goto parse_failed;

	ret = ext4_check_opt_consistency(fc, sb);
	if (ret < 0) {
parse_failed:
		ext4_msg(sb, KERN_WARNING,
			 "failed to parse options in superblock: %s",
			 s_mount_opts);
		ret = 0;
		goto out_free;
	}

	if (s_ctx->spec & EXT4_SPEC_JOURNAL_DEV)
		m_ctx->journal_devnum = s_ctx->journal_devnum;
	if (s_ctx->spec & EXT4_SPEC_JOURNAL_IOPRIO)
		m_ctx->journal_ioprio = s_ctx->journal_ioprio;

	ext4_apply_options(fc, sb);
	ret = 0;

out_free:
	if (fc) {
		ext4_fc_free(fc);
		kfree(fc);
	}
	kfree(s_mount_opts);
	return ret;
}

static void ext4_apply_quota_options(struct fs_context *fc,
				     struct super_block *sb)
{
#ifdef CONFIG_QUOTA
	bool quota_feature = ext4_has_feature_quota(sb);
	struct ext4_fs_context *ctx = fc->fs_private;
	struct ext4_sb_info *sbi = EXT4_SB(sb);
	char *qname;
	int i;

	if (quota_feature)
		return;

	if (ctx->spec & EXT4_SPEC_JQUOTA) {
		for (i = 0; i < EXT4_MAXQUOTAS; i++) {
			if (!(ctx->qname_spec & (1 << i)))
				continue;

			qname = ctx->s_qf_names[i]; /* May be NULL */
			if (qname)
				set_opt(sb, QUOTA);
			ctx->s_qf_names[i] = NULL;
			qname = rcu_replace_pointer(sbi->s_qf_names[i], qname,
						lockdep_is_held(&sb->s_umount));
			if (qname)
				kfree_rcu(qname);
		}
	}

	if (ctx->spec & EXT4_SPEC_JQFMT)
		sbi->s_jquota_fmt = ctx->s_jquota_fmt;
#endif
}

/*
 * Check quota settings consistency.
 */
static int ext4_check_quota_consistency(struct fs_context *fc,
					struct super_block *sb)
{
#ifdef CONFIG_QUOTA
	struct ext4_fs_context *ctx = fc->fs_private;
	struct ext4_sb_info *sbi = EXT4_SB(sb);
	bool quota_feature = ext4_has_feature_quota(sb);
	bool quota_loaded = sb_any_quota_loaded(sb);
	bool usr_qf_name, grp_qf_name, usrquota, grpquota;
	int quota_flags, i;

	/*
	 * We do the test below only for project quotas. 'usrquota' and
	 * 'grpquota' mount options are allowed even without quota feature
	 * to support legacy quotas in quota files.
	 */
	if (ctx_test_mount_opt(ctx, EXT4_MOUNT_PRJQUOTA) &&
	    !ext4_has_feature_project(sb)) {
		ext4_msg(NULL, KERN_ERR, "Project quota feature not enabled. "
			 "Cannot enable project quota enforcement.");
		return -EINVAL;
	}

	quota_flags = EXT4_MOUNT_QUOTA | EXT4_MOUNT_USRQUOTA |
		      EXT4_MOUNT_GRPQUOTA | EXT4_MOUNT_PRJQUOTA;
	if (quota_loaded &&
	    ctx->mask_s_mount_opt & quota_flags &&
	    !ctx_test_mount_opt(ctx, quota_flags))
		goto err_quota_change;

	if (ctx->spec & EXT4_SPEC_JQUOTA) {

		for (i = 0; i < EXT4_MAXQUOTAS; i++) {
			if (!(ctx->qname_spec & (1 << i)))
				continue;

			if (quota_loaded &&
			    !!sbi->s_qf_names[i] != !!ctx->s_qf_names[i])
				goto err_jquota_change;

			if (sbi->s_qf_names[i] && ctx->s_qf_names[i] &&
			    strcmp(get_qf_name(sb, sbi, i),
				   ctx->s_qf_names[i]) != 0)
				goto err_jquota_specified;
		}

		if (quota_feature) {
			ext4_msg(NULL, KERN_INFO,
				 "Journaled quota options ignored when "
				 "QUOTA feature is enabled");
			return 0;
		}
	}

	if (ctx->spec & EXT4_SPEC_JQFMT) {
		if (sbi->s_jquota_fmt != ctx->s_jquota_fmt && quota_loaded)
			goto err_jquota_change;
		if (quota_feature) {
			ext4_msg(NULL, KERN_INFO, "Quota format mount options "
				 "ignored when QUOTA feature is enabled");
			return 0;
		}
	}

	/* Make sure we don't mix old and new quota format */
	usr_qf_name = (get_qf_name(sb, sbi, USRQUOTA) ||
		       ctx->s_qf_names[USRQUOTA]);
	grp_qf_name = (get_qf_name(sb, sbi, GRPQUOTA) ||
		       ctx->s_qf_names[GRPQUOTA]);

	usrquota = (ctx_test_mount_opt(ctx, EXT4_MOUNT_USRQUOTA) ||
		    test_opt(sb, USRQUOTA));

	grpquota = (ctx_test_mount_opt(ctx, EXT4_MOUNT_GRPQUOTA) ||
		    test_opt(sb, GRPQUOTA));

	if (usr_qf_name) {
		ctx_clear_mount_opt(ctx, EXT4_MOUNT_USRQUOTA);
		usrquota = false;
	}
	if (grp_qf_name) {
		ctx_clear_mount_opt(ctx, EXT4_MOUNT_GRPQUOTA);
		grpquota = false;
	}

	if (usr_qf_name || grp_qf_name) {
		if (usrquota || grpquota) {
			ext4_msg(NULL, KERN_ERR, "old and new quota "
				 "format mixing");
			return -EINVAL;
		}

		if (!(ctx->spec & EXT4_SPEC_JQFMT || sbi->s_jquota_fmt)) {
			ext4_msg(NULL, KERN_ERR, "journaled quota format "
				 "not specified");
			return -EINVAL;
		}
	}

	return 0;

err_quota_change:
	ext4_msg(NULL, KERN_ERR,
		 "Cannot change quota options when quota turned on");
	return -EINVAL;
err_jquota_change:
	ext4_msg(NULL, KERN_ERR, "Cannot change journaled quota "
		 "options when quota turned on");
	return -EINVAL;
err_jquota_specified:
	ext4_msg(NULL, KERN_ERR, "%s quota file already specified",
		 QTYPE2NAME(i));
	return -EINVAL;
#else
	return 0;
#endif
}

static int ext4_check_test_dummy_encryption(const struct fs_context *fc,
					    struct super_block *sb)
{
	const struct ext4_fs_context *ctx = fc->fs_private;
	const struct ext4_sb_info *sbi = EXT4_SB(sb);
	int err;

	if (!fscrypt_is_dummy_policy_set(&ctx->dummy_enc_policy))
		return 0;

	if (!ext4_has_feature_encrypt(sb)) {
		ext4_msg(NULL, KERN_WARNING,
			 "test_dummy_encryption requires encrypt feature");
		return -EINVAL;
	}
	/*
	 * This mount option is just for testing, and it's not worthwhile to
	 * implement the extra complexity (e.g. RCU protection) that would be
	 * needed to allow it to be set or changed during remount.  We do allow
	 * it to be specified during remount, but only if there is no change.
	 */
	if (fc->purpose == FS_CONTEXT_FOR_RECONFIGURE) {
		if (fscrypt_dummy_policies_equal(&sbi->s_dummy_enc_policy,
						 &ctx->dummy_enc_policy))
			return 0;
		ext4_msg(NULL, KERN_WARNING,
			 "Can't set or change test_dummy_encryption on remount");
		return -EINVAL;
	}
	/* Also make sure s_mount_opts didn't contain a conflicting value. */
	if (fscrypt_is_dummy_policy_set(&sbi->s_dummy_enc_policy)) {
		if (fscrypt_dummy_policies_equal(&sbi->s_dummy_enc_policy,
						 &ctx->dummy_enc_policy))
			return 0;
		ext4_msg(NULL, KERN_WARNING,
			 "Conflicting test_dummy_encryption options");
		return -EINVAL;
	}
	/*
	 * fscrypt_add_test_dummy_key() technically changes the super_block, so
	 * technically it should be delayed until ext4_apply_options() like the
	 * other changes.  But since we never get here for remounts (see above),
	 * and this is the last chance to report errors, we do it here.
	 */
	err = fscrypt_add_test_dummy_key(sb, &ctx->dummy_enc_policy);
	if (err)
		ext4_msg(NULL, KERN_WARNING,
			 "Error adding test dummy encryption key [%d]", err);
	return err;
}

static void ext4_apply_test_dummy_encryption(struct ext4_fs_context *ctx,
					     struct super_block *sb)
{
	if (!fscrypt_is_dummy_policy_set(&ctx->dummy_enc_policy) ||
	    /* if already set, it was already verified to be the same */
	    fscrypt_is_dummy_policy_set(&EXT4_SB(sb)->s_dummy_enc_policy))
		return;
	EXT4_SB(sb)->s_dummy_enc_policy = ctx->dummy_enc_policy;
	memset(&ctx->dummy_enc_policy, 0, sizeof(ctx->dummy_enc_policy));
	ext4_msg(sb, KERN_WARNING, "Test dummy encryption mode enabled");
}

static int ext4_check_opt_consistency(struct fs_context *fc,
				      struct super_block *sb)
{
	struct ext4_fs_context *ctx = fc->fs_private;
	struct ext4_sb_info *sbi = fc->s_fs_info;
	int is_remount = fc->purpose == FS_CONTEXT_FOR_RECONFIGURE;
	int err;

	if ((ctx->opt_flags & MOPT_NO_EXT2) && IS_EXT2_SB(sb)) {
		ext4_msg(NULL, KERN_ERR,
			 "Mount option(s) incompatible with ext2");
		return -EINVAL;
	}
	if ((ctx->opt_flags & MOPT_NO_EXT3) && IS_EXT3_SB(sb)) {
		ext4_msg(NULL, KERN_ERR,
			 "Mount option(s) incompatible with ext3");
		return -EINVAL;
	}

	if (ctx->s_want_extra_isize >
	    (sbi->s_inode_size - EXT4_GOOD_OLD_INODE_SIZE)) {
		ext4_msg(NULL, KERN_ERR,
			 "Invalid want_extra_isize %d",
			 ctx->s_want_extra_isize);
		return -EINVAL;
	}

	if (ctx_test_mount_opt(ctx, EXT4_MOUNT_DIOREAD_NOLOCK)) {
		int blocksize =
			BLOCK_SIZE << le32_to_cpu(sbi->s_es->s_log_block_size);
		if (blocksize < PAGE_SIZE)
			ext4_msg(NULL, KERN_WARNING, "Warning: mounting with an "
				 "experimental mount option 'dioread_nolock' "
				 "for blocksize < PAGE_SIZE");
	}

	err = ext4_check_test_dummy_encryption(fc, sb);
	if (err)
		return err;

	if ((ctx->spec & EXT4_SPEC_DATAJ) && is_remount) {
		if (!sbi->s_journal) {
			ext4_msg(NULL, KERN_WARNING,
				 "Remounting file system with no journal "
				 "so ignoring journalled data option");
			ctx_clear_mount_opt(ctx, EXT4_MOUNT_DATA_FLAGS);
		} else if (ctx_test_mount_opt(ctx, EXT4_MOUNT_DATA_FLAGS) !=
			   test_opt(sb, DATA_FLAGS)) {
			ext4_msg(NULL, KERN_ERR, "Cannot change data mode "
				 "on remount");
			return -EINVAL;
		}
	}

	if (is_remount) {
		if (ctx_test_mount_opt(ctx, EXT4_MOUNT_DAX_ALWAYS) &&
		    (test_opt(sb, DATA_FLAGS) == EXT4_MOUNT_JOURNAL_DATA)) {
			ext4_msg(NULL, KERN_ERR, "can't mount with "
				 "both data=journal and dax");
			return -EINVAL;
		}

		if (ctx_test_mount_opt(ctx, EXT4_MOUNT_DAX_ALWAYS) &&
		    (!(sbi->s_mount_opt & EXT4_MOUNT_DAX_ALWAYS) ||
		     (sbi->s_mount_opt2 & EXT4_MOUNT2_DAX_NEVER))) {
fail_dax_change_remount:
			ext4_msg(NULL, KERN_ERR, "can't change "
				 "dax mount option while remounting");
			return -EINVAL;
		} else if (ctx_test_mount_opt2(ctx, EXT4_MOUNT2_DAX_NEVER) &&
			 (!(sbi->s_mount_opt2 & EXT4_MOUNT2_DAX_NEVER) ||
			  (sbi->s_mount_opt & EXT4_MOUNT_DAX_ALWAYS))) {
			goto fail_dax_change_remount;
		} else if (ctx_test_mount_opt2(ctx, EXT4_MOUNT2_DAX_INODE) &&
			   ((sbi->s_mount_opt & EXT4_MOUNT_DAX_ALWAYS) ||
			    (sbi->s_mount_opt2 & EXT4_MOUNT2_DAX_NEVER) ||
			    !(sbi->s_mount_opt2 & EXT4_MOUNT2_DAX_INODE))) {
			goto fail_dax_change_remount;
		}
	}

	return ext4_check_quota_consistency(fc, sb);
}

static void ext4_apply_options(struct fs_context *fc, struct super_block *sb)
{
	struct ext4_fs_context *ctx = fc->fs_private;
	struct ext4_sb_info *sbi = fc->s_fs_info;

	sbi->s_mount_opt &= ~ctx->mask_s_mount_opt;
	sbi->s_mount_opt |= ctx->vals_s_mount_opt;
	sbi->s_mount_opt2 &= ~ctx->mask_s_mount_opt2;
	sbi->s_mount_opt2 |= ctx->vals_s_mount_opt2;
	sbi->s_mount_flags &= ~ctx->mask_s_mount_flags;
	sbi->s_mount_flags |= ctx->vals_s_mount_flags;
	sb->s_flags &= ~ctx->mask_s_flags;
	sb->s_flags |= ctx->vals_s_flags;

#define APPLY(X) ({ if (ctx->spec & EXT4_SPEC_##X) sbi->X = ctx->X; })
	APPLY(s_commit_interval);
	APPLY(s_stripe);
	APPLY(s_max_batch_time);
	APPLY(s_min_batch_time);
	APPLY(s_want_extra_isize);
	APPLY(s_inode_readahead_blks);
	APPLY(s_max_dir_size_kb);
	APPLY(s_li_wait_mult);
	APPLY(s_resgid);
	APPLY(s_resuid);

#ifdef CONFIG_EXT4_DEBUG
	APPLY(s_fc_debug_max_replay);
#endif

	ext4_apply_quota_options(fc, sb);
	ext4_apply_test_dummy_encryption(ctx, sb);
}


static int ext4_validate_options(struct fs_context *fc)
{
#ifdef CONFIG_QUOTA
	struct ext4_fs_context *ctx = fc->fs_private;
	char *usr_qf_name, *grp_qf_name;

	usr_qf_name = ctx->s_qf_names[USRQUOTA];
	grp_qf_name = ctx->s_qf_names[GRPQUOTA];

	if (usr_qf_name || grp_qf_name) {
		if (ctx_test_mount_opt(ctx, EXT4_MOUNT_USRQUOTA) && usr_qf_name)
			ctx_clear_mount_opt(ctx, EXT4_MOUNT_USRQUOTA);

		if (ctx_test_mount_opt(ctx, EXT4_MOUNT_GRPQUOTA) && grp_qf_name)
			ctx_clear_mount_opt(ctx, EXT4_MOUNT_GRPQUOTA);

		if (ctx_test_mount_opt(ctx, EXT4_MOUNT_USRQUOTA) ||
		    ctx_test_mount_opt(ctx, EXT4_MOUNT_GRPQUOTA)) {
			ext4_msg(NULL, KERN_ERR, "old and new quota "
				 "format mixing");
			return -EINVAL;
		}
	}
#endif
	return 1;
}

static inline void ext4_show_quota_options(struct seq_file *seq,
					   struct super_block *sb)
{
#if defined(CONFIG_QUOTA)
	struct ext4_sb_info *sbi = EXT4_SB(sb);
	char *usr_qf_name, *grp_qf_name;

	if (sbi->s_jquota_fmt) {
		char *fmtname = "";

		switch (sbi->s_jquota_fmt) {
		case QFMT_VFS_OLD:
			fmtname = "vfsold";
			break;
		case QFMT_VFS_V0:
			fmtname = "vfsv0";
			break;
		case QFMT_VFS_V1:
			fmtname = "vfsv1";
			break;
		}
		seq_printf(seq, ",jqfmt=%s", fmtname);
	}

	rcu_read_lock();
	usr_qf_name = rcu_dereference(sbi->s_qf_names[USRQUOTA]);
	grp_qf_name = rcu_dereference(sbi->s_qf_names[GRPQUOTA]);
	if (usr_qf_name)
		seq_show_option(seq, "usrjquota", usr_qf_name);
	if (grp_qf_name)
		seq_show_option(seq, "grpjquota", grp_qf_name);
	rcu_read_unlock();
#endif
}

static const char *token2str(int token)
{
	const struct fs_parameter_spec *spec;

	for (spec = ext4_param_specs; spec->name != NULL; spec++)
		if (spec->opt == token && !spec->type)
			break;
	return spec->name;
}

/*
 * Show an option if
 *  - it's set to a non-default value OR
 *  - if the per-sb default is different from the global default
 */
static int _ext4_show_options(struct seq_file *seq, struct super_block *sb,
			      int nodefs)
{
	struct ext4_sb_info *sbi = EXT4_SB(sb);
	struct ext4_super_block *es = sbi->s_es;
	int def_errors, def_mount_opt = sbi->s_def_mount_opt;
	const struct mount_opts *m;
	char sep = nodefs ? '\n' : ',';

#define SEQ_OPTS_PUTS(str) seq_printf(seq, "%c" str, sep)
#define SEQ_OPTS_PRINT(str, arg) seq_printf(seq, "%c" str, sep, arg)

	if (sbi->s_sb_block != 1)
		SEQ_OPTS_PRINT("sb=%llu", sbi->s_sb_block);

	for (m = ext4_mount_opts; m->token != Opt_err; m++) {
		int want_set = m->flags & MOPT_SET;
		if (((m->flags & (MOPT_SET|MOPT_CLEAR)) == 0) ||
		    m->flags & MOPT_SKIP)
			continue;
		if (!nodefs && !(m->mount_opt & (sbi->s_mount_opt ^ def_mount_opt)))
			continue; /* skip if same as the default */
		if ((want_set &&
		     (sbi->s_mount_opt & m->mount_opt) != m->mount_opt) ||
		    (!want_set && (sbi->s_mount_opt & m->mount_opt)))
			continue; /* select Opt_noFoo vs Opt_Foo */
		SEQ_OPTS_PRINT("%s", token2str(m->token));
	}

	if (nodefs || !uid_eq(sbi->s_resuid, make_kuid(&init_user_ns, EXT4_DEF_RESUID)) ||
	    le16_to_cpu(es->s_def_resuid) != EXT4_DEF_RESUID)
		SEQ_OPTS_PRINT("resuid=%u",
				from_kuid_munged(&init_user_ns, sbi->s_resuid));
	if (nodefs || !gid_eq(sbi->s_resgid, make_kgid(&init_user_ns, EXT4_DEF_RESGID)) ||
	    le16_to_cpu(es->s_def_resgid) != EXT4_DEF_RESGID)
		SEQ_OPTS_PRINT("resgid=%u",
				from_kgid_munged(&init_user_ns, sbi->s_resgid));
	def_errors = nodefs ? -1 : le16_to_cpu(es->s_errors);
	if (test_opt(sb, ERRORS_RO) && def_errors != EXT4_ERRORS_RO)
		SEQ_OPTS_PUTS("errors=remount-ro");
	if (test_opt(sb, ERRORS_CONT) && def_errors != EXT4_ERRORS_CONTINUE)
		SEQ_OPTS_PUTS("errors=continue");
	if (test_opt(sb, ERRORS_PANIC) && def_errors != EXT4_ERRORS_PANIC)
		SEQ_OPTS_PUTS("errors=panic");
	if (nodefs || sbi->s_commit_interval != JBD2_DEFAULT_MAX_COMMIT_AGE*HZ)
		SEQ_OPTS_PRINT("commit=%lu", sbi->s_commit_interval / HZ);
	if (nodefs || sbi->s_min_batch_time != EXT4_DEF_MIN_BATCH_TIME)
		SEQ_OPTS_PRINT("min_batch_time=%u", sbi->s_min_batch_time);
	if (nodefs || sbi->s_max_batch_time != EXT4_DEF_MAX_BATCH_TIME)
		SEQ_OPTS_PRINT("max_batch_time=%u", sbi->s_max_batch_time);
	if (nodefs || sbi->s_stripe)
		SEQ_OPTS_PRINT("stripe=%lu", sbi->s_stripe);
	if (nodefs || EXT4_MOUNT_DATA_FLAGS &
			(sbi->s_mount_opt ^ def_mount_opt)) {
		if (test_opt(sb, DATA_FLAGS) == EXT4_MOUNT_JOURNAL_DATA)
			SEQ_OPTS_PUTS("data=journal");
		else if (test_opt(sb, DATA_FLAGS) == EXT4_MOUNT_ORDERED_DATA)
			SEQ_OPTS_PUTS("data=ordered");
		else if (test_opt(sb, DATA_FLAGS) == EXT4_MOUNT_WRITEBACK_DATA)
			SEQ_OPTS_PUTS("data=writeback");
	}
	if (nodefs ||
	    sbi->s_inode_readahead_blks != EXT4_DEF_INODE_READAHEAD_BLKS)
		SEQ_OPTS_PRINT("inode_readahead_blks=%u",
			       sbi->s_inode_readahead_blks);

	if (test_opt(sb, INIT_INODE_TABLE) && (nodefs ||
		       (sbi->s_li_wait_mult != EXT4_DEF_LI_WAIT_MULT)))
		SEQ_OPTS_PRINT("init_itable=%u", sbi->s_li_wait_mult);
	if (nodefs || sbi->s_max_dir_size_kb)
		SEQ_OPTS_PRINT("max_dir_size_kb=%u", sbi->s_max_dir_size_kb);
	if (test_opt(sb, DATA_ERR_ABORT))
		SEQ_OPTS_PUTS("data_err=abort");

	fscrypt_show_test_dummy_encryption(seq, sep, sb);

	if (sb->s_flags & SB_INLINECRYPT)
		SEQ_OPTS_PUTS("inlinecrypt");

	if (test_opt(sb, DAX_ALWAYS)) {
		if (IS_EXT2_SB(sb))
			SEQ_OPTS_PUTS("dax");
		else
			SEQ_OPTS_PUTS("dax=always");
	} else if (test_opt2(sb, DAX_NEVER)) {
		SEQ_OPTS_PUTS("dax=never");
	} else if (test_opt2(sb, DAX_INODE)) {
		SEQ_OPTS_PUTS("dax=inode");
	}

	if (sbi->s_groups_count >= MB_DEFAULT_LINEAR_SCAN_THRESHOLD &&
			!test_opt2(sb, MB_OPTIMIZE_SCAN)) {
		SEQ_OPTS_PUTS("mb_optimize_scan=0");
	} else if (sbi->s_groups_count < MB_DEFAULT_LINEAR_SCAN_THRESHOLD &&
			test_opt2(sb, MB_OPTIMIZE_SCAN)) {
		SEQ_OPTS_PUTS("mb_optimize_scan=1");
	}

	ext4_show_quota_options(seq, sb);
	return 0;
}

static int ext4_show_options(struct seq_file *seq, struct dentry *root)
{
	return _ext4_show_options(seq, root->d_sb, 0);
}

int ext4_seq_options_show(struct seq_file *seq, void *offset)
{
	struct super_block *sb = seq->private;
	int rc;

	seq_puts(seq, sb_rdonly(sb) ? "ro" : "rw");
	rc = _ext4_show_options(seq, sb, 1);
	seq_puts(seq, "\n");
	return rc;
}

static int ext4_setup_super(struct super_block *sb, struct ext4_super_block *es,
			    int read_only)
{
	struct ext4_sb_info *sbi = EXT4_SB(sb);
	int err = 0;

	if (le32_to_cpu(es->s_rev_level) > EXT4_MAX_SUPP_REV) {
		ext4_msg(sb, KERN_ERR, "revision level too high, "
			 "forcing read-only mode");
		err = -EROFS;
		goto done;
	}
	if (read_only)
		goto done;
	if (!(sbi->s_mount_state & EXT4_VALID_FS))
		ext4_msg(sb, KERN_WARNING, "warning: mounting unchecked fs, "
			 "running e2fsck is recommended");
	else if (sbi->s_mount_state & EXT4_ERROR_FS)
		ext4_msg(sb, KERN_WARNING,
			 "warning: mounting fs with errors, "
			 "running e2fsck is recommended");
	else if ((__s16) le16_to_cpu(es->s_max_mnt_count) > 0 &&
		 le16_to_cpu(es->s_mnt_count) >=
		 (unsigned short) (__s16) le16_to_cpu(es->s_max_mnt_count))
		ext4_msg(sb, KERN_WARNING,
			 "warning: maximal mount count reached, "
			 "running e2fsck is recommended");
	else if (le32_to_cpu(es->s_checkinterval) &&
		 (ext4_get_tstamp(es, s_lastcheck) +
		  le32_to_cpu(es->s_checkinterval) <= ktime_get_real_seconds()))
		ext4_msg(sb, KERN_WARNING,
			 "warning: checktime reached, "
			 "running e2fsck is recommended");
	if (!sbi->s_journal)
		es->s_state &= cpu_to_le16(~EXT4_VALID_FS);
	if (!(__s16) le16_to_cpu(es->s_max_mnt_count))
		es->s_max_mnt_count = cpu_to_le16(EXT4_DFL_MAX_MNT_COUNT);
	le16_add_cpu(&es->s_mnt_count, 1);
	ext4_update_tstamp(es, s_mtime);
	if (sbi->s_journal) {
		ext4_set_feature_journal_needs_recovery(sb);
		if (ext4_has_feature_orphan_file(sb))
			ext4_set_feature_orphan_present(sb);
	}

	err = ext4_commit_super(sb);
done:
	if (test_opt(sb, DEBUG))
		printk(KERN_INFO "[EXT4 FS bs=%lu, gc=%u, "
				"bpg=%lu, ipg=%lu, mo=%04x, mo2=%04x]\n",
			sb->s_blocksize,
			sbi->s_groups_count,
			EXT4_BLOCKS_PER_GROUP(sb),
			EXT4_INODES_PER_GROUP(sb),
			sbi->s_mount_opt, sbi->s_mount_opt2);
	return err;
}

int ext4_alloc_flex_bg_array(struct super_block *sb, ext4_group_t ngroup)
{
	struct ext4_sb_info *sbi = EXT4_SB(sb);
	struct flex_groups **old_groups, **new_groups;
	int size, i, j;

	if (!sbi->s_log_groups_per_flex)
		return 0;

	size = ext4_flex_group(sbi, ngroup - 1) + 1;
	if (size <= sbi->s_flex_groups_allocated)
		return 0;

	new_groups = kvzalloc(roundup_pow_of_two(size *
			      sizeof(*sbi->s_flex_groups)), GFP_KERNEL);
	if (!new_groups) {
		ext4_msg(sb, KERN_ERR,
			 "not enough memory for %d flex group pointers", size);
		return -ENOMEM;
	}
	for (i = sbi->s_flex_groups_allocated; i < size; i++) {
		new_groups[i] = kvzalloc(roundup_pow_of_two(
					 sizeof(struct flex_groups)),
					 GFP_KERNEL);
		if (!new_groups[i]) {
			for (j = sbi->s_flex_groups_allocated; j < i; j++)
				kvfree(new_groups[j]);
			kvfree(new_groups);
			ext4_msg(sb, KERN_ERR,
				 "not enough memory for %d flex groups", size);
			return -ENOMEM;
		}
	}
	rcu_read_lock();
	old_groups = rcu_dereference(sbi->s_flex_groups);
	if (old_groups)
		memcpy(new_groups, old_groups,
		       (sbi->s_flex_groups_allocated *
			sizeof(struct flex_groups *)));
	rcu_read_unlock();
	rcu_assign_pointer(sbi->s_flex_groups, new_groups);
	sbi->s_flex_groups_allocated = size;
	if (old_groups)
		ext4_kvfree_array_rcu(old_groups);
	return 0;
}

static int ext4_fill_flex_info(struct super_block *sb)
{
	struct ext4_sb_info *sbi = EXT4_SB(sb);
	struct ext4_group_desc *gdp = NULL;
	struct flex_groups *fg;
	ext4_group_t flex_group;
	int i, err;

	sbi->s_log_groups_per_flex = sbi->s_es->s_log_groups_per_flex;
	if (sbi->s_log_groups_per_flex < 1 || sbi->s_log_groups_per_flex > 31) {
		sbi->s_log_groups_per_flex = 0;
		return 1;
	}

	err = ext4_alloc_flex_bg_array(sb, sbi->s_groups_count);
	if (err)
		goto failed;

	for (i = 0; i < sbi->s_groups_count; i++) {
		gdp = ext4_get_group_desc(sb, i, NULL);

		flex_group = ext4_flex_group(sbi, i);
		fg = sbi_array_rcu_deref(sbi, s_flex_groups, flex_group);
		atomic_add(ext4_free_inodes_count(sb, gdp), &fg->free_inodes);
		atomic64_add(ext4_free_group_clusters(sb, gdp),
			     &fg->free_clusters);
		atomic_add(ext4_used_dirs_count(sb, gdp), &fg->used_dirs);
	}

	return 1;
failed:
	return 0;
}

static __le16 ext4_group_desc_csum(struct super_block *sb, __u32 block_group,
				   struct ext4_group_desc *gdp)
{
	int offset = offsetof(struct ext4_group_desc, bg_checksum);
	__u16 crc = 0;
	__le32 le_group = cpu_to_le32(block_group);
	struct ext4_sb_info *sbi = EXT4_SB(sb);

	if (ext4_has_metadata_csum(sbi->s_sb)) {
		/* Use new metadata_csum algorithm */
		__u32 csum32;
		__u16 dummy_csum = 0;

		csum32 = ext4_chksum(sbi, sbi->s_csum_seed, (__u8 *)&le_group,
				     sizeof(le_group));
		csum32 = ext4_chksum(sbi, csum32, (__u8 *)gdp, offset);
		csum32 = ext4_chksum(sbi, csum32, (__u8 *)&dummy_csum,
				     sizeof(dummy_csum));
		offset += sizeof(dummy_csum);
		if (offset < sbi->s_desc_size)
			csum32 = ext4_chksum(sbi, csum32, (__u8 *)gdp + offset,
					     sbi->s_desc_size - offset);

		crc = csum32 & 0xFFFF;
		goto out;
	}

	/* old crc16 code */
	if (!ext4_has_feature_gdt_csum(sb))
		return 0;

	crc = crc16(~0, sbi->s_es->s_uuid, sizeof(sbi->s_es->s_uuid));
	crc = crc16(crc, (__u8 *)&le_group, sizeof(le_group));
	crc = crc16(crc, (__u8 *)gdp, offset);
	offset += sizeof(gdp->bg_checksum); /* skip checksum */
	/* for checksum of struct ext4_group_desc do the rest...*/
	if (ext4_has_feature_64bit(sb) &&
	    offset < le16_to_cpu(sbi->s_es->s_desc_size))
		crc = crc16(crc, (__u8 *)gdp + offset,
			    le16_to_cpu(sbi->s_es->s_desc_size) -
				offset);

out:
	return cpu_to_le16(crc);
}

int ext4_group_desc_csum_verify(struct super_block *sb, __u32 block_group,
				struct ext4_group_desc *gdp)
{
	if (ext4_has_group_desc_csum(sb) &&
	    (gdp->bg_checksum != ext4_group_desc_csum(sb, block_group, gdp)))
		return 0;

	return 1;
}

void ext4_group_desc_csum_set(struct super_block *sb, __u32 block_group,
			      struct ext4_group_desc *gdp)
{
	if (!ext4_has_group_desc_csum(sb))
		return;
	gdp->bg_checksum = ext4_group_desc_csum(sb, block_group, gdp);
}

/* Called at mount-time, super-block is locked */
static int ext4_check_descriptors(struct super_block *sb,
				  ext4_fsblk_t sb_block,
				  ext4_group_t *first_not_zeroed)
{
	struct ext4_sb_info *sbi = EXT4_SB(sb);
	ext4_fsblk_t first_block = le32_to_cpu(sbi->s_es->s_first_data_block);
	ext4_fsblk_t last_block;
	ext4_fsblk_t last_bg_block = sb_block + ext4_bg_num_gdb(sb, 0);
	ext4_fsblk_t block_bitmap;
	ext4_fsblk_t inode_bitmap;
	ext4_fsblk_t inode_table;
	int flexbg_flag = 0;
	ext4_group_t i, grp = sbi->s_groups_count;

	if (ext4_has_feature_flex_bg(sb))
		flexbg_flag = 1;

	ext4_debug("Checking group descriptors");

	for (i = 0; i < sbi->s_groups_count; i++) {
		struct ext4_group_desc *gdp = ext4_get_group_desc(sb, i, NULL);

		if (i == sbi->s_groups_count - 1 || flexbg_flag)
			last_block = ext4_blocks_count(sbi->s_es) - 1;
		else
			last_block = first_block +
				(EXT4_BLOCKS_PER_GROUP(sb) - 1);

		if ((grp == sbi->s_groups_count) &&
		   !(gdp->bg_flags & cpu_to_le16(EXT4_BG_INODE_ZEROED)))
			grp = i;

		block_bitmap = ext4_block_bitmap(sb, gdp);
		if (block_bitmap == sb_block) {
			ext4_msg(sb, KERN_ERR, "ext4_check_descriptors: "
				 "Block bitmap for group %u overlaps "
				 "superblock", i);
			if (!sb_rdonly(sb))
				return 0;
		}
		if (block_bitmap >= sb_block + 1 &&
		    block_bitmap <= last_bg_block) {
			ext4_msg(sb, KERN_ERR, "ext4_check_descriptors: "
				 "Block bitmap for group %u overlaps "
				 "block group descriptors", i);
			if (!sb_rdonly(sb))
				return 0;
		}
		if (block_bitmap < first_block || block_bitmap > last_block) {
			ext4_msg(sb, KERN_ERR, "ext4_check_descriptors: "
			       "Block bitmap for group %u not in group "
			       "(block %llu)!", i, block_bitmap);
			return 0;
		}
		inode_bitmap = ext4_inode_bitmap(sb, gdp);
		if (inode_bitmap == sb_block) {
			ext4_msg(sb, KERN_ERR, "ext4_check_descriptors: "
				 "Inode bitmap for group %u overlaps "
				 "superblock", i);
			if (!sb_rdonly(sb))
				return 0;
		}
		if (inode_bitmap >= sb_block + 1 &&
		    inode_bitmap <= last_bg_block) {
			ext4_msg(sb, KERN_ERR, "ext4_check_descriptors: "
				 "Inode bitmap for group %u overlaps "
				 "block group descriptors", i);
			if (!sb_rdonly(sb))
				return 0;
		}
		if (inode_bitmap < first_block || inode_bitmap > last_block) {
			ext4_msg(sb, KERN_ERR, "ext4_check_descriptors: "
			       "Inode bitmap for group %u not in group "
			       "(block %llu)!", i, inode_bitmap);
			return 0;
		}
		inode_table = ext4_inode_table(sb, gdp);
		if (inode_table == sb_block) {
			ext4_msg(sb, KERN_ERR, "ext4_check_descriptors: "
				 "Inode table for group %u overlaps "
				 "superblock", i);
			if (!sb_rdonly(sb))
				return 0;
		}
		if (inode_table >= sb_block + 1 &&
		    inode_table <= last_bg_block) {
			ext4_msg(sb, KERN_ERR, "ext4_check_descriptors: "
				 "Inode table for group %u overlaps "
				 "block group descriptors", i);
			if (!sb_rdonly(sb))
				return 0;
		}
		if (inode_table < first_block ||
		    inode_table + sbi->s_itb_per_group - 1 > last_block) {
			ext4_msg(sb, KERN_ERR, "ext4_check_descriptors: "
			       "Inode table for group %u not in group "
			       "(block %llu)!", i, inode_table);
			return 0;
		}
		ext4_lock_group(sb, i);
		if (!ext4_group_desc_csum_verify(sb, i, gdp)) {
			ext4_msg(sb, KERN_ERR, "ext4_check_descriptors: "
				 "Checksum for group %u failed (%u!=%u)",
				 i, le16_to_cpu(ext4_group_desc_csum(sb, i,
				     gdp)), le16_to_cpu(gdp->bg_checksum));
			if (!sb_rdonly(sb)) {
				ext4_unlock_group(sb, i);
				return 0;
			}
		}
		ext4_unlock_group(sb, i);
		if (!flexbg_flag)
			first_block += EXT4_BLOCKS_PER_GROUP(sb);
	}
	if (NULL != first_not_zeroed)
		*first_not_zeroed = grp;
	return 1;
}

/*
 * Maximal extent format file size.
 * Resulting logical blkno at s_maxbytes must fit in our on-disk
 * extent format containers, within a sector_t, and within i_blocks
 * in the vfs.  ext4 inode has 48 bits of i_block in fsblock units,
 * so that won't be a limiting factor.
 *
 * However there is other limiting factor. We do store extents in the form
 * of starting block and length, hence the resulting length of the extent
 * covering maximum file size must fit into on-disk format containers as
 * well. Given that length is always by 1 unit bigger than max unit (because
 * we count 0 as well) we have to lower the s_maxbytes by one fs block.
 *
 * Note, this does *not* consider any metadata overhead for vfs i_blocks.
 */
static loff_t ext4_max_size(int blkbits, int has_huge_files)
{
	loff_t res;
	loff_t upper_limit = MAX_LFS_FILESIZE;

	BUILD_BUG_ON(sizeof(blkcnt_t) < sizeof(u64));

	if (!has_huge_files) {
		upper_limit = (1LL << 32) - 1;

		/* total blocks in file system block size */
		upper_limit >>= (blkbits - 9);
		upper_limit <<= blkbits;
	}

	/*
	 * 32-bit extent-start container, ee_block. We lower the maxbytes
	 * by one fs block, so ee_len can cover the extent of maximum file
	 * size
	 */
	res = (1LL << 32) - 1;
	res <<= blkbits;

	/* Sanity check against vm- & vfs- imposed limits */
	if (res > upper_limit)
		res = upper_limit;

	return res;
}

/*
 * Maximal bitmap file size.  There is a direct, and {,double-,triple-}indirect
 * block limit, and also a limit of (2^48 - 1) 512-byte sectors in i_blocks.
 * We need to be 1 filesystem block less than the 2^48 sector limit.
 */
static loff_t ext4_max_bitmap_size(int bits, int has_huge_files)
{
	loff_t upper_limit, res = EXT4_NDIR_BLOCKS;
	int meta_blocks;
	unsigned int ppb = 1 << (bits - 2);

	/*
	 * This is calculated to be the largest file size for a dense, block
	 * mapped file such that the file's total number of 512-byte sectors,
	 * including data and all indirect blocks, does not exceed (2^48 - 1).
	 *
	 * __u32 i_blocks_lo and _u16 i_blocks_high represent the total
	 * number of 512-byte sectors of the file.
	 */
	if (!has_huge_files) {
		/*
		 * !has_huge_files or implies that the inode i_block field
		 * represents total file blocks in 2^32 512-byte sectors ==
		 * size of vfs inode i_blocks * 8
		 */
		upper_limit = (1LL << 32) - 1;

		/* total blocks in file system block size */
		upper_limit >>= (bits - 9);

	} else {
		/*
		 * We use 48 bit ext4_inode i_blocks
		 * With EXT4_HUGE_FILE_FL set the i_blocks
		 * represent total number of blocks in
		 * file system block size
		 */
		upper_limit = (1LL << 48) - 1;

	}

	/* Compute how many blocks we can address by block tree */
	res += ppb;
	res += ppb * ppb;
	res += ((loff_t)ppb) * ppb * ppb;
	/* Compute how many metadata blocks are needed */
	meta_blocks = 1;
	meta_blocks += 1 + ppb;
	meta_blocks += 1 + ppb + ppb * ppb;
	/* Does block tree limit file size? */
	if (res + meta_blocks <= upper_limit)
		goto check_lfs;

	res = upper_limit;
	/* How many metadata blocks are needed for addressing upper_limit? */
	upper_limit -= EXT4_NDIR_BLOCKS;
	/* indirect blocks */
	meta_blocks = 1;
	upper_limit -= ppb;
	/* double indirect blocks */
	if (upper_limit < ppb * ppb) {
		meta_blocks += 1 + DIV_ROUND_UP_ULL(upper_limit, ppb);
		res -= meta_blocks;
		goto check_lfs;
	}
	meta_blocks += 1 + ppb;
	upper_limit -= ppb * ppb;
	/* tripple indirect blocks for the rest */
	meta_blocks += 1 + DIV_ROUND_UP_ULL(upper_limit, ppb) +
		DIV_ROUND_UP_ULL(upper_limit, ppb*ppb);
	res -= meta_blocks;
check_lfs:
	res <<= bits;
	if (res > MAX_LFS_FILESIZE)
		res = MAX_LFS_FILESIZE;

	return res;
}

static ext4_fsblk_t descriptor_loc(struct super_block *sb,
				   ext4_fsblk_t logical_sb_block, int nr)
{
	struct ext4_sb_info *sbi = EXT4_SB(sb);
	ext4_group_t bg, first_meta_bg;
	int has_super = 0;

	first_meta_bg = le32_to_cpu(sbi->s_es->s_first_meta_bg);

	if (!ext4_has_feature_meta_bg(sb) || nr < first_meta_bg)
		return logical_sb_block + nr + 1;
	bg = sbi->s_desc_per_block * nr;
	if (ext4_bg_has_super(sb, bg))
		has_super = 1;

	/*
	 * If we have a meta_bg fs with 1k blocks, group 0's GDT is at
	 * block 2, not 1.  If s_first_data_block == 0 (bigalloc is enabled
	 * on modern mke2fs or blksize > 1k on older mke2fs) then we must
	 * compensate.
	 */
	if (sb->s_blocksize == 1024 && nr == 0 &&
	    le32_to_cpu(sbi->s_es->s_first_data_block) == 0)
		has_super++;

	return (has_super + ext4_group_first_block_no(sb, bg));
}

/**
 * ext4_get_stripe_size: Get the stripe size.
 * @sbi: In memory super block info
 *
 * If we have specified it via mount option, then
 * use the mount option value. If the value specified at mount time is
 * greater than the blocks per group use the super block value.
 * If the super block value is greater than blocks per group return 0.
 * Allocator needs it be less than blocks per group.
 *
 */
static unsigned long ext4_get_stripe_size(struct ext4_sb_info *sbi)
{
	unsigned long stride = le16_to_cpu(sbi->s_es->s_raid_stride);
	unsigned long stripe_width =
			le32_to_cpu(sbi->s_es->s_raid_stripe_width);
	int ret;

	if (sbi->s_stripe && sbi->s_stripe <= sbi->s_blocks_per_group)
		ret = sbi->s_stripe;
	else if (stripe_width && stripe_width <= sbi->s_blocks_per_group)
		ret = stripe_width;
	else if (stride && stride <= sbi->s_blocks_per_group)
		ret = stride;
	else
		ret = 0;

	/*
	 * If the stripe width is 1, this makes no sense and
	 * we set it to 0 to turn off stripe handling code.
	 */
	if (ret <= 1)
		ret = 0;

	return ret;
}

/*
 * Check whether this filesystem can be mounted based on
 * the features present and the RDONLY/RDWR mount requested.
 * Returns 1 if this filesystem can be mounted as requested,
 * 0 if it cannot be.
 */
int ext4_feature_set_ok(struct super_block *sb, int readonly)
{
	if (ext4_has_unknown_ext4_incompat_features(sb)) {
		ext4_msg(sb, KERN_ERR,
			"Couldn't mount because of "
			"unsupported optional features (%x)",
			(le32_to_cpu(EXT4_SB(sb)->s_es->s_feature_incompat) &
			~EXT4_FEATURE_INCOMPAT_SUPP));
		return 0;
	}

#if !IS_ENABLED(CONFIG_UNICODE)
	if (ext4_has_feature_casefold(sb)) {
		ext4_msg(sb, KERN_ERR,
			 "Filesystem with casefold feature cannot be "
			 "mounted without CONFIG_UNICODE");
		return 0;
	}
#endif

	if (readonly)
		return 1;

	if (ext4_has_feature_readonly(sb)) {
		ext4_msg(sb, KERN_INFO, "filesystem is read-only");
		sb->s_flags |= SB_RDONLY;
		return 1;
	}

	/* Check that feature set is OK for a read-write mount */
	if (ext4_has_unknown_ext4_ro_compat_features(sb)) {
		ext4_msg(sb, KERN_ERR, "couldn't mount RDWR because of "
			 "unsupported optional features (%x)",
			 (le32_to_cpu(EXT4_SB(sb)->s_es->s_feature_ro_compat) &
				~EXT4_FEATURE_RO_COMPAT_SUPP));
		return 0;
	}
	if (ext4_has_feature_bigalloc(sb) && !ext4_has_feature_extents(sb)) {
		ext4_msg(sb, KERN_ERR,
			 "Can't support bigalloc feature without "
			 "extents feature\n");
		return 0;
	}

#if !IS_ENABLED(CONFIG_QUOTA) || !IS_ENABLED(CONFIG_QFMT_V2)
	if (!readonly && (ext4_has_feature_quota(sb) ||
			  ext4_has_feature_project(sb))) {
		ext4_msg(sb, KERN_ERR,
			 "The kernel was not built with CONFIG_QUOTA and CONFIG_QFMT_V2");
		return 0;
	}
#endif  /* CONFIG_QUOTA */
	return 1;
}

/*
 * This function is called once a day if we have errors logged
 * on the file system
 */
static void print_daily_error_info(struct timer_list *t)
{
	struct ext4_sb_info *sbi = from_timer(sbi, t, s_err_report);
	struct super_block *sb = sbi->s_sb;
	struct ext4_super_block *es = sbi->s_es;

	if (es->s_error_count)
		/* fsck newer than v1.41.13 is needed to clean this condition. */
		ext4_msg(sb, KERN_NOTICE, "error count since last fsck: %u",
			 le32_to_cpu(es->s_error_count));
	if (es->s_first_error_time) {
		printk(KERN_NOTICE "EXT4-fs (%s): initial error at time %llu: %.*s:%d",
		       sb->s_id,
		       ext4_get_tstamp(es, s_first_error_time),
		       (int) sizeof(es->s_first_error_func),
		       es->s_first_error_func,
		       le32_to_cpu(es->s_first_error_line));
		if (es->s_first_error_ino)
			printk(KERN_CONT ": inode %u",
			       le32_to_cpu(es->s_first_error_ino));
		if (es->s_first_error_block)
			printk(KERN_CONT ": block %llu", (unsigned long long)
			       le64_to_cpu(es->s_first_error_block));
		printk(KERN_CONT "\n");
	}
	if (es->s_last_error_time) {
		printk(KERN_NOTICE "EXT4-fs (%s): last error at time %llu: %.*s:%d",
		       sb->s_id,
		       ext4_get_tstamp(es, s_last_error_time),
		       (int) sizeof(es->s_last_error_func),
		       es->s_last_error_func,
		       le32_to_cpu(es->s_last_error_line));
		if (es->s_last_error_ino)
			printk(KERN_CONT ": inode %u",
			       le32_to_cpu(es->s_last_error_ino));
		if (es->s_last_error_block)
			printk(KERN_CONT ": block %llu", (unsigned long long)
			       le64_to_cpu(es->s_last_error_block));
		printk(KERN_CONT "\n");
	}
	mod_timer(&sbi->s_err_report, jiffies + 24*60*60*HZ);  /* Once a day */
}

/* Find next suitable group and run ext4_init_inode_table */
static int ext4_run_li_request(struct ext4_li_request *elr)
{
	struct ext4_group_desc *gdp = NULL;
	struct super_block *sb = elr->lr_super;
	ext4_group_t ngroups = EXT4_SB(sb)->s_groups_count;
	ext4_group_t group = elr->lr_next_group;
	unsigned int prefetch_ios = 0;
	int ret = 0;
	u64 start_time;

	if (elr->lr_mode == EXT4_LI_MODE_PREFETCH_BBITMAP) {
		elr->lr_next_group = ext4_mb_prefetch(sb, group,
				EXT4_SB(sb)->s_mb_prefetch, &prefetch_ios);
		if (prefetch_ios)
			ext4_mb_prefetch_fini(sb, elr->lr_next_group,
					      prefetch_ios);
		trace_ext4_prefetch_bitmaps(sb, group, elr->lr_next_group,
					    prefetch_ios);
		if (group >= elr->lr_next_group) {
			ret = 1;
			if (elr->lr_first_not_zeroed != ngroups &&
			    !sb_rdonly(sb) && test_opt(sb, INIT_INODE_TABLE)) {
				elr->lr_next_group = elr->lr_first_not_zeroed;
				elr->lr_mode = EXT4_LI_MODE_ITABLE;
				ret = 0;
			}
		}
		return ret;
	}

	for (; group < ngroups; group++) {
		gdp = ext4_get_group_desc(sb, group, NULL);
		if (!gdp) {
			ret = 1;
			break;
		}

		if (!(gdp->bg_flags & cpu_to_le16(EXT4_BG_INODE_ZEROED)))
			break;
	}

	if (group >= ngroups)
		ret = 1;

	if (!ret) {
		start_time = ktime_get_real_ns();
		ret = ext4_init_inode_table(sb, group,
					    elr->lr_timeout ? 0 : 1);
		trace_ext4_lazy_itable_init(sb, group);
		if (elr->lr_timeout == 0) {
			elr->lr_timeout = nsecs_to_jiffies((ktime_get_real_ns() - start_time) *
				EXT4_SB(elr->lr_super)->s_li_wait_mult);
		}
		elr->lr_next_sched = jiffies + elr->lr_timeout;
		elr->lr_next_group = group + 1;
	}
	return ret;
}

/*
 * Remove lr_request from the list_request and free the
 * request structure. Should be called with li_list_mtx held
 */
static void ext4_remove_li_request(struct ext4_li_request *elr)
{
	if (!elr)
		return;

	list_del(&elr->lr_request);
	EXT4_SB(elr->lr_super)->s_li_request = NULL;
	kfree(elr);
}

static void ext4_unregister_li_request(struct super_block *sb)
{
	mutex_lock(&ext4_li_mtx);
	if (!ext4_li_info) {
		mutex_unlock(&ext4_li_mtx);
		return;
	}

	mutex_lock(&ext4_li_info->li_list_mtx);
	ext4_remove_li_request(EXT4_SB(sb)->s_li_request);
	mutex_unlock(&ext4_li_info->li_list_mtx);
	mutex_unlock(&ext4_li_mtx);
}

static struct task_struct *ext4_lazyinit_task;

/*
 * This is the function where ext4lazyinit thread lives. It walks
 * through the request list searching for next scheduled filesystem.
 * When such a fs is found, run the lazy initialization request
 * (ext4_rn_li_request) and keep track of the time spend in this
 * function. Based on that time we compute next schedule time of
 * the request. When walking through the list is complete, compute
 * next waking time and put itself into sleep.
 */
static int ext4_lazyinit_thread(void *arg)
{
	struct ext4_lazy_init *eli = arg;
	struct list_head *pos, *n;
	struct ext4_li_request *elr;
	unsigned long next_wakeup, cur;

	BUG_ON(NULL == eli);
	set_freezable();

cont_thread:
	while (true) {
		next_wakeup = MAX_JIFFY_OFFSET;

		mutex_lock(&eli->li_list_mtx);
		if (list_empty(&eli->li_request_list)) {
			mutex_unlock(&eli->li_list_mtx);
			goto exit_thread;
		}
		list_for_each_safe(pos, n, &eli->li_request_list) {
			int err = 0;
			int progress = 0;
			elr = list_entry(pos, struct ext4_li_request,
					 lr_request);

			if (time_before(jiffies, elr->lr_next_sched)) {
				if (time_before(elr->lr_next_sched, next_wakeup))
					next_wakeup = elr->lr_next_sched;
				continue;
			}
			if (down_read_trylock(&elr->lr_super->s_umount)) {
				if (sb_start_write_trylock(elr->lr_super)) {
					progress = 1;
					/*
					 * We hold sb->s_umount, sb can not
					 * be removed from the list, it is
					 * now safe to drop li_list_mtx
					 */
					mutex_unlock(&eli->li_list_mtx);
					err = ext4_run_li_request(elr);
					sb_end_write(elr->lr_super);
					mutex_lock(&eli->li_list_mtx);
					n = pos->next;
				}
				up_read((&elr->lr_super->s_umount));
			}
			/* error, remove the lazy_init job */
			if (err) {
				ext4_remove_li_request(elr);
				continue;
			}
			if (!progress) {
				elr->lr_next_sched = jiffies +
					prandom_u32_max(EXT4_DEF_LI_MAX_START_DELAY * HZ);
			}
			if (time_before(elr->lr_next_sched, next_wakeup))
				next_wakeup = elr->lr_next_sched;
		}
		mutex_unlock(&eli->li_list_mtx);

		try_to_freeze();

		cur = jiffies;
		if ((time_after_eq(cur, next_wakeup)) ||
		    (MAX_JIFFY_OFFSET == next_wakeup)) {
			cond_resched();
			continue;
		}

		schedule_timeout_interruptible(next_wakeup - cur);

		if (kthread_should_stop()) {
			ext4_clear_request_list();
			goto exit_thread;
		}
	}

exit_thread:
	/*
	 * It looks like the request list is empty, but we need
	 * to check it under the li_list_mtx lock, to prevent any
	 * additions into it, and of course we should lock ext4_li_mtx
	 * to atomically free the list and ext4_li_info, because at
	 * this point another ext4 filesystem could be registering
	 * new one.
	 */
	mutex_lock(&ext4_li_mtx);
	mutex_lock(&eli->li_list_mtx);
	if (!list_empty(&eli->li_request_list)) {
		mutex_unlock(&eli->li_list_mtx);
		mutex_unlock(&ext4_li_mtx);
		goto cont_thread;
	}
	mutex_unlock(&eli->li_list_mtx);
	kfree(ext4_li_info);
	ext4_li_info = NULL;
	mutex_unlock(&ext4_li_mtx);

	return 0;
}

static void ext4_clear_request_list(void)
{
	struct list_head *pos, *n;
	struct ext4_li_request *elr;

	mutex_lock(&ext4_li_info->li_list_mtx);
	list_for_each_safe(pos, n, &ext4_li_info->li_request_list) {
		elr = list_entry(pos, struct ext4_li_request,
				 lr_request);
		ext4_remove_li_request(elr);
	}
	mutex_unlock(&ext4_li_info->li_list_mtx);
}

static int ext4_run_lazyinit_thread(void)
{
	ext4_lazyinit_task = kthread_run(ext4_lazyinit_thread,
					 ext4_li_info, "ext4lazyinit");
	if (IS_ERR(ext4_lazyinit_task)) {
		int err = PTR_ERR(ext4_lazyinit_task);
		ext4_clear_request_list();
		kfree(ext4_li_info);
		ext4_li_info = NULL;
		printk(KERN_CRIT "EXT4-fs: error %d creating inode table "
				 "initialization thread\n",
				 err);
		return err;
	}
	ext4_li_info->li_state |= EXT4_LAZYINIT_RUNNING;
	return 0;
}

/*
 * Check whether it make sense to run itable init. thread or not.
 * If there is at least one uninitialized inode table, return
 * corresponding group number, else the loop goes through all
 * groups and return total number of groups.
 */
static ext4_group_t ext4_has_uninit_itable(struct super_block *sb)
{
	ext4_group_t group, ngroups = EXT4_SB(sb)->s_groups_count;
	struct ext4_group_desc *gdp = NULL;

	if (!ext4_has_group_desc_csum(sb))
		return ngroups;

	for (group = 0; group < ngroups; group++) {
		gdp = ext4_get_group_desc(sb, group, NULL);
		if (!gdp)
			continue;

		if (!(gdp->bg_flags & cpu_to_le16(EXT4_BG_INODE_ZEROED)))
			break;
	}

	return group;
}

static int ext4_li_info_new(void)
{
	struct ext4_lazy_init *eli = NULL;

	eli = kzalloc(sizeof(*eli), GFP_KERNEL);
	if (!eli)
		return -ENOMEM;

	INIT_LIST_HEAD(&eli->li_request_list);
	mutex_init(&eli->li_list_mtx);

	eli->li_state |= EXT4_LAZYINIT_QUIT;

	ext4_li_info = eli;

	return 0;
}

static struct ext4_li_request *ext4_li_request_new(struct super_block *sb,
					    ext4_group_t start)
{
	struct ext4_li_request *elr;

	elr = kzalloc(sizeof(*elr), GFP_KERNEL);
	if (!elr)
		return NULL;

	elr->lr_super = sb;
	elr->lr_first_not_zeroed = start;
	if (test_opt(sb, NO_PREFETCH_BLOCK_BITMAPS)) {
		elr->lr_mode = EXT4_LI_MODE_ITABLE;
		elr->lr_next_group = start;
	} else {
		elr->lr_mode = EXT4_LI_MODE_PREFETCH_BBITMAP;
	}

	/*
	 * Randomize first schedule time of the request to
	 * spread the inode table initialization requests
	 * better.
	 */
	elr->lr_next_sched = jiffies + prandom_u32_max(
				EXT4_DEF_LI_MAX_START_DELAY * HZ);
	return elr;
}

int ext4_register_li_request(struct super_block *sb,
			     ext4_group_t first_not_zeroed)
{
	struct ext4_sb_info *sbi = EXT4_SB(sb);
	struct ext4_li_request *elr = NULL;
	ext4_group_t ngroups = sbi->s_groups_count;
	int ret = 0;

	mutex_lock(&ext4_li_mtx);
	if (sbi->s_li_request != NULL) {
		/*
		 * Reset timeout so it can be computed again, because
		 * s_li_wait_mult might have changed.
		 */
		sbi->s_li_request->lr_timeout = 0;
		goto out;
	}

	if (sb_rdonly(sb) ||
	    (test_opt(sb, NO_PREFETCH_BLOCK_BITMAPS) &&
	     (first_not_zeroed == ngroups || !test_opt(sb, INIT_INODE_TABLE))))
		goto out;

	elr = ext4_li_request_new(sb, first_not_zeroed);
	if (!elr) {
		ret = -ENOMEM;
		goto out;
	}

	if (NULL == ext4_li_info) {
		ret = ext4_li_info_new();
		if (ret)
			goto out;
	}

	mutex_lock(&ext4_li_info->li_list_mtx);
	list_add(&elr->lr_request, &ext4_li_info->li_request_list);
	mutex_unlock(&ext4_li_info->li_list_mtx);

	sbi->s_li_request = elr;
	/*
	 * set elr to NULL here since it has been inserted to
	 * the request_list and the removal and free of it is
	 * handled by ext4_clear_request_list from now on.
	 */
	elr = NULL;

	if (!(ext4_li_info->li_state & EXT4_LAZYINIT_RUNNING)) {
		ret = ext4_run_lazyinit_thread();
		if (ret)
			goto out;
	}
out:
	mutex_unlock(&ext4_li_mtx);
	if (ret)
		kfree(elr);
	return ret;
}

/*
 * We do not need to lock anything since this is called on
 * module unload.
 */
static void ext4_destroy_lazyinit_thread(void)
{
	/*
	 * If thread exited earlier
	 * there's nothing to be done.
	 */
	if (!ext4_li_info || !ext4_lazyinit_task)
		return;

	kthread_stop(ext4_lazyinit_task);
}

static int set_journal_csum_feature_set(struct super_block *sb)
{
	int ret = 1;
	int compat, incompat;
	struct ext4_sb_info *sbi = EXT4_SB(sb);

	if (ext4_has_metadata_csum(sb)) {
		/* journal checksum v3 */
		compat = 0;
		incompat = JBD2_FEATURE_INCOMPAT_CSUM_V3;
	} else {
		/* journal checksum v1 */
		compat = JBD2_FEATURE_COMPAT_CHECKSUM;
		incompat = 0;
	}

	jbd2_journal_clear_features(sbi->s_journal,
			JBD2_FEATURE_COMPAT_CHECKSUM, 0,
			JBD2_FEATURE_INCOMPAT_CSUM_V3 |
			JBD2_FEATURE_INCOMPAT_CSUM_V2);
	if (test_opt(sb, JOURNAL_ASYNC_COMMIT)) {
		ret = jbd2_journal_set_features(sbi->s_journal,
				compat, 0,
				JBD2_FEATURE_INCOMPAT_ASYNC_COMMIT |
				incompat);
	} else if (test_opt(sb, JOURNAL_CHECKSUM)) {
		ret = jbd2_journal_set_features(sbi->s_journal,
				compat, 0,
				incompat);
		jbd2_journal_clear_features(sbi->s_journal, 0, 0,
				JBD2_FEATURE_INCOMPAT_ASYNC_COMMIT);
	} else {
		jbd2_journal_clear_features(sbi->s_journal, 0, 0,
				JBD2_FEATURE_INCOMPAT_ASYNC_COMMIT);
	}

	return ret;
}

/*
 * Note: calculating the overhead so we can be compatible with
 * historical BSD practice is quite difficult in the face of
 * clusters/bigalloc.  This is because multiple metadata blocks from
 * different block group can end up in the same allocation cluster.
 * Calculating the exact overhead in the face of clustered allocation
 * requires either O(all block bitmaps) in memory or O(number of block
 * groups**2) in time.  We will still calculate the superblock for
 * older file systems --- and if we come across with a bigalloc file
 * system with zero in s_overhead_clusters the estimate will be close to
 * correct especially for very large cluster sizes --- but for newer
 * file systems, it's better to calculate this figure once at mkfs
 * time, and store it in the superblock.  If the superblock value is
 * present (even for non-bigalloc file systems), we will use it.
 */
static int count_overhead(struct super_block *sb, ext4_group_t grp,
			  char *buf)
{
	struct ext4_sb_info	*sbi = EXT4_SB(sb);
	struct ext4_group_desc	*gdp;
	ext4_fsblk_t		first_block, last_block, b;
	ext4_group_t		i, ngroups = ext4_get_groups_count(sb);
	int			s, j, count = 0;
	int			has_super = ext4_bg_has_super(sb, grp);

	if (!ext4_has_feature_bigalloc(sb))
		return (has_super + ext4_bg_num_gdb(sb, grp) +
			(has_super ? le16_to_cpu(sbi->s_es->s_reserved_gdt_blocks) : 0) +
			sbi->s_itb_per_group + 2);

	first_block = le32_to_cpu(sbi->s_es->s_first_data_block) +
		(grp * EXT4_BLOCKS_PER_GROUP(sb));
	last_block = first_block + EXT4_BLOCKS_PER_GROUP(sb) - 1;
	for (i = 0; i < ngroups; i++) {
		gdp = ext4_get_group_desc(sb, i, NULL);
		b = ext4_block_bitmap(sb, gdp);
		if (b >= first_block && b <= last_block) {
			ext4_set_bit(EXT4_B2C(sbi, b - first_block), buf);
			count++;
		}
		b = ext4_inode_bitmap(sb, gdp);
		if (b >= first_block && b <= last_block) {
			ext4_set_bit(EXT4_B2C(sbi, b - first_block), buf);
			count++;
		}
		b = ext4_inode_table(sb, gdp);
		if (b >= first_block && b + sbi->s_itb_per_group <= last_block)
			for (j = 0; j < sbi->s_itb_per_group; j++, b++) {
				int c = EXT4_B2C(sbi, b - first_block);
				ext4_set_bit(c, buf);
				count++;
			}
		if (i != grp)
			continue;
		s = 0;
		if (ext4_bg_has_super(sb, grp)) {
			ext4_set_bit(s++, buf);
			count++;
		}
		j = ext4_bg_num_gdb(sb, grp);
		if (s + j > EXT4_BLOCKS_PER_GROUP(sb)) {
			ext4_error(sb, "Invalid number of block group "
				   "descriptor blocks: %d", j);
			j = EXT4_BLOCKS_PER_GROUP(sb) - s;
		}
		count += j;
		for (; j > 0; j--)
			ext4_set_bit(EXT4_B2C(sbi, s++), buf);
	}
	if (!count)
		return 0;
	return EXT4_CLUSTERS_PER_GROUP(sb) -
		ext4_count_free(buf, EXT4_CLUSTERS_PER_GROUP(sb) / 8);
}

/*
 * Compute the overhead and stash it in sbi->s_overhead
 */
int ext4_calculate_overhead(struct super_block *sb)
{
	struct ext4_sb_info *sbi = EXT4_SB(sb);
	struct ext4_super_block *es = sbi->s_es;
	struct inode *j_inode;
	unsigned int j_blocks, j_inum = le32_to_cpu(es->s_journal_inum);
	ext4_group_t i, ngroups = ext4_get_groups_count(sb);
	ext4_fsblk_t overhead = 0;
	char *buf = (char *) get_zeroed_page(GFP_NOFS);

	if (!buf)
		return -ENOMEM;

	/*
	 * Compute the overhead (FS structures).  This is constant
	 * for a given filesystem unless the number of block groups
	 * changes so we cache the previous value until it does.
	 */

	/*
	 * All of the blocks before first_data_block are overhead
	 */
	overhead = EXT4_B2C(sbi, le32_to_cpu(es->s_first_data_block));

	/*
	 * Add the overhead found in each block group
	 */
	for (i = 0; i < ngroups; i++) {
		int blks;

		blks = count_overhead(sb, i, buf);
		overhead += blks;
		if (blks)
			memset(buf, 0, PAGE_SIZE);
		cond_resched();
	}

	/*
	 * Add the internal journal blocks whether the journal has been
	 * loaded or not
	 */
	if (sbi->s_journal && !sbi->s_journal_bdev)
		overhead += EXT4_NUM_B2C(sbi, sbi->s_journal->j_total_len);
	else if (ext4_has_feature_journal(sb) && !sbi->s_journal && j_inum) {
		/* j_inum for internal journal is non-zero */
		j_inode = ext4_get_journal_inode(sb, j_inum);
		if (j_inode) {
			j_blocks = j_inode->i_size >> sb->s_blocksize_bits;
			overhead += EXT4_NUM_B2C(sbi, j_blocks);
			iput(j_inode);
		} else {
			ext4_msg(sb, KERN_ERR, "can't get journal size");
		}
	}
	sbi->s_overhead = overhead;
	smp_wmb();
	free_page((unsigned long) buf);
	return 0;
}

static void ext4_set_resv_clusters(struct super_block *sb)
{
	ext4_fsblk_t resv_clusters;
	struct ext4_sb_info *sbi = EXT4_SB(sb);

	/*
	 * There's no need to reserve anything when we aren't using extents.
	 * The space estimates are exact, there are no unwritten extents,
	 * hole punching doesn't need new metadata... This is needed especially
	 * to keep ext2/3 backward compatibility.
	 */
	if (!ext4_has_feature_extents(sb))
		return;
	/*
	 * By default we reserve 2% or 4096 clusters, whichever is smaller.
	 * This should cover the situations where we can not afford to run
	 * out of space like for example punch hole, or converting
	 * unwritten extents in delalloc path. In most cases such
	 * allocation would require 1, or 2 blocks, higher numbers are
	 * very rare.
	 */
	resv_clusters = (ext4_blocks_count(sbi->s_es) >>
			 sbi->s_cluster_bits);

	do_div(resv_clusters, 50);
	resv_clusters = min_t(ext4_fsblk_t, resv_clusters, 4096);

	atomic64_set(&sbi->s_resv_clusters, resv_clusters);
}

static const char *ext4_quota_mode(struct super_block *sb)
{
#ifdef CONFIG_QUOTA
	if (!ext4_quota_capable(sb))
		return "none";

	if (EXT4_SB(sb)->s_journal && ext4_is_quota_journalled(sb))
		return "journalled";
	else
		return "writeback";
#else
	return "disabled";
#endif
}

static void ext4_setup_csum_trigger(struct super_block *sb,
				    enum ext4_journal_trigger_type type,
				    void (*trigger)(
					struct jbd2_buffer_trigger_type *type,
					struct buffer_head *bh,
					void *mapped_data,
					size_t size))
{
	struct ext4_sb_info *sbi = EXT4_SB(sb);

	sbi->s_journal_triggers[type].sb = sb;
	sbi->s_journal_triggers[type].tr_triggers.t_frozen = trigger;
}

static void ext4_free_sbi(struct ext4_sb_info *sbi)
{
	if (!sbi)
		return;

	kfree(sbi->s_blockgroup_lock);
	fs_put_dax(sbi->s_daxdev, NULL);
	kfree(sbi);
}

static struct ext4_sb_info *ext4_alloc_sbi(struct super_block *sb)
{
	struct ext4_sb_info *sbi;

	sbi = kzalloc(sizeof(*sbi), GFP_KERNEL);
	if (!sbi)
		return NULL;

	sbi->s_daxdev = fs_dax_get_by_bdev(sb->s_bdev, &sbi->s_dax_part_off,
					   NULL, NULL);

	sbi->s_blockgroup_lock =
		kzalloc(sizeof(struct blockgroup_lock), GFP_KERNEL);

	if (!sbi->s_blockgroup_lock)
		goto err_out;

	sb->s_fs_info = sbi;
	sbi->s_sb = sb;
	return sbi;
err_out:
	fs_put_dax(sbi->s_daxdev, NULL);
	kfree(sbi);
	return NULL;
}

static void ext4_set_def_opts(struct super_block *sb,
			      struct ext4_super_block *es)
{
	unsigned long def_mount_opts;

	/* Set defaults before we parse the mount options */
	def_mount_opts = le32_to_cpu(es->s_default_mount_opts);
	set_opt(sb, INIT_INODE_TABLE);
	if (def_mount_opts & EXT4_DEFM_DEBUG)
		set_opt(sb, DEBUG);
	if (def_mount_opts & EXT4_DEFM_BSDGROUPS)
		set_opt(sb, GRPID);
	if (def_mount_opts & EXT4_DEFM_UID16)
		set_opt(sb, NO_UID32);
	/* xattr user namespace & acls are now defaulted on */
	set_opt(sb, XATTR_USER);
#ifdef CONFIG_EXT4_FS_POSIX_ACL
	set_opt(sb, POSIX_ACL);
#endif
	if (ext4_has_feature_fast_commit(sb))
		set_opt2(sb, JOURNAL_FAST_COMMIT);
	/* don't forget to enable journal_csum when metadata_csum is enabled. */
	if (ext4_has_metadata_csum(sb))
		set_opt(sb, JOURNAL_CHECKSUM);

	if ((def_mount_opts & EXT4_DEFM_JMODE) == EXT4_DEFM_JMODE_DATA)
		set_opt(sb, JOURNAL_DATA);
	else if ((def_mount_opts & EXT4_DEFM_JMODE) == EXT4_DEFM_JMODE_ORDERED)
		set_opt(sb, ORDERED_DATA);
	else if ((def_mount_opts & EXT4_DEFM_JMODE) == EXT4_DEFM_JMODE_WBACK)
		set_opt(sb, WRITEBACK_DATA);

	if (le16_to_cpu(es->s_errors) == EXT4_ERRORS_PANIC)
		set_opt(sb, ERRORS_PANIC);
	else if (le16_to_cpu(es->s_errors) == EXT4_ERRORS_CONTINUE)
		set_opt(sb, ERRORS_CONT);
	else
		set_opt(sb, ERRORS_RO);
	/* block_validity enabled by default; disable with noblock_validity */
	set_opt(sb, BLOCK_VALIDITY);
	if (def_mount_opts & EXT4_DEFM_DISCARD)
		set_opt(sb, DISCARD);

	if ((def_mount_opts & EXT4_DEFM_NOBARRIER) == 0)
		set_opt(sb, BARRIER);

	/*
	 * enable delayed allocation by default
	 * Use -o nodelalloc to turn it off
	 */
	if (!IS_EXT3_SB(sb) && !IS_EXT2_SB(sb) &&
	    ((def_mount_opts & EXT4_DEFM_NODELALLOC) == 0))
		set_opt(sb, DELALLOC);

	if (sb->s_blocksize == PAGE_SIZE)
		set_opt(sb, DIOREAD_NOLOCK);
}

static int ext4_handle_clustersize(struct super_block *sb)
{
	struct ext4_sb_info *sbi = EXT4_SB(sb);
	struct ext4_super_block *es = sbi->s_es;
	int clustersize;

	/* Handle clustersize */
	clustersize = BLOCK_SIZE << le32_to_cpu(es->s_log_cluster_size);
	if (ext4_has_feature_bigalloc(sb)) {
		if (clustersize < sb->s_blocksize) {
			ext4_msg(sb, KERN_ERR,
				 "cluster size (%d) smaller than "
				 "block size (%lu)", clustersize, sb->s_blocksize);
			return -EINVAL;
		}
		sbi->s_cluster_bits = le32_to_cpu(es->s_log_cluster_size) -
			le32_to_cpu(es->s_log_block_size);
		sbi->s_clusters_per_group =
			le32_to_cpu(es->s_clusters_per_group);
		if (sbi->s_clusters_per_group > sb->s_blocksize * 8) {
			ext4_msg(sb, KERN_ERR,
				 "#clusters per group too big: %lu",
				 sbi->s_clusters_per_group);
			return -EINVAL;
		}
		if (sbi->s_blocks_per_group !=
		    (sbi->s_clusters_per_group * (clustersize / sb->s_blocksize))) {
			ext4_msg(sb, KERN_ERR, "blocks per group (%lu) and "
				 "clusters per group (%lu) inconsistent",
				 sbi->s_blocks_per_group,
				 sbi->s_clusters_per_group);
			return -EINVAL;
		}
	} else {
		if (clustersize != sb->s_blocksize) {
			ext4_msg(sb, KERN_ERR,
				 "fragment/cluster size (%d) != "
				 "block size (%lu)", clustersize, sb->s_blocksize);
			return -EINVAL;
		}
		if (sbi->s_blocks_per_group > sb->s_blocksize * 8) {
			ext4_msg(sb, KERN_ERR,
				 "#blocks per group too big: %lu",
				 sbi->s_blocks_per_group);
			return -EINVAL;
		}
		sbi->s_clusters_per_group = sbi->s_blocks_per_group;
		sbi->s_cluster_bits = 0;
	}
	sbi->s_cluster_ratio = clustersize / sb->s_blocksize;

	/* Do we have standard group size of clustersize * 8 blocks ? */
	if (sbi->s_blocks_per_group == clustersize << 3)
		set_opt2(sb, STD_GROUP_SIZE);

	return 0;
}

static void ext4_fast_commit_init(struct super_block *sb)
{
	struct ext4_sb_info *sbi = EXT4_SB(sb);

	/* Initialize fast commit stuff */
	atomic_set(&sbi->s_fc_subtid, 0);
	INIT_LIST_HEAD(&sbi->s_fc_q[FC_Q_MAIN]);
	INIT_LIST_HEAD(&sbi->s_fc_q[FC_Q_STAGING]);
	INIT_LIST_HEAD(&sbi->s_fc_dentry_q[FC_Q_MAIN]);
	INIT_LIST_HEAD(&sbi->s_fc_dentry_q[FC_Q_STAGING]);
	sbi->s_fc_bytes = 0;
	ext4_clear_mount_flag(sb, EXT4_MF_FC_INELIGIBLE);
	sbi->s_fc_ineligible_tid = 0;
	spin_lock_init(&sbi->s_fc_lock);
	memset(&sbi->s_fc_stats, 0, sizeof(sbi->s_fc_stats));
	sbi->s_fc_replay_state.fc_regions = NULL;
	sbi->s_fc_replay_state.fc_regions_size = 0;
	sbi->s_fc_replay_state.fc_regions_used = 0;
	sbi->s_fc_replay_state.fc_regions_valid = 0;
	sbi->s_fc_replay_state.fc_modified_inodes = NULL;
	sbi->s_fc_replay_state.fc_modified_inodes_size = 0;
	sbi->s_fc_replay_state.fc_modified_inodes_used = 0;
}

static int ext4_inode_info_init(struct super_block *sb,
				struct ext4_super_block *es)
{
	struct ext4_sb_info *sbi = EXT4_SB(sb);

	if (le32_to_cpu(es->s_rev_level) == EXT4_GOOD_OLD_REV) {
		sbi->s_inode_size = EXT4_GOOD_OLD_INODE_SIZE;
		sbi->s_first_ino = EXT4_GOOD_OLD_FIRST_INO;
	} else {
		sbi->s_inode_size = le16_to_cpu(es->s_inode_size);
		sbi->s_first_ino = le32_to_cpu(es->s_first_ino);
		if (sbi->s_first_ino < EXT4_GOOD_OLD_FIRST_INO) {
			ext4_msg(sb, KERN_ERR, "invalid first ino: %u",
				 sbi->s_first_ino);
			return -EINVAL;
		}
		if ((sbi->s_inode_size < EXT4_GOOD_OLD_INODE_SIZE) ||
		    (!is_power_of_2(sbi->s_inode_size)) ||
		    (sbi->s_inode_size > sb->s_blocksize)) {
			ext4_msg(sb, KERN_ERR,
			       "unsupported inode size: %d",
			       sbi->s_inode_size);
			ext4_msg(sb, KERN_ERR, "blocksize: %lu", sb->s_blocksize);
			return -EINVAL;
		}
		/*
		 * i_atime_extra is the last extra field available for
		 * [acm]times in struct ext4_inode. Checking for that
		 * field should suffice to ensure we have extra space
		 * for all three.
		 */
		if (sbi->s_inode_size >= offsetof(struct ext4_inode, i_atime_extra) +
			sizeof(((struct ext4_inode *)0)->i_atime_extra)) {
			sb->s_time_gran = 1;
			sb->s_time_max = EXT4_EXTRA_TIMESTAMP_MAX;
		} else {
			sb->s_time_gran = NSEC_PER_SEC;
			sb->s_time_max = EXT4_NON_EXTRA_TIMESTAMP_MAX;
		}
		sb->s_time_min = EXT4_TIMESTAMP_MIN;
	}

	if (sbi->s_inode_size > EXT4_GOOD_OLD_INODE_SIZE) {
		sbi->s_want_extra_isize = sizeof(struct ext4_inode) -
			EXT4_GOOD_OLD_INODE_SIZE;
		if (ext4_has_feature_extra_isize(sb)) {
			unsigned v, max = (sbi->s_inode_size -
					   EXT4_GOOD_OLD_INODE_SIZE);

			v = le16_to_cpu(es->s_want_extra_isize);
			if (v > max) {
				ext4_msg(sb, KERN_ERR,
					 "bad s_want_extra_isize: %d", v);
				return -EINVAL;
			}
			if (sbi->s_want_extra_isize < v)
				sbi->s_want_extra_isize = v;

			v = le16_to_cpu(es->s_min_extra_isize);
			if (v > max) {
				ext4_msg(sb, KERN_ERR,
					 "bad s_min_extra_isize: %d", v);
				return -EINVAL;
			}
			if (sbi->s_want_extra_isize < v)
				sbi->s_want_extra_isize = v;
		}
	}

	return 0;
}

#if IS_ENABLED(CONFIG_UNICODE)
static int ext4_encoding_init(struct super_block *sb, struct ext4_super_block *es)
{
	const struct ext4_sb_encodings *encoding_info;
	struct unicode_map *encoding;
	__u16 encoding_flags = le16_to_cpu(es->s_encoding_flags);

	if (!ext4_has_feature_casefold(sb) || sb->s_encoding)
		return 0;

	encoding_info = ext4_sb_read_encoding(es);
	if (!encoding_info) {
		ext4_msg(sb, KERN_ERR,
			"Encoding requested by superblock is unknown");
		return -EINVAL;
	}

	encoding = utf8_load(encoding_info->version);
	if (IS_ERR(encoding)) {
		ext4_msg(sb, KERN_ERR,
			"can't mount with superblock charset: %s-%u.%u.%u "
			"not supported by the kernel. flags: 0x%x.",
			encoding_info->name,
			unicode_major(encoding_info->version),
			unicode_minor(encoding_info->version),
			unicode_rev(encoding_info->version),
			encoding_flags);
		return -EINVAL;
	}
	ext4_msg(sb, KERN_INFO,"Using encoding defined by superblock: "
		"%s-%u.%u.%u with flags 0x%hx", encoding_info->name,
		unicode_major(encoding_info->version),
		unicode_minor(encoding_info->version),
		unicode_rev(encoding_info->version),
		encoding_flags);

	sb->s_encoding = encoding;
	sb->s_encoding_flags = encoding_flags;

	return 0;
}
#else
static inline int ext4_encoding_init(struct super_block *sb, struct ext4_super_block *es)
{
	return 0;
}
#endif

static int ext4_init_metadata_csum(struct super_block *sb, struct ext4_super_block *es)
{
	struct ext4_sb_info *sbi = EXT4_SB(sb);

	/* Warn if metadata_csum and gdt_csum are both set. */
	if (ext4_has_feature_metadata_csum(sb) &&
	    ext4_has_feature_gdt_csum(sb))
		ext4_warning(sb, "metadata_csum and uninit_bg are "
			     "redundant flags; please run fsck.");

	/* Check for a known checksum algorithm */
	if (!ext4_verify_csum_type(sb, es)) {
		ext4_msg(sb, KERN_ERR, "VFS: Found ext4 filesystem with "
			 "unknown checksum algorithm.");
		return -EINVAL;
	}
	ext4_setup_csum_trigger(sb, EXT4_JTR_ORPHAN_FILE,
				ext4_orphan_file_block_trigger);

	/* Load the checksum driver */
	sbi->s_chksum_driver = crypto_alloc_shash("crc32c", 0, 0);
	if (IS_ERR(sbi->s_chksum_driver)) {
		int ret = PTR_ERR(sbi->s_chksum_driver);
		ext4_msg(sb, KERN_ERR, "Cannot load crc32c driver.");
		sbi->s_chksum_driver = NULL;
		return ret;
	}

	/* Check superblock checksum */
	if (!ext4_superblock_csum_verify(sb, es)) {
		ext4_msg(sb, KERN_ERR, "VFS: Found ext4 filesystem with "
			 "invalid superblock checksum.  Run e2fsck?");
		return -EFSBADCRC;
	}

	/* Precompute checksum seed for all metadata */
	if (ext4_has_feature_csum_seed(sb))
		sbi->s_csum_seed = le32_to_cpu(es->s_checksum_seed);
	else if (ext4_has_metadata_csum(sb) || ext4_has_feature_ea_inode(sb))
		sbi->s_csum_seed = ext4_chksum(sbi, ~0, es->s_uuid,
					       sizeof(es->s_uuid));
	return 0;
}

static int ext4_check_feature_compatibility(struct super_block *sb,
					    struct ext4_super_block *es,
					    int silent)
{
	if (le32_to_cpu(es->s_rev_level) == EXT4_GOOD_OLD_REV &&
	    (ext4_has_compat_features(sb) ||
	     ext4_has_ro_compat_features(sb) ||
	     ext4_has_incompat_features(sb)))
		ext4_msg(sb, KERN_WARNING,
		       "feature flags set on rev 0 fs, "
		       "running e2fsck is recommended");

	if (es->s_creator_os == cpu_to_le32(EXT4_OS_HURD)) {
		set_opt2(sb, HURD_COMPAT);
		if (ext4_has_feature_64bit(sb)) {
			ext4_msg(sb, KERN_ERR,
				 "The Hurd can't support 64-bit file systems");
			return -EINVAL;
		}

		/*
		 * ea_inode feature uses l_i_version field which is not
		 * available in HURD_COMPAT mode.
		 */
		if (ext4_has_feature_ea_inode(sb)) {
			ext4_msg(sb, KERN_ERR,
				 "ea_inode feature is not supported for Hurd");
			return -EINVAL;
		}
	}

	if (IS_EXT2_SB(sb)) {
		if (ext2_feature_set_ok(sb))
			ext4_msg(sb, KERN_INFO, "mounting ext2 file system "
				 "using the ext4 subsystem");
		else {
			/*
			 * If we're probing be silent, if this looks like
			 * it's actually an ext[34] filesystem.
			 */
			if (silent && ext4_feature_set_ok(sb, sb_rdonly(sb)))
				return -EINVAL;
			ext4_msg(sb, KERN_ERR, "couldn't mount as ext2 due "
				 "to feature incompatibilities");
			return -EINVAL;
		}
	}

	if (IS_EXT3_SB(sb)) {
		if (ext3_feature_set_ok(sb))
			ext4_msg(sb, KERN_INFO, "mounting ext3 file system "
				 "using the ext4 subsystem");
		else {
			/*
			 * If we're probing be silent, if this looks like
			 * it's actually an ext4 filesystem.
			 */
			if (silent && ext4_feature_set_ok(sb, sb_rdonly(sb)))
				return -EINVAL;
			ext4_msg(sb, KERN_ERR, "couldn't mount as ext3 due "
				 "to feature incompatibilities");
			return -EINVAL;
		}
	}

	/*
	 * Check feature flags regardless of the revision level, since we
	 * previously didn't change the revision level when setting the flags,
	 * so there is a chance incompat flags are set on a rev 0 filesystem.
	 */
	if (!ext4_feature_set_ok(sb, (sb_rdonly(sb))))
		return -EINVAL;

	return 0;
}

static int ext4_geometry_check(struct super_block *sb,
			       struct ext4_super_block *es)
{
	struct ext4_sb_info *sbi = EXT4_SB(sb);
	__u64 blocks_count;

	/* check blocks count against device size */
	blocks_count = sb_bdev_nr_blocks(sb);
	if (blocks_count && ext4_blocks_count(es) > blocks_count) {
		ext4_msg(sb, KERN_WARNING, "bad geometry: block count %llu "
		       "exceeds size of device (%llu blocks)",
		       ext4_blocks_count(es), blocks_count);
		return -EINVAL;
	}

	/*
	 * It makes no sense for the first data block to be beyond the end
	 * of the filesystem.
	 */
	if (le32_to_cpu(es->s_first_data_block) >= ext4_blocks_count(es)) {
		ext4_msg(sb, KERN_WARNING, "bad geometry: first data "
			 "block %u is beyond end of filesystem (%llu)",
			 le32_to_cpu(es->s_first_data_block),
			 ext4_blocks_count(es));
		return -EINVAL;
	}
	if ((es->s_first_data_block == 0) && (es->s_log_block_size == 0) &&
	    (sbi->s_cluster_ratio == 1)) {
		ext4_msg(sb, KERN_WARNING, "bad geometry: first data "
			 "block is 0 with a 1k block and cluster size");
		return -EINVAL;
	}

	blocks_count = (ext4_blocks_count(es) -
			le32_to_cpu(es->s_first_data_block) +
			EXT4_BLOCKS_PER_GROUP(sb) - 1);
	do_div(blocks_count, EXT4_BLOCKS_PER_GROUP(sb));
	if (blocks_count > ((uint64_t)1<<32) - EXT4_DESC_PER_BLOCK(sb)) {
		ext4_msg(sb, KERN_WARNING, "groups count too large: %llu "
		       "(block count %llu, first data block %u, "
		       "blocks per group %lu)", blocks_count,
		       ext4_blocks_count(es),
		       le32_to_cpu(es->s_first_data_block),
		       EXT4_BLOCKS_PER_GROUP(sb));
		return -EINVAL;
	}
	sbi->s_groups_count = blocks_count;
	sbi->s_blockfile_groups = min_t(ext4_group_t, sbi->s_groups_count,
			(EXT4_MAX_BLOCK_FILE_PHYS / EXT4_BLOCKS_PER_GROUP(sb)));
	if (((u64)sbi->s_groups_count * sbi->s_inodes_per_group) !=
	    le32_to_cpu(es->s_inodes_count)) {
		ext4_msg(sb, KERN_ERR, "inodes count not valid: %u vs %llu",
			 le32_to_cpu(es->s_inodes_count),
			 ((u64)sbi->s_groups_count * sbi->s_inodes_per_group));
		return -EINVAL;
	}

	return 0;
}

static void ext4_group_desc_free(struct ext4_sb_info *sbi)
{
	struct buffer_head **group_desc;
	int i;

	rcu_read_lock();
	group_desc = rcu_dereference(sbi->s_group_desc);
	for (i = 0; i < sbi->s_gdb_count; i++)
		brelse(group_desc[i]);
	kvfree(group_desc);
	rcu_read_unlock();
}

static int ext4_group_desc_init(struct super_block *sb,
				struct ext4_super_block *es,
				ext4_fsblk_t logical_sb_block,
				ext4_group_t *first_not_zeroed)
{
	struct ext4_sb_info *sbi = EXT4_SB(sb);
	unsigned int db_count;
	ext4_fsblk_t block;
	int ret;
	int i;

	db_count = (sbi->s_groups_count + EXT4_DESC_PER_BLOCK(sb) - 1) /
		   EXT4_DESC_PER_BLOCK(sb);
	if (ext4_has_feature_meta_bg(sb)) {
		if (le32_to_cpu(es->s_first_meta_bg) > db_count) {
			ext4_msg(sb, KERN_WARNING,
				 "first meta block group too large: %u "
				 "(group descriptor block count %u)",
				 le32_to_cpu(es->s_first_meta_bg), db_count);
			return -EINVAL;
		}
	}
	rcu_assign_pointer(sbi->s_group_desc,
			   kvmalloc_array(db_count,
					  sizeof(struct buffer_head *),
					  GFP_KERNEL));
	if (sbi->s_group_desc == NULL) {
		ext4_msg(sb, KERN_ERR, "not enough memory");
		return -ENOMEM;
	}

	bgl_lock_init(sbi->s_blockgroup_lock);

	/* Pre-read the descriptors into the buffer cache */
	for (i = 0; i < db_count; i++) {
		block = descriptor_loc(sb, logical_sb_block, i);
		ext4_sb_breadahead_unmovable(sb, block);
	}

	for (i = 0; i < db_count; i++) {
		struct buffer_head *bh;

		block = descriptor_loc(sb, logical_sb_block, i);
		bh = ext4_sb_bread_unmovable(sb, block);
		if (IS_ERR(bh)) {
			ext4_msg(sb, KERN_ERR,
			       "can't read group descriptor %d", i);
			sbi->s_gdb_count = i;
			ret = PTR_ERR(bh);
			goto out;
		}
		rcu_read_lock();
		rcu_dereference(sbi->s_group_desc)[i] = bh;
		rcu_read_unlock();
	}
	sbi->s_gdb_count = db_count;
	if (!ext4_check_descriptors(sb, logical_sb_block, first_not_zeroed)) {
		ext4_msg(sb, KERN_ERR, "group descriptors corrupted!");
		ret = -EFSCORRUPTED;
		goto out;
	}
	return 0;
out:
	ext4_group_desc_free(sbi);
	return ret;
}

static int ext4_load_and_init_journal(struct super_block *sb,
				      struct ext4_super_block *es,
				      struct ext4_fs_context *ctx)
{
	struct ext4_sb_info *sbi = EXT4_SB(sb);
	int err;

	err = ext4_load_journal(sb, es, ctx->journal_devnum);
	if (err)
		return err;

	if (ext4_has_feature_64bit(sb) &&
	    !jbd2_journal_set_features(EXT4_SB(sb)->s_journal, 0, 0,
				       JBD2_FEATURE_INCOMPAT_64BIT)) {
		ext4_msg(sb, KERN_ERR, "Failed to set 64-bit journal feature");
		goto out;
	}

	if (!set_journal_csum_feature_set(sb)) {
		ext4_msg(sb, KERN_ERR, "Failed to set journal checksum "
			 "feature set");
		goto out;
	}

	if (test_opt2(sb, JOURNAL_FAST_COMMIT) &&
		!jbd2_journal_set_features(EXT4_SB(sb)->s_journal, 0, 0,
					  JBD2_FEATURE_INCOMPAT_FAST_COMMIT)) {
		ext4_msg(sb, KERN_ERR,
			"Failed to set fast commit journal feature");
		goto out;
	}

	/* We have now updated the journal if required, so we can
	 * validate the data journaling mode. */
	switch (test_opt(sb, DATA_FLAGS)) {
	case 0:
		/* No mode set, assume a default based on the journal
		 * capabilities: ORDERED_DATA if the journal can
		 * cope, else JOURNAL_DATA
		 */
		if (jbd2_journal_check_available_features
		    (sbi->s_journal, 0, 0, JBD2_FEATURE_INCOMPAT_REVOKE)) {
			set_opt(sb, ORDERED_DATA);
			sbi->s_def_mount_opt |= EXT4_MOUNT_ORDERED_DATA;
		} else {
			set_opt(sb, JOURNAL_DATA);
			sbi->s_def_mount_opt |= EXT4_MOUNT_JOURNAL_DATA;
		}
		break;

	case EXT4_MOUNT_ORDERED_DATA:
	case EXT4_MOUNT_WRITEBACK_DATA:
		if (!jbd2_journal_check_available_features
		    (sbi->s_journal, 0, 0, JBD2_FEATURE_INCOMPAT_REVOKE)) {
			ext4_msg(sb, KERN_ERR, "Journal does not support "
			       "requested data journaling mode");
			goto out;
		}
		break;
	default:
		break;
	}

	if (test_opt(sb, DATA_FLAGS) == EXT4_MOUNT_ORDERED_DATA &&
	    test_opt(sb, JOURNAL_ASYNC_COMMIT)) {
		ext4_msg(sb, KERN_ERR, "can't mount with "
			"journal_async_commit in data=ordered mode");
		goto out;
	}

	set_task_ioprio(sbi->s_journal->j_task, ctx->journal_ioprio);

	sbi->s_journal->j_submit_inode_data_buffers =
		ext4_journal_submit_inode_data_buffers;
	sbi->s_journal->j_finish_inode_data_buffers =
		ext4_journal_finish_inode_data_buffers;

	return 0;

out:
	/* flush s_error_work before journal destroy. */
	flush_work(&sbi->s_error_work);
	jbd2_journal_destroy(sbi->s_journal);
	sbi->s_journal = NULL;
<<<<<<< HEAD
	return err;
=======
	return -EINVAL;
>>>>>>> ec4a04aa
}

static int ext4_journal_data_mode_check(struct super_block *sb)
{
	if (test_opt(sb, DATA_FLAGS) == EXT4_MOUNT_JOURNAL_DATA) {
		printk_once(KERN_WARNING "EXT4-fs: Warning: mounting with "
			    "data=journal disables delayed allocation, "
			    "dioread_nolock, O_DIRECT and fast_commit support!\n");
		/* can't mount with both data=journal and dioread_nolock. */
		clear_opt(sb, DIOREAD_NOLOCK);
		clear_opt2(sb, JOURNAL_FAST_COMMIT);
		if (test_opt2(sb, EXPLICIT_DELALLOC)) {
			ext4_msg(sb, KERN_ERR, "can't mount with "
				 "both data=journal and delalloc");
			return -EINVAL;
		}
		if (test_opt(sb, DAX_ALWAYS)) {
			ext4_msg(sb, KERN_ERR, "can't mount with "
				 "both data=journal and dax");
			return -EINVAL;
		}
		if (ext4_has_feature_encrypt(sb)) {
			ext4_msg(sb, KERN_WARNING,
				 "encrypted files will use data=ordered "
				 "instead of data journaling mode");
		}
		if (test_opt(sb, DELALLOC))
			clear_opt(sb, DELALLOC);
	} else {
		sb->s_iflags |= SB_I_CGROUPWB;
	}

	return 0;
}

static int ext4_load_super(struct super_block *sb, ext4_fsblk_t *lsb,
			   int silent)
{
	struct ext4_sb_info *sbi = EXT4_SB(sb);
	struct ext4_super_block *es;
	ext4_fsblk_t logical_sb_block;
	unsigned long offset = 0;
	struct buffer_head *bh;
	int ret = -EINVAL;
	int blocksize;

	blocksize = sb_min_blocksize(sb, EXT4_MIN_BLOCK_SIZE);
	if (!blocksize) {
		ext4_msg(sb, KERN_ERR, "unable to set blocksize");
		return -EINVAL;
	}

	/*
	 * The ext4 superblock will not be buffer aligned for other than 1kB
	 * block sizes.  We need to calculate the offset from buffer start.
	 */
	if (blocksize != EXT4_MIN_BLOCK_SIZE) {
		logical_sb_block = sbi->s_sb_block * EXT4_MIN_BLOCK_SIZE;
		offset = do_div(logical_sb_block, blocksize);
	} else {
		logical_sb_block = sbi->s_sb_block;
	}

	bh = ext4_sb_bread_unmovable(sb, logical_sb_block);
	if (IS_ERR(bh)) {
		ext4_msg(sb, KERN_ERR, "unable to read superblock");
		return PTR_ERR(bh);
	}
	/*
	 * Note: s_es must be initialized as soon as possible because
	 *       some ext4 macro-instructions depend on its value
	 */
	es = (struct ext4_super_block *) (bh->b_data + offset);
	sbi->s_es = es;
	sb->s_magic = le16_to_cpu(es->s_magic);
	if (sb->s_magic != EXT4_SUPER_MAGIC) {
		if (!silent)
			ext4_msg(sb, KERN_ERR, "VFS: Can't find ext4 filesystem");
		goto out;
	}

	if (le32_to_cpu(es->s_log_block_size) >
	    (EXT4_MAX_BLOCK_LOG_SIZE - EXT4_MIN_BLOCK_LOG_SIZE)) {
		ext4_msg(sb, KERN_ERR,
			 "Invalid log block size: %u",
			 le32_to_cpu(es->s_log_block_size));
		goto out;
	}
	if (le32_to_cpu(es->s_log_cluster_size) >
	    (EXT4_MAX_CLUSTER_LOG_SIZE - EXT4_MIN_BLOCK_LOG_SIZE)) {
		ext4_msg(sb, KERN_ERR,
			 "Invalid log cluster size: %u",
			 le32_to_cpu(es->s_log_cluster_size));
		goto out;
	}

	blocksize = EXT4_MIN_BLOCK_SIZE << le32_to_cpu(es->s_log_block_size);

	/*
	 * If the default block size is not the same as the real block size,
	 * we need to reload it.
	 */
	if (sb->s_blocksize == blocksize) {
		*lsb = logical_sb_block;
		sbi->s_sbh = bh;
		return 0;
	}

	/*
	 * bh must be released before kill_bdev(), otherwise
	 * it won't be freed and its page also. kill_bdev()
	 * is called by sb_set_blocksize().
	 */
	brelse(bh);
	/* Validate the filesystem blocksize */
	if (!sb_set_blocksize(sb, blocksize)) {
		ext4_msg(sb, KERN_ERR, "bad block size %d",
				blocksize);
		bh = NULL;
		goto out;
	}

	logical_sb_block = sbi->s_sb_block * EXT4_MIN_BLOCK_SIZE;
	offset = do_div(logical_sb_block, blocksize);
	bh = ext4_sb_bread_unmovable(sb, logical_sb_block);
	if (IS_ERR(bh)) {
		ext4_msg(sb, KERN_ERR, "Can't read superblock on 2nd try");
		ret = PTR_ERR(bh);
		bh = NULL;
		goto out;
	}
	es = (struct ext4_super_block *)(bh->b_data + offset);
	sbi->s_es = es;
	if (es->s_magic != cpu_to_le16(EXT4_SUPER_MAGIC)) {
		ext4_msg(sb, KERN_ERR, "Magic mismatch, very weird!");
		goto out;
	}
	*lsb = logical_sb_block;
	sbi->s_sbh = bh;
	return 0;
out:
	brelse(bh);
	return ret;
}

static int __ext4_fill_super(struct fs_context *fc, struct super_block *sb)
{
	struct ext4_super_block *es = NULL;
	struct ext4_sb_info *sbi = EXT4_SB(sb);
	struct flex_groups **flex_groups;
	ext4_fsblk_t block;
	ext4_fsblk_t logical_sb_block;
	struct inode *root;
	int ret = -ENOMEM;
	unsigned int i;
	int needs_recovery, has_huge_files;
	int err = 0;
	ext4_group_t first_not_zeroed;
	struct ext4_fs_context *ctx = fc->fs_private;
	int silent = fc->sb_flags & SB_SILENT;

	/* Set defaults for the variables that will be set during parsing */
	if (!(ctx->spec & EXT4_SPEC_JOURNAL_IOPRIO))
		ctx->journal_ioprio = DEFAULT_JOURNAL_IOPRIO;

	sbi->s_inode_readahead_blks = EXT4_DEF_INODE_READAHEAD_BLKS;
	sbi->s_sectors_written_start =
		part_stat_read(sb->s_bdev, sectors[STAT_WRITE]);

	/* -EINVAL is default */
	ret = -EINVAL;
	err = ext4_load_super(sb, &logical_sb_block, silent);
	if (err)
		goto out_fail;

	es = sbi->s_es;
	sbi->s_kbytes_written = le64_to_cpu(es->s_kbytes_written);

	err = ext4_init_metadata_csum(sb, es);
	if (err)
		goto failed_mount;

	ext4_set_def_opts(sb, es);

	sbi->s_resuid = make_kuid(&init_user_ns, le16_to_cpu(es->s_def_resuid));
	sbi->s_resgid = make_kgid(&init_user_ns, le16_to_cpu(es->s_def_resgid));
	sbi->s_commit_interval = JBD2_DEFAULT_MAX_COMMIT_AGE * HZ;
	sbi->s_min_batch_time = EXT4_DEF_MIN_BATCH_TIME;
	sbi->s_max_batch_time = EXT4_DEF_MAX_BATCH_TIME;

	/*
	 * set default s_li_wait_mult for lazyinit, for the case there is
	 * no mount option specified.
	 */
	sbi->s_li_wait_mult = EXT4_DEF_LI_WAIT_MULT;

	if (ext4_inode_info_init(sb, es))
		goto failed_mount;

	err = parse_apply_sb_mount_options(sb, ctx);
	if (err < 0)
		goto failed_mount;

	sbi->s_def_mount_opt = sbi->s_mount_opt;

	err = ext4_check_opt_consistency(fc, sb);
	if (err < 0)
		goto failed_mount;

	ext4_apply_options(fc, sb);

	if (ext4_encoding_init(sb, es))
		goto failed_mount;

	if (ext4_journal_data_mode_check(sb))
		goto failed_mount;

	sb->s_flags = (sb->s_flags & ~SB_POSIXACL) |
		(test_opt(sb, POSIX_ACL) ? SB_POSIXACL : 0);

	/* i_version is always enabled now */
	sb->s_flags |= SB_I_VERSION;

	if (ext4_check_feature_compatibility(sb, es, silent))
		goto failed_mount;

	if (le16_to_cpu(sbi->s_es->s_reserved_gdt_blocks) > (sb->s_blocksize / 4)) {
		ext4_msg(sb, KERN_ERR,
			 "Number of reserved GDT blocks insanely large: %d",
			 le16_to_cpu(sbi->s_es->s_reserved_gdt_blocks));
		goto failed_mount;
	}

	if (sbi->s_daxdev) {
		if (sb->s_blocksize == PAGE_SIZE)
			set_bit(EXT4_FLAGS_BDEV_IS_DAX, &sbi->s_ext4_flags);
		else
			ext4_msg(sb, KERN_ERR, "unsupported blocksize for DAX\n");
	}

	if (sbi->s_mount_opt & EXT4_MOUNT_DAX_ALWAYS) {
		if (ext4_has_feature_inline_data(sb)) {
			ext4_msg(sb, KERN_ERR, "Cannot use DAX on a filesystem"
					" that may contain inline data");
			goto failed_mount;
		}
		if (!test_bit(EXT4_FLAGS_BDEV_IS_DAX, &sbi->s_ext4_flags)) {
			ext4_msg(sb, KERN_ERR,
				"DAX unsupported by block device.");
			goto failed_mount;
		}
	}

	if (ext4_has_feature_encrypt(sb) && es->s_encryption_level) {
		ext4_msg(sb, KERN_ERR, "Unsupported encryption level %d",
			 es->s_encryption_level);
		goto failed_mount;
	}

	has_huge_files = ext4_has_feature_huge_file(sb);
	sbi->s_bitmap_maxbytes = ext4_max_bitmap_size(sb->s_blocksize_bits,
						      has_huge_files);
	sb->s_maxbytes = ext4_max_size(sb->s_blocksize_bits, has_huge_files);

	sbi->s_desc_size = le16_to_cpu(es->s_desc_size);
	if (ext4_has_feature_64bit(sb)) {
		if (sbi->s_desc_size < EXT4_MIN_DESC_SIZE_64BIT ||
		    sbi->s_desc_size > EXT4_MAX_DESC_SIZE ||
		    !is_power_of_2(sbi->s_desc_size)) {
			ext4_msg(sb, KERN_ERR,
			       "unsupported descriptor size %lu",
			       sbi->s_desc_size);
			goto failed_mount;
		}
	} else
		sbi->s_desc_size = EXT4_MIN_DESC_SIZE;

	sbi->s_blocks_per_group = le32_to_cpu(es->s_blocks_per_group);
	sbi->s_inodes_per_group = le32_to_cpu(es->s_inodes_per_group);

	sbi->s_inodes_per_block = sb->s_blocksize / EXT4_INODE_SIZE(sb);
	if (sbi->s_inodes_per_block == 0 || sbi->s_blocks_per_group == 0) {
		if (!silent)
			ext4_msg(sb, KERN_ERR, "VFS: Can't find ext4 filesystem");
		goto failed_mount;
	}
	if (sbi->s_inodes_per_group < sbi->s_inodes_per_block ||
	    sbi->s_inodes_per_group > sb->s_blocksize * 8) {
		ext4_msg(sb, KERN_ERR, "invalid inodes per group: %lu\n",
			 sbi->s_inodes_per_group);
		goto failed_mount;
	}
	sbi->s_itb_per_group = sbi->s_inodes_per_group /
					sbi->s_inodes_per_block;
	sbi->s_desc_per_block = sb->s_blocksize / EXT4_DESC_SIZE(sb);
	sbi->s_mount_state = le16_to_cpu(es->s_state) & ~EXT4_FC_REPLAY;
	sbi->s_addr_per_block_bits = ilog2(EXT4_ADDR_PER_BLOCK(sb));
	sbi->s_desc_per_block_bits = ilog2(EXT4_DESC_PER_BLOCK(sb));

	for (i = 0; i < 4; i++)
		sbi->s_hash_seed[i] = le32_to_cpu(es->s_hash_seed[i]);
	sbi->s_def_hash_version = es->s_def_hash_version;
	if (ext4_has_feature_dir_index(sb)) {
		i = le32_to_cpu(es->s_flags);
		if (i & EXT2_FLAGS_UNSIGNED_HASH)
			sbi->s_hash_unsigned = 3;
		else if ((i & EXT2_FLAGS_SIGNED_HASH) == 0) {
#ifdef __CHAR_UNSIGNED__
			if (!sb_rdonly(sb))
				es->s_flags |=
					cpu_to_le32(EXT2_FLAGS_UNSIGNED_HASH);
			sbi->s_hash_unsigned = 3;
#else
			if (!sb_rdonly(sb))
				es->s_flags |=
					cpu_to_le32(EXT2_FLAGS_SIGNED_HASH);
#endif
		}
	}

	if (ext4_handle_clustersize(sb))
		goto failed_mount;

	/*
	 * Test whether we have more sectors than will fit in sector_t,
	 * and whether the max offset is addressable by the page cache.
	 */
	err = generic_check_addressable(sb->s_blocksize_bits,
					ext4_blocks_count(es));
	if (err) {
		ext4_msg(sb, KERN_ERR, "filesystem"
			 " too large to mount safely on this system");
		goto failed_mount;
	}

	if (ext4_geometry_check(sb, es))
		goto failed_mount;

	err = ext4_group_desc_init(sb, es, logical_sb_block, &first_not_zeroed);
	if (err)
		goto failed_mount;

	timer_setup(&sbi->s_err_report, print_daily_error_info, 0);
	spin_lock_init(&sbi->s_error_lock);
	INIT_WORK(&sbi->s_error_work, flush_stashed_error_work);

	/* Register extent status tree shrinker */
	if (ext4_es_register_shrinker(sbi))
		goto failed_mount3;

	sbi->s_stripe = ext4_get_stripe_size(sbi);
	sbi->s_extent_max_zeroout_kb = 32;

	/*
	 * set up enough so that it can read an inode
	 */
	sb->s_op = &ext4_sops;
	sb->s_export_op = &ext4_export_ops;
	sb->s_xattr = ext4_xattr_handlers;
#ifdef CONFIG_FS_ENCRYPTION
	sb->s_cop = &ext4_cryptops;
#endif
#ifdef CONFIG_FS_VERITY
	sb->s_vop = &ext4_verityops;
#endif
#ifdef CONFIG_QUOTA
	sb->dq_op = &ext4_quota_operations;
	if (ext4_has_feature_quota(sb))
		sb->s_qcop = &dquot_quotactl_sysfile_ops;
	else
		sb->s_qcop = &ext4_qctl_operations;
	sb->s_quota_types = QTYPE_MASK_USR | QTYPE_MASK_GRP | QTYPE_MASK_PRJ;
#endif
	memcpy(&sb->s_uuid, es->s_uuid, sizeof(es->s_uuid));

	INIT_LIST_HEAD(&sbi->s_orphan); /* unlinked but open files */
	mutex_init(&sbi->s_orphan_lock);

	ext4_fast_commit_init(sb);

	sb->s_root = NULL;

	needs_recovery = (es->s_last_orphan != 0 ||
			  ext4_has_feature_orphan_present(sb) ||
			  ext4_has_feature_journal_needs_recovery(sb));

	if (ext4_has_feature_mmp(sb) && !sb_rdonly(sb))
		if (ext4_multi_mount_protect(sb, le64_to_cpu(es->s_mmp_block)))
			goto failed_mount3a;

	/*
	 * The first inode we look at is the journal inode.  Don't try
	 * root first: it may be modified in the journal!
	 */
	if (!test_opt(sb, NOLOAD) && ext4_has_feature_journal(sb)) {
		err = ext4_load_and_init_journal(sb, es, ctx);
		if (err)
			goto failed_mount3a;
	} else if (test_opt(sb, NOLOAD) && !sb_rdonly(sb) &&
		   ext4_has_feature_journal_needs_recovery(sb)) {
		ext4_msg(sb, KERN_ERR, "required journal recovery "
		       "suppressed and not mounted read-only");
		goto failed_mount3a;
	} else {
		/* Nojournal mode, all journal mount options are illegal */
		if (test_opt2(sb, EXPLICIT_JOURNAL_CHECKSUM)) {
			ext4_msg(sb, KERN_ERR, "can't mount with "
				 "journal_checksum, fs mounted w/o journal");
			goto failed_mount3a;
		}
		if (test_opt(sb, JOURNAL_ASYNC_COMMIT)) {
			ext4_msg(sb, KERN_ERR, "can't mount with "
				 "journal_async_commit, fs mounted w/o journal");
			goto failed_mount3a;
		}
		if (sbi->s_commit_interval != JBD2_DEFAULT_MAX_COMMIT_AGE*HZ) {
			ext4_msg(sb, KERN_ERR, "can't mount with "
				 "commit=%lu, fs mounted w/o journal",
				 sbi->s_commit_interval / HZ);
			goto failed_mount3a;
		}
		if (EXT4_MOUNT_DATA_FLAGS &
		    (sbi->s_mount_opt ^ sbi->s_def_mount_opt)) {
			ext4_msg(sb, KERN_ERR, "can't mount with "
				 "data=, fs mounted w/o journal");
			goto failed_mount3a;
		}
		sbi->s_def_mount_opt &= ~EXT4_MOUNT_JOURNAL_CHECKSUM;
		clear_opt(sb, JOURNAL_CHECKSUM);
		clear_opt(sb, DATA_FLAGS);
		clear_opt2(sb, JOURNAL_FAST_COMMIT);
		sbi->s_journal = NULL;
		needs_recovery = 0;
	}

	if (!test_opt(sb, NO_MBCACHE)) {
		sbi->s_ea_block_cache = ext4_xattr_create_cache();
		if (!sbi->s_ea_block_cache) {
			ext4_msg(sb, KERN_ERR,
				 "Failed to create ea_block_cache");
			goto failed_mount_wq;
		}

		if (ext4_has_feature_ea_inode(sb)) {
			sbi->s_ea_inode_cache = ext4_xattr_create_cache();
			if (!sbi->s_ea_inode_cache) {
				ext4_msg(sb, KERN_ERR,
					 "Failed to create ea_inode_cache");
				goto failed_mount_wq;
			}
		}
	}

	if (ext4_has_feature_verity(sb) && sb->s_blocksize != PAGE_SIZE) {
		ext4_msg(sb, KERN_ERR, "Unsupported blocksize for fs-verity");
		goto failed_mount_wq;
	}

	/*
	 * Get the # of file system overhead blocks from the
	 * superblock if present.
	 */
	sbi->s_overhead = le32_to_cpu(es->s_overhead_clusters);
	/* ignore the precalculated value if it is ridiculous */
	if (sbi->s_overhead > ext4_blocks_count(es))
		sbi->s_overhead = 0;
	/*
	 * If the bigalloc feature is not enabled recalculating the
	 * overhead doesn't take long, so we might as well just redo
	 * it to make sure we are using the correct value.
	 */
	if (!ext4_has_feature_bigalloc(sb))
		sbi->s_overhead = 0;
	if (sbi->s_overhead == 0) {
		err = ext4_calculate_overhead(sb);
		if (err)
			goto failed_mount_wq;
	}

	/*
	 * The maximum number of concurrent works can be high and
	 * concurrency isn't really necessary.  Limit it to 1.
	 */
	EXT4_SB(sb)->rsv_conversion_wq =
		alloc_workqueue("ext4-rsv-conversion", WQ_MEM_RECLAIM | WQ_UNBOUND, 1);
	if (!EXT4_SB(sb)->rsv_conversion_wq) {
		printk(KERN_ERR "EXT4-fs: failed to create workqueue\n");
		ret = -ENOMEM;
		goto failed_mount4;
	}

	/*
	 * The jbd2_journal_load will have done any necessary log recovery,
	 * so we can safely mount the rest of the filesystem now.
	 */

	root = ext4_iget(sb, EXT4_ROOT_INO, EXT4_IGET_SPECIAL);
	if (IS_ERR(root)) {
		ext4_msg(sb, KERN_ERR, "get root inode failed");
		ret = PTR_ERR(root);
		root = NULL;
		goto failed_mount4;
	}
	if (!S_ISDIR(root->i_mode) || !root->i_blocks || !root->i_size) {
		ext4_msg(sb, KERN_ERR, "corrupt root inode, run e2fsck");
		iput(root);
		goto failed_mount4;
	}

	sb->s_root = d_make_root(root);
	if (!sb->s_root) {
		ext4_msg(sb, KERN_ERR, "get root dentry failed");
		ret = -ENOMEM;
		goto failed_mount4;
	}

	ret = ext4_setup_super(sb, es, sb_rdonly(sb));
	if (ret == -EROFS) {
		sb->s_flags |= SB_RDONLY;
		ret = 0;
	} else if (ret)
		goto failed_mount4a;

	ext4_set_resv_clusters(sb);

	if (test_opt(sb, BLOCK_VALIDITY)) {
		err = ext4_setup_system_zone(sb);
		if (err) {
			ext4_msg(sb, KERN_ERR, "failed to initialize system "
				 "zone (%d)", err);
			goto failed_mount4a;
		}
	}
	ext4_fc_replay_cleanup(sb);

	ext4_ext_init(sb);

	/*
	 * Enable optimize_scan if number of groups is > threshold. This can be
	 * turned off by passing "mb_optimize_scan=0". This can also be
	 * turned on forcefully by passing "mb_optimize_scan=1".
	 */
	if (!(ctx->spec & EXT4_SPEC_mb_optimize_scan)) {
		if (sbi->s_groups_count >= MB_DEFAULT_LINEAR_SCAN_THRESHOLD)
			set_opt2(sb, MB_OPTIMIZE_SCAN);
		else
			clear_opt2(sb, MB_OPTIMIZE_SCAN);
	}

	err = ext4_mb_init(sb);
	if (err) {
		ext4_msg(sb, KERN_ERR, "failed to initialize mballoc (%d)",
			 err);
		goto failed_mount5;
	}

	/*
	 * We can only set up the journal commit callback once
	 * mballoc is initialized
	 */
	if (sbi->s_journal)
		sbi->s_journal->j_commit_callback =
			ext4_journal_commit_callback;

	block = ext4_count_free_clusters(sb);
	ext4_free_blocks_count_set(sbi->s_es,
				   EXT4_C2B(sbi, block));
	err = percpu_counter_init(&sbi->s_freeclusters_counter, block,
				  GFP_KERNEL);
	if (!err) {
		unsigned long freei = ext4_count_free_inodes(sb);
		sbi->s_es->s_free_inodes_count = cpu_to_le32(freei);
		err = percpu_counter_init(&sbi->s_freeinodes_counter, freei,
					  GFP_KERNEL);
	}
	if (!err)
		err = percpu_counter_init(&sbi->s_dirs_counter,
					  ext4_count_dirs(sb), GFP_KERNEL);
	if (!err)
		err = percpu_counter_init(&sbi->s_dirtyclusters_counter, 0,
					  GFP_KERNEL);
	if (!err)
		err = percpu_counter_init(&sbi->s_sra_exceeded_retry_limit, 0,
					  GFP_KERNEL);
	if (!err)
		err = percpu_init_rwsem(&sbi->s_writepages_rwsem);

	if (err) {
		ext4_msg(sb, KERN_ERR, "insufficient memory");
		goto failed_mount6;
	}

	if (ext4_has_feature_flex_bg(sb))
		if (!ext4_fill_flex_info(sb)) {
			ext4_msg(sb, KERN_ERR,
			       "unable to initialize "
			       "flex_bg meta info!");
			ret = -ENOMEM;
			goto failed_mount6;
		}

	err = ext4_register_li_request(sb, first_not_zeroed);
	if (err)
		goto failed_mount6;

	err = ext4_register_sysfs(sb);
	if (err)
		goto failed_mount7;

	err = ext4_init_orphan_info(sb);
	if (err)
		goto failed_mount8;
#ifdef CONFIG_QUOTA
	/* Enable quota usage during mount. */
	if (ext4_has_feature_quota(sb) && !sb_rdonly(sb)) {
		err = ext4_enable_quotas(sb);
		if (err)
			goto failed_mount9;
	}
#endif  /* CONFIG_QUOTA */

	/*
	 * Save the original bdev mapping's wb_err value which could be
	 * used to detect the metadata async write error.
	 */
	spin_lock_init(&sbi->s_bdev_wb_lock);
	errseq_check_and_advance(&sb->s_bdev->bd_inode->i_mapping->wb_err,
				 &sbi->s_bdev_wb_err);
	sb->s_bdev->bd_super = sb;
	EXT4_SB(sb)->s_mount_state |= EXT4_ORPHAN_FS;
	ext4_orphan_cleanup(sb, es);
	EXT4_SB(sb)->s_mount_state &= ~EXT4_ORPHAN_FS;
	/*
	 * Update the checksum after updating free space/inode counters and
	 * ext4_orphan_cleanup. Otherwise the superblock can have an incorrect
	 * checksum in the buffer cache until it is written out and
	 * e2fsprogs programs trying to open a file system immediately
	 * after it is mounted can fail.
	 */
	ext4_superblock_csum_set(sb);
	if (needs_recovery) {
		ext4_msg(sb, KERN_INFO, "recovery complete");
		err = ext4_mark_recovery_complete(sb, es);
		if (err)
			goto failed_mount9;
	}

	if (test_opt(sb, DISCARD) && !bdev_max_discard_sectors(sb->s_bdev))
		ext4_msg(sb, KERN_WARNING,
			 "mounting with \"discard\" option, but the device does not support discard");

	if (es->s_error_count)
		mod_timer(&sbi->s_err_report, jiffies + 300*HZ); /* 5 minutes */

	/* Enable message ratelimiting. Default is 10 messages per 5 secs. */
	ratelimit_state_init(&sbi->s_err_ratelimit_state, 5 * HZ, 10);
	ratelimit_state_init(&sbi->s_warning_ratelimit_state, 5 * HZ, 10);
	ratelimit_state_init(&sbi->s_msg_ratelimit_state, 5 * HZ, 10);
	atomic_set(&sbi->s_warning_count, 0);
	atomic_set(&sbi->s_msg_count, 0);

	return 0;

failed_mount9:
	ext4_release_orphan_info(sb);
failed_mount8:
	ext4_unregister_sysfs(sb);
	kobject_put(&sbi->s_kobj);
failed_mount7:
	ext4_unregister_li_request(sb);
failed_mount6:
	ext4_mb_release(sb);
	rcu_read_lock();
	flex_groups = rcu_dereference(sbi->s_flex_groups);
	if (flex_groups) {
		for (i = 0; i < sbi->s_flex_groups_allocated; i++)
			kvfree(flex_groups[i]);
		kvfree(flex_groups);
	}
	rcu_read_unlock();
	percpu_counter_destroy(&sbi->s_freeclusters_counter);
	percpu_counter_destroy(&sbi->s_freeinodes_counter);
	percpu_counter_destroy(&sbi->s_dirs_counter);
	percpu_counter_destroy(&sbi->s_dirtyclusters_counter);
	percpu_counter_destroy(&sbi->s_sra_exceeded_retry_limit);
	percpu_free_rwsem(&sbi->s_writepages_rwsem);
failed_mount5:
	ext4_ext_release(sb);
	ext4_release_system_zone(sb);
failed_mount4a:
	dput(sb->s_root);
	sb->s_root = NULL;
failed_mount4:
	ext4_msg(sb, KERN_ERR, "mount failed");
	if (EXT4_SB(sb)->rsv_conversion_wq)
		destroy_workqueue(EXT4_SB(sb)->rsv_conversion_wq);
failed_mount_wq:
	ext4_xattr_destroy_cache(sbi->s_ea_inode_cache);
	sbi->s_ea_inode_cache = NULL;

	ext4_xattr_destroy_cache(sbi->s_ea_block_cache);
	sbi->s_ea_block_cache = NULL;

	if (sbi->s_journal) {
		/* flush s_error_work before journal destroy. */
		flush_work(&sbi->s_error_work);
		jbd2_journal_destroy(sbi->s_journal);
		sbi->s_journal = NULL;
	}
failed_mount3a:
	ext4_es_unregister_shrinker(sbi);
failed_mount3:
	/* flush s_error_work before sbi destroy */
	flush_work(&sbi->s_error_work);
	del_timer_sync(&sbi->s_err_report);
	ext4_stop_mmpd(sbi);
	ext4_group_desc_free(sbi);
failed_mount:
	if (sbi->s_chksum_driver)
		crypto_free_shash(sbi->s_chksum_driver);

#if IS_ENABLED(CONFIG_UNICODE)
	utf8_unload(sb->s_encoding);
#endif

#ifdef CONFIG_QUOTA
	for (i = 0; i < EXT4_MAXQUOTAS; i++)
		kfree(get_qf_name(sb, sbi, i));
#endif
	fscrypt_free_dummy_policy(&sbi->s_dummy_enc_policy);
	/* ext4_blkdev_remove() calls kill_bdev(), release bh before it. */
	brelse(sbi->s_sbh);
	ext4_blkdev_remove(sbi);
out_fail:
	sb->s_fs_info = NULL;
	return err ? err : ret;
}

static int ext4_fill_super(struct super_block *sb, struct fs_context *fc)
{
	struct ext4_fs_context *ctx = fc->fs_private;
	struct ext4_sb_info *sbi;
	const char *descr;
	int ret;

	sbi = ext4_alloc_sbi(sb);
	if (!sbi)
		return -ENOMEM;

	fc->s_fs_info = sbi;

	/* Cleanup superblock name */
	strreplace(sb->s_id, '/', '!');

	sbi->s_sb_block = 1;	/* Default super block location */
	if (ctx->spec & EXT4_SPEC_s_sb_block)
		sbi->s_sb_block = ctx->s_sb_block;

	ret = __ext4_fill_super(fc, sb);
	if (ret < 0)
		goto free_sbi;

	if (sbi->s_journal) {
		if (test_opt(sb, DATA_FLAGS) == EXT4_MOUNT_JOURNAL_DATA)
			descr = " journalled data mode";
		else if (test_opt(sb, DATA_FLAGS) == EXT4_MOUNT_ORDERED_DATA)
			descr = " ordered data mode";
		else
			descr = " writeback data mode";
	} else
		descr = "out journal";

	if (___ratelimit(&ext4_mount_msg_ratelimit, "EXT4-fs mount"))
		ext4_msg(sb, KERN_INFO, "mounted filesystem with%s. "
			 "Quota mode: %s.", descr, ext4_quota_mode(sb));

	/* Update the s_overhead_clusters if necessary */
	ext4_update_overhead(sb, false);
	return 0;

free_sbi:
	ext4_free_sbi(sbi);
	fc->s_fs_info = NULL;
	return ret;
}

static int ext4_get_tree(struct fs_context *fc)
{
	return get_tree_bdev(fc, ext4_fill_super);
}

/*
 * Setup any per-fs journal parameters now.  We'll do this both on
 * initial mount, once the journal has been initialised but before we've
 * done any recovery; and again on any subsequent remount.
 */
static void ext4_init_journal_params(struct super_block *sb, journal_t *journal)
{
	struct ext4_sb_info *sbi = EXT4_SB(sb);

	journal->j_commit_interval = sbi->s_commit_interval;
	journal->j_min_batch_time = sbi->s_min_batch_time;
	journal->j_max_batch_time = sbi->s_max_batch_time;
	ext4_fc_init(sb, journal);

	write_lock(&journal->j_state_lock);
	if (test_opt(sb, BARRIER))
		journal->j_flags |= JBD2_BARRIER;
	else
		journal->j_flags &= ~JBD2_BARRIER;
	if (test_opt(sb, DATA_ERR_ABORT))
		journal->j_flags |= JBD2_ABORT_ON_SYNCDATA_ERR;
	else
		journal->j_flags &= ~JBD2_ABORT_ON_SYNCDATA_ERR;
	write_unlock(&journal->j_state_lock);
}

static struct inode *ext4_get_journal_inode(struct super_block *sb,
					     unsigned int journal_inum)
{
	struct inode *journal_inode;

	/*
	 * Test for the existence of a valid inode on disk.  Bad things
	 * happen if we iget() an unused inode, as the subsequent iput()
	 * will try to delete it.
	 */
	journal_inode = ext4_iget(sb, journal_inum, EXT4_IGET_SPECIAL);
	if (IS_ERR(journal_inode)) {
		ext4_msg(sb, KERN_ERR, "no journal found");
		return NULL;
	}
	if (!journal_inode->i_nlink) {
		make_bad_inode(journal_inode);
		iput(journal_inode);
		ext4_msg(sb, KERN_ERR, "journal inode is deleted");
		return NULL;
	}

	ext4_debug("Journal inode found at %p: %lld bytes\n",
		  journal_inode, journal_inode->i_size);
	if (!S_ISREG(journal_inode->i_mode)) {
		ext4_msg(sb, KERN_ERR, "invalid journal inode");
		iput(journal_inode);
		return NULL;
	}
	return journal_inode;
}

static journal_t *ext4_get_journal(struct super_block *sb,
				   unsigned int journal_inum)
{
	struct inode *journal_inode;
	journal_t *journal;

	if (WARN_ON_ONCE(!ext4_has_feature_journal(sb)))
		return NULL;

	journal_inode = ext4_get_journal_inode(sb, journal_inum);
	if (!journal_inode)
		return NULL;

	journal = jbd2_journal_init_inode(journal_inode);
	if (!journal) {
		ext4_msg(sb, KERN_ERR, "Could not load journal inode");
		iput(journal_inode);
		return NULL;
	}
	journal->j_private = sb;
	ext4_init_journal_params(sb, journal);
	return journal;
}

static journal_t *ext4_get_dev_journal(struct super_block *sb,
				       dev_t j_dev)
{
	struct buffer_head *bh;
	journal_t *journal;
	ext4_fsblk_t start;
	ext4_fsblk_t len;
	int hblock, blocksize;
	ext4_fsblk_t sb_block;
	unsigned long offset;
	struct ext4_super_block *es;
	struct block_device *bdev;

	if (WARN_ON_ONCE(!ext4_has_feature_journal(sb)))
		return NULL;

	bdev = ext4_blkdev_get(j_dev, sb);
	if (bdev == NULL)
		return NULL;

	blocksize = sb->s_blocksize;
	hblock = bdev_logical_block_size(bdev);
	if (blocksize < hblock) {
		ext4_msg(sb, KERN_ERR,
			"blocksize too small for journal device");
		goto out_bdev;
	}

	sb_block = EXT4_MIN_BLOCK_SIZE / blocksize;
	offset = EXT4_MIN_BLOCK_SIZE % blocksize;
	set_blocksize(bdev, blocksize);
	if (!(bh = __bread(bdev, sb_block, blocksize))) {
		ext4_msg(sb, KERN_ERR, "couldn't read superblock of "
		       "external journal");
		goto out_bdev;
	}

	es = (struct ext4_super_block *) (bh->b_data + offset);
	if ((le16_to_cpu(es->s_magic) != EXT4_SUPER_MAGIC) ||
	    !(le32_to_cpu(es->s_feature_incompat) &
	      EXT4_FEATURE_INCOMPAT_JOURNAL_DEV)) {
		ext4_msg(sb, KERN_ERR, "external journal has "
					"bad superblock");
		brelse(bh);
		goto out_bdev;
	}

	if ((le32_to_cpu(es->s_feature_ro_compat) &
	     EXT4_FEATURE_RO_COMPAT_METADATA_CSUM) &&
	    es->s_checksum != ext4_superblock_csum(sb, es)) {
		ext4_msg(sb, KERN_ERR, "external journal has "
				       "corrupt superblock");
		brelse(bh);
		goto out_bdev;
	}

	if (memcmp(EXT4_SB(sb)->s_es->s_journal_uuid, es->s_uuid, 16)) {
		ext4_msg(sb, KERN_ERR, "journal UUID does not match");
		brelse(bh);
		goto out_bdev;
	}

	len = ext4_blocks_count(es);
	start = sb_block + 1;
	brelse(bh);	/* we're done with the superblock */

	journal = jbd2_journal_init_dev(bdev, sb->s_bdev,
					start, len, blocksize);
	if (!journal) {
		ext4_msg(sb, KERN_ERR, "failed to create device journal");
		goto out_bdev;
	}
	journal->j_private = sb;
	if (ext4_read_bh_lock(journal->j_sb_buffer, REQ_META | REQ_PRIO, true)) {
		ext4_msg(sb, KERN_ERR, "I/O error on journal device");
		goto out_journal;
	}
	if (be32_to_cpu(journal->j_superblock->s_nr_users) != 1) {
		ext4_msg(sb, KERN_ERR, "External journal has more than one "
					"user (unsupported) - %d",
			be32_to_cpu(journal->j_superblock->s_nr_users));
		goto out_journal;
	}
	EXT4_SB(sb)->s_journal_bdev = bdev;
	ext4_init_journal_params(sb, journal);
	return journal;

out_journal:
	jbd2_journal_destroy(journal);
out_bdev:
	ext4_blkdev_put(bdev);
	return NULL;
}

static int ext4_load_journal(struct super_block *sb,
			     struct ext4_super_block *es,
			     unsigned long journal_devnum)
{
	journal_t *journal;
	unsigned int journal_inum = le32_to_cpu(es->s_journal_inum);
	dev_t journal_dev;
	int err = 0;
	int really_read_only;
	int journal_dev_ro;

	if (WARN_ON_ONCE(!ext4_has_feature_journal(sb)))
		return -EFSCORRUPTED;

	if (journal_devnum &&
	    journal_devnum != le32_to_cpu(es->s_journal_dev)) {
		ext4_msg(sb, KERN_INFO, "external journal device major/minor "
			"numbers have changed");
		journal_dev = new_decode_dev(journal_devnum);
	} else
		journal_dev = new_decode_dev(le32_to_cpu(es->s_journal_dev));

	if (journal_inum && journal_dev) {
		ext4_msg(sb, KERN_ERR,
			 "filesystem has both journal inode and journal device!");
		return -EINVAL;
	}

	if (journal_inum) {
		journal = ext4_get_journal(sb, journal_inum);
		if (!journal)
			return -EINVAL;
	} else {
		journal = ext4_get_dev_journal(sb, journal_dev);
		if (!journal)
			return -EINVAL;
	}

	journal_dev_ro = bdev_read_only(journal->j_dev);
	really_read_only = bdev_read_only(sb->s_bdev) | journal_dev_ro;

	if (journal_dev_ro && !sb_rdonly(sb)) {
		ext4_msg(sb, KERN_ERR,
			 "journal device read-only, try mounting with '-o ro'");
		err = -EROFS;
		goto err_out;
	}

	/*
	 * Are we loading a blank journal or performing recovery after a
	 * crash?  For recovery, we need to check in advance whether we
	 * can get read-write access to the device.
	 */
	if (ext4_has_feature_journal_needs_recovery(sb)) {
		if (sb_rdonly(sb)) {
			ext4_msg(sb, KERN_INFO, "INFO: recovery "
					"required on readonly filesystem");
			if (really_read_only) {
				ext4_msg(sb, KERN_ERR, "write access "
					"unavailable, cannot proceed "
					"(try mounting with noload)");
				err = -EROFS;
				goto err_out;
			}
			ext4_msg(sb, KERN_INFO, "write access will "
			       "be enabled during recovery");
		}
	}

	if (!(journal->j_flags & JBD2_BARRIER))
		ext4_msg(sb, KERN_INFO, "barriers disabled");

	if (!ext4_has_feature_journal_needs_recovery(sb))
		err = jbd2_journal_wipe(journal, !really_read_only);
	if (!err) {
		char *save = kmalloc(EXT4_S_ERR_LEN, GFP_KERNEL);
		if (save)
			memcpy(save, ((char *) es) +
			       EXT4_S_ERR_START, EXT4_S_ERR_LEN);
		err = jbd2_journal_load(journal);
		if (save)
			memcpy(((char *) es) + EXT4_S_ERR_START,
			       save, EXT4_S_ERR_LEN);
		kfree(save);
	}

	if (err) {
		ext4_msg(sb, KERN_ERR, "error loading journal");
		goto err_out;
	}

	EXT4_SB(sb)->s_journal = journal;
	err = ext4_clear_journal_err(sb, es);
	if (err) {
		EXT4_SB(sb)->s_journal = NULL;
		jbd2_journal_destroy(journal);
		return err;
	}

	if (!really_read_only && journal_devnum &&
	    journal_devnum != le32_to_cpu(es->s_journal_dev)) {
		es->s_journal_dev = cpu_to_le32(journal_devnum);

		/* Make sure we flush the recovery flag to disk. */
		ext4_commit_super(sb);
	}

	return 0;

err_out:
	jbd2_journal_destroy(journal);
	return err;
}

/* Copy state of EXT4_SB(sb) into buffer for on-disk superblock */
static void ext4_update_super(struct super_block *sb)
{
	struct ext4_sb_info *sbi = EXT4_SB(sb);
	struct ext4_super_block *es = sbi->s_es;
	struct buffer_head *sbh = sbi->s_sbh;

	lock_buffer(sbh);
	/*
	 * If the file system is mounted read-only, don't update the
	 * superblock write time.  This avoids updating the superblock
	 * write time when we are mounting the root file system
	 * read/only but we need to replay the journal; at that point,
	 * for people who are east of GMT and who make their clock
	 * tick in localtime for Windows bug-for-bug compatibility,
	 * the clock is set in the future, and this will cause e2fsck
	 * to complain and force a full file system check.
	 */
	if (!(sb->s_flags & SB_RDONLY))
		ext4_update_tstamp(es, s_wtime);
	es->s_kbytes_written =
		cpu_to_le64(sbi->s_kbytes_written +
		    ((part_stat_read(sb->s_bdev, sectors[STAT_WRITE]) -
		      sbi->s_sectors_written_start) >> 1));
	if (percpu_counter_initialized(&sbi->s_freeclusters_counter))
		ext4_free_blocks_count_set(es,
			EXT4_C2B(sbi, percpu_counter_sum_positive(
				&sbi->s_freeclusters_counter)));
	if (percpu_counter_initialized(&sbi->s_freeinodes_counter))
		es->s_free_inodes_count =
			cpu_to_le32(percpu_counter_sum_positive(
				&sbi->s_freeinodes_counter));
	/* Copy error information to the on-disk superblock */
	spin_lock(&sbi->s_error_lock);
	if (sbi->s_add_error_count > 0) {
		es->s_state |= cpu_to_le16(EXT4_ERROR_FS);
		if (!es->s_first_error_time && !es->s_first_error_time_hi) {
			__ext4_update_tstamp(&es->s_first_error_time,
					     &es->s_first_error_time_hi,
					     sbi->s_first_error_time);
			strncpy(es->s_first_error_func, sbi->s_first_error_func,
				sizeof(es->s_first_error_func));
			es->s_first_error_line =
				cpu_to_le32(sbi->s_first_error_line);
			es->s_first_error_ino =
				cpu_to_le32(sbi->s_first_error_ino);
			es->s_first_error_block =
				cpu_to_le64(sbi->s_first_error_block);
			es->s_first_error_errcode =
				ext4_errno_to_code(sbi->s_first_error_code);
		}
		__ext4_update_tstamp(&es->s_last_error_time,
				     &es->s_last_error_time_hi,
				     sbi->s_last_error_time);
		strncpy(es->s_last_error_func, sbi->s_last_error_func,
			sizeof(es->s_last_error_func));
		es->s_last_error_line = cpu_to_le32(sbi->s_last_error_line);
		es->s_last_error_ino = cpu_to_le32(sbi->s_last_error_ino);
		es->s_last_error_block = cpu_to_le64(sbi->s_last_error_block);
		es->s_last_error_errcode =
				ext4_errno_to_code(sbi->s_last_error_code);
		/*
		 * Start the daily error reporting function if it hasn't been
		 * started already
		 */
		if (!es->s_error_count)
			mod_timer(&sbi->s_err_report, jiffies + 24*60*60*HZ);
		le32_add_cpu(&es->s_error_count, sbi->s_add_error_count);
		sbi->s_add_error_count = 0;
	}
	spin_unlock(&sbi->s_error_lock);

	ext4_superblock_csum_set(sb);
	unlock_buffer(sbh);
}

static int ext4_commit_super(struct super_block *sb)
{
	struct buffer_head *sbh = EXT4_SB(sb)->s_sbh;

	if (!sbh)
		return -EINVAL;
	if (block_device_ejected(sb))
		return -ENODEV;

	ext4_update_super(sb);

	lock_buffer(sbh);
	/* Buffer got discarded which means block device got invalidated */
	if (!buffer_mapped(sbh)) {
		unlock_buffer(sbh);
		return -EIO;
	}

	if (buffer_write_io_error(sbh) || !buffer_uptodate(sbh)) {
		/*
		 * Oh, dear.  A previous attempt to write the
		 * superblock failed.  This could happen because the
		 * USB device was yanked out.  Or it could happen to
		 * be a transient write error and maybe the block will
		 * be remapped.  Nothing we can do but to retry the
		 * write and hope for the best.
		 */
		ext4_msg(sb, KERN_ERR, "previous I/O error to "
		       "superblock detected");
		clear_buffer_write_io_error(sbh);
		set_buffer_uptodate(sbh);
	}
	get_bh(sbh);
	/* Clear potential dirty bit if it was journalled update */
	clear_buffer_dirty(sbh);
	sbh->b_end_io = end_buffer_write_sync;
	submit_bh(REQ_OP_WRITE | REQ_SYNC |
		  (test_opt(sb, BARRIER) ? REQ_FUA : 0), sbh);
	wait_on_buffer(sbh);
	if (buffer_write_io_error(sbh)) {
		ext4_msg(sb, KERN_ERR, "I/O error while writing "
		       "superblock");
		clear_buffer_write_io_error(sbh);
		set_buffer_uptodate(sbh);
		return -EIO;
	}
	return 0;
}

/*
 * Have we just finished recovery?  If so, and if we are mounting (or
 * remounting) the filesystem readonly, then we will end up with a
 * consistent fs on disk.  Record that fact.
 */
static int ext4_mark_recovery_complete(struct super_block *sb,
				       struct ext4_super_block *es)
{
	int err;
	journal_t *journal = EXT4_SB(sb)->s_journal;

	if (!ext4_has_feature_journal(sb)) {
		if (journal != NULL) {
			ext4_error(sb, "Journal got removed while the fs was "
				   "mounted!");
			return -EFSCORRUPTED;
		}
		return 0;
	}
	jbd2_journal_lock_updates(journal);
	err = jbd2_journal_flush(journal, 0);
	if (err < 0)
		goto out;

	if (sb_rdonly(sb) && (ext4_has_feature_journal_needs_recovery(sb) ||
	    ext4_has_feature_orphan_present(sb))) {
		if (!ext4_orphan_file_empty(sb)) {
			ext4_error(sb, "Orphan file not empty on read-only fs.");
			err = -EFSCORRUPTED;
			goto out;
		}
		ext4_clear_feature_journal_needs_recovery(sb);
		ext4_clear_feature_orphan_present(sb);
		ext4_commit_super(sb);
	}
out:
	jbd2_journal_unlock_updates(journal);
	return err;
}

/*
 * If we are mounting (or read-write remounting) a filesystem whose journal
 * has recorded an error from a previous lifetime, move that error to the
 * main filesystem now.
 */
static int ext4_clear_journal_err(struct super_block *sb,
				   struct ext4_super_block *es)
{
	journal_t *journal;
	int j_errno;
	const char *errstr;

	if (!ext4_has_feature_journal(sb)) {
		ext4_error(sb, "Journal got removed while the fs was mounted!");
		return -EFSCORRUPTED;
	}

	journal = EXT4_SB(sb)->s_journal;

	/*
	 * Now check for any error status which may have been recorded in the
	 * journal by a prior ext4_error() or ext4_abort()
	 */

	j_errno = jbd2_journal_errno(journal);
	if (j_errno) {
		char nbuf[16];

		errstr = ext4_decode_error(sb, j_errno, nbuf);
		ext4_warning(sb, "Filesystem error recorded "
			     "from previous mount: %s", errstr);
		ext4_warning(sb, "Marking fs in need of filesystem check.");

		EXT4_SB(sb)->s_mount_state |= EXT4_ERROR_FS;
		es->s_state |= cpu_to_le16(EXT4_ERROR_FS);
		ext4_commit_super(sb);

		jbd2_journal_clear_err(journal);
		jbd2_journal_update_sb_errno(journal);
	}
	return 0;
}

/*
 * Force the running and committing transactions to commit,
 * and wait on the commit.
 */
int ext4_force_commit(struct super_block *sb)
{
	journal_t *journal;

	if (sb_rdonly(sb))
		return 0;

	journal = EXT4_SB(sb)->s_journal;
	return ext4_journal_force_commit(journal);
}

static int ext4_sync_fs(struct super_block *sb, int wait)
{
	int ret = 0;
	tid_t target;
	bool needs_barrier = false;
	struct ext4_sb_info *sbi = EXT4_SB(sb);

	if (unlikely(ext4_forced_shutdown(sbi)))
		return 0;

	trace_ext4_sync_fs(sb, wait);
	flush_workqueue(sbi->rsv_conversion_wq);
	/*
	 * Writeback quota in non-journalled quota case - journalled quota has
	 * no dirty dquots
	 */
	dquot_writeback_dquots(sb, -1);
	/*
	 * Data writeback is possible w/o journal transaction, so barrier must
	 * being sent at the end of the function. But we can skip it if
	 * transaction_commit will do it for us.
	 */
	if (sbi->s_journal) {
		target = jbd2_get_latest_transaction(sbi->s_journal);
		if (wait && sbi->s_journal->j_flags & JBD2_BARRIER &&
		    !jbd2_trans_will_send_data_barrier(sbi->s_journal, target))
			needs_barrier = true;

		if (jbd2_journal_start_commit(sbi->s_journal, &target)) {
			if (wait)
				ret = jbd2_log_wait_commit(sbi->s_journal,
							   target);
		}
	} else if (wait && test_opt(sb, BARRIER))
		needs_barrier = true;
	if (needs_barrier) {
		int err;
		err = blkdev_issue_flush(sb->s_bdev);
		if (!ret)
			ret = err;
	}

	return ret;
}

/*
 * LVM calls this function before a (read-only) snapshot is created.  This
 * gives us a chance to flush the journal completely and mark the fs clean.
 *
 * Note that only this function cannot bring a filesystem to be in a clean
 * state independently. It relies on upper layer to stop all data & metadata
 * modifications.
 */
static int ext4_freeze(struct super_block *sb)
{
	int error = 0;
	journal_t *journal;

	if (sb_rdonly(sb))
		return 0;

	journal = EXT4_SB(sb)->s_journal;

	if (journal) {
		/* Now we set up the journal barrier. */
		jbd2_journal_lock_updates(journal);

		/*
		 * Don't clear the needs_recovery flag if we failed to
		 * flush the journal.
		 */
		error = jbd2_journal_flush(journal, 0);
		if (error < 0)
			goto out;

		/* Journal blocked and flushed, clear needs_recovery flag. */
		ext4_clear_feature_journal_needs_recovery(sb);
		if (ext4_orphan_file_empty(sb))
			ext4_clear_feature_orphan_present(sb);
	}

	error = ext4_commit_super(sb);
out:
	if (journal)
		/* we rely on upper layer to stop further updates */
		jbd2_journal_unlock_updates(journal);
	return error;
}

/*
 * Called by LVM after the snapshot is done.  We need to reset the RECOVER
 * flag here, even though the filesystem is not technically dirty yet.
 */
static int ext4_unfreeze(struct super_block *sb)
{
	if (sb_rdonly(sb) || ext4_forced_shutdown(EXT4_SB(sb)))
		return 0;

	if (EXT4_SB(sb)->s_journal) {
		/* Reset the needs_recovery flag before the fs is unlocked. */
		ext4_set_feature_journal_needs_recovery(sb);
		if (ext4_has_feature_orphan_file(sb))
			ext4_set_feature_orphan_present(sb);
	}

	ext4_commit_super(sb);
	return 0;
}

/*
 * Structure to save mount options for ext4_remount's benefit
 */
struct ext4_mount_options {
	unsigned long s_mount_opt;
	unsigned long s_mount_opt2;
	kuid_t s_resuid;
	kgid_t s_resgid;
	unsigned long s_commit_interval;
	u32 s_min_batch_time, s_max_batch_time;
#ifdef CONFIG_QUOTA
	int s_jquota_fmt;
	char *s_qf_names[EXT4_MAXQUOTAS];
#endif
};

static int __ext4_remount(struct fs_context *fc, struct super_block *sb)
{
	struct ext4_fs_context *ctx = fc->fs_private;
	struct ext4_super_block *es;
	struct ext4_sb_info *sbi = EXT4_SB(sb);
	unsigned long old_sb_flags;
	struct ext4_mount_options old_opts;
	ext4_group_t g;
	int err = 0;
#ifdef CONFIG_QUOTA
	int enable_quota = 0;
	int i, j;
	char *to_free[EXT4_MAXQUOTAS];
#endif


	/* Store the original options */
	old_sb_flags = sb->s_flags;
	old_opts.s_mount_opt = sbi->s_mount_opt;
	old_opts.s_mount_opt2 = sbi->s_mount_opt2;
	old_opts.s_resuid = sbi->s_resuid;
	old_opts.s_resgid = sbi->s_resgid;
	old_opts.s_commit_interval = sbi->s_commit_interval;
	old_opts.s_min_batch_time = sbi->s_min_batch_time;
	old_opts.s_max_batch_time = sbi->s_max_batch_time;
#ifdef CONFIG_QUOTA
	old_opts.s_jquota_fmt = sbi->s_jquota_fmt;
	for (i = 0; i < EXT4_MAXQUOTAS; i++)
		if (sbi->s_qf_names[i]) {
			char *qf_name = get_qf_name(sb, sbi, i);

			old_opts.s_qf_names[i] = kstrdup(qf_name, GFP_KERNEL);
			if (!old_opts.s_qf_names[i]) {
				for (j = 0; j < i; j++)
					kfree(old_opts.s_qf_names[j]);
				return -ENOMEM;
			}
		} else
			old_opts.s_qf_names[i] = NULL;
#endif
	if (!(ctx->spec & EXT4_SPEC_JOURNAL_IOPRIO)) {
		if (sbi->s_journal && sbi->s_journal->j_task->io_context)
			ctx->journal_ioprio =
				sbi->s_journal->j_task->io_context->ioprio;
		else
			ctx->journal_ioprio = DEFAULT_JOURNAL_IOPRIO;

	}

	ext4_apply_options(fc, sb);

	if ((old_opts.s_mount_opt & EXT4_MOUNT_JOURNAL_CHECKSUM) ^
	    test_opt(sb, JOURNAL_CHECKSUM)) {
		ext4_msg(sb, KERN_ERR, "changing journal_checksum "
			 "during remount not supported; ignoring");
		sbi->s_mount_opt ^= EXT4_MOUNT_JOURNAL_CHECKSUM;
	}

	if (test_opt(sb, DATA_FLAGS) == EXT4_MOUNT_JOURNAL_DATA) {
		if (test_opt2(sb, EXPLICIT_DELALLOC)) {
			ext4_msg(sb, KERN_ERR, "can't mount with "
				 "both data=journal and delalloc");
			err = -EINVAL;
			goto restore_opts;
		}
		if (test_opt(sb, DIOREAD_NOLOCK)) {
			ext4_msg(sb, KERN_ERR, "can't mount with "
				 "both data=journal and dioread_nolock");
			err = -EINVAL;
			goto restore_opts;
		}
	} else if (test_opt(sb, DATA_FLAGS) == EXT4_MOUNT_ORDERED_DATA) {
		if (test_opt(sb, JOURNAL_ASYNC_COMMIT)) {
			ext4_msg(sb, KERN_ERR, "can't mount with "
				"journal_async_commit in data=ordered mode");
			err = -EINVAL;
			goto restore_opts;
		}
	}

	if ((sbi->s_mount_opt ^ old_opts.s_mount_opt) & EXT4_MOUNT_NO_MBCACHE) {
		ext4_msg(sb, KERN_ERR, "can't enable nombcache during remount");
		err = -EINVAL;
		goto restore_opts;
	}

	if (ext4_test_mount_flag(sb, EXT4_MF_FS_ABORTED))
		ext4_abort(sb, ESHUTDOWN, "Abort forced by user");

	sb->s_flags = (sb->s_flags & ~SB_POSIXACL) |
		(test_opt(sb, POSIX_ACL) ? SB_POSIXACL : 0);

	es = sbi->s_es;

	if (sbi->s_journal) {
		ext4_init_journal_params(sb, sbi->s_journal);
		set_task_ioprio(sbi->s_journal->j_task, ctx->journal_ioprio);
	}

	/* Flush outstanding errors before changing fs state */
	flush_work(&sbi->s_error_work);

	if ((bool)(fc->sb_flags & SB_RDONLY) != sb_rdonly(sb)) {
		if (ext4_test_mount_flag(sb, EXT4_MF_FS_ABORTED)) {
			err = -EROFS;
			goto restore_opts;
		}

		if (fc->sb_flags & SB_RDONLY) {
			err = sync_filesystem(sb);
			if (err < 0)
				goto restore_opts;
			err = dquot_suspend(sb, -1);
			if (err < 0)
				goto restore_opts;

			/*
			 * First of all, the unconditional stuff we have to do
			 * to disable replay of the journal when we next remount
			 */
			sb->s_flags |= SB_RDONLY;

			/*
			 * OK, test if we are remounting a valid rw partition
			 * readonly, and if so set the rdonly flag and then
			 * mark the partition as valid again.
			 */
			if (!(es->s_state & cpu_to_le16(EXT4_VALID_FS)) &&
			    (sbi->s_mount_state & EXT4_VALID_FS))
				es->s_state = cpu_to_le16(sbi->s_mount_state);

			if (sbi->s_journal) {
				/*
				 * We let remount-ro finish even if marking fs
				 * as clean failed...
				 */
				ext4_mark_recovery_complete(sb, es);
			}
		} else {
			/* Make sure we can mount this feature set readwrite */
			if (ext4_has_feature_readonly(sb) ||
			    !ext4_feature_set_ok(sb, 0)) {
				err = -EROFS;
				goto restore_opts;
			}
			/*
			 * Make sure the group descriptor checksums
			 * are sane.  If they aren't, refuse to remount r/w.
			 */
			for (g = 0; g < sbi->s_groups_count; g++) {
				struct ext4_group_desc *gdp =
					ext4_get_group_desc(sb, g, NULL);

				if (!ext4_group_desc_csum_verify(sb, g, gdp)) {
					ext4_msg(sb, KERN_ERR,
	       "ext4_remount: Checksum for group %u failed (%u!=%u)",
		g, le16_to_cpu(ext4_group_desc_csum(sb, g, gdp)),
					       le16_to_cpu(gdp->bg_checksum));
					err = -EFSBADCRC;
					goto restore_opts;
				}
			}

			/*
			 * If we have an unprocessed orphan list hanging
			 * around from a previously readonly bdev mount,
			 * require a full umount/remount for now.
			 */
			if (es->s_last_orphan || !ext4_orphan_file_empty(sb)) {
				ext4_msg(sb, KERN_WARNING, "Couldn't "
				       "remount RDWR because of unprocessed "
				       "orphan inode list.  Please "
				       "umount/remount instead");
				err = -EINVAL;
				goto restore_opts;
			}

			/*
			 * Mounting a RDONLY partition read-write, so reread
			 * and store the current valid flag.  (It may have
			 * been changed by e2fsck since we originally mounted
			 * the partition.)
			 */
			if (sbi->s_journal) {
				err = ext4_clear_journal_err(sb, es);
				if (err)
					goto restore_opts;
			}
			sbi->s_mount_state = (le16_to_cpu(es->s_state) &
					      ~EXT4_FC_REPLAY);

			err = ext4_setup_super(sb, es, 0);
			if (err)
				goto restore_opts;

			sb->s_flags &= ~SB_RDONLY;
			if (ext4_has_feature_mmp(sb))
				if (ext4_multi_mount_protect(sb,
						le64_to_cpu(es->s_mmp_block))) {
					err = -EROFS;
					goto restore_opts;
				}
#ifdef CONFIG_QUOTA
			enable_quota = 1;
#endif
		}
	}

	/*
	 * Reinitialize lazy itable initialization thread based on
	 * current settings
	 */
	if (sb_rdonly(sb) || !test_opt(sb, INIT_INODE_TABLE))
		ext4_unregister_li_request(sb);
	else {
		ext4_group_t first_not_zeroed;
		first_not_zeroed = ext4_has_uninit_itable(sb);
		ext4_register_li_request(sb, first_not_zeroed);
	}

	/*
	 * Handle creation of system zone data early because it can fail.
	 * Releasing of existing data is done when we are sure remount will
	 * succeed.
	 */
	if (test_opt(sb, BLOCK_VALIDITY) && !sbi->s_system_blks) {
		err = ext4_setup_system_zone(sb);
		if (err)
			goto restore_opts;
	}

	if (sbi->s_journal == NULL && !(old_sb_flags & SB_RDONLY)) {
		err = ext4_commit_super(sb);
		if (err)
			goto restore_opts;
	}

#ifdef CONFIG_QUOTA
	/* Release old quota file names */
	for (i = 0; i < EXT4_MAXQUOTAS; i++)
		kfree(old_opts.s_qf_names[i]);
	if (enable_quota) {
		if (sb_any_quota_suspended(sb))
			dquot_resume(sb, -1);
		else if (ext4_has_feature_quota(sb)) {
			err = ext4_enable_quotas(sb);
			if (err)
				goto restore_opts;
		}
	}
#endif
	if (!test_opt(sb, BLOCK_VALIDITY) && sbi->s_system_blks)
		ext4_release_system_zone(sb);

	if (!ext4_has_feature_mmp(sb) || sb_rdonly(sb))
		ext4_stop_mmpd(sbi);

	return 0;

restore_opts:
	sb->s_flags = old_sb_flags;
	sbi->s_mount_opt = old_opts.s_mount_opt;
	sbi->s_mount_opt2 = old_opts.s_mount_opt2;
	sbi->s_resuid = old_opts.s_resuid;
	sbi->s_resgid = old_opts.s_resgid;
	sbi->s_commit_interval = old_opts.s_commit_interval;
	sbi->s_min_batch_time = old_opts.s_min_batch_time;
	sbi->s_max_batch_time = old_opts.s_max_batch_time;
	if (!test_opt(sb, BLOCK_VALIDITY) && sbi->s_system_blks)
		ext4_release_system_zone(sb);
#ifdef CONFIG_QUOTA
	sbi->s_jquota_fmt = old_opts.s_jquota_fmt;
	for (i = 0; i < EXT4_MAXQUOTAS; i++) {
		to_free[i] = get_qf_name(sb, sbi, i);
		rcu_assign_pointer(sbi->s_qf_names[i], old_opts.s_qf_names[i]);
	}
	synchronize_rcu();
	for (i = 0; i < EXT4_MAXQUOTAS; i++)
		kfree(to_free[i]);
#endif
	if (!ext4_has_feature_mmp(sb) || sb_rdonly(sb))
		ext4_stop_mmpd(sbi);
	return err;
}

static int ext4_reconfigure(struct fs_context *fc)
{
	struct super_block *sb = fc->root->d_sb;
	int ret;

	fc->s_fs_info = EXT4_SB(sb);

	ret = ext4_check_opt_consistency(fc, sb);
	if (ret < 0)
		return ret;

	ret = __ext4_remount(fc, sb);
	if (ret < 0)
		return ret;

	ext4_msg(sb, KERN_INFO, "re-mounted. Quota mode: %s.",
		 ext4_quota_mode(sb));

	return 0;
}

#ifdef CONFIG_QUOTA
static int ext4_statfs_project(struct super_block *sb,
			       kprojid_t projid, struct kstatfs *buf)
{
	struct kqid qid;
	struct dquot *dquot;
	u64 limit;
	u64 curblock;

	qid = make_kqid_projid(projid);
	dquot = dqget(sb, qid);
	if (IS_ERR(dquot))
		return PTR_ERR(dquot);
	spin_lock(&dquot->dq_dqb_lock);

	limit = min_not_zero(dquot->dq_dqb.dqb_bsoftlimit,
			     dquot->dq_dqb.dqb_bhardlimit);
	limit >>= sb->s_blocksize_bits;

	if (limit && buf->f_blocks > limit) {
		curblock = (dquot->dq_dqb.dqb_curspace +
			    dquot->dq_dqb.dqb_rsvspace) >> sb->s_blocksize_bits;
		buf->f_blocks = limit;
		buf->f_bfree = buf->f_bavail =
			(buf->f_blocks > curblock) ?
			 (buf->f_blocks - curblock) : 0;
	}

	limit = min_not_zero(dquot->dq_dqb.dqb_isoftlimit,
			     dquot->dq_dqb.dqb_ihardlimit);
	if (limit && buf->f_files > limit) {
		buf->f_files = limit;
		buf->f_ffree =
			(buf->f_files > dquot->dq_dqb.dqb_curinodes) ?
			 (buf->f_files - dquot->dq_dqb.dqb_curinodes) : 0;
	}

	spin_unlock(&dquot->dq_dqb_lock);
	dqput(dquot);
	return 0;
}
#endif

static int ext4_statfs(struct dentry *dentry, struct kstatfs *buf)
{
	struct super_block *sb = dentry->d_sb;
	struct ext4_sb_info *sbi = EXT4_SB(sb);
	struct ext4_super_block *es = sbi->s_es;
	ext4_fsblk_t overhead = 0, resv_blocks;
	s64 bfree;
	resv_blocks = EXT4_C2B(sbi, atomic64_read(&sbi->s_resv_clusters));

	if (!test_opt(sb, MINIX_DF))
		overhead = sbi->s_overhead;

	buf->f_type = EXT4_SUPER_MAGIC;
	buf->f_bsize = sb->s_blocksize;
	buf->f_blocks = ext4_blocks_count(es) - EXT4_C2B(sbi, overhead);
	bfree = percpu_counter_sum_positive(&sbi->s_freeclusters_counter) -
		percpu_counter_sum_positive(&sbi->s_dirtyclusters_counter);
	/* prevent underflow in case that few free space is available */
	buf->f_bfree = EXT4_C2B(sbi, max_t(s64, bfree, 0));
	buf->f_bavail = buf->f_bfree -
			(ext4_r_blocks_count(es) + resv_blocks);
	if (buf->f_bfree < (ext4_r_blocks_count(es) + resv_blocks))
		buf->f_bavail = 0;
	buf->f_files = le32_to_cpu(es->s_inodes_count);
	buf->f_ffree = percpu_counter_sum_positive(&sbi->s_freeinodes_counter);
	buf->f_namelen = EXT4_NAME_LEN;
	buf->f_fsid = uuid_to_fsid(es->s_uuid);

#ifdef CONFIG_QUOTA
	if (ext4_test_inode_flag(dentry->d_inode, EXT4_INODE_PROJINHERIT) &&
	    sb_has_quota_limits_enabled(sb, PRJQUOTA))
		ext4_statfs_project(sb, EXT4_I(dentry->d_inode)->i_projid, buf);
#endif
	return 0;
}


#ifdef CONFIG_QUOTA

/*
 * Helper functions so that transaction is started before we acquire dqio_sem
 * to keep correct lock ordering of transaction > dqio_sem
 */
static inline struct inode *dquot_to_inode(struct dquot *dquot)
{
	return sb_dqopt(dquot->dq_sb)->files[dquot->dq_id.type];
}

static int ext4_write_dquot(struct dquot *dquot)
{
	int ret, err;
	handle_t *handle;
	struct inode *inode;

	inode = dquot_to_inode(dquot);
	handle = ext4_journal_start(inode, EXT4_HT_QUOTA,
				    EXT4_QUOTA_TRANS_BLOCKS(dquot->dq_sb));
	if (IS_ERR(handle))
		return PTR_ERR(handle);
	ret = dquot_commit(dquot);
	err = ext4_journal_stop(handle);
	if (!ret)
		ret = err;
	return ret;
}

static int ext4_acquire_dquot(struct dquot *dquot)
{
	int ret, err;
	handle_t *handle;

	handle = ext4_journal_start(dquot_to_inode(dquot), EXT4_HT_QUOTA,
				    EXT4_QUOTA_INIT_BLOCKS(dquot->dq_sb));
	if (IS_ERR(handle))
		return PTR_ERR(handle);
	ret = dquot_acquire(dquot);
	err = ext4_journal_stop(handle);
	if (!ret)
		ret = err;
	return ret;
}

static int ext4_release_dquot(struct dquot *dquot)
{
	int ret, err;
	handle_t *handle;

	handle = ext4_journal_start(dquot_to_inode(dquot), EXT4_HT_QUOTA,
				    EXT4_QUOTA_DEL_BLOCKS(dquot->dq_sb));
	if (IS_ERR(handle)) {
		/* Release dquot anyway to avoid endless cycle in dqput() */
		dquot_release(dquot);
		return PTR_ERR(handle);
	}
	ret = dquot_release(dquot);
	err = ext4_journal_stop(handle);
	if (!ret)
		ret = err;
	return ret;
}

static int ext4_mark_dquot_dirty(struct dquot *dquot)
{
	struct super_block *sb = dquot->dq_sb;

	if (ext4_is_quota_journalled(sb)) {
		dquot_mark_dquot_dirty(dquot);
		return ext4_write_dquot(dquot);
	} else {
		return dquot_mark_dquot_dirty(dquot);
	}
}

static int ext4_write_info(struct super_block *sb, int type)
{
	int ret, err;
	handle_t *handle;

	/* Data block + inode block */
	handle = ext4_journal_start_sb(sb, EXT4_HT_QUOTA, 2);
	if (IS_ERR(handle))
		return PTR_ERR(handle);
	ret = dquot_commit_info(sb, type);
	err = ext4_journal_stop(handle);
	if (!ret)
		ret = err;
	return ret;
}

static void lockdep_set_quota_inode(struct inode *inode, int subclass)
{
	struct ext4_inode_info *ei = EXT4_I(inode);

	/* The first argument of lockdep_set_subclass has to be
	 * *exactly* the same as the argument to init_rwsem() --- in
	 * this case, in init_once() --- or lockdep gets unhappy
	 * because the name of the lock is set using the
	 * stringification of the argument to init_rwsem().
	 */
	(void) ei;	/* shut up clang warning if !CONFIG_LOCKDEP */
	lockdep_set_subclass(&ei->i_data_sem, subclass);
}

/*
 * Standard function to be called on quota_on
 */
static int ext4_quota_on(struct super_block *sb, int type, int format_id,
			 const struct path *path)
{
	int err;

	if (!test_opt(sb, QUOTA))
		return -EINVAL;

	/* Quotafile not on the same filesystem? */
	if (path->dentry->d_sb != sb)
		return -EXDEV;

	/* Quota already enabled for this file? */
	if (IS_NOQUOTA(d_inode(path->dentry)))
		return -EBUSY;

	/* Journaling quota? */
	if (EXT4_SB(sb)->s_qf_names[type]) {
		/* Quotafile not in fs root? */
		if (path->dentry->d_parent != sb->s_root)
			ext4_msg(sb, KERN_WARNING,
				"Quota file not on filesystem root. "
				"Journaled quota will not work");
		sb_dqopt(sb)->flags |= DQUOT_NOLIST_DIRTY;
	} else {
		/*
		 * Clear the flag just in case mount options changed since
		 * last time.
		 */
		sb_dqopt(sb)->flags &= ~DQUOT_NOLIST_DIRTY;
	}

	/*
	 * When we journal data on quota file, we have to flush journal to see
	 * all updates to the file when we bypass pagecache...
	 */
	if (EXT4_SB(sb)->s_journal &&
	    ext4_should_journal_data(d_inode(path->dentry))) {
		/*
		 * We don't need to lock updates but journal_flush() could
		 * otherwise be livelocked...
		 */
		jbd2_journal_lock_updates(EXT4_SB(sb)->s_journal);
		err = jbd2_journal_flush(EXT4_SB(sb)->s_journal, 0);
		jbd2_journal_unlock_updates(EXT4_SB(sb)->s_journal);
		if (err)
			return err;
	}

	lockdep_set_quota_inode(path->dentry->d_inode, I_DATA_SEM_QUOTA);
	err = dquot_quota_on(sb, type, format_id, path);
	if (!err) {
		struct inode *inode = d_inode(path->dentry);
		handle_t *handle;

		/*
		 * Set inode flags to prevent userspace from messing with quota
		 * files. If this fails, we return success anyway since quotas
		 * are already enabled and this is not a hard failure.
		 */
		inode_lock(inode);
		handle = ext4_journal_start(inode, EXT4_HT_QUOTA, 1);
		if (IS_ERR(handle))
			goto unlock_inode;
		EXT4_I(inode)->i_flags |= EXT4_NOATIME_FL | EXT4_IMMUTABLE_FL;
		inode_set_flags(inode, S_NOATIME | S_IMMUTABLE,
				S_NOATIME | S_IMMUTABLE);
		err = ext4_mark_inode_dirty(handle, inode);
		ext4_journal_stop(handle);
	unlock_inode:
		inode_unlock(inode);
		if (err)
			dquot_quota_off(sb, type);
	}
	if (err)
		lockdep_set_quota_inode(path->dentry->d_inode,
					     I_DATA_SEM_NORMAL);
	return err;
}

static int ext4_quota_enable(struct super_block *sb, int type, int format_id,
			     unsigned int flags)
{
	int err;
	struct inode *qf_inode;
	unsigned long qf_inums[EXT4_MAXQUOTAS] = {
		le32_to_cpu(EXT4_SB(sb)->s_es->s_usr_quota_inum),
		le32_to_cpu(EXT4_SB(sb)->s_es->s_grp_quota_inum),
		le32_to_cpu(EXT4_SB(sb)->s_es->s_prj_quota_inum)
	};

	BUG_ON(!ext4_has_feature_quota(sb));

	if (!qf_inums[type])
		return -EPERM;

	qf_inode = ext4_iget(sb, qf_inums[type], EXT4_IGET_SPECIAL);
	if (IS_ERR(qf_inode)) {
		ext4_error(sb, "Bad quota inode # %lu", qf_inums[type]);
		return PTR_ERR(qf_inode);
	}

	/* Don't account quota for quota files to avoid recursion */
	qf_inode->i_flags |= S_NOQUOTA;
	lockdep_set_quota_inode(qf_inode, I_DATA_SEM_QUOTA);
	err = dquot_load_quota_inode(qf_inode, type, format_id, flags);
	if (err)
		lockdep_set_quota_inode(qf_inode, I_DATA_SEM_NORMAL);
	iput(qf_inode);

	return err;
}

/* Enable usage tracking for all quota types. */
int ext4_enable_quotas(struct super_block *sb)
{
	int type, err = 0;
	unsigned long qf_inums[EXT4_MAXQUOTAS] = {
		le32_to_cpu(EXT4_SB(sb)->s_es->s_usr_quota_inum),
		le32_to_cpu(EXT4_SB(sb)->s_es->s_grp_quota_inum),
		le32_to_cpu(EXT4_SB(sb)->s_es->s_prj_quota_inum)
	};
	bool quota_mopt[EXT4_MAXQUOTAS] = {
		test_opt(sb, USRQUOTA),
		test_opt(sb, GRPQUOTA),
		test_opt(sb, PRJQUOTA),
	};

	sb_dqopt(sb)->flags |= DQUOT_QUOTA_SYS_FILE | DQUOT_NOLIST_DIRTY;
	for (type = 0; type < EXT4_MAXQUOTAS; type++) {
		if (qf_inums[type]) {
			err = ext4_quota_enable(sb, type, QFMT_VFS_V1,
				DQUOT_USAGE_ENABLED |
				(quota_mopt[type] ? DQUOT_LIMITS_ENABLED : 0));
			if (err) {
				ext4_warning(sb,
					"Failed to enable quota tracking "
					"(type=%d, err=%d). Please run "
					"e2fsck to fix.", type, err);
				for (type--; type >= 0; type--) {
					struct inode *inode;

					inode = sb_dqopt(sb)->files[type];
					if (inode)
						inode = igrab(inode);
					dquot_quota_off(sb, type);
					if (inode) {
						lockdep_set_quota_inode(inode,
							I_DATA_SEM_NORMAL);
						iput(inode);
					}
				}

				return err;
			}
		}
	}
	return 0;
}

static int ext4_quota_off(struct super_block *sb, int type)
{
	struct inode *inode = sb_dqopt(sb)->files[type];
	handle_t *handle;
	int err;

	/* Force all delayed allocation blocks to be allocated.
	 * Caller already holds s_umount sem */
	if (test_opt(sb, DELALLOC))
		sync_filesystem(sb);

	if (!inode || !igrab(inode))
		goto out;

	err = dquot_quota_off(sb, type);
	if (err || ext4_has_feature_quota(sb))
		goto out_put;

	inode_lock(inode);
	/*
	 * Update modification times of quota files when userspace can
	 * start looking at them. If we fail, we return success anyway since
	 * this is not a hard failure and quotas are already disabled.
	 */
	handle = ext4_journal_start(inode, EXT4_HT_QUOTA, 1);
	if (IS_ERR(handle)) {
		err = PTR_ERR(handle);
		goto out_unlock;
	}
	EXT4_I(inode)->i_flags &= ~(EXT4_NOATIME_FL | EXT4_IMMUTABLE_FL);
	inode_set_flags(inode, 0, S_NOATIME | S_IMMUTABLE);
	inode->i_mtime = inode->i_ctime = current_time(inode);
	err = ext4_mark_inode_dirty(handle, inode);
	ext4_journal_stop(handle);
out_unlock:
	inode_unlock(inode);
out_put:
	lockdep_set_quota_inode(inode, I_DATA_SEM_NORMAL);
	iput(inode);
	return err;
out:
	return dquot_quota_off(sb, type);
}

/* Read data from quotafile - avoid pagecache and such because we cannot afford
 * acquiring the locks... As quota files are never truncated and quota code
 * itself serializes the operations (and no one else should touch the files)
 * we don't have to be afraid of races */
static ssize_t ext4_quota_read(struct super_block *sb, int type, char *data,
			       size_t len, loff_t off)
{
	struct inode *inode = sb_dqopt(sb)->files[type];
	ext4_lblk_t blk = off >> EXT4_BLOCK_SIZE_BITS(sb);
	int offset = off & (sb->s_blocksize - 1);
	int tocopy;
	size_t toread;
	struct buffer_head *bh;
	loff_t i_size = i_size_read(inode);

	if (off > i_size)
		return 0;
	if (off+len > i_size)
		len = i_size-off;
	toread = len;
	while (toread > 0) {
		tocopy = sb->s_blocksize - offset < toread ?
				sb->s_blocksize - offset : toread;
		bh = ext4_bread(NULL, inode, blk, 0);
		if (IS_ERR(bh))
			return PTR_ERR(bh);
		if (!bh)	/* A hole? */
			memset(data, 0, tocopy);
		else
			memcpy(data, bh->b_data+offset, tocopy);
		brelse(bh);
		offset = 0;
		toread -= tocopy;
		data += tocopy;
		blk++;
	}
	return len;
}

/* Write to quotafile (we know the transaction is already started and has
 * enough credits) */
static ssize_t ext4_quota_write(struct super_block *sb, int type,
				const char *data, size_t len, loff_t off)
{
	struct inode *inode = sb_dqopt(sb)->files[type];
	ext4_lblk_t blk = off >> EXT4_BLOCK_SIZE_BITS(sb);
	int err = 0, err2 = 0, offset = off & (sb->s_blocksize - 1);
	int retries = 0;
	struct buffer_head *bh;
	handle_t *handle = journal_current_handle();

	if (!handle) {
		ext4_msg(sb, KERN_WARNING, "Quota write (off=%llu, len=%llu)"
			" cancelled because transaction is not started",
			(unsigned long long)off, (unsigned long long)len);
		return -EIO;
	}
	/*
	 * Since we account only one data block in transaction credits,
	 * then it is impossible to cross a block boundary.
	 */
	if (sb->s_blocksize - offset < len) {
		ext4_msg(sb, KERN_WARNING, "Quota write (off=%llu, len=%llu)"
			" cancelled because not block aligned",
			(unsigned long long)off, (unsigned long long)len);
		return -EIO;
	}

	do {
		bh = ext4_bread(handle, inode, blk,
				EXT4_GET_BLOCKS_CREATE |
				EXT4_GET_BLOCKS_METADATA_NOFAIL);
	} while (PTR_ERR(bh) == -ENOSPC &&
		 ext4_should_retry_alloc(inode->i_sb, &retries));
	if (IS_ERR(bh))
		return PTR_ERR(bh);
	if (!bh)
		goto out;
	BUFFER_TRACE(bh, "get write access");
	err = ext4_journal_get_write_access(handle, sb, bh, EXT4_JTR_NONE);
	if (err) {
		brelse(bh);
		return err;
	}
	lock_buffer(bh);
	memcpy(bh->b_data+offset, data, len);
	flush_dcache_page(bh->b_page);
	unlock_buffer(bh);
	err = ext4_handle_dirty_metadata(handle, NULL, bh);
	brelse(bh);
out:
	if (inode->i_size < off + len) {
		i_size_write(inode, off + len);
		EXT4_I(inode)->i_disksize = inode->i_size;
		err2 = ext4_mark_inode_dirty(handle, inode);
		if (unlikely(err2 && !err))
			err = err2;
	}
	return err ? err : len;
}
#endif

#if !defined(CONFIG_EXT2_FS) && !defined(CONFIG_EXT2_FS_MODULE) && defined(CONFIG_EXT4_USE_FOR_EXT2)
static inline void register_as_ext2(void)
{
	int err = register_filesystem(&ext2_fs_type);
	if (err)
		printk(KERN_WARNING
		       "EXT4-fs: Unable to register as ext2 (%d)\n", err);
}

static inline void unregister_as_ext2(void)
{
	unregister_filesystem(&ext2_fs_type);
}

static inline int ext2_feature_set_ok(struct super_block *sb)
{
	if (ext4_has_unknown_ext2_incompat_features(sb))
		return 0;
	if (sb_rdonly(sb))
		return 1;
	if (ext4_has_unknown_ext2_ro_compat_features(sb))
		return 0;
	return 1;
}
#else
static inline void register_as_ext2(void) { }
static inline void unregister_as_ext2(void) { }
static inline int ext2_feature_set_ok(struct super_block *sb) { return 0; }
#endif

static inline void register_as_ext3(void)
{
	int err = register_filesystem(&ext3_fs_type);
	if (err)
		printk(KERN_WARNING
		       "EXT4-fs: Unable to register as ext3 (%d)\n", err);
}

static inline void unregister_as_ext3(void)
{
	unregister_filesystem(&ext3_fs_type);
}

static inline int ext3_feature_set_ok(struct super_block *sb)
{
	if (ext4_has_unknown_ext3_incompat_features(sb))
		return 0;
	if (!ext4_has_feature_journal(sb))
		return 0;
	if (sb_rdonly(sb))
		return 1;
	if (ext4_has_unknown_ext3_ro_compat_features(sb))
		return 0;
	return 1;
}

static struct file_system_type ext4_fs_type = {
	.owner			= THIS_MODULE,
	.name			= "ext4",
	.init_fs_context	= ext4_init_fs_context,
	.parameters		= ext4_param_specs,
	.kill_sb		= kill_block_super,
	.fs_flags		= FS_REQUIRES_DEV | FS_ALLOW_IDMAP,
};
MODULE_ALIAS_FS("ext4");

/* Shared across all ext4 file systems */
wait_queue_head_t ext4__ioend_wq[EXT4_WQ_HASH_SZ];

static int __init ext4_init_fs(void)
{
	int i, err;

	ratelimit_state_init(&ext4_mount_msg_ratelimit, 30 * HZ, 64);
	ext4_li_info = NULL;

	/* Build-time check for flags consistency */
	ext4_check_flag_values();

	for (i = 0; i < EXT4_WQ_HASH_SZ; i++)
		init_waitqueue_head(&ext4__ioend_wq[i]);

	err = ext4_init_es();
	if (err)
		return err;

	err = ext4_init_pending();
	if (err)
		goto out7;

	err = ext4_init_post_read_processing();
	if (err)
		goto out6;

	err = ext4_init_pageio();
	if (err)
		goto out5;

	err = ext4_init_system_zone();
	if (err)
		goto out4;

	err = ext4_init_sysfs();
	if (err)
		goto out3;

	err = ext4_init_mballoc();
	if (err)
		goto out2;
	err = init_inodecache();
	if (err)
		goto out1;

	err = ext4_fc_init_dentry_cache();
	if (err)
		goto out05;

	register_as_ext3();
	register_as_ext2();
	err = register_filesystem(&ext4_fs_type);
	if (err)
		goto out;

	return 0;
out:
	unregister_as_ext2();
	unregister_as_ext3();
	ext4_fc_destroy_dentry_cache();
out05:
	destroy_inodecache();
out1:
	ext4_exit_mballoc();
out2:
	ext4_exit_sysfs();
out3:
	ext4_exit_system_zone();
out4:
	ext4_exit_pageio();
out5:
	ext4_exit_post_read_processing();
out6:
	ext4_exit_pending();
out7:
	ext4_exit_es();

	return err;
}

static void __exit ext4_exit_fs(void)
{
	ext4_destroy_lazyinit_thread();
	unregister_as_ext2();
	unregister_as_ext3();
	unregister_filesystem(&ext4_fs_type);
	ext4_fc_destroy_dentry_cache();
	destroy_inodecache();
	ext4_exit_mballoc();
	ext4_exit_sysfs();
	ext4_exit_system_zone();
	ext4_exit_pageio();
	ext4_exit_post_read_processing();
	ext4_exit_es();
	ext4_exit_pending();
}

MODULE_AUTHOR("Remy Card, Stephen Tweedie, Andrew Morton, Andreas Dilger, Theodore Ts'o and others");
MODULE_DESCRIPTION("Fourth Extended Filesystem");
MODULE_LICENSE("GPL");
MODULE_SOFTDEP("pre: crc32c");
module_init(ext4_init_fs)
module_exit(ext4_exit_fs)<|MERGE_RESOLUTION|>--- conflicted
+++ resolved
@@ -4881,11 +4881,7 @@
 	flush_work(&sbi->s_error_work);
 	jbd2_journal_destroy(sbi->s_journal);
 	sbi->s_journal = NULL;
-<<<<<<< HEAD
-	return err;
-=======
 	return -EINVAL;
->>>>>>> ec4a04aa
 }
 
 static int ext4_journal_data_mode_check(struct super_block *sb)
