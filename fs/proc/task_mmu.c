--- conflicted
+++ resolved
@@ -902,11 +902,7 @@
 		goto out_put_mm;
 
 	hold_task_mempolicy(priv);
-<<<<<<< HEAD
-	vma = mas_find(&mas, 0);
-=======
 	vma = mas_find(&mas, ULONG_MAX);
->>>>>>> ec4a04aa
 
 	if (unlikely(!vma))
 		goto empty_set;
