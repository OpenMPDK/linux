// SPDX-License-Identifier: GPL-2.0-only
/*
 * Copyright (C) 2017-2018 HUAWEI, Inc.
 *             https://www.huawei.com/
 * Copyright (C) 2021, Alibaba Cloud
 */
#include <linux/module.h>
#include <linux/buffer_head.h>
#include <linux/statfs.h>
#include <linux/parser.h>
#include <linux/seq_file.h>
#include <linux/crc32c.h>
#include <linux/fs_context.h>
#include <linux/fs_parser.h>
#include <linux/dax.h>
#include <linux/exportfs.h>
#include "xattr.h"

#define CREATE_TRACE_POINTS
#include <trace/events/erofs.h>

static struct kmem_cache *erofs_inode_cachep __read_mostly;

void _erofs_err(struct super_block *sb, const char *function,
		const char *fmt, ...)
{
	struct va_format vaf;
	va_list args;

	va_start(args, fmt);

	vaf.fmt = fmt;
	vaf.va = &args;

	pr_err("(device %s): %s: %pV", sb->s_id, function, &vaf);
	va_end(args);
}

void _erofs_info(struct super_block *sb, const char *function,
		 const char *fmt, ...)
{
	struct va_format vaf;
	va_list args;

	va_start(args, fmt);

	vaf.fmt = fmt;
	vaf.va = &args;

	pr_info("(device %s): %pV", sb->s_id, &vaf);
	va_end(args);
}

static int erofs_superblock_csum_verify(struct super_block *sb, void *sbdata)
{
	struct erofs_super_block *dsb;
	u32 expected_crc, crc;

	dsb = kmemdup(sbdata + EROFS_SUPER_OFFSET,
		      EROFS_BLKSIZ - EROFS_SUPER_OFFSET, GFP_KERNEL);
	if (!dsb)
		return -ENOMEM;

	expected_crc = le32_to_cpu(dsb->checksum);
	dsb->checksum = 0;
	/* to allow for x86 boot sectors and other oddities. */
	crc = crc32c(~0, dsb, EROFS_BLKSIZ - EROFS_SUPER_OFFSET);
	kfree(dsb);

	if (crc != expected_crc) {
		erofs_err(sb, "invalid checksum 0x%08x, 0x%08x expected",
			  crc, expected_crc);
		return -EBADMSG;
	}
	return 0;
}

static void erofs_inode_init_once(void *ptr)
{
	struct erofs_inode *vi = ptr;

	inode_init_once(&vi->vfs_inode);
}

static struct inode *erofs_alloc_inode(struct super_block *sb)
{
	struct erofs_inode *vi =
		alloc_inode_sb(sb, erofs_inode_cachep, GFP_KERNEL);

	if (!vi)
		return NULL;

	/* zero out everything except vfs_inode */
	memset(vi, 0, offsetof(struct erofs_inode, vfs_inode));
	return &vi->vfs_inode;
}

static void erofs_free_inode(struct inode *inode)
{
	struct erofs_inode *vi = EROFS_I(inode);

	/* be careful of RCU symlink path */
	if (inode->i_op == &erofs_fast_symlink_iops)
		kfree(inode->i_link);
	kfree(vi->xattr_shared_xattrs);

	kmem_cache_free(erofs_inode_cachep, vi);
}

static bool check_layout_compatibility(struct super_block *sb,
				       struct erofs_super_block *dsb)
{
	const unsigned int feature = le32_to_cpu(dsb->feature_incompat);

	EROFS_SB(sb)->feature_incompat = feature;

	/* check if current kernel meets all mandatory requirements */
	if (feature & (~EROFS_ALL_FEATURE_INCOMPAT)) {
		erofs_err(sb,
			  "unidentified incompatible feature %x, please upgrade kernel version",
			   feature & ~EROFS_ALL_FEATURE_INCOMPAT);
		return false;
	}
	return true;
}

#ifdef CONFIG_EROFS_FS_ZIP
/* read variable-sized metadata, offset will be aligned by 4-byte */
static void *erofs_read_metadata(struct super_block *sb, struct erofs_buf *buf,
				 erofs_off_t *offset, int *lengthp)
{
	u8 *buffer, *ptr;
	int len, i, cnt;

	*offset = round_up(*offset, 4);
	ptr = erofs_read_metabuf(buf, sb, erofs_blknr(*offset), EROFS_KMAP);
	if (IS_ERR(ptr))
		return ptr;

	len = le16_to_cpu(*(__le16 *)&ptr[erofs_blkoff(*offset)]);
	if (!len)
		len = U16_MAX + 1;
	buffer = kmalloc(len, GFP_KERNEL);
	if (!buffer)
		return ERR_PTR(-ENOMEM);
	*offset += sizeof(__le16);
	*lengthp = len;

	for (i = 0; i < len; i += cnt) {
		cnt = min(EROFS_BLKSIZ - (int)erofs_blkoff(*offset), len - i);
		ptr = erofs_read_metabuf(buf, sb, erofs_blknr(*offset),
					 EROFS_KMAP);
		if (IS_ERR(ptr)) {
			kfree(buffer);
			return ptr;
		}
		memcpy(buffer + i, ptr + erofs_blkoff(*offset), cnt);
		*offset += cnt;
	}
	return buffer;
}

static int erofs_load_compr_cfgs(struct super_block *sb,
				 struct erofs_super_block *dsb)
{
	struct erofs_sb_info *sbi = EROFS_SB(sb);
	struct erofs_buf buf = __EROFS_BUF_INITIALIZER;
	unsigned int algs, alg;
	erofs_off_t offset;
	int size, ret = 0;

	sbi->available_compr_algs = le16_to_cpu(dsb->u1.available_compr_algs);
	if (sbi->available_compr_algs & ~Z_EROFS_ALL_COMPR_ALGS) {
		erofs_err(sb, "try to load compressed fs with unsupported algorithms %x",
			  sbi->available_compr_algs & ~Z_EROFS_ALL_COMPR_ALGS);
		return -EINVAL;
	}

	offset = EROFS_SUPER_OFFSET + sbi->sb_size;
	alg = 0;
	for (algs = sbi->available_compr_algs; algs; algs >>= 1, ++alg) {
		void *data;

		if (!(algs & 1))
			continue;

		data = erofs_read_metadata(sb, &buf, &offset, &size);
		if (IS_ERR(data)) {
			ret = PTR_ERR(data);
			break;
		}

		switch (alg) {
		case Z_EROFS_COMPRESSION_LZ4:
			ret = z_erofs_load_lz4_config(sb, dsb, data, size);
			break;
		case Z_EROFS_COMPRESSION_LZMA:
			ret = z_erofs_load_lzma_config(sb, dsb, data, size);
			break;
		default:
			DBG_BUGON(1);
			ret = -EFAULT;
		}
		kfree(data);
		if (ret)
			break;
	}
	erofs_put_metabuf(&buf);
	return ret;
}
#else
static int erofs_load_compr_cfgs(struct super_block *sb,
				 struct erofs_super_block *dsb)
{
	if (dsb->u1.available_compr_algs) {
		erofs_err(sb, "try to load compressed fs when compression is disabled");
		return -EINVAL;
	}
	return 0;
}
#endif

static int erofs_init_device(struct erofs_buf *buf, struct super_block *sb,
			     struct erofs_device_info *dif, erofs_off_t *pos)
{
	struct erofs_sb_info *sbi = EROFS_SB(sb);
	struct erofs_fscache *fscache;
	struct erofs_deviceslot *dis;
	struct block_device *bdev;
	void *ptr;

	ptr = erofs_read_metabuf(buf, sb, erofs_blknr(*pos), EROFS_KMAP);
	if (IS_ERR(ptr))
		return PTR_ERR(ptr);
	dis = ptr + erofs_blkoff(*pos);

	if (!dif->path) {
		if (!dis->tag[0]) {
			erofs_err(sb, "empty device tag @ pos %llu", *pos);
			return -EINVAL;
		}
		dif->path = kmemdup_nul(dis->tag, sizeof(dis->tag), GFP_KERNEL);
		if (!dif->path)
			return -ENOMEM;
	}

	if (erofs_is_fscache_mode(sb)) {
		fscache = erofs_fscache_register_cookie(sb, dif->path, false);
		if (IS_ERR(fscache))
			return PTR_ERR(fscache);
		dif->fscache = fscache;
	} else {
		bdev = blkdev_get_by_path(dif->path, FMODE_READ | FMODE_EXCL,
					  sb->s_type);
		if (IS_ERR(bdev))
			return PTR_ERR(bdev);
		dif->bdev = bdev;
		dif->dax_dev = fs_dax_get_by_bdev(bdev, &dif->dax_part_off,
						  NULL, NULL);
	}

	dif->blocks = le32_to_cpu(dis->blocks);
	dif->mapped_blkaddr = le32_to_cpu(dis->mapped_blkaddr);
	sbi->total_blocks += dif->blocks;
	*pos += EROFS_DEVT_SLOT_SIZE;
	return 0;
}

static int erofs_scan_devices(struct super_block *sb,
			      struct erofs_super_block *dsb)
{
	struct erofs_sb_info *sbi = EROFS_SB(sb);
	unsigned int ondisk_extradevs;
	erofs_off_t pos;
	struct erofs_buf buf = __EROFS_BUF_INITIALIZER;
	struct erofs_device_info *dif;
	int id, err = 0;

	sbi->total_blocks = sbi->primarydevice_blocks;
	if (!erofs_sb_has_device_table(sbi))
		ondisk_extradevs = 0;
	else
		ondisk_extradevs = le16_to_cpu(dsb->extra_devices);

	if (sbi->devs->extra_devices &&
	    ondisk_extradevs != sbi->devs->extra_devices) {
		erofs_err(sb, "extra devices don't match (ondisk %u, given %u)",
			  ondisk_extradevs, sbi->devs->extra_devices);
		return -EINVAL;
	}
	if (!ondisk_extradevs)
		return 0;

	sbi->device_id_mask = roundup_pow_of_two(ondisk_extradevs + 1) - 1;
	pos = le16_to_cpu(dsb->devt_slotoff) * EROFS_DEVT_SLOT_SIZE;
	down_read(&sbi->devs->rwsem);
	if (sbi->devs->extra_devices) {
		idr_for_each_entry(&sbi->devs->tree, dif, id) {
			err = erofs_init_device(&buf, sb, dif, &pos);
			if (err)
				break;
		}
	} else {
		for (id = 0; id < ondisk_extradevs; id++) {
			dif = kzalloc(sizeof(*dif), GFP_KERNEL);
			if (!dif) {
				err = -ENOMEM;
				break;
			}

			err = idr_alloc(&sbi->devs->tree, dif, 0, 0, GFP_KERNEL);
			if (err < 0) {
				kfree(dif);
				break;
			}
			++sbi->devs->extra_devices;

			err = erofs_init_device(&buf, sb, dif, &pos);
			if (err)
				break;
		}
	}
	up_read(&sbi->devs->rwsem);
	erofs_put_metabuf(&buf);
	return err;
}

static int erofs_read_superblock(struct super_block *sb)
{
	struct erofs_sb_info *sbi;
	struct erofs_buf buf = __EROFS_BUF_INITIALIZER;
	struct erofs_super_block *dsb;
	unsigned int blkszbits;
	void *data;
	int ret;

	data = erofs_read_metabuf(&buf, sb, 0, EROFS_KMAP);
	if (IS_ERR(data)) {
		erofs_err(sb, "cannot read erofs superblock");
		return PTR_ERR(data);
	}

	sbi = EROFS_SB(sb);
	dsb = (struct erofs_super_block *)(data + EROFS_SUPER_OFFSET);

	ret = -EINVAL;
	if (le32_to_cpu(dsb->magic) != EROFS_SUPER_MAGIC_V1) {
		erofs_err(sb, "cannot find valid erofs superblock");
		goto out;
	}

	sbi->feature_compat = le32_to_cpu(dsb->feature_compat);
	if (erofs_sb_has_sb_chksum(sbi)) {
		ret = erofs_superblock_csum_verify(sb, data);
		if (ret)
			goto out;
	}

	ret = -EINVAL;
	blkszbits = dsb->blkszbits;
	/* 9(512 bytes) + LOG_SECTORS_PER_BLOCK == LOG_BLOCK_SIZE */
	if (blkszbits != LOG_BLOCK_SIZE) {
		erofs_err(sb, "blkszbits %u isn't supported on this platform",
			  blkszbits);
		goto out;
	}

	if (!check_layout_compatibility(sb, dsb))
		goto out;

	sbi->sb_size = 128 + dsb->sb_extslots * EROFS_SB_EXTSLOT_SIZE;
	if (sbi->sb_size > EROFS_BLKSIZ) {
		erofs_err(sb, "invalid sb_extslots %u (more than a fs block)",
			  sbi->sb_size);
		goto out;
	}
	sbi->primarydevice_blocks = le32_to_cpu(dsb->blocks);
	sbi->meta_blkaddr = le32_to_cpu(dsb->meta_blkaddr);
#ifdef CONFIG_EROFS_FS_XATTR
	sbi->xattr_blkaddr = le32_to_cpu(dsb->xattr_blkaddr);
#endif
	sbi->islotbits = ilog2(sizeof(struct erofs_inode_compact));
	sbi->root_nid = le16_to_cpu(dsb->root_nid);
#ifdef CONFIG_EROFS_FS_ZIP
	sbi->packed_inode = NULL;
	if (erofs_sb_has_fragments(sbi) && dsb->packed_nid) {
		sbi->packed_inode =
			erofs_iget(sb, le64_to_cpu(dsb->packed_nid));
		if (IS_ERR(sbi->packed_inode)) {
			ret = PTR_ERR(sbi->packed_inode);
			goto out;
		}
	}
#endif
	sbi->inos = le64_to_cpu(dsb->inos);

	sbi->build_time = le64_to_cpu(dsb->build_time);
	sbi->build_time_nsec = le32_to_cpu(dsb->build_time_nsec);

	memcpy(&sb->s_uuid, dsb->uuid, sizeof(dsb->uuid));

	ret = strscpy(sbi->volume_name, dsb->volume_name,
		      sizeof(dsb->volume_name));
	if (ret < 0) {	/* -E2BIG */
		erofs_err(sb, "bad volume name without NIL terminator");
		ret = -EFSCORRUPTED;
		goto out;
	}

	/* parse on-disk compression configurations */
	if (erofs_sb_has_compr_cfgs(sbi))
		ret = erofs_load_compr_cfgs(sb, dsb);
	else
		ret = z_erofs_load_lz4_config(sb, dsb, NULL, 0);
	if (ret < 0)
		goto out;

	/* handle multiple devices */
	ret = erofs_scan_devices(sb, dsb);

	if (erofs_sb_has_ztailpacking(sbi))
		erofs_info(sb, "EXPERIMENTAL compressed inline data feature in use. Use at your own risk!");
	if (erofs_is_fscache_mode(sb))
		erofs_info(sb, "EXPERIMENTAL fscache-based on-demand read feature in use. Use at your own risk!");
	if (erofs_sb_has_fragments(sbi))
		erofs_info(sb, "EXPERIMENTAL compressed fragments feature in use. Use at your own risk!");
	if (erofs_sb_has_dedupe(sbi))
		erofs_info(sb, "EXPERIMENTAL global deduplication feature in use. Use at your own risk!");
out:
	erofs_put_metabuf(&buf);
	return ret;
}

/* set up default EROFS parameters */
static void erofs_default_options(struct erofs_fs_context *ctx)
{
#ifdef CONFIG_EROFS_FS_ZIP
	ctx->opt.cache_strategy = EROFS_ZIP_CACHE_READAROUND;
	ctx->opt.max_sync_decompress_pages = 3;
	ctx->opt.sync_decompress = EROFS_SYNC_DECOMPRESS_AUTO;
#endif
#ifdef CONFIG_EROFS_FS_XATTR
	set_opt(&ctx->opt, XATTR_USER);
#endif
#ifdef CONFIG_EROFS_FS_POSIX_ACL
	set_opt(&ctx->opt, POSIX_ACL);
#endif
}

enum {
	Opt_user_xattr,
	Opt_acl,
	Opt_cache_strategy,
	Opt_dax,
	Opt_dax_enum,
	Opt_device,
	Opt_fsid,
	Opt_domain_id,
	Opt_err
};

static const struct constant_table erofs_param_cache_strategy[] = {
	{"disabled",	EROFS_ZIP_CACHE_DISABLED},
	{"readahead",	EROFS_ZIP_CACHE_READAHEAD},
	{"readaround",	EROFS_ZIP_CACHE_READAROUND},
	{}
};

static const struct constant_table erofs_dax_param_enums[] = {
	{"always",	EROFS_MOUNT_DAX_ALWAYS},
	{"never",	EROFS_MOUNT_DAX_NEVER},
	{}
};

static const struct fs_parameter_spec erofs_fs_parameters[] = {
	fsparam_flag_no("user_xattr",	Opt_user_xattr),
	fsparam_flag_no("acl",		Opt_acl),
	fsparam_enum("cache_strategy",	Opt_cache_strategy,
		     erofs_param_cache_strategy),
	fsparam_flag("dax",             Opt_dax),
	fsparam_enum("dax",		Opt_dax_enum, erofs_dax_param_enums),
	fsparam_string("device",	Opt_device),
	fsparam_string("fsid",		Opt_fsid),
	fsparam_string("domain_id",	Opt_domain_id),
	{}
};

static bool erofs_fc_set_dax_mode(struct fs_context *fc, unsigned int mode)
{
#ifdef CONFIG_FS_DAX
	struct erofs_fs_context *ctx = fc->fs_private;

	switch (mode) {
	case EROFS_MOUNT_DAX_ALWAYS:
		warnfc(fc, "DAX enabled. Warning: EXPERIMENTAL, use at your own risk");
		set_opt(&ctx->opt, DAX_ALWAYS);
		clear_opt(&ctx->opt, DAX_NEVER);
		return true;
	case EROFS_MOUNT_DAX_NEVER:
		set_opt(&ctx->opt, DAX_NEVER);
		clear_opt(&ctx->opt, DAX_ALWAYS);
		return true;
	default:
		DBG_BUGON(1);
		return false;
	}
#else
	errorfc(fc, "dax options not supported");
	return false;
#endif
}

static int erofs_fc_parse_param(struct fs_context *fc,
				struct fs_parameter *param)
{
	struct erofs_fs_context *ctx = fc->fs_private;
	struct fs_parse_result result;
	struct erofs_device_info *dif;
	int opt, ret;

	opt = fs_parse(fc, erofs_fs_parameters, param, &result);
	if (opt < 0)
		return opt;

	switch (opt) {
	case Opt_user_xattr:
#ifdef CONFIG_EROFS_FS_XATTR
		if (result.boolean)
			set_opt(&ctx->opt, XATTR_USER);
		else
			clear_opt(&ctx->opt, XATTR_USER);
#else
		errorfc(fc, "{,no}user_xattr options not supported");
#endif
		break;
	case Opt_acl:
#ifdef CONFIG_EROFS_FS_POSIX_ACL
		if (result.boolean)
			set_opt(&ctx->opt, POSIX_ACL);
		else
			clear_opt(&ctx->opt, POSIX_ACL);
#else
		errorfc(fc, "{,no}acl options not supported");
#endif
		break;
	case Opt_cache_strategy:
#ifdef CONFIG_EROFS_FS_ZIP
		ctx->opt.cache_strategy = result.uint_32;
#else
		errorfc(fc, "compression not supported, cache_strategy ignored");
#endif
		break;
	case Opt_dax:
		if (!erofs_fc_set_dax_mode(fc, EROFS_MOUNT_DAX_ALWAYS))
			return -EINVAL;
		break;
	case Opt_dax_enum:
		if (!erofs_fc_set_dax_mode(fc, result.uint_32))
			return -EINVAL;
		break;
	case Opt_device:
		dif = kzalloc(sizeof(*dif), GFP_KERNEL);
		if (!dif)
			return -ENOMEM;
		dif->path = kstrdup(param->string, GFP_KERNEL);
		if (!dif->path) {
			kfree(dif);
			return -ENOMEM;
		}
		down_write(&ctx->devs->rwsem);
		ret = idr_alloc(&ctx->devs->tree, dif, 0, 0, GFP_KERNEL);
		up_write(&ctx->devs->rwsem);
		if (ret < 0) {
			kfree(dif->path);
			kfree(dif);
			return ret;
		}
		++ctx->devs->extra_devices;
		break;
	case Opt_fsid:
#ifdef CONFIG_EROFS_FS_ONDEMAND
		kfree(ctx->fsid);
		ctx->fsid = kstrdup(param->string, GFP_KERNEL);
		if (!ctx->fsid)
			return -ENOMEM;
#else
		errorfc(fc, "fsid option not supported");
#endif
		break;
	case Opt_domain_id:
#ifdef CONFIG_EROFS_FS_ONDEMAND
<<<<<<< HEAD
		kfree(ctx->opt.domain_id);
		ctx->opt.domain_id = kstrdup(param->string, GFP_KERNEL);
		if (!ctx->opt.domain_id)
=======
		kfree(ctx->domain_id);
		ctx->domain_id = kstrdup(param->string, GFP_KERNEL);
		if (!ctx->domain_id)
>>>>>>> 0d1acee8
			return -ENOMEM;
#else
		errorfc(fc, "domain_id option not supported");
#endif
		break;
	default:
		return -ENOPARAM;
	}
	return 0;
}

#ifdef CONFIG_EROFS_FS_ZIP
static const struct address_space_operations managed_cache_aops;

static bool erofs_managed_cache_release_folio(struct folio *folio, gfp_t gfp)
{
	bool ret = true;
	struct address_space *const mapping = folio->mapping;

	DBG_BUGON(!folio_test_locked(folio));
	DBG_BUGON(mapping->a_ops != &managed_cache_aops);

	if (folio_test_private(folio))
		ret = erofs_try_to_free_cached_page(&folio->page);

	return ret;
}

/*
 * It will be called only on inode eviction. In case that there are still some
 * decompression requests in progress, wait with rescheduling for a bit here.
 * We could introduce an extra locking instead but it seems unnecessary.
 */
static void erofs_managed_cache_invalidate_folio(struct folio *folio,
					       size_t offset, size_t length)
{
	const size_t stop = length + offset;

	DBG_BUGON(!folio_test_locked(folio));

	/* Check for potential overflow in debug mode */
	DBG_BUGON(stop > folio_size(folio) || stop < length);

	if (offset == 0 && stop == folio_size(folio))
		while (!erofs_managed_cache_release_folio(folio, GFP_NOFS))
			cond_resched();
}

static const struct address_space_operations managed_cache_aops = {
	.release_folio = erofs_managed_cache_release_folio,
	.invalidate_folio = erofs_managed_cache_invalidate_folio,
};

static int erofs_init_managed_cache(struct super_block *sb)
{
	struct erofs_sb_info *const sbi = EROFS_SB(sb);
	struct inode *const inode = new_inode(sb);

	if (!inode)
		return -ENOMEM;

	set_nlink(inode, 1);
	inode->i_size = OFFSET_MAX;

	inode->i_mapping->a_ops = &managed_cache_aops;
	mapping_set_gfp_mask(inode->i_mapping, GFP_NOFS);
	sbi->managed_cache = inode;
	return 0;
}
#else
static int erofs_init_managed_cache(struct super_block *sb) { return 0; }
#endif

static struct inode *erofs_nfs_get_inode(struct super_block *sb,
					 u64 ino, u32 generation)
{
	return erofs_iget(sb, ino);
}

static struct dentry *erofs_fh_to_dentry(struct super_block *sb,
		struct fid *fid, int fh_len, int fh_type)
{
	return generic_fh_to_dentry(sb, fid, fh_len, fh_type,
				    erofs_nfs_get_inode);
}

static struct dentry *erofs_fh_to_parent(struct super_block *sb,
		struct fid *fid, int fh_len, int fh_type)
{
	return generic_fh_to_parent(sb, fid, fh_len, fh_type,
				    erofs_nfs_get_inode);
}

static struct dentry *erofs_get_parent(struct dentry *child)
{
	erofs_nid_t nid;
	unsigned int d_type;
	int err;

	err = erofs_namei(d_inode(child), &dotdot_name, &nid, &d_type);
	if (err)
		return ERR_PTR(err);
	return d_obtain_alias(erofs_iget(child->d_sb, nid));
}

static const struct export_operations erofs_export_ops = {
	.fh_to_dentry = erofs_fh_to_dentry,
	.fh_to_parent = erofs_fh_to_parent,
	.get_parent = erofs_get_parent,
};

static int erofs_fc_fill_pseudo_super(struct super_block *sb, struct fs_context *fc)
{
	static const struct tree_descr empty_descr = {""};

	return simple_fill_super(sb, EROFS_SUPER_MAGIC, &empty_descr);
}

static int erofs_fc_fill_super(struct super_block *sb, struct fs_context *fc)
{
	struct inode *inode;
	struct erofs_sb_info *sbi;
	struct erofs_fs_context *ctx = fc->fs_private;
	int err;

	sb->s_magic = EROFS_SUPER_MAGIC;
	sb->s_flags |= SB_RDONLY | SB_NOATIME;
	sb->s_maxbytes = MAX_LFS_FILESIZE;
	sb->s_op = &erofs_sops;

	sbi = kzalloc(sizeof(*sbi), GFP_KERNEL);
	if (!sbi)
		return -ENOMEM;

	sb->s_fs_info = sbi;
	sbi->opt = ctx->opt;
<<<<<<< HEAD
	ctx->opt.fsid = NULL;
	ctx->opt.domain_id = NULL;
=======
>>>>>>> 0d1acee8
	sbi->devs = ctx->devs;
	ctx->devs = NULL;
	sbi->fsid = ctx->fsid;
	ctx->fsid = NULL;
	sbi->domain_id = ctx->domain_id;
	ctx->domain_id = NULL;

	if (erofs_is_fscache_mode(sb)) {
		sb->s_blocksize = EROFS_BLKSIZ;
		sb->s_blocksize_bits = LOG_BLOCK_SIZE;

		err = erofs_fscache_register_fs(sb);
		if (err)
			return err;

		err = super_setup_bdi(sb);
		if (err)
			return err;
	} else {
		if (!sb_set_blocksize(sb, EROFS_BLKSIZ)) {
			erofs_err(sb, "failed to set erofs blksize");
			return -EINVAL;
		}

		sbi->dax_dev = fs_dax_get_by_bdev(sb->s_bdev,
						  &sbi->dax_part_off,
						  NULL, NULL);
	}

	err = erofs_read_superblock(sb);
	if (err)
		return err;

	if (test_opt(&sbi->opt, DAX_ALWAYS)) {
		BUILD_BUG_ON(EROFS_BLKSIZ != PAGE_SIZE);

		if (!sbi->dax_dev) {
			errorfc(fc, "DAX unsupported by block device. Turning off DAX.");
			clear_opt(&sbi->opt, DAX_ALWAYS);
		}
	}

	sb->s_time_gran = 1;
	sb->s_xattr = erofs_xattr_handlers;
	sb->s_export_op = &erofs_export_ops;

	if (test_opt(&sbi->opt, POSIX_ACL))
		sb->s_flags |= SB_POSIXACL;
	else
		sb->s_flags &= ~SB_POSIXACL;

#ifdef CONFIG_EROFS_FS_ZIP
	xa_init(&sbi->managed_pslots);
#endif

	/* get the root inode */
	inode = erofs_iget(sb, ROOT_NID(sbi));
	if (IS_ERR(inode))
		return PTR_ERR(inode);

	if (!S_ISDIR(inode->i_mode)) {
		erofs_err(sb, "rootino(nid %llu) is not a directory(i_mode %o)",
			  ROOT_NID(sbi), inode->i_mode);
		iput(inode);
		return -EINVAL;
	}

	sb->s_root = d_make_root(inode);
	if (!sb->s_root)
		return -ENOMEM;

	erofs_shrinker_register(sb);
	/* sb->s_umount is already locked, SB_ACTIVE and SB_BORN are not set */
	err = erofs_init_managed_cache(sb);
	if (err)
		return err;

	err = erofs_register_sysfs(sb);
	if (err)
		return err;

	erofs_info(sb, "mounted with root inode @ nid %llu.", ROOT_NID(sbi));
	return 0;
}

static int erofs_fc_anon_get_tree(struct fs_context *fc)
{
	return get_tree_nodev(fc, erofs_fc_fill_pseudo_super);
}

static int erofs_fc_get_tree(struct fs_context *fc)
{
	struct erofs_fs_context *ctx = fc->fs_private;

	if (IS_ENABLED(CONFIG_EROFS_FS_ONDEMAND) && ctx->fsid)
		return get_tree_nodev(fc, erofs_fc_fill_super);

	return get_tree_bdev(fc, erofs_fc_fill_super);
}

static int erofs_fc_reconfigure(struct fs_context *fc)
{
	struct super_block *sb = fc->root->d_sb;
	struct erofs_sb_info *sbi = EROFS_SB(sb);
	struct erofs_fs_context *ctx = fc->fs_private;

	DBG_BUGON(!sb_rdonly(sb));

	if (ctx->fsid || ctx->domain_id)
		erofs_info(sb, "ignoring reconfiguration for fsid|domain_id.");

	if (test_opt(&ctx->opt, POSIX_ACL))
		fc->sb_flags |= SB_POSIXACL;
	else
		fc->sb_flags &= ~SB_POSIXACL;

	sbi->opt = ctx->opt;

	fc->sb_flags |= SB_RDONLY;
	return 0;
}

static int erofs_release_device_info(int id, void *ptr, void *data)
{
	struct erofs_device_info *dif = ptr;

	fs_put_dax(dif->dax_dev, NULL);
	if (dif->bdev)
		blkdev_put(dif->bdev, FMODE_READ | FMODE_EXCL);
	erofs_fscache_unregister_cookie(dif->fscache);
	dif->fscache = NULL;
	kfree(dif->path);
	kfree(dif);
	return 0;
}

static void erofs_free_dev_context(struct erofs_dev_context *devs)
{
	if (!devs)
		return;
	idr_for_each(&devs->tree, &erofs_release_device_info, NULL);
	idr_destroy(&devs->tree);
	kfree(devs);
}

static void erofs_fc_free(struct fs_context *fc)
{
	struct erofs_fs_context *ctx = fc->fs_private;

	erofs_free_dev_context(ctx->devs);
<<<<<<< HEAD
	kfree(ctx->opt.fsid);
	kfree(ctx->opt.domain_id);
=======
	kfree(ctx->fsid);
	kfree(ctx->domain_id);
>>>>>>> 0d1acee8
	kfree(ctx);
}

static const struct fs_context_operations erofs_context_ops = {
	.parse_param	= erofs_fc_parse_param,
	.get_tree       = erofs_fc_get_tree,
	.reconfigure    = erofs_fc_reconfigure,
	.free		= erofs_fc_free,
};

static const struct fs_context_operations erofs_anon_context_ops = {
	.get_tree       = erofs_fc_anon_get_tree,
};

static int erofs_init_fs_context(struct fs_context *fc)
{
	struct erofs_fs_context *ctx;

	/* pseudo mount for anon inodes */
	if (fc->sb_flags & SB_KERNMOUNT) {
		fc->ops = &erofs_anon_context_ops;
		return 0;
	}

	ctx = kzalloc(sizeof(*ctx), GFP_KERNEL);
	if (!ctx)
		return -ENOMEM;
	ctx->devs = kzalloc(sizeof(struct erofs_dev_context), GFP_KERNEL);
	if (!ctx->devs) {
		kfree(ctx);
		return -ENOMEM;
	}
	fc->fs_private = ctx;

	idr_init(&ctx->devs->tree);
	init_rwsem(&ctx->devs->rwsem);
	erofs_default_options(ctx);
	fc->ops = &erofs_context_ops;
	return 0;
}

/*
 * could be triggered after deactivate_locked_super()
 * is called, thus including umount and failed to initialize.
 */
static void erofs_kill_sb(struct super_block *sb)
{
	struct erofs_sb_info *sbi;

	WARN_ON(sb->s_magic != EROFS_SUPER_MAGIC);

	/* pseudo mount for anon inodes */
	if (sb->s_flags & SB_KERNMOUNT) {
		kill_anon_super(sb);
		return;
	}

	if (erofs_is_fscache_mode(sb))
		kill_anon_super(sb);
	else
		kill_block_super(sb);

	sbi = EROFS_SB(sb);
	if (!sbi)
		return;

	erofs_free_dev_context(sbi->devs);
	fs_put_dax(sbi->dax_dev, NULL);
	erofs_fscache_unregister_fs(sb);
<<<<<<< HEAD
	kfree(sbi->opt.fsid);
	kfree(sbi->opt.domain_id);
=======
	kfree(sbi->fsid);
	kfree(sbi->domain_id);
>>>>>>> 0d1acee8
	kfree(sbi);
	sb->s_fs_info = NULL;
}

/* called when ->s_root is non-NULL */
static void erofs_put_super(struct super_block *sb)
{
	struct erofs_sb_info *const sbi = EROFS_SB(sb);

	DBG_BUGON(!sbi);

	erofs_unregister_sysfs(sb);
	erofs_shrinker_unregister(sb);
#ifdef CONFIG_EROFS_FS_ZIP
	iput(sbi->managed_cache);
	sbi->managed_cache = NULL;
	iput(sbi->packed_inode);
	sbi->packed_inode = NULL;
#endif
	erofs_fscache_unregister_fs(sb);
}

struct file_system_type erofs_fs_type = {
	.owner          = THIS_MODULE,
	.name           = "erofs",
	.init_fs_context = erofs_init_fs_context,
	.kill_sb        = erofs_kill_sb,
	.fs_flags       = FS_REQUIRES_DEV | FS_ALLOW_IDMAP,
};
MODULE_ALIAS_FS("erofs");

static int __init erofs_module_init(void)
{
	int err;

	erofs_check_ondisk_layout_definitions();

	erofs_inode_cachep = kmem_cache_create("erofs_inode",
					       sizeof(struct erofs_inode), 0,
					       SLAB_RECLAIM_ACCOUNT,
					       erofs_inode_init_once);
	if (!erofs_inode_cachep) {
		err = -ENOMEM;
		goto icache_err;
	}

	err = erofs_init_shrinker();
	if (err)
		goto shrinker_err;

	err = z_erofs_lzma_init();
	if (err)
		goto lzma_err;

	erofs_pcpubuf_init();
	err = z_erofs_init_zip_subsystem();
	if (err)
		goto zip_err;

	err = erofs_init_sysfs();
	if (err)
		goto sysfs_err;

	err = register_filesystem(&erofs_fs_type);
	if (err)
		goto fs_err;

	return 0;

fs_err:
	erofs_exit_sysfs();
sysfs_err:
	z_erofs_exit_zip_subsystem();
zip_err:
	z_erofs_lzma_exit();
lzma_err:
	erofs_exit_shrinker();
shrinker_err:
	kmem_cache_destroy(erofs_inode_cachep);
icache_err:
	return err;
}

static void __exit erofs_module_exit(void)
{
	unregister_filesystem(&erofs_fs_type);

	/* Ensure all RCU free inodes / pclusters are safe to be destroyed. */
	rcu_barrier();

	erofs_exit_sysfs();
	z_erofs_exit_zip_subsystem();
	z_erofs_lzma_exit();
	erofs_exit_shrinker();
	kmem_cache_destroy(erofs_inode_cachep);
	erofs_pcpubuf_exit();
}

/* get filesystem statistics */
static int erofs_statfs(struct dentry *dentry, struct kstatfs *buf)
{
	struct super_block *sb = dentry->d_sb;
	struct erofs_sb_info *sbi = EROFS_SB(sb);
	u64 id = 0;

	if (!erofs_is_fscache_mode(sb))
		id = huge_encode_dev(sb->s_bdev->bd_dev);

	buf->f_type = sb->s_magic;
	buf->f_bsize = EROFS_BLKSIZ;
	buf->f_blocks = sbi->total_blocks;
	buf->f_bfree = buf->f_bavail = 0;

	buf->f_files = ULLONG_MAX;
	buf->f_ffree = ULLONG_MAX - sbi->inos;

	buf->f_namelen = EROFS_NAME_LEN;

	buf->f_fsid    = u64_to_fsid(id);
	return 0;
}

static int erofs_show_options(struct seq_file *seq, struct dentry *root)
{
	struct erofs_sb_info *sbi = EROFS_SB(root->d_sb);
	struct erofs_mount_opts *opt = &sbi->opt;

#ifdef CONFIG_EROFS_FS_XATTR
	if (test_opt(opt, XATTR_USER))
		seq_puts(seq, ",user_xattr");
	else
		seq_puts(seq, ",nouser_xattr");
#endif
#ifdef CONFIG_EROFS_FS_POSIX_ACL
	if (test_opt(opt, POSIX_ACL))
		seq_puts(seq, ",acl");
	else
		seq_puts(seq, ",noacl");
#endif
#ifdef CONFIG_EROFS_FS_ZIP
	if (opt->cache_strategy == EROFS_ZIP_CACHE_DISABLED)
		seq_puts(seq, ",cache_strategy=disabled");
	else if (opt->cache_strategy == EROFS_ZIP_CACHE_READAHEAD)
		seq_puts(seq, ",cache_strategy=readahead");
	else if (opt->cache_strategy == EROFS_ZIP_CACHE_READAROUND)
		seq_puts(seq, ",cache_strategy=readaround");
#endif
	if (test_opt(opt, DAX_ALWAYS))
		seq_puts(seq, ",dax=always");
	if (test_opt(opt, DAX_NEVER))
		seq_puts(seq, ",dax=never");
#ifdef CONFIG_EROFS_FS_ONDEMAND
<<<<<<< HEAD
	if (opt->fsid)
		seq_printf(seq, ",fsid=%s", opt->fsid);
	if (opt->domain_id)
		seq_printf(seq, ",domain_id=%s", opt->domain_id);
=======
	if (sbi->fsid)
		seq_printf(seq, ",fsid=%s", sbi->fsid);
	if (sbi->domain_id)
		seq_printf(seq, ",domain_id=%s", sbi->domain_id);
>>>>>>> 0d1acee8
#endif
	return 0;
}

const struct super_operations erofs_sops = {
	.put_super = erofs_put_super,
	.alloc_inode = erofs_alloc_inode,
	.free_inode = erofs_free_inode,
	.statfs = erofs_statfs,
	.show_options = erofs_show_options,
};

module_init(erofs_module_init);
module_exit(erofs_module_exit);

MODULE_DESCRIPTION("Enhanced ROM File System");
MODULE_AUTHOR("Gao Xiang, Chao Yu, Miao Xie, CONSUMER BG, HUAWEI Inc.");
MODULE_LICENSE("GPL");<|MERGE_RESOLUTION|>--- conflicted
+++ resolved
@@ -589,15 +589,9 @@
 		break;
 	case Opt_domain_id:
 #ifdef CONFIG_EROFS_FS_ONDEMAND
-<<<<<<< HEAD
-		kfree(ctx->opt.domain_id);
-		ctx->opt.domain_id = kstrdup(param->string, GFP_KERNEL);
-		if (!ctx->opt.domain_id)
-=======
 		kfree(ctx->domain_id);
 		ctx->domain_id = kstrdup(param->string, GFP_KERNEL);
 		if (!ctx->domain_id)
->>>>>>> 0d1acee8
 			return -ENOMEM;
 #else
 		errorfc(fc, "domain_id option not supported");
@@ -734,11 +728,6 @@
 
 	sb->s_fs_info = sbi;
 	sbi->opt = ctx->opt;
-<<<<<<< HEAD
-	ctx->opt.fsid = NULL;
-	ctx->opt.domain_id = NULL;
-=======
->>>>>>> 0d1acee8
 	sbi->devs = ctx->devs;
 	ctx->devs = NULL;
 	sbi->fsid = ctx->fsid;
@@ -889,13 +878,8 @@
 	struct erofs_fs_context *ctx = fc->fs_private;
 
 	erofs_free_dev_context(ctx->devs);
-<<<<<<< HEAD
-	kfree(ctx->opt.fsid);
-	kfree(ctx->opt.domain_id);
-=======
 	kfree(ctx->fsid);
 	kfree(ctx->domain_id);
->>>>>>> 0d1acee8
 	kfree(ctx);
 }
 
@@ -965,13 +949,8 @@
 	erofs_free_dev_context(sbi->devs);
 	fs_put_dax(sbi->dax_dev, NULL);
 	erofs_fscache_unregister_fs(sb);
-<<<<<<< HEAD
-	kfree(sbi->opt.fsid);
-	kfree(sbi->opt.domain_id);
-=======
 	kfree(sbi->fsid);
 	kfree(sbi->domain_id);
->>>>>>> 0d1acee8
 	kfree(sbi);
 	sb->s_fs_info = NULL;
 }
@@ -1124,17 +1103,10 @@
 	if (test_opt(opt, DAX_NEVER))
 		seq_puts(seq, ",dax=never");
 #ifdef CONFIG_EROFS_FS_ONDEMAND
-<<<<<<< HEAD
-	if (opt->fsid)
-		seq_printf(seq, ",fsid=%s", opt->fsid);
-	if (opt->domain_id)
-		seq_printf(seq, ",domain_id=%s", opt->domain_id);
-=======
 	if (sbi->fsid)
 		seq_printf(seq, ",fsid=%s", sbi->fsid);
 	if (sbi->domain_id)
 		seq_printf(seq, ",domain_id=%s", sbi->domain_id);
->>>>>>> 0d1acee8
 #endif
 	return 0;
 }
