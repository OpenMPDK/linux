// SPDX-License-Identifier: GPL-2.0-or-later
/*
 * Copyright (C) 2022, Alibaba Cloud
 * Copyright (C) 2022, Bytedance Inc. All rights reserved.
 */
#include <linux/fscache.h>
#include "internal.h"

static DEFINE_MUTEX(erofs_domain_list_lock);
static DEFINE_MUTEX(erofs_domain_cookies_lock);
static LIST_HEAD(erofs_domain_list);
static struct vfsmount *erofs_pseudo_mnt;

struct erofs_fscache_request {
	struct netfs_cache_resources cache_resources;
	struct address_space	*mapping;	/* The mapping being accessed */
	loff_t			start;		/* Start position */
	size_t			len;		/* Length of the request */
	size_t			submitted;	/* Length of submitted */
	short			error;		/* 0 or error that occurred */
	refcount_t		ref;
};

static struct erofs_fscache_request *erofs_fscache_req_alloc(struct address_space *mapping,
					     loff_t start, size_t len)
{
	struct erofs_fscache_request *req;

	req = kzalloc(sizeof(struct erofs_fscache_request), GFP_KERNEL);
	if (!req)
		return ERR_PTR(-ENOMEM);

	req->mapping = mapping;
	req->start   = start;
	req->len     = len;
	refcount_set(&req->ref, 1);

	return req;
}

static void erofs_fscache_req_complete(struct erofs_fscache_request *req)
{
	struct folio *folio;
	bool failed = req->error;
	pgoff_t start_page = req->start / PAGE_SIZE;
	pgoff_t last_page = ((req->start + req->len) / PAGE_SIZE) - 1;

	XA_STATE(xas, &req->mapping->i_pages, start_page);

	rcu_read_lock();
	xas_for_each(&xas, folio, last_page) {
		if (xas_retry(&xas, folio))
			continue;
		if (!failed)
			folio_mark_uptodate(folio);
		folio_unlock(folio);
	}
	rcu_read_unlock();

	if (req->cache_resources.ops)
		req->cache_resources.ops->end_operation(&req->cache_resources);

	kfree(req);
}

static void erofs_fscache_req_put(struct erofs_fscache_request *req)
{
	if (refcount_dec_and_test(&req->ref))
		erofs_fscache_req_complete(req);
}

static void erofs_fscache_subreq_complete(void *priv,
		ssize_t transferred_or_error, bool was_async)
{
	struct erofs_fscache_request *req = priv;

	if (IS_ERR_VALUE(transferred_or_error))
		req->error = transferred_or_error;
	erofs_fscache_req_put(req);
}

/*
 * Read data from fscache (cookie, pstart, len), and fill the read data into
 * page cache described by (req->mapping, lstart, len). @pstart describeis the
 * start physical address in the cache file.
 */
static int erofs_fscache_read_folios_async(struct fscache_cookie *cookie,
		struct erofs_fscache_request *req, loff_t pstart, size_t len)
{
	enum netfs_io_source source;
	struct super_block *sb = req->mapping->host->i_sb;
	struct netfs_cache_resources *cres = &req->cache_resources;
	struct iov_iter iter;
	loff_t lstart = req->start + req->submitted;
	size_t done = 0;
	int ret;

	DBG_BUGON(len > req->len - req->submitted);

	ret = fscache_begin_read_operation(cres, cookie);
	if (ret)
		return ret;

	while (done < len) {
		loff_t sstart = pstart + done;
		size_t slen = len - done;
		unsigned long flags = 1 << NETFS_SREQ_ONDEMAND;

		source = cres->ops->prepare_ondemand_read(cres,
				sstart, &slen, LLONG_MAX, &flags, 0);
		if (WARN_ON(slen == 0))
			source = NETFS_INVALID_READ;
		if (source != NETFS_READ_FROM_CACHE) {
			erofs_err(sb, "failed to fscache prepare_read (source %d)", source);
			return -EIO;
		}

		refcount_inc(&req->ref);
		iov_iter_xarray(&iter, READ, &req->mapping->i_pages,
				lstart + done, slen);

<<<<<<< HEAD
		ret = fscache_read(cres, sstart, &iter, NETFS_READ_HOLE_FAIL,
				   erofs_fscache_subreq_complete, req);
=======
		iov_iter_xarray(&iter, ITER_DEST, &rreq->mapping->i_pages,
				start + done, subreq->len);

		ret = fscache_read(cres, subreq->start, &iter,
				   NETFS_READ_HOLE_FAIL,
				   erofc_fscache_subreq_complete, subreq);
>>>>>>> 7b2f9d90
		if (ret == -EIOCBQUEUED)
			ret = 0;
		if (ret) {
			erofs_err(sb, "failed to fscache_read (ret %d)", ret);
			return ret;
		}

		done += slen;
	}
	DBG_BUGON(done != len);
	req->submitted += len;
	return 0;
}

static int erofs_fscache_meta_read_folio(struct file *data, struct folio *folio)
{
	int ret;
	struct super_block *sb = folio_mapping(folio)->host->i_sb;
	struct erofs_fscache_request *req;
	struct erofs_map_dev mdev = {
		.m_deviceid = 0,
		.m_pa = folio_pos(folio),
	};

	ret = erofs_map_dev(sb, &mdev);
	if (ret) {
		folio_unlock(folio);
		return ret;
	}

	req = erofs_fscache_req_alloc(folio_mapping(folio),
				folio_pos(folio), folio_size(folio));
	if (IS_ERR(req)) {
		folio_unlock(folio);
		return PTR_ERR(req);
	}

	ret = erofs_fscache_read_folios_async(mdev.m_fscache->cookie,
				req, mdev.m_pa, folio_size(folio));
	if (ret)
		req->error = ret;

	erofs_fscache_req_put(req);
	return ret;
}

/*
 * Read into page cache in the range described by (@pos, @len).
 *
 * On return, if the output @unlock is true, the caller is responsible for page
 * unlocking; otherwise the callee will take this responsibility through request
 * completion.
 *
 * The return value is the number of bytes successfully handled, or negative
 * error code on failure. The only exception is that, the length of the range
 * instead of the error code is returned on failure after request is allocated,
 * so that .readahead() could advance rac accordingly.
 */
static int erofs_fscache_data_read(struct address_space *mapping,
				   loff_t pos, size_t len, bool *unlock)
{
	struct inode *inode = mapping->host;
	struct super_block *sb = inode->i_sb;
	struct erofs_fscache_request *req;
	struct erofs_map_blocks map;
	struct erofs_map_dev mdev;
	struct iov_iter iter;
	size_t count;
	int ret;

	*unlock = true;

	map.m_la = pos;
	ret = erofs_map_blocks(inode, &map, EROFS_GET_BLOCKS_RAW);
	if (ret)
		return ret;

	if (map.m_flags & EROFS_MAP_META) {
		struct erofs_buf buf = __EROFS_BUF_INITIALIZER;
		erofs_blk_t blknr;
		size_t offset, size;
		void *src;

		/* For tail packing layout, the offset may be non-zero. */
		offset = erofs_blkoff(map.m_pa);
		blknr = erofs_blknr(map.m_pa);
		size = map.m_llen;

		src = erofs_read_metabuf(&buf, sb, blknr, EROFS_KMAP);
		if (IS_ERR(src))
			return PTR_ERR(src);

		iov_iter_xarray(&iter, ITER_DEST, &mapping->i_pages, pos, PAGE_SIZE);
		if (copy_to_iter(src + offset, size, &iter) != size) {
			erofs_put_metabuf(&buf);
			return -EFAULT;
		}
		iov_iter_zero(PAGE_SIZE - size, &iter);
		erofs_put_metabuf(&buf);
		return PAGE_SIZE;
	}

	if (!(map.m_flags & EROFS_MAP_MAPPED)) {
		count = len;
		iov_iter_xarray(&iter, ITER_DEST, &mapping->i_pages, pos, count);
		iov_iter_zero(count, &iter);
		return count;
	}

	count = min_t(size_t, map.m_llen - (pos - map.m_la), len);
	DBG_BUGON(!count || count % PAGE_SIZE);

	mdev = (struct erofs_map_dev) {
		.m_deviceid = map.m_deviceid,
		.m_pa = map.m_pa,
	};
	ret = erofs_map_dev(sb, &mdev);
	if (ret)
		return ret;

	req = erofs_fscache_req_alloc(mapping, pos, count);
	if (IS_ERR(req))
		return PTR_ERR(req);

	*unlock = false;
	ret = erofs_fscache_read_folios_async(mdev.m_fscache->cookie,
			req, mdev.m_pa + (pos - map.m_la), count);
	if (ret)
		req->error = ret;

	erofs_fscache_req_put(req);
	return count;
}

static int erofs_fscache_read_folio(struct file *file, struct folio *folio)
{
	bool unlock;
	int ret;

	DBG_BUGON(folio_size(folio) != EROFS_BLKSIZ);

	ret = erofs_fscache_data_read(folio_mapping(folio), folio_pos(folio),
				      folio_size(folio), &unlock);
	if (unlock) {
		if (ret > 0)
			folio_mark_uptodate(folio);
		folio_unlock(folio);
	}
	return ret < 0 ? ret : 0;
}

static void erofs_fscache_readahead(struct readahead_control *rac)
{
	struct folio *folio;
	size_t len, done = 0;
	loff_t start, pos;
	bool unlock;
	int ret, size;

	if (!readahead_count(rac))
		return;

	start = readahead_pos(rac);
	len = readahead_length(rac);

	do {
		pos = start + done;
		ret = erofs_fscache_data_read(rac->mapping, pos,
					      len - done, &unlock);
		if (ret <= 0)
			return;

		size = ret;
		while (size) {
			folio = readahead_folio(rac);
			size -= folio_size(folio);
			if (unlock) {
				folio_mark_uptodate(folio);
				folio_unlock(folio);
			}
		}
	} while ((done += ret) < len);
}

static const struct address_space_operations erofs_fscache_meta_aops = {
	.read_folio = erofs_fscache_meta_read_folio,
};

const struct address_space_operations erofs_fscache_access_aops = {
	.read_folio = erofs_fscache_read_folio,
	.readahead = erofs_fscache_readahead,
};

static void erofs_fscache_domain_put(struct erofs_domain *domain)
{
	if (!domain)
		return;
	mutex_lock(&erofs_domain_list_lock);
	if (refcount_dec_and_test(&domain->ref)) {
		list_del(&domain->list);
		if (list_empty(&erofs_domain_list)) {
			kern_unmount(erofs_pseudo_mnt);
			erofs_pseudo_mnt = NULL;
		}
		mutex_unlock(&erofs_domain_list_lock);
		fscache_relinquish_volume(domain->volume, NULL, false);
		kfree(domain->domain_id);
		kfree(domain);
		return;
	}
	mutex_unlock(&erofs_domain_list_lock);
}

static int erofs_fscache_register_volume(struct super_block *sb)
{
	struct erofs_sb_info *sbi = EROFS_SB(sb);
	char *domain_id = sbi->domain_id;
	struct fscache_volume *volume;
	char *name;
	int ret = 0;

	name = kasprintf(GFP_KERNEL, "erofs,%s",
			 domain_id ? domain_id : sbi->fsid);
	if (!name)
		return -ENOMEM;

	volume = fscache_acquire_volume(name, NULL, NULL, 0);
	if (IS_ERR_OR_NULL(volume)) {
		erofs_err(sb, "failed to register volume for %s", name);
		ret = volume ? PTR_ERR(volume) : -EOPNOTSUPP;
		volume = NULL;
	}

	sbi->volume = volume;
	kfree(name);
	return ret;
}

static int erofs_fscache_init_domain(struct super_block *sb)
{
	int err;
	struct erofs_domain *domain;
	struct erofs_sb_info *sbi = EROFS_SB(sb);

	domain = kzalloc(sizeof(struct erofs_domain), GFP_KERNEL);
	if (!domain)
		return -ENOMEM;

	domain->domain_id = kstrdup(sbi->domain_id, GFP_KERNEL);
	if (!domain->domain_id) {
		kfree(domain);
		return -ENOMEM;
	}

	err = erofs_fscache_register_volume(sb);
	if (err)
		goto out;

	if (!erofs_pseudo_mnt) {
		erofs_pseudo_mnt = kern_mount(&erofs_fs_type);
		if (IS_ERR(erofs_pseudo_mnt)) {
			err = PTR_ERR(erofs_pseudo_mnt);
			goto out;
		}
	}

	domain->volume = sbi->volume;
	refcount_set(&domain->ref, 1);
	list_add(&domain->list, &erofs_domain_list);
	sbi->domain = domain;
	return 0;
out:
	kfree(domain->domain_id);
	kfree(domain);
	return err;
}

static int erofs_fscache_register_domain(struct super_block *sb)
{
	int err;
	struct erofs_domain *domain;
	struct erofs_sb_info *sbi = EROFS_SB(sb);

	mutex_lock(&erofs_domain_list_lock);
	list_for_each_entry(domain, &erofs_domain_list, list) {
		if (!strcmp(domain->domain_id, sbi->domain_id)) {
			sbi->domain = domain;
			sbi->volume = domain->volume;
			refcount_inc(&domain->ref);
			mutex_unlock(&erofs_domain_list_lock);
			return 0;
		}
	}
	err = erofs_fscache_init_domain(sb);
	mutex_unlock(&erofs_domain_list_lock);
	return err;
}

static
struct erofs_fscache *erofs_fscache_acquire_cookie(struct super_block *sb,
						   char *name,
						   unsigned int flags)
{
	struct fscache_volume *volume = EROFS_SB(sb)->volume;
	struct erofs_fscache *ctx;
	struct fscache_cookie *cookie;
	int ret;

	ctx = kzalloc(sizeof(*ctx), GFP_KERNEL);
	if (!ctx)
		return ERR_PTR(-ENOMEM);

	cookie = fscache_acquire_cookie(volume, FSCACHE_ADV_WANT_CACHE_SIZE,
					name, strlen(name), NULL, 0, 0);
	if (!cookie) {
		erofs_err(sb, "failed to get cookie for %s", name);
		ret = -EINVAL;
		goto err;
	}

	fscache_use_cookie(cookie, false);
	ctx->cookie = cookie;

	if (flags & EROFS_REG_COOKIE_NEED_INODE) {
		struct inode *const inode = new_inode(sb);

		if (!inode) {
			erofs_err(sb, "failed to get anon inode for %s", name);
			ret = -ENOMEM;
			goto err_cookie;
		}

		set_nlink(inode, 1);
		inode->i_size = OFFSET_MAX;
		inode->i_mapping->a_ops = &erofs_fscache_meta_aops;
		mapping_set_gfp_mask(inode->i_mapping, GFP_NOFS);

		ctx->inode = inode;
	}

	return ctx;

err_cookie:
	fscache_unuse_cookie(ctx->cookie, NULL, NULL);
	fscache_relinquish_cookie(ctx->cookie, false);
err:
	kfree(ctx);
	return ERR_PTR(ret);
}

static void erofs_fscache_relinquish_cookie(struct erofs_fscache *ctx)
{
	fscache_unuse_cookie(ctx->cookie, NULL, NULL);
	fscache_relinquish_cookie(ctx->cookie, false);
	iput(ctx->inode);
	kfree(ctx->name);
	kfree(ctx);
}

static
struct erofs_fscache *erofs_fscache_domain_init_cookie(struct super_block *sb,
						       char *name,
						       unsigned int flags)
{
	int err;
	struct inode *inode;
	struct erofs_fscache *ctx;
	struct erofs_domain *domain = EROFS_SB(sb)->domain;

	ctx = erofs_fscache_acquire_cookie(sb, name, flags);
	if (IS_ERR(ctx))
		return ctx;

	ctx->name = kstrdup(name, GFP_KERNEL);
	if (!ctx->name) {
		err = -ENOMEM;
		goto out;
	}

	inode = new_inode(erofs_pseudo_mnt->mnt_sb);
	if (!inode) {
		err = -ENOMEM;
		goto out;
	}

	ctx->domain = domain;
	ctx->anon_inode = inode;
	inode->i_private = ctx;
	refcount_inc(&domain->ref);
	return ctx;
out:
	erofs_fscache_relinquish_cookie(ctx);
	return ERR_PTR(err);
}

static
struct erofs_fscache *erofs_domain_register_cookie(struct super_block *sb,
						   char *name,
						   unsigned int flags)
{
	struct inode *inode;
	struct erofs_fscache *ctx;
	struct erofs_domain *domain = EROFS_SB(sb)->domain;
	struct super_block *psb = erofs_pseudo_mnt->mnt_sb;

	mutex_lock(&erofs_domain_cookies_lock);
	spin_lock(&psb->s_inode_list_lock);
	list_for_each_entry(inode, &psb->s_inodes, i_sb_list) {
		ctx = inode->i_private;
		if (!ctx || ctx->domain != domain || strcmp(ctx->name, name))
			continue;
		if (!(flags & EROFS_REG_COOKIE_NEED_NOEXIST)) {
			igrab(inode);
		} else {
			erofs_err(sb, "%s already exists in domain %s", name,
				  domain->domain_id);
			ctx = ERR_PTR(-EEXIST);
		}
		spin_unlock(&psb->s_inode_list_lock);
		mutex_unlock(&erofs_domain_cookies_lock);
		return ctx;
	}
	spin_unlock(&psb->s_inode_list_lock);
	ctx = erofs_fscache_domain_init_cookie(sb, name, flags);
	mutex_unlock(&erofs_domain_cookies_lock);
	return ctx;
}

struct erofs_fscache *erofs_fscache_register_cookie(struct super_block *sb,
						    char *name,
						    unsigned int flags)
{
	if (EROFS_SB(sb)->domain_id)
		return erofs_domain_register_cookie(sb, name, flags);
	return erofs_fscache_acquire_cookie(sb, name, flags);
}

void erofs_fscache_unregister_cookie(struct erofs_fscache *ctx)
{
	bool drop;
	struct erofs_domain *domain;

	if (!ctx)
		return;
	domain = ctx->domain;
	if (domain) {
		mutex_lock(&erofs_domain_cookies_lock);
		drop = atomic_read(&ctx->anon_inode->i_count) == 1;
		iput(ctx->anon_inode);
		mutex_unlock(&erofs_domain_cookies_lock);
		if (!drop)
			return;
	}

	erofs_fscache_relinquish_cookie(ctx);
	erofs_fscache_domain_put(domain);
}

int erofs_fscache_register_fs(struct super_block *sb)
{
	int ret;
	struct erofs_sb_info *sbi = EROFS_SB(sb);
	struct erofs_fscache *fscache;
	unsigned int flags;

	if (sbi->domain_id)
		ret = erofs_fscache_register_domain(sb);
	else
		ret = erofs_fscache_register_volume(sb);
	if (ret)
		return ret;

	/*
	 * When shared domain is enabled, using NEED_NOEXIST to guarantee
	 * the primary data blob (aka fsid) is unique in the shared domain.
	 *
	 * For non-shared-domain case, fscache_acquire_volume() invoked by
	 * erofs_fscache_register_volume() has already guaranteed
	 * the uniqueness of primary data blob.
	 *
	 * Acquired domain/volume will be relinquished in kill_sb() on error.
	 */
	flags = EROFS_REG_COOKIE_NEED_INODE;
	if (sbi->domain_id)
		flags |= EROFS_REG_COOKIE_NEED_NOEXIST;
	fscache = erofs_fscache_register_cookie(sb, sbi->fsid, flags);
	if (IS_ERR(fscache))
		return PTR_ERR(fscache);

	sbi->s_fscache = fscache;
	return 0;
}

void erofs_fscache_unregister_fs(struct super_block *sb)
{
	struct erofs_sb_info *sbi = EROFS_SB(sb);

	erofs_fscache_unregister_cookie(sbi->s_fscache);

	if (sbi->domain)
		erofs_fscache_domain_put(sbi->domain);
	else
		fscache_relinquish_volume(sbi->volume, NULL, false);

	sbi->s_fscache = NULL;
	sbi->volume = NULL;
	sbi->domain = NULL;
}<|MERGE_RESOLUTION|>--- conflicted
+++ resolved
@@ -116,20 +116,11 @@
 		}
 
 		refcount_inc(&req->ref);
-		iov_iter_xarray(&iter, READ, &req->mapping->i_pages,
+		iov_iter_xarray(&iter, ITER_DEST, &req->mapping->i_pages,
 				lstart + done, slen);
 
-<<<<<<< HEAD
 		ret = fscache_read(cres, sstart, &iter, NETFS_READ_HOLE_FAIL,
 				   erofs_fscache_subreq_complete, req);
-=======
-		iov_iter_xarray(&iter, ITER_DEST, &rreq->mapping->i_pages,
-				start + done, subreq->len);
-
-		ret = fscache_read(cres, subreq->start, &iter,
-				   NETFS_READ_HOLE_FAIL,
-				   erofc_fscache_subreq_complete, subreq);
->>>>>>> 7b2f9d90
 		if (ret == -EIOCBQUEUED)
 			ret = 0;
 		if (ret) {
