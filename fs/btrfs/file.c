// SPDX-License-Identifier: GPL-2.0
/*
 * Copyright (C) 2007 Oracle.  All rights reserved.
 */

#include <linux/fs.h>
#include <linux/pagemap.h>
#include <linux/time.h>
#include <linux/init.h>
#include <linux/string.h>
#include <linux/backing-dev.h>
#include <linux/falloc.h>
#include <linux/writeback.h>
#include <linux/compat.h>
#include <linux/slab.h>
#include <linux/btrfs.h>
#include <linux/uio.h>
#include <linux/iversion.h>
#include <linux/fsverity.h>
#include "ctree.h"
#include "disk-io.h"
#include "transaction.h"
#include "btrfs_inode.h"
#include "print-tree.h"
#include "tree-log.h"
#include "locking.h"
#include "volumes.h"
#include "qgroup.h"
#include "compression.h"
#include "delalloc-space.h"
#include "reflink.h"
#include "subpage.h"

static struct kmem_cache *btrfs_inode_defrag_cachep;
/*
 * when auto defrag is enabled we
 * queue up these defrag structs to remember which
 * inodes need defragging passes
 */
struct inode_defrag {
	struct rb_node rb_node;
	/* objectid */
	u64 ino;
	/*
	 * transid where the defrag was added, we search for
	 * extents newer than this
	 */
	u64 transid;

	/* root objectid */
	u64 root;

	/*
	 * The extent size threshold for autodefrag.
	 *
	 * This value is different for compressed/non-compressed extents,
	 * thus needs to be passed from higher layer.
	 * (aka, inode_should_defrag())
	 */
	u32 extent_thresh;
};

static int __compare_inode_defrag(struct inode_defrag *defrag1,
				  struct inode_defrag *defrag2)
{
	if (defrag1->root > defrag2->root)
		return 1;
	else if (defrag1->root < defrag2->root)
		return -1;
	else if (defrag1->ino > defrag2->ino)
		return 1;
	else if (defrag1->ino < defrag2->ino)
		return -1;
	else
		return 0;
}

/* pop a record for an inode into the defrag tree.  The lock
 * must be held already
 *
 * If you're inserting a record for an older transid than an
 * existing record, the transid already in the tree is lowered
 *
 * If an existing record is found the defrag item you
 * pass in is freed
 */
static int __btrfs_add_inode_defrag(struct btrfs_inode *inode,
				    struct inode_defrag *defrag)
{
	struct btrfs_fs_info *fs_info = inode->root->fs_info;
	struct inode_defrag *entry;
	struct rb_node **p;
	struct rb_node *parent = NULL;
	int ret;

	p = &fs_info->defrag_inodes.rb_node;
	while (*p) {
		parent = *p;
		entry = rb_entry(parent, struct inode_defrag, rb_node);

		ret = __compare_inode_defrag(defrag, entry);
		if (ret < 0)
			p = &parent->rb_left;
		else if (ret > 0)
			p = &parent->rb_right;
		else {
			/* if we're reinserting an entry for
			 * an old defrag run, make sure to
			 * lower the transid of our existing record
			 */
			if (defrag->transid < entry->transid)
				entry->transid = defrag->transid;
			entry->extent_thresh = min(defrag->extent_thresh,
						   entry->extent_thresh);
			return -EEXIST;
		}
	}
	set_bit(BTRFS_INODE_IN_DEFRAG, &inode->runtime_flags);
	rb_link_node(&defrag->rb_node, parent, p);
	rb_insert_color(&defrag->rb_node, &fs_info->defrag_inodes);
	return 0;
}

static inline int __need_auto_defrag(struct btrfs_fs_info *fs_info)
{
	if (!btrfs_test_opt(fs_info, AUTO_DEFRAG))
		return 0;

	if (btrfs_fs_closing(fs_info))
		return 0;

	return 1;
}

/*
 * insert a defrag record for this inode if auto defrag is
 * enabled
 */
int btrfs_add_inode_defrag(struct btrfs_trans_handle *trans,
			   struct btrfs_inode *inode, u32 extent_thresh)
{
	struct btrfs_root *root = inode->root;
	struct btrfs_fs_info *fs_info = root->fs_info;
	struct inode_defrag *defrag;
	u64 transid;
	int ret;

	if (!__need_auto_defrag(fs_info))
		return 0;

	if (test_bit(BTRFS_INODE_IN_DEFRAG, &inode->runtime_flags))
		return 0;

	if (trans)
		transid = trans->transid;
	else
		transid = inode->root->last_trans;

	defrag = kmem_cache_zalloc(btrfs_inode_defrag_cachep, GFP_NOFS);
	if (!defrag)
		return -ENOMEM;

	defrag->ino = btrfs_ino(inode);
	defrag->transid = transid;
	defrag->root = root->root_key.objectid;
	defrag->extent_thresh = extent_thresh;

	spin_lock(&fs_info->defrag_inodes_lock);
	if (!test_bit(BTRFS_INODE_IN_DEFRAG, &inode->runtime_flags)) {
		/*
		 * If we set IN_DEFRAG flag and evict the inode from memory,
		 * and then re-read this inode, this new inode doesn't have
		 * IN_DEFRAG flag. At the case, we may find the existed defrag.
		 */
		ret = __btrfs_add_inode_defrag(inode, defrag);
		if (ret)
			kmem_cache_free(btrfs_inode_defrag_cachep, defrag);
	} else {
		kmem_cache_free(btrfs_inode_defrag_cachep, defrag);
	}
	spin_unlock(&fs_info->defrag_inodes_lock);
	return 0;
}

/*
 * pick the defragable inode that we want, if it doesn't exist, we will get
 * the next one.
 */
static struct inode_defrag *
btrfs_pick_defrag_inode(struct btrfs_fs_info *fs_info, u64 root, u64 ino)
{
	struct inode_defrag *entry = NULL;
	struct inode_defrag tmp;
	struct rb_node *p;
	struct rb_node *parent = NULL;
	int ret;

	tmp.ino = ino;
	tmp.root = root;

	spin_lock(&fs_info->defrag_inodes_lock);
	p = fs_info->defrag_inodes.rb_node;
	while (p) {
		parent = p;
		entry = rb_entry(parent, struct inode_defrag, rb_node);

		ret = __compare_inode_defrag(&tmp, entry);
		if (ret < 0)
			p = parent->rb_left;
		else if (ret > 0)
			p = parent->rb_right;
		else
			goto out;
	}

	if (parent && __compare_inode_defrag(&tmp, entry) > 0) {
		parent = rb_next(parent);
		if (parent)
			entry = rb_entry(parent, struct inode_defrag, rb_node);
		else
			entry = NULL;
	}
out:
	if (entry)
		rb_erase(parent, &fs_info->defrag_inodes);
	spin_unlock(&fs_info->defrag_inodes_lock);
	return entry;
}

void btrfs_cleanup_defrag_inodes(struct btrfs_fs_info *fs_info)
{
	struct inode_defrag *defrag;
	struct rb_node *node;

	spin_lock(&fs_info->defrag_inodes_lock);
	node = rb_first(&fs_info->defrag_inodes);
	while (node) {
		rb_erase(node, &fs_info->defrag_inodes);
		defrag = rb_entry(node, struct inode_defrag, rb_node);
		kmem_cache_free(btrfs_inode_defrag_cachep, defrag);

		cond_resched_lock(&fs_info->defrag_inodes_lock);

		node = rb_first(&fs_info->defrag_inodes);
	}
	spin_unlock(&fs_info->defrag_inodes_lock);
}

#define BTRFS_DEFRAG_BATCH	1024

static int __btrfs_run_defrag_inode(struct btrfs_fs_info *fs_info,
				    struct inode_defrag *defrag)
{
	struct btrfs_root *inode_root;
	struct inode *inode;
	struct btrfs_ioctl_defrag_range_args range;
	int ret = 0;
	u64 cur = 0;

again:
	if (test_bit(BTRFS_FS_STATE_REMOUNTING, &fs_info->fs_state))
		goto cleanup;
	if (!__need_auto_defrag(fs_info))
		goto cleanup;

	/* get the inode */
	inode_root = btrfs_get_fs_root(fs_info, defrag->root, true);
	if (IS_ERR(inode_root)) {
		ret = PTR_ERR(inode_root);
		goto cleanup;
	}

	inode = btrfs_iget(fs_info->sb, defrag->ino, inode_root);
	btrfs_put_root(inode_root);
	if (IS_ERR(inode)) {
		ret = PTR_ERR(inode);
		goto cleanup;
	}

	if (cur >= i_size_read(inode)) {
		iput(inode);
		goto cleanup;
	}

	/* do a chunk of defrag */
	clear_bit(BTRFS_INODE_IN_DEFRAG, &BTRFS_I(inode)->runtime_flags);
	memset(&range, 0, sizeof(range));
	range.len = (u64)-1;
	range.start = cur;
	range.extent_thresh = defrag->extent_thresh;

	sb_start_write(fs_info->sb);
	ret = btrfs_defrag_file(inode, NULL, &range, defrag->transid,
				       BTRFS_DEFRAG_BATCH);
	sb_end_write(fs_info->sb);
	iput(inode);

	if (ret < 0)
		goto cleanup;

	cur = max(cur + fs_info->sectorsize, range.start);
	goto again;

cleanup:
	kmem_cache_free(btrfs_inode_defrag_cachep, defrag);
	return ret;
}

/*
 * run through the list of inodes in the FS that need
 * defragging
 */
int btrfs_run_defrag_inodes(struct btrfs_fs_info *fs_info)
{
	struct inode_defrag *defrag;
	u64 first_ino = 0;
	u64 root_objectid = 0;

	atomic_inc(&fs_info->defrag_running);
	while (1) {
		/* Pause the auto defragger. */
		if (test_bit(BTRFS_FS_STATE_REMOUNTING,
			     &fs_info->fs_state))
			break;

		if (!__need_auto_defrag(fs_info))
			break;

		/* find an inode to defrag */
		defrag = btrfs_pick_defrag_inode(fs_info, root_objectid,
						 first_ino);
		if (!defrag) {
			if (root_objectid || first_ino) {
				root_objectid = 0;
				first_ino = 0;
				continue;
			} else {
				break;
			}
		}

		first_ino = defrag->ino + 1;
		root_objectid = defrag->root;

		__btrfs_run_defrag_inode(fs_info, defrag);
	}
	atomic_dec(&fs_info->defrag_running);

	/*
	 * during unmount, we use the transaction_wait queue to
	 * wait for the defragger to stop
	 */
	wake_up(&fs_info->transaction_wait);
	return 0;
}

/* simple helper to fault in pages and copy.  This should go away
 * and be replaced with calls into generic code.
 */
static noinline int btrfs_copy_from_user(loff_t pos, size_t write_bytes,
					 struct page **prepared_pages,
					 struct iov_iter *i)
{
	size_t copied = 0;
	size_t total_copied = 0;
	int pg = 0;
	int offset = offset_in_page(pos);

	while (write_bytes > 0) {
		size_t count = min_t(size_t,
				     PAGE_SIZE - offset, write_bytes);
		struct page *page = prepared_pages[pg];
		/*
		 * Copy data from userspace to the current page
		 */
		copied = copy_page_from_iter_atomic(page, offset, count, i);

		/* Flush processor's dcache for this page */
		flush_dcache_page(page);

		/*
		 * if we get a partial write, we can end up with
		 * partially up to date pages.  These add
		 * a lot of complexity, so make sure they don't
		 * happen by forcing this copy to be retried.
		 *
		 * The rest of the btrfs_file_write code will fall
		 * back to page at a time copies after we return 0.
		 */
		if (unlikely(copied < count)) {
			if (!PageUptodate(page)) {
				iov_iter_revert(i, copied);
				copied = 0;
			}
			if (!copied)
				break;
		}

		write_bytes -= copied;
		total_copied += copied;
		offset += copied;
		if (offset == PAGE_SIZE) {
			pg++;
			offset = 0;
		}
	}
	return total_copied;
}

/*
 * unlocks pages after btrfs_file_write is done with them
 */
static void btrfs_drop_pages(struct btrfs_fs_info *fs_info,
			     struct page **pages, size_t num_pages,
			     u64 pos, u64 copied)
{
	size_t i;
	u64 block_start = round_down(pos, fs_info->sectorsize);
	u64 block_len = round_up(pos + copied, fs_info->sectorsize) - block_start;

	ASSERT(block_len <= U32_MAX);
	for (i = 0; i < num_pages; i++) {
		/* page checked is some magic around finding pages that
		 * have been modified without going through btrfs_set_page_dirty
		 * clear it here. There should be no need to mark the pages
		 * accessed as prepare_pages should have marked them accessed
		 * in prepare_pages via find_or_create_page()
		 */
		btrfs_page_clamp_clear_checked(fs_info, pages[i], block_start,
					       block_len);
		unlock_page(pages[i]);
		put_page(pages[i]);
	}
}

/*
 * After btrfs_copy_from_user(), update the following things for delalloc:
 * - Mark newly dirtied pages as DELALLOC in the io tree.
 *   Used to advise which range is to be written back.
 * - Mark modified pages as Uptodate/Dirty and not needing COW fixup
 * - Update inode size for past EOF write
 */
int btrfs_dirty_pages(struct btrfs_inode *inode, struct page **pages,
		      size_t num_pages, loff_t pos, size_t write_bytes,
		      struct extent_state **cached, bool noreserve)
{
	struct btrfs_fs_info *fs_info = inode->root->fs_info;
	int err = 0;
	int i;
	u64 num_bytes;
	u64 start_pos;
	u64 end_of_last_block;
	u64 end_pos = pos + write_bytes;
	loff_t isize = i_size_read(&inode->vfs_inode);
	unsigned int extra_bits = 0;

	if (write_bytes == 0)
		return 0;

	if (noreserve)
		extra_bits |= EXTENT_NORESERVE;

	start_pos = round_down(pos, fs_info->sectorsize);
	num_bytes = round_up(write_bytes + pos - start_pos,
			     fs_info->sectorsize);
	ASSERT(num_bytes <= U32_MAX);

	end_of_last_block = start_pos + num_bytes - 1;

	/*
	 * The pages may have already been dirty, clear out old accounting so
	 * we can set things up properly
	 */
	clear_extent_bit(&inode->io_tree, start_pos, end_of_last_block,
			 EXTENT_DELALLOC | EXTENT_DO_ACCOUNTING | EXTENT_DEFRAG,
			 cached);

	err = btrfs_set_extent_delalloc(inode, start_pos, end_of_last_block,
					extra_bits, cached);
	if (err)
		return err;

	for (i = 0; i < num_pages; i++) {
		struct page *p = pages[i];

		btrfs_page_clamp_set_uptodate(fs_info, p, start_pos, num_bytes);
		btrfs_page_clamp_clear_checked(fs_info, p, start_pos, num_bytes);
		btrfs_page_clamp_set_dirty(fs_info, p, start_pos, num_bytes);
	}

	/*
	 * we've only changed i_size in ram, and we haven't updated
	 * the disk i_size.  There is no need to log the inode
	 * at this time.
	 */
	if (end_pos > isize)
		i_size_write(&inode->vfs_inode, end_pos);
	return 0;
}

/*
 * this is very complex, but the basic idea is to drop all extents
 * in the range start - end.  hint_block is filled in with a block number
 * that would be a good hint to the block allocator for this file.
 *
 * If an extent intersects the range but is not entirely inside the range
 * it is either truncated or split.  Anything entirely inside the range
 * is deleted from the tree.
 *
 * Note: the VFS' inode number of bytes is not updated, it's up to the caller
 * to deal with that. We set the field 'bytes_found' of the arguments structure
 * with the number of allocated bytes found in the target range, so that the
 * caller can update the inode's number of bytes in an atomic way when
 * replacing extents in a range to avoid races with stat(2).
 */
int btrfs_drop_extents(struct btrfs_trans_handle *trans,
		       struct btrfs_root *root, struct btrfs_inode *inode,
		       struct btrfs_drop_extents_args *args)
{
	struct btrfs_fs_info *fs_info = root->fs_info;
	struct extent_buffer *leaf;
	struct btrfs_file_extent_item *fi;
	struct btrfs_ref ref = { 0 };
	struct btrfs_key key;
	struct btrfs_key new_key;
	u64 ino = btrfs_ino(inode);
	u64 search_start = args->start;
	u64 disk_bytenr = 0;
	u64 num_bytes = 0;
	u64 extent_offset = 0;
	u64 extent_end = 0;
	u64 last_end = args->start;
	int del_nr = 0;
	int del_slot = 0;
	int extent_type;
	int recow;
	int ret;
	int modify_tree = -1;
	int update_refs;
	int found = 0;
	struct btrfs_path *path = args->path;

	args->bytes_found = 0;
	args->extent_inserted = false;

	/* Must always have a path if ->replace_extent is true */
	ASSERT(!(args->replace_extent && !args->path));

	if (!path) {
		path = btrfs_alloc_path();
		if (!path) {
			ret = -ENOMEM;
			goto out;
		}
	}

	if (args->drop_cache)
		btrfs_drop_extent_map_range(inode, args->start, args->end - 1, false);

	if (args->start >= inode->disk_i_size && !args->replace_extent)
		modify_tree = 0;

	update_refs = (root->root_key.objectid != BTRFS_TREE_LOG_OBJECTID);
	while (1) {
		recow = 0;
		ret = btrfs_lookup_file_extent(trans, root, path, ino,
					       search_start, modify_tree);
		if (ret < 0)
			break;
		if (ret > 0 && path->slots[0] > 0 && search_start == args->start) {
			leaf = path->nodes[0];
			btrfs_item_key_to_cpu(leaf, &key, path->slots[0] - 1);
			if (key.objectid == ino &&
			    key.type == BTRFS_EXTENT_DATA_KEY)
				path->slots[0]--;
		}
		ret = 0;
next_slot:
		leaf = path->nodes[0];
		if (path->slots[0] >= btrfs_header_nritems(leaf)) {
			BUG_ON(del_nr > 0);
			ret = btrfs_next_leaf(root, path);
			if (ret < 0)
				break;
			if (ret > 0) {
				ret = 0;
				break;
			}
			leaf = path->nodes[0];
			recow = 1;
		}

		btrfs_item_key_to_cpu(leaf, &key, path->slots[0]);

		if (key.objectid > ino)
			break;
		if (WARN_ON_ONCE(key.objectid < ino) ||
		    key.type < BTRFS_EXTENT_DATA_KEY) {
			ASSERT(del_nr == 0);
			path->slots[0]++;
			goto next_slot;
		}
		if (key.type > BTRFS_EXTENT_DATA_KEY || key.offset >= args->end)
			break;

		fi = btrfs_item_ptr(leaf, path->slots[0],
				    struct btrfs_file_extent_item);
		extent_type = btrfs_file_extent_type(leaf, fi);

		if (extent_type == BTRFS_FILE_EXTENT_REG ||
		    extent_type == BTRFS_FILE_EXTENT_PREALLOC) {
			disk_bytenr = btrfs_file_extent_disk_bytenr(leaf, fi);
			num_bytes = btrfs_file_extent_disk_num_bytes(leaf, fi);
			extent_offset = btrfs_file_extent_offset(leaf, fi);
			extent_end = key.offset +
				btrfs_file_extent_num_bytes(leaf, fi);
		} else if (extent_type == BTRFS_FILE_EXTENT_INLINE) {
			extent_end = key.offset +
				btrfs_file_extent_ram_bytes(leaf, fi);
		} else {
			/* can't happen */
			BUG();
		}

		/*
		 * Don't skip extent items representing 0 byte lengths. They
		 * used to be created (bug) if while punching holes we hit
		 * -ENOSPC condition. So if we find one here, just ensure we
		 * delete it, otherwise we would insert a new file extent item
		 * with the same key (offset) as that 0 bytes length file
		 * extent item in the call to setup_items_for_insert() later
		 * in this function.
		 */
		if (extent_end == key.offset && extent_end >= search_start) {
			last_end = extent_end;
			goto delete_extent_item;
		}

		if (extent_end <= search_start) {
			path->slots[0]++;
			goto next_slot;
		}

		found = 1;
		search_start = max(key.offset, args->start);
		if (recow || !modify_tree) {
			modify_tree = -1;
			btrfs_release_path(path);
			continue;
		}

		/*
		 *     | - range to drop - |
		 *  | -------- extent -------- |
		 */
		if (args->start > key.offset && args->end < extent_end) {
			BUG_ON(del_nr > 0);
			if (extent_type == BTRFS_FILE_EXTENT_INLINE) {
				ret = -EOPNOTSUPP;
				break;
			}

			memcpy(&new_key, &key, sizeof(new_key));
			new_key.offset = args->start;
			ret = btrfs_duplicate_item(trans, root, path,
						   &new_key);
			if (ret == -EAGAIN) {
				btrfs_release_path(path);
				continue;
			}
			if (ret < 0)
				break;

			leaf = path->nodes[0];
			fi = btrfs_item_ptr(leaf, path->slots[0] - 1,
					    struct btrfs_file_extent_item);
			btrfs_set_file_extent_num_bytes(leaf, fi,
							args->start - key.offset);

			fi = btrfs_item_ptr(leaf, path->slots[0],
					    struct btrfs_file_extent_item);

			extent_offset += args->start - key.offset;
			btrfs_set_file_extent_offset(leaf, fi, extent_offset);
			btrfs_set_file_extent_num_bytes(leaf, fi,
							extent_end - args->start);
			btrfs_mark_buffer_dirty(leaf);

			if (update_refs && disk_bytenr > 0) {
				btrfs_init_generic_ref(&ref,
						BTRFS_ADD_DELAYED_REF,
						disk_bytenr, num_bytes, 0);
				btrfs_init_data_ref(&ref,
						root->root_key.objectid,
						new_key.objectid,
						args->start - extent_offset,
						0, false);
				ret = btrfs_inc_extent_ref(trans, &ref);
				BUG_ON(ret); /* -ENOMEM */
			}
			key.offset = args->start;
		}
		/*
		 * From here on out we will have actually dropped something, so
		 * last_end can be updated.
		 */
		last_end = extent_end;

		/*
		 *  | ---- range to drop ----- |
		 *      | -------- extent -------- |
		 */
		if (args->start <= key.offset && args->end < extent_end) {
			if (extent_type == BTRFS_FILE_EXTENT_INLINE) {
				ret = -EOPNOTSUPP;
				break;
			}

			memcpy(&new_key, &key, sizeof(new_key));
			new_key.offset = args->end;
			btrfs_set_item_key_safe(fs_info, path, &new_key);

			extent_offset += args->end - key.offset;
			btrfs_set_file_extent_offset(leaf, fi, extent_offset);
			btrfs_set_file_extent_num_bytes(leaf, fi,
							extent_end - args->end);
			btrfs_mark_buffer_dirty(leaf);
			if (update_refs && disk_bytenr > 0)
				args->bytes_found += args->end - key.offset;
			break;
		}

		search_start = extent_end;
		/*
		 *       | ---- range to drop ----- |
		 *  | -------- extent -------- |
		 */
		if (args->start > key.offset && args->end >= extent_end) {
			BUG_ON(del_nr > 0);
			if (extent_type == BTRFS_FILE_EXTENT_INLINE) {
				ret = -EOPNOTSUPP;
				break;
			}

			btrfs_set_file_extent_num_bytes(leaf, fi,
							args->start - key.offset);
			btrfs_mark_buffer_dirty(leaf);
			if (update_refs && disk_bytenr > 0)
				args->bytes_found += extent_end - args->start;
			if (args->end == extent_end)
				break;

			path->slots[0]++;
			goto next_slot;
		}

		/*
		 *  | ---- range to drop ----- |
		 *    | ------ extent ------ |
		 */
		if (args->start <= key.offset && args->end >= extent_end) {
delete_extent_item:
			if (del_nr == 0) {
				del_slot = path->slots[0];
				del_nr = 1;
			} else {
				BUG_ON(del_slot + del_nr != path->slots[0]);
				del_nr++;
			}

			if (update_refs &&
			    extent_type == BTRFS_FILE_EXTENT_INLINE) {
				args->bytes_found += extent_end - key.offset;
				extent_end = ALIGN(extent_end,
						   fs_info->sectorsize);
			} else if (update_refs && disk_bytenr > 0) {
				btrfs_init_generic_ref(&ref,
						BTRFS_DROP_DELAYED_REF,
						disk_bytenr, num_bytes, 0);
				btrfs_init_data_ref(&ref,
						root->root_key.objectid,
						key.objectid,
						key.offset - extent_offset, 0,
						false);
				ret = btrfs_free_extent(trans, &ref);
				BUG_ON(ret); /* -ENOMEM */
				args->bytes_found += extent_end - key.offset;
			}

			if (args->end == extent_end)
				break;

			if (path->slots[0] + 1 < btrfs_header_nritems(leaf)) {
				path->slots[0]++;
				goto next_slot;
			}

			ret = btrfs_del_items(trans, root, path, del_slot,
					      del_nr);
			if (ret) {
				btrfs_abort_transaction(trans, ret);
				break;
			}

			del_nr = 0;
			del_slot = 0;

			btrfs_release_path(path);
			continue;
		}

		BUG();
	}

	if (!ret && del_nr > 0) {
		/*
		 * Set path->slots[0] to first slot, so that after the delete
		 * if items are move off from our leaf to its immediate left or
		 * right neighbor leafs, we end up with a correct and adjusted
		 * path->slots[0] for our insertion (if args->replace_extent).
		 */
		path->slots[0] = del_slot;
		ret = btrfs_del_items(trans, root, path, del_slot, del_nr);
		if (ret)
			btrfs_abort_transaction(trans, ret);
	}

	leaf = path->nodes[0];
	/*
	 * If btrfs_del_items() was called, it might have deleted a leaf, in
	 * which case it unlocked our path, so check path->locks[0] matches a
	 * write lock.
	 */
	if (!ret && args->replace_extent &&
	    path->locks[0] == BTRFS_WRITE_LOCK &&
	    btrfs_leaf_free_space(leaf) >=
	    sizeof(struct btrfs_item) + args->extent_item_size) {

		key.objectid = ino;
		key.type = BTRFS_EXTENT_DATA_KEY;
		key.offset = args->start;
		if (!del_nr && path->slots[0] < btrfs_header_nritems(leaf)) {
			struct btrfs_key slot_key;

			btrfs_item_key_to_cpu(leaf, &slot_key, path->slots[0]);
			if (btrfs_comp_cpu_keys(&key, &slot_key) > 0)
				path->slots[0]++;
		}
		btrfs_setup_item_for_insert(root, path, &key, args->extent_item_size);
		args->extent_inserted = true;
	}

	if (!args->path)
		btrfs_free_path(path);
	else if (!args->extent_inserted)
		btrfs_release_path(path);
out:
	args->drop_end = found ? min(args->end, last_end) : args->end;

	return ret;
}

static int extent_mergeable(struct extent_buffer *leaf, int slot,
			    u64 objectid, u64 bytenr, u64 orig_offset,
			    u64 *start, u64 *end)
{
	struct btrfs_file_extent_item *fi;
	struct btrfs_key key;
	u64 extent_end;

	if (slot < 0 || slot >= btrfs_header_nritems(leaf))
		return 0;

	btrfs_item_key_to_cpu(leaf, &key, slot);
	if (key.objectid != objectid || key.type != BTRFS_EXTENT_DATA_KEY)
		return 0;

	fi = btrfs_item_ptr(leaf, slot, struct btrfs_file_extent_item);
	if (btrfs_file_extent_type(leaf, fi) != BTRFS_FILE_EXTENT_REG ||
	    btrfs_file_extent_disk_bytenr(leaf, fi) != bytenr ||
	    btrfs_file_extent_offset(leaf, fi) != key.offset - orig_offset ||
	    btrfs_file_extent_compression(leaf, fi) ||
	    btrfs_file_extent_encryption(leaf, fi) ||
	    btrfs_file_extent_other_encoding(leaf, fi))
		return 0;

	extent_end = key.offset + btrfs_file_extent_num_bytes(leaf, fi);
	if ((*start && *start != key.offset) || (*end && *end != extent_end))
		return 0;

	*start = key.offset;
	*end = extent_end;
	return 1;
}

/*
 * Mark extent in the range start - end as written.
 *
 * This changes extent type from 'pre-allocated' to 'regular'. If only
 * part of extent is marked as written, the extent will be split into
 * two or three.
 */
int btrfs_mark_extent_written(struct btrfs_trans_handle *trans,
			      struct btrfs_inode *inode, u64 start, u64 end)
{
	struct btrfs_fs_info *fs_info = trans->fs_info;
	struct btrfs_root *root = inode->root;
	struct extent_buffer *leaf;
	struct btrfs_path *path;
	struct btrfs_file_extent_item *fi;
	struct btrfs_ref ref = { 0 };
	struct btrfs_key key;
	struct btrfs_key new_key;
	u64 bytenr;
	u64 num_bytes;
	u64 extent_end;
	u64 orig_offset;
	u64 other_start;
	u64 other_end;
	u64 split;
	int del_nr = 0;
	int del_slot = 0;
	int recow;
	int ret = 0;
	u64 ino = btrfs_ino(inode);

	path = btrfs_alloc_path();
	if (!path)
		return -ENOMEM;
again:
	recow = 0;
	split = start;
	key.objectid = ino;
	key.type = BTRFS_EXTENT_DATA_KEY;
	key.offset = split;

	ret = btrfs_search_slot(trans, root, &key, path, -1, 1);
	if (ret < 0)
		goto out;
	if (ret > 0 && path->slots[0] > 0)
		path->slots[0]--;

	leaf = path->nodes[0];
	btrfs_item_key_to_cpu(leaf, &key, path->slots[0]);
	if (key.objectid != ino ||
	    key.type != BTRFS_EXTENT_DATA_KEY) {
		ret = -EINVAL;
		btrfs_abort_transaction(trans, ret);
		goto out;
	}
	fi = btrfs_item_ptr(leaf, path->slots[0],
			    struct btrfs_file_extent_item);
	if (btrfs_file_extent_type(leaf, fi) != BTRFS_FILE_EXTENT_PREALLOC) {
		ret = -EINVAL;
		btrfs_abort_transaction(trans, ret);
		goto out;
	}
	extent_end = key.offset + btrfs_file_extent_num_bytes(leaf, fi);
	if (key.offset > start || extent_end < end) {
		ret = -EINVAL;
		btrfs_abort_transaction(trans, ret);
		goto out;
	}

	bytenr = btrfs_file_extent_disk_bytenr(leaf, fi);
	num_bytes = btrfs_file_extent_disk_num_bytes(leaf, fi);
	orig_offset = key.offset - btrfs_file_extent_offset(leaf, fi);
	memcpy(&new_key, &key, sizeof(new_key));

	if (start == key.offset && end < extent_end) {
		other_start = 0;
		other_end = start;
		if (extent_mergeable(leaf, path->slots[0] - 1,
				     ino, bytenr, orig_offset,
				     &other_start, &other_end)) {
			new_key.offset = end;
			btrfs_set_item_key_safe(fs_info, path, &new_key);
			fi = btrfs_item_ptr(leaf, path->slots[0],
					    struct btrfs_file_extent_item);
			btrfs_set_file_extent_generation(leaf, fi,
							 trans->transid);
			btrfs_set_file_extent_num_bytes(leaf, fi,
							extent_end - end);
			btrfs_set_file_extent_offset(leaf, fi,
						     end - orig_offset);
			fi = btrfs_item_ptr(leaf, path->slots[0] - 1,
					    struct btrfs_file_extent_item);
			btrfs_set_file_extent_generation(leaf, fi,
							 trans->transid);
			btrfs_set_file_extent_num_bytes(leaf, fi,
							end - other_start);
			btrfs_mark_buffer_dirty(leaf);
			goto out;
		}
	}

	if (start > key.offset && end == extent_end) {
		other_start = end;
		other_end = 0;
		if (extent_mergeable(leaf, path->slots[0] + 1,
				     ino, bytenr, orig_offset,
				     &other_start, &other_end)) {
			fi = btrfs_item_ptr(leaf, path->slots[0],
					    struct btrfs_file_extent_item);
			btrfs_set_file_extent_num_bytes(leaf, fi,
							start - key.offset);
			btrfs_set_file_extent_generation(leaf, fi,
							 trans->transid);
			path->slots[0]++;
			new_key.offset = start;
			btrfs_set_item_key_safe(fs_info, path, &new_key);

			fi = btrfs_item_ptr(leaf, path->slots[0],
					    struct btrfs_file_extent_item);
			btrfs_set_file_extent_generation(leaf, fi,
							 trans->transid);
			btrfs_set_file_extent_num_bytes(leaf, fi,
							other_end - start);
			btrfs_set_file_extent_offset(leaf, fi,
						     start - orig_offset);
			btrfs_mark_buffer_dirty(leaf);
			goto out;
		}
	}

	while (start > key.offset || end < extent_end) {
		if (key.offset == start)
			split = end;

		new_key.offset = split;
		ret = btrfs_duplicate_item(trans, root, path, &new_key);
		if (ret == -EAGAIN) {
			btrfs_release_path(path);
			goto again;
		}
		if (ret < 0) {
			btrfs_abort_transaction(trans, ret);
			goto out;
		}

		leaf = path->nodes[0];
		fi = btrfs_item_ptr(leaf, path->slots[0] - 1,
				    struct btrfs_file_extent_item);
		btrfs_set_file_extent_generation(leaf, fi, trans->transid);
		btrfs_set_file_extent_num_bytes(leaf, fi,
						split - key.offset);

		fi = btrfs_item_ptr(leaf, path->slots[0],
				    struct btrfs_file_extent_item);

		btrfs_set_file_extent_generation(leaf, fi, trans->transid);
		btrfs_set_file_extent_offset(leaf, fi, split - orig_offset);
		btrfs_set_file_extent_num_bytes(leaf, fi,
						extent_end - split);
		btrfs_mark_buffer_dirty(leaf);

		btrfs_init_generic_ref(&ref, BTRFS_ADD_DELAYED_REF, bytenr,
				       num_bytes, 0);
		btrfs_init_data_ref(&ref, root->root_key.objectid, ino,
				    orig_offset, 0, false);
		ret = btrfs_inc_extent_ref(trans, &ref);
		if (ret) {
			btrfs_abort_transaction(trans, ret);
			goto out;
		}

		if (split == start) {
			key.offset = start;
		} else {
			if (start != key.offset) {
				ret = -EINVAL;
				btrfs_abort_transaction(trans, ret);
				goto out;
			}
			path->slots[0]--;
			extent_end = end;
		}
		recow = 1;
	}

	other_start = end;
	other_end = 0;
	btrfs_init_generic_ref(&ref, BTRFS_DROP_DELAYED_REF, bytenr,
			       num_bytes, 0);
	btrfs_init_data_ref(&ref, root->root_key.objectid, ino, orig_offset,
			    0, false);
	if (extent_mergeable(leaf, path->slots[0] + 1,
			     ino, bytenr, orig_offset,
			     &other_start, &other_end)) {
		if (recow) {
			btrfs_release_path(path);
			goto again;
		}
		extent_end = other_end;
		del_slot = path->slots[0] + 1;
		del_nr++;
		ret = btrfs_free_extent(trans, &ref);
		if (ret) {
			btrfs_abort_transaction(trans, ret);
			goto out;
		}
	}
	other_start = 0;
	other_end = start;
	if (extent_mergeable(leaf, path->slots[0] - 1,
			     ino, bytenr, orig_offset,
			     &other_start, &other_end)) {
		if (recow) {
			btrfs_release_path(path);
			goto again;
		}
		key.offset = other_start;
		del_slot = path->slots[0];
		del_nr++;
		ret = btrfs_free_extent(trans, &ref);
		if (ret) {
			btrfs_abort_transaction(trans, ret);
			goto out;
		}
	}
	if (del_nr == 0) {
		fi = btrfs_item_ptr(leaf, path->slots[0],
			   struct btrfs_file_extent_item);
		btrfs_set_file_extent_type(leaf, fi,
					   BTRFS_FILE_EXTENT_REG);
		btrfs_set_file_extent_generation(leaf, fi, trans->transid);
		btrfs_mark_buffer_dirty(leaf);
	} else {
		fi = btrfs_item_ptr(leaf, del_slot - 1,
			   struct btrfs_file_extent_item);
		btrfs_set_file_extent_type(leaf, fi,
					   BTRFS_FILE_EXTENT_REG);
		btrfs_set_file_extent_generation(leaf, fi, trans->transid);
		btrfs_set_file_extent_num_bytes(leaf, fi,
						extent_end - key.offset);
		btrfs_mark_buffer_dirty(leaf);

		ret = btrfs_del_items(trans, root, path, del_slot, del_nr);
		if (ret < 0) {
			btrfs_abort_transaction(trans, ret);
			goto out;
		}
	}
out:
	btrfs_free_path(path);
	return ret;
}

/*
 * on error we return an unlocked page and the error value
 * on success we return a locked page and 0
 */
static int prepare_uptodate_page(struct inode *inode,
				 struct page *page, u64 pos,
				 bool force_uptodate)
{
	struct folio *folio = page_folio(page);
	int ret = 0;

	if (((pos & (PAGE_SIZE - 1)) || force_uptodate) &&
	    !PageUptodate(page)) {
		ret = btrfs_read_folio(NULL, folio);
		if (ret)
			return ret;
		lock_page(page);
		if (!PageUptodate(page)) {
			unlock_page(page);
			return -EIO;
		}

		/*
		 * Since btrfs_read_folio() will unlock the folio before it
		 * returns, there is a window where btrfs_release_folio() can be
		 * called to release the page.  Here we check both inode
		 * mapping and PagePrivate() to make sure the page was not
		 * released.
		 *
		 * The private flag check is essential for subpage as we need
		 * to store extra bitmap using page->private.
		 */
		if (page->mapping != inode->i_mapping || !PagePrivate(page)) {
			unlock_page(page);
			return -EAGAIN;
		}
	}
	return 0;
}

static unsigned int get_prepare_fgp_flags(bool nowait)
{
	unsigned int fgp_flags = FGP_LOCK | FGP_ACCESSED | FGP_CREAT;

	if (nowait)
		fgp_flags |= FGP_NOWAIT;

	return fgp_flags;
}

static gfp_t get_prepare_gfp_flags(struct inode *inode, bool nowait)
{
	gfp_t gfp;

	gfp = btrfs_alloc_write_mask(inode->i_mapping);
	if (nowait) {
		gfp &= ~__GFP_DIRECT_RECLAIM;
		gfp |= GFP_NOWAIT;
	}

	return gfp;
}

/*
 * this just gets pages into the page cache and locks them down.
 */
static noinline int prepare_pages(struct inode *inode, struct page **pages,
				  size_t num_pages, loff_t pos,
				  size_t write_bytes, bool force_uptodate,
				  bool nowait)
{
	int i;
	unsigned long index = pos >> PAGE_SHIFT;
	gfp_t mask = get_prepare_gfp_flags(inode, nowait);
	unsigned int fgp_flags = get_prepare_fgp_flags(nowait);
	int err = 0;
	int faili;

	for (i = 0; i < num_pages; i++) {
again:
		pages[i] = pagecache_get_page(inode->i_mapping, index + i,
					      fgp_flags, mask | __GFP_WRITE);
		if (!pages[i]) {
			faili = i - 1;
			if (nowait)
				err = -EAGAIN;
			else
				err = -ENOMEM;
			goto fail;
		}

		err = set_page_extent_mapped(pages[i]);
		if (err < 0) {
			faili = i;
			goto fail;
		}

		if (i == 0)
			err = prepare_uptodate_page(inode, pages[i], pos,
						    force_uptodate);
		if (!err && i == num_pages - 1)
			err = prepare_uptodate_page(inode, pages[i],
						    pos + write_bytes, false);
		if (err) {
			put_page(pages[i]);
			if (!nowait && err == -EAGAIN) {
				err = 0;
				goto again;
			}
			faili = i - 1;
			goto fail;
		}
		wait_on_page_writeback(pages[i]);
	}

	return 0;
fail:
	while (faili >= 0) {
		unlock_page(pages[faili]);
		put_page(pages[faili]);
		faili--;
	}
	return err;

}

/*
 * This function locks the extent and properly waits for data=ordered extents
 * to finish before allowing the pages to be modified if need.
 *
 * The return value:
 * 1 - the extent is locked
 * 0 - the extent is not locked, and everything is OK
 * -EAGAIN - need re-prepare the pages
 * the other < 0 number - Something wrong happens
 */
static noinline int
lock_and_cleanup_extent_if_need(struct btrfs_inode *inode, struct page **pages,
				size_t num_pages, loff_t pos,
				size_t write_bytes,
				u64 *lockstart, u64 *lockend, bool nowait,
				struct extent_state **cached_state)
{
	struct btrfs_fs_info *fs_info = inode->root->fs_info;
	u64 start_pos;
	u64 last_pos;
	int i;
	int ret = 0;

	start_pos = round_down(pos, fs_info->sectorsize);
	last_pos = round_up(pos + write_bytes, fs_info->sectorsize) - 1;

	if (start_pos < inode->vfs_inode.i_size) {
		struct btrfs_ordered_extent *ordered;

		if (nowait) {
			if (!try_lock_extent(&inode->io_tree, start_pos, last_pos)) {
				for (i = 0; i < num_pages; i++) {
					unlock_page(pages[i]);
					put_page(pages[i]);
					pages[i] = NULL;
				}

				return -EAGAIN;
			}
		} else {
			lock_extent(&inode->io_tree, start_pos, last_pos, cached_state);
		}

		ordered = btrfs_lookup_ordered_range(inode, start_pos,
						     last_pos - start_pos + 1);
		if (ordered &&
		    ordered->file_offset + ordered->num_bytes > start_pos &&
		    ordered->file_offset <= last_pos) {
			unlock_extent(&inode->io_tree, start_pos, last_pos,
				      cached_state);
			for (i = 0; i < num_pages; i++) {
				unlock_page(pages[i]);
				put_page(pages[i]);
			}
			btrfs_start_ordered_extent(ordered, 1);
			btrfs_put_ordered_extent(ordered);
			return -EAGAIN;
		}
		if (ordered)
			btrfs_put_ordered_extent(ordered);

		*lockstart = start_pos;
		*lockend = last_pos;
		ret = 1;
	}

	/*
	 * We should be called after prepare_pages() which should have locked
	 * all pages in the range.
	 */
	for (i = 0; i < num_pages; i++)
		WARN_ON(!PageLocked(pages[i]));

	return ret;
}

/*
 * Check if we can do nocow write into the range [@pos, @pos + @write_bytes)
 *
 * @pos:         File offset.
 * @write_bytes: The length to write, will be updated to the nocow writeable
 *               range.
 *
 * This function will flush ordered extents in the range to ensure proper
 * nocow checks.
 *
 * Return:
 * > 0          If we can nocow, and updates @write_bytes.
 *  0           If we can't do a nocow write.
 * -EAGAIN      If we can't do a nocow write because snapshoting of the inode's
 *              root is in progress.
 * < 0          If an error happened.
 *
 * NOTE: Callers need to call btrfs_check_nocow_unlock() if we return > 0.
 */
int btrfs_check_nocow_lock(struct btrfs_inode *inode, loff_t pos,
			   size_t *write_bytes, bool nowait)
{
	struct btrfs_fs_info *fs_info = inode->root->fs_info;
	struct btrfs_root *root = inode->root;
	u64 lockstart, lockend;
	u64 num_bytes;
	int ret;

	if (!(inode->flags & (BTRFS_INODE_NODATACOW | BTRFS_INODE_PREALLOC)))
		return 0;

	if (!btrfs_drew_try_write_lock(&root->snapshot_lock))
		return -EAGAIN;

	lockstart = round_down(pos, fs_info->sectorsize);
	lockend = round_up(pos + *write_bytes,
			   fs_info->sectorsize) - 1;
	num_bytes = lockend - lockstart + 1;

	if (nowait) {
		if (!btrfs_try_lock_ordered_range(inode, lockstart, lockend)) {
			btrfs_drew_write_unlock(&root->snapshot_lock);
			return -EAGAIN;
		}
	} else {
		btrfs_lock_and_flush_ordered_range(inode, lockstart, lockend, NULL);
	}
	ret = can_nocow_extent(&inode->vfs_inode, lockstart, &num_bytes,
			NULL, NULL, NULL, nowait, false);
	if (ret <= 0)
		btrfs_drew_write_unlock(&root->snapshot_lock);
	else
		*write_bytes = min_t(size_t, *write_bytes ,
				     num_bytes - pos + lockstart);
	unlock_extent(&inode->io_tree, lockstart, lockend, NULL);

	return ret;
}

void btrfs_check_nocow_unlock(struct btrfs_inode *inode)
{
	btrfs_drew_write_unlock(&inode->root->snapshot_lock);
}

static void update_time_for_write(struct inode *inode)
{
	struct timespec64 now;

	if (IS_NOCMTIME(inode))
		return;

	now = current_time(inode);
	if (!timespec64_equal(&inode->i_mtime, &now))
		inode->i_mtime = now;

	if (!timespec64_equal(&inode->i_ctime, &now))
		inode->i_ctime = now;

	if (IS_I_VERSION(inode))
		inode_inc_iversion(inode);
}

static int btrfs_write_check(struct kiocb *iocb, struct iov_iter *from,
			     size_t count)
{
	struct file *file = iocb->ki_filp;
	struct inode *inode = file_inode(file);
	struct btrfs_fs_info *fs_info = btrfs_sb(inode->i_sb);
	loff_t pos = iocb->ki_pos;
	int ret;
	loff_t oldsize;
	loff_t start_pos;

	/*
	 * Quickly bail out on NOWAIT writes if we don't have the nodatacow or
	 * prealloc flags, as without those flags we always have to COW. We will
	 * later check if we can really COW into the target range (using
	 * can_nocow_extent() at btrfs_get_blocks_direct_write()).
	 */
	if ((iocb->ki_flags & IOCB_NOWAIT) &&
	    !(BTRFS_I(inode)->flags & (BTRFS_INODE_NODATACOW | BTRFS_INODE_PREALLOC)))
		return -EAGAIN;

	current->backing_dev_info = inode_to_bdi(inode);
	ret = file_remove_privs(file);
	if (ret)
		return ret;

	/*
	 * We reserve space for updating the inode when we reserve space for the
	 * extent we are going to write, so we will enospc out there.  We don't
	 * need to start yet another transaction to update the inode as we will
	 * update the inode when we finish writing whatever data we write.
	 */
	update_time_for_write(inode);

	start_pos = round_down(pos, fs_info->sectorsize);
	oldsize = i_size_read(inode);
	if (start_pos > oldsize) {
		/* Expand hole size to cover write data, preventing empty gap */
		loff_t end_pos = round_up(pos + count, fs_info->sectorsize);

		ret = btrfs_cont_expand(BTRFS_I(inode), oldsize, end_pos);
		if (ret) {
			current->backing_dev_info = NULL;
			return ret;
		}
	}

	return 0;
}

static noinline ssize_t btrfs_buffered_write(struct kiocb *iocb,
					       struct iov_iter *i)
{
	struct file *file = iocb->ki_filp;
	loff_t pos;
	struct inode *inode = file_inode(file);
	struct btrfs_fs_info *fs_info = btrfs_sb(inode->i_sb);
	struct page **pages = NULL;
	struct extent_changeset *data_reserved = NULL;
	u64 release_bytes = 0;
	u64 lockstart;
	u64 lockend;
	size_t num_written = 0;
	int nrptrs;
	ssize_t ret;
	bool only_release_metadata = false;
	bool force_page_uptodate = false;
	loff_t old_isize = i_size_read(inode);
	unsigned int ilock_flags = 0;
	const bool nowait = (iocb->ki_flags & IOCB_NOWAIT);
	unsigned int bdp_flags = (nowait ? BDP_ASYNC : 0);

	if (nowait)
		ilock_flags |= BTRFS_ILOCK_TRY;

	ret = btrfs_inode_lock(inode, ilock_flags);
	if (ret < 0)
		return ret;

	ret = generic_write_checks(iocb, i);
	if (ret <= 0)
		goto out;

	ret = btrfs_write_check(iocb, i, ret);
	if (ret < 0)
		goto out;

	pos = iocb->ki_pos;
	nrptrs = min(DIV_ROUND_UP(iov_iter_count(i), PAGE_SIZE),
			PAGE_SIZE / (sizeof(struct page *)));
	nrptrs = min(nrptrs, current->nr_dirtied_pause - current->nr_dirtied);
	nrptrs = max(nrptrs, 8);
	pages = kmalloc_array(nrptrs, sizeof(struct page *), GFP_KERNEL);
	if (!pages) {
		ret = -ENOMEM;
		goto out;
	}

	while (iov_iter_count(i) > 0) {
		struct extent_state *cached_state = NULL;
		size_t offset = offset_in_page(pos);
		size_t sector_offset;
		size_t write_bytes = min(iov_iter_count(i),
					 nrptrs * (size_t)PAGE_SIZE -
					 offset);
		size_t num_pages;
		size_t reserve_bytes;
		size_t dirty_pages;
		size_t copied;
		size_t dirty_sectors;
		size_t num_sectors;
		int extents_locked;

		/*
		 * Fault pages before locking them in prepare_pages
		 * to avoid recursive lock
		 */
		if (unlikely(fault_in_iov_iter_readable(i, write_bytes))) {
			ret = -EFAULT;
			break;
		}

		only_release_metadata = false;
		sector_offset = pos & (fs_info->sectorsize - 1);

		extent_changeset_release(data_reserved);
		ret = btrfs_check_data_free_space(BTRFS_I(inode),
						  &data_reserved, pos,
						  write_bytes, nowait);
		if (ret < 0) {
			int can_nocow;

			if (nowait && (ret == -ENOSPC || ret == -EAGAIN)) {
				ret = -EAGAIN;
				break;
			}

			/*
			 * If we don't have to COW at the offset, reserve
			 * metadata only. write_bytes may get smaller than
			 * requested here.
			 */
			can_nocow = btrfs_check_nocow_lock(BTRFS_I(inode), pos,
							   &write_bytes, nowait);
			if (can_nocow < 0)
				ret = can_nocow;
			if (can_nocow > 0)
				ret = 0;
			if (ret)
				break;
			only_release_metadata = true;
		}

		num_pages = DIV_ROUND_UP(write_bytes + offset, PAGE_SIZE);
		WARN_ON(num_pages > nrptrs);
		reserve_bytes = round_up(write_bytes + sector_offset,
					 fs_info->sectorsize);
		WARN_ON(reserve_bytes == 0);
		ret = btrfs_delalloc_reserve_metadata(BTRFS_I(inode),
						      reserve_bytes,
						      reserve_bytes, nowait);
		if (ret) {
			if (!only_release_metadata)
				btrfs_free_reserved_data_space(BTRFS_I(inode),
						data_reserved, pos,
						write_bytes);
			else
				btrfs_check_nocow_unlock(BTRFS_I(inode));

			if (nowait && ret == -ENOSPC)
				ret = -EAGAIN;
			break;
		}

		release_bytes = reserve_bytes;
again:
		ret = balance_dirty_pages_ratelimited_flags(inode->i_mapping, bdp_flags);
<<<<<<< HEAD
		if (ret)
			break;
=======
		if (ret) {
			btrfs_delalloc_release_extents(BTRFS_I(inode), reserve_bytes);
			break;
		}
>>>>>>> ec4a04aa

		/*
		 * This is going to setup the pages array with the number of
		 * pages we want, so we don't really need to worry about the
		 * contents of pages from loop to loop
		 */
		ret = prepare_pages(inode, pages, num_pages,
				    pos, write_bytes, force_page_uptodate, false);
		if (ret) {
			btrfs_delalloc_release_extents(BTRFS_I(inode),
						       reserve_bytes);
			break;
		}

		extents_locked = lock_and_cleanup_extent_if_need(
				BTRFS_I(inode), pages,
				num_pages, pos, write_bytes, &lockstart,
				&lockend, nowait, &cached_state);
		if (extents_locked < 0) {
			if (!nowait && extents_locked == -EAGAIN)
				goto again;

			btrfs_delalloc_release_extents(BTRFS_I(inode),
						       reserve_bytes);
			ret = extents_locked;
			break;
		}

		copied = btrfs_copy_from_user(pos, write_bytes, pages, i);

		num_sectors = BTRFS_BYTES_TO_BLKS(fs_info, reserve_bytes);
		dirty_sectors = round_up(copied + sector_offset,
					fs_info->sectorsize);
		dirty_sectors = BTRFS_BYTES_TO_BLKS(fs_info, dirty_sectors);

		/*
		 * if we have trouble faulting in the pages, fall
		 * back to one page at a time
		 */
		if (copied < write_bytes)
			nrptrs = 1;

		if (copied == 0) {
			force_page_uptodate = true;
			dirty_sectors = 0;
			dirty_pages = 0;
		} else {
			force_page_uptodate = false;
			dirty_pages = DIV_ROUND_UP(copied + offset,
						   PAGE_SIZE);
		}

		if (num_sectors > dirty_sectors) {
			/* release everything except the sectors we dirtied */
			release_bytes -= dirty_sectors << fs_info->sectorsize_bits;
			if (only_release_metadata) {
				btrfs_delalloc_release_metadata(BTRFS_I(inode),
							release_bytes, true);
			} else {
				u64 __pos;

				__pos = round_down(pos,
						   fs_info->sectorsize) +
					(dirty_pages << PAGE_SHIFT);
				btrfs_delalloc_release_space(BTRFS_I(inode),
						data_reserved, __pos,
						release_bytes, true);
			}
		}

		release_bytes = round_up(copied + sector_offset,
					fs_info->sectorsize);

		ret = btrfs_dirty_pages(BTRFS_I(inode), pages,
					dirty_pages, pos, copied,
					&cached_state, only_release_metadata);

		/*
		 * If we have not locked the extent range, because the range's
		 * start offset is >= i_size, we might still have a non-NULL
		 * cached extent state, acquired while marking the extent range
		 * as delalloc through btrfs_dirty_pages(). Therefore free any
		 * possible cached extent state to avoid a memory leak.
		 */
		if (extents_locked)
			unlock_extent(&BTRFS_I(inode)->io_tree, lockstart,
				      lockend, &cached_state);
		else
			free_extent_state(cached_state);

		btrfs_delalloc_release_extents(BTRFS_I(inode), reserve_bytes);
		if (ret) {
			btrfs_drop_pages(fs_info, pages, num_pages, pos, copied);
			break;
		}

		release_bytes = 0;
		if (only_release_metadata)
			btrfs_check_nocow_unlock(BTRFS_I(inode));

		btrfs_drop_pages(fs_info, pages, num_pages, pos, copied);

		cond_resched();

		pos += copied;
		num_written += copied;
	}

	kfree(pages);

	if (release_bytes) {
		if (only_release_metadata) {
			btrfs_check_nocow_unlock(BTRFS_I(inode));
			btrfs_delalloc_release_metadata(BTRFS_I(inode),
					release_bytes, true);
		} else {
			btrfs_delalloc_release_space(BTRFS_I(inode),
					data_reserved,
					round_down(pos, fs_info->sectorsize),
					release_bytes, true);
		}
	}

	extent_changeset_free(data_reserved);
	if (num_written > 0) {
		pagecache_isize_extended(inode, old_isize, iocb->ki_pos);
		iocb->ki_pos += num_written;
	}
out:
	btrfs_inode_unlock(inode, ilock_flags);
	return num_written ? num_written : ret;
}

static ssize_t check_direct_IO(struct btrfs_fs_info *fs_info,
			       const struct iov_iter *iter, loff_t offset)
{
	const u32 blocksize_mask = fs_info->sectorsize - 1;

	if (offset & blocksize_mask)
		return -EINVAL;

	if (iov_iter_alignment(iter) & blocksize_mask)
		return -EINVAL;

	return 0;
}

static ssize_t btrfs_direct_write(struct kiocb *iocb, struct iov_iter *from)
{
	struct file *file = iocb->ki_filp;
	struct inode *inode = file_inode(file);
	struct btrfs_fs_info *fs_info = btrfs_sb(inode->i_sb);
	loff_t pos;
	ssize_t written = 0;
	ssize_t written_buffered;
	size_t prev_left = 0;
	loff_t endbyte;
	ssize_t err;
	unsigned int ilock_flags = 0;
	struct iomap_dio *dio;

	if (iocb->ki_flags & IOCB_NOWAIT)
		ilock_flags |= BTRFS_ILOCK_TRY;

	/* If the write DIO is within EOF, use a shared lock */
	if (iocb->ki_pos + iov_iter_count(from) <= i_size_read(inode))
		ilock_flags |= BTRFS_ILOCK_SHARED;

relock:
	err = btrfs_inode_lock(inode, ilock_flags);
	if (err < 0)
		return err;

	err = generic_write_checks(iocb, from);
	if (err <= 0) {
		btrfs_inode_unlock(inode, ilock_flags);
		return err;
	}

	err = btrfs_write_check(iocb, from, err);
	if (err < 0) {
		btrfs_inode_unlock(inode, ilock_flags);
		goto out;
	}

	pos = iocb->ki_pos;
	/*
	 * Re-check since file size may have changed just before taking the
	 * lock or pos may have changed because of O_APPEND in generic_write_check()
	 */
	if ((ilock_flags & BTRFS_ILOCK_SHARED) &&
	    pos + iov_iter_count(from) > i_size_read(inode)) {
		btrfs_inode_unlock(inode, ilock_flags);
		ilock_flags &= ~BTRFS_ILOCK_SHARED;
		goto relock;
	}

	if (check_direct_IO(fs_info, from, pos)) {
		btrfs_inode_unlock(inode, ilock_flags);
		goto buffered;
	}

	/*
	 * The iov_iter can be mapped to the same file range we are writing to.
	 * If that's the case, then we will deadlock in the iomap code, because
	 * it first calls our callback btrfs_dio_iomap_begin(), which will create
	 * an ordered extent, and after that it will fault in the pages that the
	 * iov_iter refers to. During the fault in we end up in the readahead
	 * pages code (starting at btrfs_readahead()), which will lock the range,
	 * find that ordered extent and then wait for it to complete (at
	 * btrfs_lock_and_flush_ordered_range()), resulting in a deadlock since
	 * obviously the ordered extent can never complete as we didn't submit
	 * yet the respective bio(s). This always happens when the buffer is
	 * memory mapped to the same file range, since the iomap DIO code always
	 * invalidates pages in the target file range (after starting and waiting
	 * for any writeback).
	 *
	 * So here we disable page faults in the iov_iter and then retry if we
	 * got -EFAULT, faulting in the pages before the retry.
	 */
	from->nofault = true;
	dio = btrfs_dio_write(iocb, from, written);
	from->nofault = false;

	/*
	 * iomap_dio_complete() will call btrfs_sync_file() if we have a dsync
	 * iocb, and that needs to lock the inode. So unlock it before calling
	 * iomap_dio_complete() to avoid a deadlock.
	 */
	btrfs_inode_unlock(inode, ilock_flags);

	if (IS_ERR_OR_NULL(dio))
		err = PTR_ERR_OR_ZERO(dio);
	else
		err = iomap_dio_complete(dio);

	/* No increment (+=) because iomap returns a cumulative value. */
	if (err > 0)
		written = err;

	if (iov_iter_count(from) > 0 && (err == -EFAULT || err > 0)) {
		const size_t left = iov_iter_count(from);
		/*
		 * We have more data left to write. Try to fault in as many as
		 * possible of the remainder pages and retry. We do this without
		 * releasing and locking again the inode, to prevent races with
		 * truncate.
		 *
		 * Also, in case the iov refers to pages in the file range of the
		 * file we want to write to (due to a mmap), we could enter an
		 * infinite loop if we retry after faulting the pages in, since
		 * iomap will invalidate any pages in the range early on, before
		 * it tries to fault in the pages of the iov. So we keep track of
		 * how much was left of iov in the previous EFAULT and fallback
		 * to buffered IO in case we haven't made any progress.
		 */
		if (left == prev_left) {
			err = -ENOTBLK;
		} else {
			fault_in_iov_iter_readable(from, left);
			prev_left = left;
			goto relock;
		}
	}

	/*
	 * If 'err' is -ENOTBLK or we have not written all data, then it means
	 * we must fallback to buffered IO.
	 */
	if ((err < 0 && err != -ENOTBLK) || !iov_iter_count(from))
		goto out;

buffered:
	/*
	 * If we are in a NOWAIT context, then return -EAGAIN to signal the caller
	 * it must retry the operation in a context where blocking is acceptable,
	 * since we currently don't have NOWAIT semantics support for buffered IO
	 * and may block there for many reasons (reserving space for example).
	 */
	if (iocb->ki_flags & IOCB_NOWAIT) {
		err = -EAGAIN;
		goto out;
	}

	pos = iocb->ki_pos;
	written_buffered = btrfs_buffered_write(iocb, from);
	if (written_buffered < 0) {
		err = written_buffered;
		goto out;
	}
	/*
	 * Ensure all data is persisted. We want the next direct IO read to be
	 * able to read what was just written.
	 */
	endbyte = pos + written_buffered - 1;
	err = btrfs_fdatawrite_range(inode, pos, endbyte);
	if (err)
		goto out;
	err = filemap_fdatawait_range(inode->i_mapping, pos, endbyte);
	if (err)
		goto out;
	written += written_buffered;
	iocb->ki_pos = pos + written_buffered;
	invalidate_mapping_pages(file->f_mapping, pos >> PAGE_SHIFT,
				 endbyte >> PAGE_SHIFT);
out:
	return err < 0 ? err : written;
}

static ssize_t btrfs_encoded_write(struct kiocb *iocb, struct iov_iter *from,
			const struct btrfs_ioctl_encoded_io_args *encoded)
{
	struct file *file = iocb->ki_filp;
	struct inode *inode = file_inode(file);
	loff_t count;
	ssize_t ret;

	btrfs_inode_lock(inode, 0);
	count = encoded->len;
	ret = generic_write_checks_count(iocb, &count);
	if (ret == 0 && count != encoded->len) {
		/*
		 * The write got truncated by generic_write_checks_count(). We
		 * can't do a partial encoded write.
		 */
		ret = -EFBIG;
	}
	if (ret || encoded->len == 0)
		goto out;

	ret = btrfs_write_check(iocb, from, encoded->len);
	if (ret < 0)
		goto out;

	ret = btrfs_do_encoded_write(iocb, from, encoded);
out:
	btrfs_inode_unlock(inode, 0);
	return ret;
}

ssize_t btrfs_do_write_iter(struct kiocb *iocb, struct iov_iter *from,
			    const struct btrfs_ioctl_encoded_io_args *encoded)
{
	struct file *file = iocb->ki_filp;
	struct btrfs_inode *inode = BTRFS_I(file_inode(file));
	ssize_t num_written, num_sync;
	const bool sync = iocb_is_dsync(iocb);

	/*
	 * If the fs flips readonly due to some impossible error, although we
	 * have opened a file as writable, we have to stop this write operation
	 * to ensure consistency.
	 */
	if (BTRFS_FS_ERROR(inode->root->fs_info))
		return -EROFS;

	if (encoded && (iocb->ki_flags & IOCB_NOWAIT))
		return -EOPNOTSUPP;

	if (sync)
		atomic_inc(&inode->sync_writers);

	if (encoded) {
		num_written = btrfs_encoded_write(iocb, from, encoded);
		num_sync = encoded->len;
	} else if (iocb->ki_flags & IOCB_DIRECT) {
		num_written = btrfs_direct_write(iocb, from);
		num_sync = num_written;
	} else {
		num_written = btrfs_buffered_write(iocb, from);
		num_sync = num_written;
	}

	btrfs_set_inode_last_sub_trans(inode);

	if (num_sync > 0) {
		num_sync = generic_write_sync(iocb, num_sync);
		if (num_sync < 0)
			num_written = num_sync;
	}

	if (sync)
		atomic_dec(&inode->sync_writers);

	current->backing_dev_info = NULL;
	return num_written;
}

static ssize_t btrfs_file_write_iter(struct kiocb *iocb, struct iov_iter *from)
{
	return btrfs_do_write_iter(iocb, from, NULL);
}

int btrfs_release_file(struct inode *inode, struct file *filp)
{
	struct btrfs_file_private *private = filp->private_data;

	if (private && private->filldir_buf)
		kfree(private->filldir_buf);
	kfree(private);
	filp->private_data = NULL;

	/*
	 * Set by setattr when we are about to truncate a file from a non-zero
	 * size to a zero size.  This tries to flush down new bytes that may
	 * have been written if the application were using truncate to replace
	 * a file in place.
	 */
	if (test_and_clear_bit(BTRFS_INODE_FLUSH_ON_CLOSE,
			       &BTRFS_I(inode)->runtime_flags))
			filemap_flush(inode->i_mapping);
	return 0;
}

static int start_ordered_ops(struct inode *inode, loff_t start, loff_t end)
{
	int ret;
	struct blk_plug plug;

	/*
	 * This is only called in fsync, which would do synchronous writes, so
	 * a plug can merge adjacent IOs as much as possible.  Esp. in case of
	 * multiple disks using raid profile, a large IO can be split to
	 * several segments of stripe length (currently 64K).
	 */
	blk_start_plug(&plug);
	atomic_inc(&BTRFS_I(inode)->sync_writers);
	ret = btrfs_fdatawrite_range(inode, start, end);
	atomic_dec(&BTRFS_I(inode)->sync_writers);
	blk_finish_plug(&plug);

	return ret;
}

static inline bool skip_inode_logging(const struct btrfs_log_ctx *ctx)
{
	struct btrfs_inode *inode = BTRFS_I(ctx->inode);
	struct btrfs_fs_info *fs_info = inode->root->fs_info;

	if (btrfs_inode_in_log(inode, fs_info->generation) &&
	    list_empty(&ctx->ordered_extents))
		return true;

	/*
	 * If we are doing a fast fsync we can not bail out if the inode's
	 * last_trans is <= then the last committed transaction, because we only
	 * update the last_trans of the inode during ordered extent completion,
	 * and for a fast fsync we don't wait for that, we only wait for the
	 * writeback to complete.
	 */
	if (inode->last_trans <= fs_info->last_trans_committed &&
	    (test_bit(BTRFS_INODE_NEEDS_FULL_SYNC, &inode->runtime_flags) ||
	     list_empty(&ctx->ordered_extents)))
		return true;

	return false;
}

/*
 * fsync call for both files and directories.  This logs the inode into
 * the tree log instead of forcing full commits whenever possible.
 *
 * It needs to call filemap_fdatawait so that all ordered extent updates are
 * in the metadata btree are up to date for copying to the log.
 *
 * It drops the inode mutex before doing the tree log commit.  This is an
 * important optimization for directories because holding the mutex prevents
 * new operations on the dir while we write to disk.
 */
int btrfs_sync_file(struct file *file, loff_t start, loff_t end, int datasync)
{
	struct dentry *dentry = file_dentry(file);
	struct inode *inode = d_inode(dentry);
	struct btrfs_fs_info *fs_info = btrfs_sb(inode->i_sb);
	struct btrfs_root *root = BTRFS_I(inode)->root;
	struct btrfs_trans_handle *trans;
	struct btrfs_log_ctx ctx;
	int ret = 0, err;
	u64 len;
	bool full_sync;

	trace_btrfs_sync_file(file, datasync);

	btrfs_init_log_ctx(&ctx, inode);

	/*
	 * Always set the range to a full range, otherwise we can get into
	 * several problems, from missing file extent items to represent holes
	 * when not using the NO_HOLES feature, to log tree corruption due to
	 * races between hole detection during logging and completion of ordered
	 * extents outside the range, to missing checksums due to ordered extents
	 * for which we flushed only a subset of their pages.
	 */
	start = 0;
	end = LLONG_MAX;
	len = (u64)LLONG_MAX + 1;

	/*
	 * We write the dirty pages in the range and wait until they complete
	 * out of the ->i_mutex. If so, we can flush the dirty pages by
	 * multi-task, and make the performance up.  See
	 * btrfs_wait_ordered_range for an explanation of the ASYNC check.
	 */
	ret = start_ordered_ops(inode, start, end);
	if (ret)
		goto out;

	btrfs_inode_lock(inode, BTRFS_ILOCK_MMAP);

	atomic_inc(&root->log_batch);

	/*
	 * Before we acquired the inode's lock and the mmap lock, someone may
	 * have dirtied more pages in the target range. We need to make sure
	 * that writeback for any such pages does not start while we are logging
	 * the inode, because if it does, any of the following might happen when
	 * we are not doing a full inode sync:
	 *
	 * 1) We log an extent after its writeback finishes but before its
	 *    checksums are added to the csum tree, leading to -EIO errors
	 *    when attempting to read the extent after a log replay.
	 *
	 * 2) We can end up logging an extent before its writeback finishes.
	 *    Therefore after the log replay we will have a file extent item
	 *    pointing to an unwritten extent (and no data checksums as well).
	 *
	 * So trigger writeback for any eventual new dirty pages and then we
	 * wait for all ordered extents to complete below.
	 */
	ret = start_ordered_ops(inode, start, end);
	if (ret) {
		btrfs_inode_unlock(inode, BTRFS_ILOCK_MMAP);
		goto out;
	}

	/*
	 * Always check for the full sync flag while holding the inode's lock,
	 * to avoid races with other tasks. The flag must be either set all the
	 * time during logging or always off all the time while logging.
	 * We check the flag here after starting delalloc above, because when
	 * running delalloc the full sync flag may be set if we need to drop
	 * extra extent map ranges due to temporary memory allocation failures.
	 */
	full_sync = test_bit(BTRFS_INODE_NEEDS_FULL_SYNC,
			     &BTRFS_I(inode)->runtime_flags);

	/*
	 * We have to do this here to avoid the priority inversion of waiting on
	 * IO of a lower priority task while holding a transaction open.
	 *
	 * For a full fsync we wait for the ordered extents to complete while
	 * for a fast fsync we wait just for writeback to complete, and then
	 * attach the ordered extents to the transaction so that a transaction
	 * commit waits for their completion, to avoid data loss if we fsync,
	 * the current transaction commits before the ordered extents complete
	 * and a power failure happens right after that.
	 *
	 * For zoned filesystem, if a write IO uses a ZONE_APPEND command, the
	 * logical address recorded in the ordered extent may change. We need
	 * to wait for the IO to stabilize the logical address.
	 */
	if (full_sync || btrfs_is_zoned(fs_info)) {
		ret = btrfs_wait_ordered_range(inode, start, len);
	} else {
		/*
		 * Get our ordered extents as soon as possible to avoid doing
		 * checksum lookups in the csum tree, and use instead the
		 * checksums attached to the ordered extents.
		 */
		btrfs_get_ordered_extents_for_logging(BTRFS_I(inode),
						      &ctx.ordered_extents);
		ret = filemap_fdatawait_range(inode->i_mapping, start, end);
	}

	if (ret)
		goto out_release_extents;

	atomic_inc(&root->log_batch);

	smp_mb();
	if (skip_inode_logging(&ctx)) {
		/*
		 * We've had everything committed since the last time we were
		 * modified so clear this flag in case it was set for whatever
		 * reason, it's no longer relevant.
		 */
		clear_bit(BTRFS_INODE_NEEDS_FULL_SYNC,
			  &BTRFS_I(inode)->runtime_flags);
		/*
		 * An ordered extent might have started before and completed
		 * already with io errors, in which case the inode was not
		 * updated and we end up here. So check the inode's mapping
		 * for any errors that might have happened since we last
		 * checked called fsync.
		 */
		ret = filemap_check_wb_err(inode->i_mapping, file->f_wb_err);
		goto out_release_extents;
	}

	/*
	 * We use start here because we will need to wait on the IO to complete
	 * in btrfs_sync_log, which could require joining a transaction (for
	 * example checking cross references in the nocow path).  If we use join
	 * here we could get into a situation where we're waiting on IO to
	 * happen that is blocked on a transaction trying to commit.  With start
	 * we inc the extwriter counter, so we wait for all extwriters to exit
	 * before we start blocking joiners.  This comment is to keep somebody
	 * from thinking they are super smart and changing this to
	 * btrfs_join_transaction *cough*Josef*cough*.
	 */
	trans = btrfs_start_transaction(root, 0);
	if (IS_ERR(trans)) {
		ret = PTR_ERR(trans);
		goto out_release_extents;
	}
	trans->in_fsync = true;

	ret = btrfs_log_dentry_safe(trans, dentry, &ctx);
	btrfs_release_log_ctx_extents(&ctx);
	if (ret < 0) {
		/* Fallthrough and commit/free transaction. */
		ret = BTRFS_LOG_FORCE_COMMIT;
	}

	/* we've logged all the items and now have a consistent
	 * version of the file in the log.  It is possible that
	 * someone will come in and modify the file, but that's
	 * fine because the log is consistent on disk, and we
	 * have references to all of the file's extents
	 *
	 * It is possible that someone will come in and log the
	 * file again, but that will end up using the synchronization
	 * inside btrfs_sync_log to keep things safe.
	 */
	btrfs_inode_unlock(inode, BTRFS_ILOCK_MMAP);

	if (ret == BTRFS_NO_LOG_SYNC) {
		ret = btrfs_end_transaction(trans);
		goto out;
	}

	/* We successfully logged the inode, attempt to sync the log. */
	if (!ret) {
		ret = btrfs_sync_log(trans, root, &ctx);
		if (!ret) {
			ret = btrfs_end_transaction(trans);
			goto out;
		}
	}

	/*
	 * At this point we need to commit the transaction because we had
	 * btrfs_need_log_full_commit() or some other error.
	 *
	 * If we didn't do a full sync we have to stop the trans handle, wait on
	 * the ordered extents, start it again and commit the transaction.  If
	 * we attempt to wait on the ordered extents here we could deadlock with
	 * something like fallocate() that is holding the extent lock trying to
	 * start a transaction while some other thread is trying to commit the
	 * transaction while we (fsync) are currently holding the transaction
	 * open.
	 */
	if (!full_sync) {
		ret = btrfs_end_transaction(trans);
		if (ret)
			goto out;
		ret = btrfs_wait_ordered_range(inode, start, len);
		if (ret)
			goto out;

		/*
		 * This is safe to use here because we're only interested in
		 * making sure the transaction that had the ordered extents is
		 * committed.  We aren't waiting on anything past this point,
		 * we're purely getting the transaction and committing it.
		 */
		trans = btrfs_attach_transaction_barrier(root);
		if (IS_ERR(trans)) {
			ret = PTR_ERR(trans);

			/*
			 * We committed the transaction and there's no currently
			 * running transaction, this means everything we care
			 * about made it to disk and we are done.
			 */
			if (ret == -ENOENT)
				ret = 0;
			goto out;
		}
	}

	ret = btrfs_commit_transaction(trans);
out:
	ASSERT(list_empty(&ctx.list));
	ASSERT(list_empty(&ctx.conflict_inodes));
	err = file_check_and_advance_wb_err(file);
	if (!ret)
		ret = err;
	return ret > 0 ? -EIO : ret;

out_release_extents:
	btrfs_release_log_ctx_extents(&ctx);
	btrfs_inode_unlock(inode, BTRFS_ILOCK_MMAP);
	goto out;
}

static const struct vm_operations_struct btrfs_file_vm_ops = {
	.fault		= filemap_fault,
	.map_pages	= filemap_map_pages,
	.page_mkwrite	= btrfs_page_mkwrite,
};

static int btrfs_file_mmap(struct file	*filp, struct vm_area_struct *vma)
{
	struct address_space *mapping = filp->f_mapping;

	if (!mapping->a_ops->read_folio)
		return -ENOEXEC;

	file_accessed(filp);
	vma->vm_ops = &btrfs_file_vm_ops;

	return 0;
}

static int hole_mergeable(struct btrfs_inode *inode, struct extent_buffer *leaf,
			  int slot, u64 start, u64 end)
{
	struct btrfs_file_extent_item *fi;
	struct btrfs_key key;

	if (slot < 0 || slot >= btrfs_header_nritems(leaf))
		return 0;

	btrfs_item_key_to_cpu(leaf, &key, slot);
	if (key.objectid != btrfs_ino(inode) ||
	    key.type != BTRFS_EXTENT_DATA_KEY)
		return 0;

	fi = btrfs_item_ptr(leaf, slot, struct btrfs_file_extent_item);

	if (btrfs_file_extent_type(leaf, fi) != BTRFS_FILE_EXTENT_REG)
		return 0;

	if (btrfs_file_extent_disk_bytenr(leaf, fi))
		return 0;

	if (key.offset == end)
		return 1;
	if (key.offset + btrfs_file_extent_num_bytes(leaf, fi) == start)
		return 1;
	return 0;
}

static int fill_holes(struct btrfs_trans_handle *trans,
		struct btrfs_inode *inode,
		struct btrfs_path *path, u64 offset, u64 end)
{
	struct btrfs_fs_info *fs_info = trans->fs_info;
	struct btrfs_root *root = inode->root;
	struct extent_buffer *leaf;
	struct btrfs_file_extent_item *fi;
	struct extent_map *hole_em;
	struct btrfs_key key;
	int ret;

	if (btrfs_fs_incompat(fs_info, NO_HOLES))
		goto out;

	key.objectid = btrfs_ino(inode);
	key.type = BTRFS_EXTENT_DATA_KEY;
	key.offset = offset;

	ret = btrfs_search_slot(trans, root, &key, path, 0, 1);
	if (ret <= 0) {
		/*
		 * We should have dropped this offset, so if we find it then
		 * something has gone horribly wrong.
		 */
		if (ret == 0)
			ret = -EINVAL;
		return ret;
	}

	leaf = path->nodes[0];
	if (hole_mergeable(inode, leaf, path->slots[0] - 1, offset, end)) {
		u64 num_bytes;

		path->slots[0]--;
		fi = btrfs_item_ptr(leaf, path->slots[0],
				    struct btrfs_file_extent_item);
		num_bytes = btrfs_file_extent_num_bytes(leaf, fi) +
			end - offset;
		btrfs_set_file_extent_num_bytes(leaf, fi, num_bytes);
		btrfs_set_file_extent_ram_bytes(leaf, fi, num_bytes);
		btrfs_set_file_extent_offset(leaf, fi, 0);
		btrfs_set_file_extent_generation(leaf, fi, trans->transid);
		btrfs_mark_buffer_dirty(leaf);
		goto out;
	}

	if (hole_mergeable(inode, leaf, path->slots[0], offset, end)) {
		u64 num_bytes;

		key.offset = offset;
		btrfs_set_item_key_safe(fs_info, path, &key);
		fi = btrfs_item_ptr(leaf, path->slots[0],
				    struct btrfs_file_extent_item);
		num_bytes = btrfs_file_extent_num_bytes(leaf, fi) + end -
			offset;
		btrfs_set_file_extent_num_bytes(leaf, fi, num_bytes);
		btrfs_set_file_extent_ram_bytes(leaf, fi, num_bytes);
		btrfs_set_file_extent_offset(leaf, fi, 0);
		btrfs_set_file_extent_generation(leaf, fi, trans->transid);
		btrfs_mark_buffer_dirty(leaf);
		goto out;
	}
	btrfs_release_path(path);

	ret = btrfs_insert_hole_extent(trans, root, btrfs_ino(inode), offset,
				       end - offset);
	if (ret)
		return ret;

out:
	btrfs_release_path(path);

	hole_em = alloc_extent_map();
	if (!hole_em) {
		btrfs_drop_extent_map_range(inode, offset, end - 1, false);
		btrfs_set_inode_full_sync(inode);
	} else {
		hole_em->start = offset;
		hole_em->len = end - offset;
		hole_em->ram_bytes = hole_em->len;
		hole_em->orig_start = offset;

		hole_em->block_start = EXTENT_MAP_HOLE;
		hole_em->block_len = 0;
		hole_em->orig_block_len = 0;
		hole_em->compress_type = BTRFS_COMPRESS_NONE;
		hole_em->generation = trans->transid;

		ret = btrfs_replace_extent_map_range(inode, hole_em, true);
		free_extent_map(hole_em);
		if (ret)
			btrfs_set_inode_full_sync(inode);
	}

	return 0;
}

/*
 * Find a hole extent on given inode and change start/len to the end of hole
 * extent.(hole/vacuum extent whose em->start <= start &&
 *	   em->start + em->len > start)
 * When a hole extent is found, return 1 and modify start/len.
 */
static int find_first_non_hole(struct btrfs_inode *inode, u64 *start, u64 *len)
{
	struct btrfs_fs_info *fs_info = inode->root->fs_info;
	struct extent_map *em;
	int ret = 0;

	em = btrfs_get_extent(inode, NULL, 0,
			      round_down(*start, fs_info->sectorsize),
			      round_up(*len, fs_info->sectorsize));
	if (IS_ERR(em))
		return PTR_ERR(em);

	/* Hole or vacuum extent(only exists in no-hole mode) */
	if (em->block_start == EXTENT_MAP_HOLE) {
		ret = 1;
		*len = em->start + em->len > *start + *len ?
		       0 : *start + *len - em->start - em->len;
		*start = em->start + em->len;
	}
	free_extent_map(em);
	return ret;
}

static void btrfs_punch_hole_lock_range(struct inode *inode,
					const u64 lockstart,
					const u64 lockend,
					struct extent_state **cached_state)
{
	/*
	 * For subpage case, if the range is not at page boundary, we could
	 * have pages at the leading/tailing part of the range.
	 * This could lead to dead loop since filemap_range_has_page()
	 * will always return true.
	 * So here we need to do extra page alignment for
	 * filemap_range_has_page().
	 */
	const u64 page_lockstart = round_up(lockstart, PAGE_SIZE);
	const u64 page_lockend = round_down(lockend + 1, PAGE_SIZE) - 1;

	while (1) {
		truncate_pagecache_range(inode, lockstart, lockend);

		lock_extent(&BTRFS_I(inode)->io_tree, lockstart, lockend,
			    cached_state);
		/*
		 * We can't have ordered extents in the range, nor dirty/writeback
		 * pages, because we have locked the inode's VFS lock in exclusive
		 * mode, we have locked the inode's i_mmap_lock in exclusive mode,
		 * we have flushed all delalloc in the range and we have waited
		 * for any ordered extents in the range to complete.
		 * We can race with anyone reading pages from this range, so after
		 * locking the range check if we have pages in the range, and if
		 * we do, unlock the range and retry.
		 */
		if (!filemap_range_has_page(inode->i_mapping, page_lockstart,
					    page_lockend))
			break;

		unlock_extent(&BTRFS_I(inode)->io_tree, lockstart, lockend,
			      cached_state);
	}

	btrfs_assert_inode_range_clean(BTRFS_I(inode), lockstart, lockend);
}

static int btrfs_insert_replace_extent(struct btrfs_trans_handle *trans,
				     struct btrfs_inode *inode,
				     struct btrfs_path *path,
				     struct btrfs_replace_extent_info *extent_info,
				     const u64 replace_len,
				     const u64 bytes_to_drop)
{
	struct btrfs_fs_info *fs_info = trans->fs_info;
	struct btrfs_root *root = inode->root;
	struct btrfs_file_extent_item *extent;
	struct extent_buffer *leaf;
	struct btrfs_key key;
	int slot;
	struct btrfs_ref ref = { 0 };
	int ret;

	if (replace_len == 0)
		return 0;

	if (extent_info->disk_offset == 0 &&
	    btrfs_fs_incompat(fs_info, NO_HOLES)) {
		btrfs_update_inode_bytes(inode, 0, bytes_to_drop);
		return 0;
	}

	key.objectid = btrfs_ino(inode);
	key.type = BTRFS_EXTENT_DATA_KEY;
	key.offset = extent_info->file_offset;
	ret = btrfs_insert_empty_item(trans, root, path, &key,
				      sizeof(struct btrfs_file_extent_item));
	if (ret)
		return ret;
	leaf = path->nodes[0];
	slot = path->slots[0];
	write_extent_buffer(leaf, extent_info->extent_buf,
			    btrfs_item_ptr_offset(leaf, slot),
			    sizeof(struct btrfs_file_extent_item));
	extent = btrfs_item_ptr(leaf, slot, struct btrfs_file_extent_item);
	ASSERT(btrfs_file_extent_type(leaf, extent) != BTRFS_FILE_EXTENT_INLINE);
	btrfs_set_file_extent_offset(leaf, extent, extent_info->data_offset);
	btrfs_set_file_extent_num_bytes(leaf, extent, replace_len);
	if (extent_info->is_new_extent)
		btrfs_set_file_extent_generation(leaf, extent, trans->transid);
	btrfs_mark_buffer_dirty(leaf);
	btrfs_release_path(path);

	ret = btrfs_inode_set_file_extent_range(inode, extent_info->file_offset,
						replace_len);
	if (ret)
		return ret;

	/* If it's a hole, nothing more needs to be done. */
	if (extent_info->disk_offset == 0) {
		btrfs_update_inode_bytes(inode, 0, bytes_to_drop);
		return 0;
	}

	btrfs_update_inode_bytes(inode, replace_len, bytes_to_drop);

	if (extent_info->is_new_extent && extent_info->insertions == 0) {
		key.objectid = extent_info->disk_offset;
		key.type = BTRFS_EXTENT_ITEM_KEY;
		key.offset = extent_info->disk_len;
		ret = btrfs_alloc_reserved_file_extent(trans, root,
						       btrfs_ino(inode),
						       extent_info->file_offset,
						       extent_info->qgroup_reserved,
						       &key);
	} else {
		u64 ref_offset;

		btrfs_init_generic_ref(&ref, BTRFS_ADD_DELAYED_REF,
				       extent_info->disk_offset,
				       extent_info->disk_len, 0);
		ref_offset = extent_info->file_offset - extent_info->data_offset;
		btrfs_init_data_ref(&ref, root->root_key.objectid,
				    btrfs_ino(inode), ref_offset, 0, false);
		ret = btrfs_inc_extent_ref(trans, &ref);
	}

	extent_info->insertions++;

	return ret;
}

/*
 * The respective range must have been previously locked, as well as the inode.
 * The end offset is inclusive (last byte of the range).
 * @extent_info is NULL for fallocate's hole punching and non-NULL when replacing
 * the file range with an extent.
 * When not punching a hole, we don't want to end up in a state where we dropped
 * extents without inserting a new one, so we must abort the transaction to avoid
 * a corruption.
 */
int btrfs_replace_file_extents(struct btrfs_inode *inode,
			       struct btrfs_path *path, const u64 start,
			       const u64 end,
			       struct btrfs_replace_extent_info *extent_info,
			       struct btrfs_trans_handle **trans_out)
{
	struct btrfs_drop_extents_args drop_args = { 0 };
	struct btrfs_root *root = inode->root;
	struct btrfs_fs_info *fs_info = root->fs_info;
	u64 min_size = btrfs_calc_insert_metadata_size(fs_info, 1);
	u64 ino_size = round_up(inode->vfs_inode.i_size, fs_info->sectorsize);
	struct btrfs_trans_handle *trans = NULL;
	struct btrfs_block_rsv *rsv;
	unsigned int rsv_count;
	u64 cur_offset;
	u64 len = end - start;
	int ret = 0;

	if (end <= start)
		return -EINVAL;

	rsv = btrfs_alloc_block_rsv(fs_info, BTRFS_BLOCK_RSV_TEMP);
	if (!rsv) {
		ret = -ENOMEM;
		goto out;
	}
	rsv->size = btrfs_calc_insert_metadata_size(fs_info, 1);
	rsv->failfast = true;

	/*
	 * 1 - update the inode
	 * 1 - removing the extents in the range
	 * 1 - adding the hole extent if no_holes isn't set or if we are
	 *     replacing the range with a new extent
	 */
	if (!btrfs_fs_incompat(fs_info, NO_HOLES) || extent_info)
		rsv_count = 3;
	else
		rsv_count = 2;

	trans = btrfs_start_transaction(root, rsv_count);
	if (IS_ERR(trans)) {
		ret = PTR_ERR(trans);
		trans = NULL;
		goto out_free;
	}

	ret = btrfs_block_rsv_migrate(&fs_info->trans_block_rsv, rsv,
				      min_size, false);
	if (WARN_ON(ret))
		goto out_trans;
	trans->block_rsv = rsv;

	cur_offset = start;
	drop_args.path = path;
	drop_args.end = end + 1;
	drop_args.drop_cache = true;
	while (cur_offset < end) {
		drop_args.start = cur_offset;
		ret = btrfs_drop_extents(trans, root, inode, &drop_args);
		/* If we are punching a hole decrement the inode's byte count */
		if (!extent_info)
			btrfs_update_inode_bytes(inode, 0,
						 drop_args.bytes_found);
		if (ret != -ENOSPC) {
			/*
			 * The only time we don't want to abort is if we are
			 * attempting to clone a partial inline extent, in which
			 * case we'll get EOPNOTSUPP.  However if we aren't
			 * clone we need to abort no matter what, because if we
			 * got EOPNOTSUPP via prealloc then we messed up and
			 * need to abort.
			 */
			if (ret &&
			    (ret != -EOPNOTSUPP ||
			     (extent_info && extent_info->is_new_extent)))
				btrfs_abort_transaction(trans, ret);
			break;
		}

		trans->block_rsv = &fs_info->trans_block_rsv;

		if (!extent_info && cur_offset < drop_args.drop_end &&
		    cur_offset < ino_size) {
			ret = fill_holes(trans, inode, path, cur_offset,
					 drop_args.drop_end);
			if (ret) {
				/*
				 * If we failed then we didn't insert our hole
				 * entries for the area we dropped, so now the
				 * fs is corrupted, so we must abort the
				 * transaction.
				 */
				btrfs_abort_transaction(trans, ret);
				break;
			}
		} else if (!extent_info && cur_offset < drop_args.drop_end) {
			/*
			 * We are past the i_size here, but since we didn't
			 * insert holes we need to clear the mapped area so we
			 * know to not set disk_i_size in this area until a new
			 * file extent is inserted here.
			 */
			ret = btrfs_inode_clear_file_extent_range(inode,
					cur_offset,
					drop_args.drop_end - cur_offset);
			if (ret) {
				/*
				 * We couldn't clear our area, so we could
				 * presumably adjust up and corrupt the fs, so
				 * we need to abort.
				 */
				btrfs_abort_transaction(trans, ret);
				break;
			}
		}

		if (extent_info &&
		    drop_args.drop_end > extent_info->file_offset) {
			u64 replace_len = drop_args.drop_end -
					  extent_info->file_offset;

			ret = btrfs_insert_replace_extent(trans, inode,	path,
					extent_info, replace_len,
					drop_args.bytes_found);
			if (ret) {
				btrfs_abort_transaction(trans, ret);
				break;
			}
			extent_info->data_len -= replace_len;
			extent_info->data_offset += replace_len;
			extent_info->file_offset += replace_len;
		}

		/*
		 * We are releasing our handle on the transaction, balance the
		 * dirty pages of the btree inode and flush delayed items, and
		 * then get a new transaction handle, which may now point to a
		 * new transaction in case someone else may have committed the
		 * transaction we used to replace/drop file extent items. So
		 * bump the inode's iversion and update mtime and ctime except
		 * if we are called from a dedupe context. This is because a
		 * power failure/crash may happen after the transaction is
		 * committed and before we finish replacing/dropping all the
		 * file extent items we need.
		 */
		inode_inc_iversion(&inode->vfs_inode);

		if (!extent_info || extent_info->update_times) {
			inode->vfs_inode.i_mtime = current_time(&inode->vfs_inode);
			inode->vfs_inode.i_ctime = inode->vfs_inode.i_mtime;
		}

		ret = btrfs_update_inode(trans, root, inode);
		if (ret)
			break;

		btrfs_end_transaction(trans);
		btrfs_btree_balance_dirty(fs_info);

		trans = btrfs_start_transaction(root, rsv_count);
		if (IS_ERR(trans)) {
			ret = PTR_ERR(trans);
			trans = NULL;
			break;
		}

		ret = btrfs_block_rsv_migrate(&fs_info->trans_block_rsv,
					      rsv, min_size, false);
		if (WARN_ON(ret))
			break;
		trans->block_rsv = rsv;

		cur_offset = drop_args.drop_end;
		len = end - cur_offset;
		if (!extent_info && len) {
			ret = find_first_non_hole(inode, &cur_offset, &len);
			if (unlikely(ret < 0))
				break;
			if (ret && !len) {
				ret = 0;
				break;
			}
		}
	}

	/*
	 * If we were cloning, force the next fsync to be a full one since we
	 * we replaced (or just dropped in the case of cloning holes when
	 * NO_HOLES is enabled) file extent items and did not setup new extent
	 * maps for the replacement extents (or holes).
	 */
	if (extent_info && !extent_info->is_new_extent)
		btrfs_set_inode_full_sync(inode);

	if (ret)
		goto out_trans;

	trans->block_rsv = &fs_info->trans_block_rsv;
	/*
	 * If we are using the NO_HOLES feature we might have had already an
	 * hole that overlaps a part of the region [lockstart, lockend] and
	 * ends at (or beyond) lockend. Since we have no file extent items to
	 * represent holes, drop_end can be less than lockend and so we must
	 * make sure we have an extent map representing the existing hole (the
	 * call to __btrfs_drop_extents() might have dropped the existing extent
	 * map representing the existing hole), otherwise the fast fsync path
	 * will not record the existence of the hole region
	 * [existing_hole_start, lockend].
	 */
	if (drop_args.drop_end <= end)
		drop_args.drop_end = end + 1;
	/*
	 * Don't insert file hole extent item if it's for a range beyond eof
	 * (because it's useless) or if it represents a 0 bytes range (when
	 * cur_offset == drop_end).
	 */
	if (!extent_info && cur_offset < ino_size &&
	    cur_offset < drop_args.drop_end) {
		ret = fill_holes(trans, inode, path, cur_offset,
				 drop_args.drop_end);
		if (ret) {
			/* Same comment as above. */
			btrfs_abort_transaction(trans, ret);
			goto out_trans;
		}
	} else if (!extent_info && cur_offset < drop_args.drop_end) {
		/* See the comment in the loop above for the reasoning here. */
		ret = btrfs_inode_clear_file_extent_range(inode, cur_offset,
					drop_args.drop_end - cur_offset);
		if (ret) {
			btrfs_abort_transaction(trans, ret);
			goto out_trans;
		}

	}
	if (extent_info) {
		ret = btrfs_insert_replace_extent(trans, inode, path,
				extent_info, extent_info->data_len,
				drop_args.bytes_found);
		if (ret) {
			btrfs_abort_transaction(trans, ret);
			goto out_trans;
		}
	}

out_trans:
	if (!trans)
		goto out_free;

	trans->block_rsv = &fs_info->trans_block_rsv;
	if (ret)
		btrfs_end_transaction(trans);
	else
		*trans_out = trans;
out_free:
	btrfs_free_block_rsv(fs_info, rsv);
out:
	return ret;
}

static int btrfs_punch_hole(struct file *file, loff_t offset, loff_t len)
{
	struct inode *inode = file_inode(file);
	struct btrfs_fs_info *fs_info = btrfs_sb(inode->i_sb);
	struct btrfs_root *root = BTRFS_I(inode)->root;
	struct extent_state *cached_state = NULL;
	struct btrfs_path *path;
	struct btrfs_trans_handle *trans = NULL;
	u64 lockstart;
	u64 lockend;
	u64 tail_start;
	u64 tail_len;
	u64 orig_start = offset;
	int ret = 0;
	bool same_block;
	u64 ino_size;
	bool truncated_block = false;
	bool updated_inode = false;

	btrfs_inode_lock(inode, BTRFS_ILOCK_MMAP);

	ret = btrfs_wait_ordered_range(inode, offset, len);
	if (ret)
		goto out_only_mutex;

	ino_size = round_up(inode->i_size, fs_info->sectorsize);
	ret = find_first_non_hole(BTRFS_I(inode), &offset, &len);
	if (ret < 0)
		goto out_only_mutex;
	if (ret && !len) {
		/* Already in a large hole */
		ret = 0;
		goto out_only_mutex;
	}

	ret = file_modified(file);
	if (ret)
		goto out_only_mutex;

	lockstart = round_up(offset, fs_info->sectorsize);
	lockend = round_down(offset + len, fs_info->sectorsize) - 1;
	same_block = (BTRFS_BYTES_TO_BLKS(fs_info, offset))
		== (BTRFS_BYTES_TO_BLKS(fs_info, offset + len - 1));
	/*
	 * We needn't truncate any block which is beyond the end of the file
	 * because we are sure there is no data there.
	 */
	/*
	 * Only do this if we are in the same block and we aren't doing the
	 * entire block.
	 */
	if (same_block && len < fs_info->sectorsize) {
		if (offset < ino_size) {
			truncated_block = true;
			ret = btrfs_truncate_block(BTRFS_I(inode), offset, len,
						   0);
		} else {
			ret = 0;
		}
		goto out_only_mutex;
	}

	/* zero back part of the first block */
	if (offset < ino_size) {
		truncated_block = true;
		ret = btrfs_truncate_block(BTRFS_I(inode), offset, 0, 0);
		if (ret) {
			btrfs_inode_unlock(inode, BTRFS_ILOCK_MMAP);
			return ret;
		}
	}

	/* Check the aligned pages after the first unaligned page,
	 * if offset != orig_start, which means the first unaligned page
	 * including several following pages are already in holes,
	 * the extra check can be skipped */
	if (offset == orig_start) {
		/* after truncate page, check hole again */
		len = offset + len - lockstart;
		offset = lockstart;
		ret = find_first_non_hole(BTRFS_I(inode), &offset, &len);
		if (ret < 0)
			goto out_only_mutex;
		if (ret && !len) {
			ret = 0;
			goto out_only_mutex;
		}
		lockstart = offset;
	}

	/* Check the tail unaligned part is in a hole */
	tail_start = lockend + 1;
	tail_len = offset + len - tail_start;
	if (tail_len) {
		ret = find_first_non_hole(BTRFS_I(inode), &tail_start, &tail_len);
		if (unlikely(ret < 0))
			goto out_only_mutex;
		if (!ret) {
			/* zero the front end of the last page */
			if (tail_start + tail_len < ino_size) {
				truncated_block = true;
				ret = btrfs_truncate_block(BTRFS_I(inode),
							tail_start + tail_len,
							0, 1);
				if (ret)
					goto out_only_mutex;
			}
		}
	}

	if (lockend < lockstart) {
		ret = 0;
		goto out_only_mutex;
	}

	btrfs_punch_hole_lock_range(inode, lockstart, lockend, &cached_state);

	path = btrfs_alloc_path();
	if (!path) {
		ret = -ENOMEM;
		goto out;
	}

	ret = btrfs_replace_file_extents(BTRFS_I(inode), path, lockstart,
					 lockend, NULL, &trans);
	btrfs_free_path(path);
	if (ret)
		goto out;

	ASSERT(trans != NULL);
	inode_inc_iversion(inode);
	inode->i_mtime = current_time(inode);
	inode->i_ctime = inode->i_mtime;
	ret = btrfs_update_inode(trans, root, BTRFS_I(inode));
	updated_inode = true;
	btrfs_end_transaction(trans);
	btrfs_btree_balance_dirty(fs_info);
out:
	unlock_extent(&BTRFS_I(inode)->io_tree, lockstart, lockend,
		      &cached_state);
out_only_mutex:
	if (!updated_inode && truncated_block && !ret) {
		/*
		 * If we only end up zeroing part of a page, we still need to
		 * update the inode item, so that all the time fields are
		 * updated as well as the necessary btrfs inode in memory fields
		 * for detecting, at fsync time, if the inode isn't yet in the
		 * log tree or it's there but not up to date.
		 */
		struct timespec64 now = current_time(inode);

		inode_inc_iversion(inode);
		inode->i_mtime = now;
		inode->i_ctime = now;
		trans = btrfs_start_transaction(root, 1);
		if (IS_ERR(trans)) {
			ret = PTR_ERR(trans);
		} else {
			int ret2;

			ret = btrfs_update_inode(trans, root, BTRFS_I(inode));
			ret2 = btrfs_end_transaction(trans);
			if (!ret)
				ret = ret2;
		}
	}
	btrfs_inode_unlock(inode, BTRFS_ILOCK_MMAP);
	return ret;
}

/* Helper structure to record which range is already reserved */
struct falloc_range {
	struct list_head list;
	u64 start;
	u64 len;
};

/*
 * Helper function to add falloc range
 *
 * Caller should have locked the larger range of extent containing
 * [start, len)
 */
static int add_falloc_range(struct list_head *head, u64 start, u64 len)
{
	struct falloc_range *range = NULL;

	if (!list_empty(head)) {
		/*
		 * As fallocate iterates by bytenr order, we only need to check
		 * the last range.
		 */
		range = list_last_entry(head, struct falloc_range, list);
		if (range->start + range->len == start) {
			range->len += len;
			return 0;
		}
	}

	range = kmalloc(sizeof(*range), GFP_KERNEL);
	if (!range)
		return -ENOMEM;
	range->start = start;
	range->len = len;
	list_add_tail(&range->list, head);
	return 0;
}

static int btrfs_fallocate_update_isize(struct inode *inode,
					const u64 end,
					const int mode)
{
	struct btrfs_trans_handle *trans;
	struct btrfs_root *root = BTRFS_I(inode)->root;
	int ret;
	int ret2;

	if (mode & FALLOC_FL_KEEP_SIZE || end <= i_size_read(inode))
		return 0;

	trans = btrfs_start_transaction(root, 1);
	if (IS_ERR(trans))
		return PTR_ERR(trans);

	inode->i_ctime = current_time(inode);
	i_size_write(inode, end);
	btrfs_inode_safe_disk_i_size_write(BTRFS_I(inode), 0);
	ret = btrfs_update_inode(trans, root, BTRFS_I(inode));
	ret2 = btrfs_end_transaction(trans);

	return ret ? ret : ret2;
}

enum {
	RANGE_BOUNDARY_WRITTEN_EXTENT,
	RANGE_BOUNDARY_PREALLOC_EXTENT,
	RANGE_BOUNDARY_HOLE,
};

static int btrfs_zero_range_check_range_boundary(struct btrfs_inode *inode,
						 u64 offset)
{
	const u64 sectorsize = inode->root->fs_info->sectorsize;
	struct extent_map *em;
	int ret;

	offset = round_down(offset, sectorsize);
	em = btrfs_get_extent(inode, NULL, 0, offset, sectorsize);
	if (IS_ERR(em))
		return PTR_ERR(em);

	if (em->block_start == EXTENT_MAP_HOLE)
		ret = RANGE_BOUNDARY_HOLE;
	else if (test_bit(EXTENT_FLAG_PREALLOC, &em->flags))
		ret = RANGE_BOUNDARY_PREALLOC_EXTENT;
	else
		ret = RANGE_BOUNDARY_WRITTEN_EXTENT;

	free_extent_map(em);
	return ret;
}

static int btrfs_zero_range(struct inode *inode,
			    loff_t offset,
			    loff_t len,
			    const int mode)
{
	struct btrfs_fs_info *fs_info = BTRFS_I(inode)->root->fs_info;
	struct extent_map *em;
	struct extent_changeset *data_reserved = NULL;
	int ret;
	u64 alloc_hint = 0;
	const u64 sectorsize = fs_info->sectorsize;
	u64 alloc_start = round_down(offset, sectorsize);
	u64 alloc_end = round_up(offset + len, sectorsize);
	u64 bytes_to_reserve = 0;
	bool space_reserved = false;

	em = btrfs_get_extent(BTRFS_I(inode), NULL, 0, alloc_start,
			      alloc_end - alloc_start);
	if (IS_ERR(em)) {
		ret = PTR_ERR(em);
		goto out;
	}

	/*
	 * Avoid hole punching and extent allocation for some cases. More cases
	 * could be considered, but these are unlikely common and we keep things
	 * as simple as possible for now. Also, intentionally, if the target
	 * range contains one or more prealloc extents together with regular
	 * extents and holes, we drop all the existing extents and allocate a
	 * new prealloc extent, so that we get a larger contiguous disk extent.
	 */
	if (em->start <= alloc_start &&
	    test_bit(EXTENT_FLAG_PREALLOC, &em->flags)) {
		const u64 em_end = em->start + em->len;

		if (em_end >= offset + len) {
			/*
			 * The whole range is already a prealloc extent,
			 * do nothing except updating the inode's i_size if
			 * needed.
			 */
			free_extent_map(em);
			ret = btrfs_fallocate_update_isize(inode, offset + len,
							   mode);
			goto out;
		}
		/*
		 * Part of the range is already a prealloc extent, so operate
		 * only on the remaining part of the range.
		 */
		alloc_start = em_end;
		ASSERT(IS_ALIGNED(alloc_start, sectorsize));
		len = offset + len - alloc_start;
		offset = alloc_start;
		alloc_hint = em->block_start + em->len;
	}
	free_extent_map(em);

	if (BTRFS_BYTES_TO_BLKS(fs_info, offset) ==
	    BTRFS_BYTES_TO_BLKS(fs_info, offset + len - 1)) {
		em = btrfs_get_extent(BTRFS_I(inode), NULL, 0, alloc_start,
				      sectorsize);
		if (IS_ERR(em)) {
			ret = PTR_ERR(em);
			goto out;
		}

		if (test_bit(EXTENT_FLAG_PREALLOC, &em->flags)) {
			free_extent_map(em);
			ret = btrfs_fallocate_update_isize(inode, offset + len,
							   mode);
			goto out;
		}
		if (len < sectorsize && em->block_start != EXTENT_MAP_HOLE) {
			free_extent_map(em);
			ret = btrfs_truncate_block(BTRFS_I(inode), offset, len,
						   0);
			if (!ret)
				ret = btrfs_fallocate_update_isize(inode,
								   offset + len,
								   mode);
			return ret;
		}
		free_extent_map(em);
		alloc_start = round_down(offset, sectorsize);
		alloc_end = alloc_start + sectorsize;
		goto reserve_space;
	}

	alloc_start = round_up(offset, sectorsize);
	alloc_end = round_down(offset + len, sectorsize);

	/*
	 * For unaligned ranges, check the pages at the boundaries, they might
	 * map to an extent, in which case we need to partially zero them, or
	 * they might map to a hole, in which case we need our allocation range
	 * to cover them.
	 */
	if (!IS_ALIGNED(offset, sectorsize)) {
		ret = btrfs_zero_range_check_range_boundary(BTRFS_I(inode),
							    offset);
		if (ret < 0)
			goto out;
		if (ret == RANGE_BOUNDARY_HOLE) {
			alloc_start = round_down(offset, sectorsize);
			ret = 0;
		} else if (ret == RANGE_BOUNDARY_WRITTEN_EXTENT) {
			ret = btrfs_truncate_block(BTRFS_I(inode), offset, 0, 0);
			if (ret)
				goto out;
		} else {
			ret = 0;
		}
	}

	if (!IS_ALIGNED(offset + len, sectorsize)) {
		ret = btrfs_zero_range_check_range_boundary(BTRFS_I(inode),
							    offset + len);
		if (ret < 0)
			goto out;
		if (ret == RANGE_BOUNDARY_HOLE) {
			alloc_end = round_up(offset + len, sectorsize);
			ret = 0;
		} else if (ret == RANGE_BOUNDARY_WRITTEN_EXTENT) {
			ret = btrfs_truncate_block(BTRFS_I(inode), offset + len,
						   0, 1);
			if (ret)
				goto out;
		} else {
			ret = 0;
		}
	}

reserve_space:
	if (alloc_start < alloc_end) {
		struct extent_state *cached_state = NULL;
		const u64 lockstart = alloc_start;
		const u64 lockend = alloc_end - 1;

		bytes_to_reserve = alloc_end - alloc_start;
		ret = btrfs_alloc_data_chunk_ondemand(BTRFS_I(inode),
						      bytes_to_reserve);
		if (ret < 0)
			goto out;
		space_reserved = true;
		btrfs_punch_hole_lock_range(inode, lockstart, lockend,
					    &cached_state);
		ret = btrfs_qgroup_reserve_data(BTRFS_I(inode), &data_reserved,
						alloc_start, bytes_to_reserve);
		if (ret) {
			unlock_extent(&BTRFS_I(inode)->io_tree, lockstart,
				      lockend, &cached_state);
			goto out;
		}
		ret = btrfs_prealloc_file_range(inode, mode, alloc_start,
						alloc_end - alloc_start,
						i_blocksize(inode),
						offset + len, &alloc_hint);
		unlock_extent(&BTRFS_I(inode)->io_tree, lockstart, lockend,
			      &cached_state);
		/* btrfs_prealloc_file_range releases reserved space on error */
		if (ret) {
			space_reserved = false;
			goto out;
		}
	}
	ret = btrfs_fallocate_update_isize(inode, offset + len, mode);
 out:
	if (ret && space_reserved)
		btrfs_free_reserved_data_space(BTRFS_I(inode), data_reserved,
					       alloc_start, bytes_to_reserve);
	extent_changeset_free(data_reserved);

	return ret;
}

static long btrfs_fallocate(struct file *file, int mode,
			    loff_t offset, loff_t len)
{
	struct inode *inode = file_inode(file);
	struct extent_state *cached_state = NULL;
	struct extent_changeset *data_reserved = NULL;
	struct falloc_range *range;
	struct falloc_range *tmp;
	struct list_head reserve_list;
	u64 cur_offset;
	u64 last_byte;
	u64 alloc_start;
	u64 alloc_end;
	u64 alloc_hint = 0;
	u64 locked_end;
	u64 actual_end = 0;
	u64 data_space_needed = 0;
	u64 data_space_reserved = 0;
	u64 qgroup_reserved = 0;
	struct extent_map *em;
	int blocksize = BTRFS_I(inode)->root->fs_info->sectorsize;
	int ret;

	/* Do not allow fallocate in ZONED mode */
	if (btrfs_is_zoned(btrfs_sb(inode->i_sb)))
		return -EOPNOTSUPP;

	alloc_start = round_down(offset, blocksize);
	alloc_end = round_up(offset + len, blocksize);
	cur_offset = alloc_start;

	/* Make sure we aren't being give some crap mode */
	if (mode & ~(FALLOC_FL_KEEP_SIZE | FALLOC_FL_PUNCH_HOLE |
		     FALLOC_FL_ZERO_RANGE))
		return -EOPNOTSUPP;

	if (mode & FALLOC_FL_PUNCH_HOLE)
		return btrfs_punch_hole(file, offset, len);

	btrfs_inode_lock(inode, BTRFS_ILOCK_MMAP);

	if (!(mode & FALLOC_FL_KEEP_SIZE) && offset + len > inode->i_size) {
		ret = inode_newsize_ok(inode, offset + len);
		if (ret)
			goto out;
	}

	ret = file_modified(file);
	if (ret)
		goto out;

	/*
	 * TODO: Move these two operations after we have checked
	 * accurate reserved space, or fallocate can still fail but
	 * with page truncated or size expanded.
	 *
	 * But that's a minor problem and won't do much harm BTW.
	 */
	if (alloc_start > inode->i_size) {
		ret = btrfs_cont_expand(BTRFS_I(inode), i_size_read(inode),
					alloc_start);
		if (ret)
			goto out;
	} else if (offset + len > inode->i_size) {
		/*
		 * If we are fallocating from the end of the file onward we
		 * need to zero out the end of the block if i_size lands in the
		 * middle of a block.
		 */
		ret = btrfs_truncate_block(BTRFS_I(inode), inode->i_size, 0, 0);
		if (ret)
			goto out;
	}

	/*
	 * We have locked the inode at the VFS level (in exclusive mode) and we
	 * have locked the i_mmap_lock lock (in exclusive mode). Now before
	 * locking the file range, flush all dealloc in the range and wait for
	 * all ordered extents in the range to complete. After this we can lock
	 * the file range and, due to the previous locking we did, we know there
	 * can't be more delalloc or ordered extents in the range.
	 */
	ret = btrfs_wait_ordered_range(inode, alloc_start,
				       alloc_end - alloc_start);
	if (ret)
		goto out;

	if (mode & FALLOC_FL_ZERO_RANGE) {
		ret = btrfs_zero_range(inode, offset, len, mode);
		btrfs_inode_unlock(inode, BTRFS_ILOCK_MMAP);
		return ret;
	}

	locked_end = alloc_end - 1;
	lock_extent(&BTRFS_I(inode)->io_tree, alloc_start, locked_end,
		    &cached_state);

	btrfs_assert_inode_range_clean(BTRFS_I(inode), alloc_start, locked_end);

	/* First, check if we exceed the qgroup limit */
	INIT_LIST_HEAD(&reserve_list);
	while (cur_offset < alloc_end) {
		em = btrfs_get_extent(BTRFS_I(inode), NULL, 0, cur_offset,
				      alloc_end - cur_offset);
		if (IS_ERR(em)) {
			ret = PTR_ERR(em);
			break;
		}
		last_byte = min(extent_map_end(em), alloc_end);
		actual_end = min_t(u64, extent_map_end(em), offset + len);
		last_byte = ALIGN(last_byte, blocksize);
		if (em->block_start == EXTENT_MAP_HOLE ||
		    (cur_offset >= inode->i_size &&
		     !test_bit(EXTENT_FLAG_PREALLOC, &em->flags))) {
			const u64 range_len = last_byte - cur_offset;

			ret = add_falloc_range(&reserve_list, cur_offset, range_len);
			if (ret < 0) {
				free_extent_map(em);
				break;
			}
			ret = btrfs_qgroup_reserve_data(BTRFS_I(inode),
					&data_reserved, cur_offset, range_len);
			if (ret < 0) {
				free_extent_map(em);
				break;
			}
			qgroup_reserved += range_len;
			data_space_needed += range_len;
		}
		free_extent_map(em);
		cur_offset = last_byte;
	}

	if (!ret && data_space_needed > 0) {
		/*
		 * We are safe to reserve space here as we can't have delalloc
		 * in the range, see above.
		 */
		ret = btrfs_alloc_data_chunk_ondemand(BTRFS_I(inode),
						      data_space_needed);
		if (!ret)
			data_space_reserved = data_space_needed;
	}

	/*
	 * If ret is still 0, means we're OK to fallocate.
	 * Or just cleanup the list and exit.
	 */
	list_for_each_entry_safe(range, tmp, &reserve_list, list) {
		if (!ret) {
			ret = btrfs_prealloc_file_range(inode, mode,
					range->start,
					range->len, i_blocksize(inode),
					offset + len, &alloc_hint);
			/*
			 * btrfs_prealloc_file_range() releases space even
			 * if it returns an error.
			 */
			data_space_reserved -= range->len;
			qgroup_reserved -= range->len;
		} else if (data_space_reserved > 0) {
			btrfs_free_reserved_data_space(BTRFS_I(inode),
					       data_reserved, range->start,
					       range->len);
			data_space_reserved -= range->len;
			qgroup_reserved -= range->len;
		} else if (qgroup_reserved > 0) {
			btrfs_qgroup_free_data(BTRFS_I(inode), data_reserved,
					       range->start, range->len);
			qgroup_reserved -= range->len;
		}
		list_del(&range->list);
		kfree(range);
	}
	if (ret < 0)
		goto out_unlock;

	/*
	 * We didn't need to allocate any more space, but we still extended the
	 * size of the file so we need to update i_size and the inode item.
	 */
	ret = btrfs_fallocate_update_isize(inode, actual_end, mode);
out_unlock:
	unlock_extent(&BTRFS_I(inode)->io_tree, alloc_start, locked_end,
		      &cached_state);
out:
	btrfs_inode_unlock(inode, BTRFS_ILOCK_MMAP);
	extent_changeset_free(data_reserved);
	return ret;
}

/*
 * Helper for btrfs_find_delalloc_in_range(). Find a subrange in a given range
 * that has unflushed and/or flushing delalloc. There might be other adjacent
 * subranges after the one it found, so btrfs_find_delalloc_in_range() keeps
 * looping while it gets adjacent subranges, and merging them together.
 */
static bool find_delalloc_subrange(struct btrfs_inode *inode, u64 start, u64 end,
				   u64 *delalloc_start_ret, u64 *delalloc_end_ret)
{
	const u64 len = end + 1 - start;
	struct extent_map_tree *em_tree = &inode->extent_tree;
	struct extent_map *em;
	u64 em_end;
	u64 delalloc_len;

	/*
	 * Search the io tree first for EXTENT_DELALLOC. If we find any, it
	 * means we have delalloc (dirty pages) for which writeback has not
	 * started yet.
	 */
	*delalloc_start_ret = start;
	delalloc_len = count_range_bits(&inode->io_tree, delalloc_start_ret, end,
					len, EXTENT_DELALLOC, 1);
	/*
	 * If delalloc was found then *delalloc_start_ret has a sector size
	 * aligned value (rounded down).
	 */
	if (delalloc_len > 0)
		*delalloc_end_ret = *delalloc_start_ret + delalloc_len - 1;

	/*
	 * Now also check if there's any extent map in the range that does not
	 * map to a hole or prealloc extent. We do this because:
	 *
	 * 1) When delalloc is flushed, the file range is locked, we clear the
	 *    EXTENT_DELALLOC bit from the io tree and create an extent map for
	 *    an allocated extent. So we might just have been called after
	 *    delalloc is flushed and before the ordered extent completes and
	 *    inserts the new file extent item in the subvolume's btree;
	 *
	 * 2) We may have an extent map created by flushing delalloc for a
	 *    subrange that starts before the subrange we found marked with
	 *    EXTENT_DELALLOC in the io tree.
	 */
	read_lock(&em_tree->lock);
	em = lookup_extent_mapping(em_tree, start, len);
	read_unlock(&em_tree->lock);

	/* extent_map_end() returns a non-inclusive end offset. */
	em_end = em ? extent_map_end(em) : 0;

	/*
	 * If we have a hole/prealloc extent map, check the next one if this one
	 * ends before our range's end.
	 */
	if (em && (em->block_start == EXTENT_MAP_HOLE ||
		   test_bit(EXTENT_FLAG_PREALLOC, &em->flags)) && em_end < end) {
		struct extent_map *next_em;

		read_lock(&em_tree->lock);
		next_em = lookup_extent_mapping(em_tree, em_end, len - em_end);
		read_unlock(&em_tree->lock);

		free_extent_map(em);
		em_end = next_em ? extent_map_end(next_em) : 0;
		em = next_em;
	}

	if (em && (em->block_start == EXTENT_MAP_HOLE ||
		   test_bit(EXTENT_FLAG_PREALLOC, &em->flags))) {
		free_extent_map(em);
		em = NULL;
	}

	/*
	 * No extent map or one for a hole or prealloc extent. Use the delalloc
	 * range we found in the io tree if we have one.
	 */
	if (!em)
		return (delalloc_len > 0);

	/*
	 * We don't have any range as EXTENT_DELALLOC in the io tree, so the
	 * extent map is the only subrange representing delalloc.
	 */
	if (delalloc_len == 0) {
		*delalloc_start_ret = em->start;
		*delalloc_end_ret = min(end, em_end - 1);
		free_extent_map(em);
		return true;
	}

	/*
	 * The extent map represents a delalloc range that starts before the
	 * delalloc range we found in the io tree.
	 */
	if (em->start < *delalloc_start_ret) {
		*delalloc_start_ret = em->start;
		/*
		 * If the ranges are adjacent, return a combined range.
		 * Otherwise return the extent map's range.
		 */
		if (em_end < *delalloc_start_ret)
			*delalloc_end_ret = min(end, em_end - 1);

		free_extent_map(em);
		return true;
	}

	/*
	 * The extent map starts after the delalloc range we found in the io
	 * tree. If it's adjacent, return a combined range, otherwise return
	 * the range found in the io tree.
	 */
	if (*delalloc_end_ret + 1 == em->start)
		*delalloc_end_ret = min(end, em_end - 1);

	free_extent_map(em);
	return true;
}

/*
 * Check if there's delalloc in a given range.
 *
 * @inode:               The inode.
 * @start:               The start offset of the range. It does not need to be
 *                       sector size aligned.
 * @end:                 The end offset (inclusive value) of the search range.
 *                       It does not need to be sector size aligned.
 * @delalloc_start_ret:  Output argument, set to the start offset of the
 *                       subrange found with delalloc (may not be sector size
 *                       aligned).
 * @delalloc_end_ret:    Output argument, set to he end offset (inclusive value)
 *                       of the subrange found with delalloc.
 *
 * Returns true if a subrange with delalloc is found within the given range, and
 * if so it sets @delalloc_start_ret and @delalloc_end_ret with the start and
 * end offsets of the subrange.
 */
bool btrfs_find_delalloc_in_range(struct btrfs_inode *inode, u64 start, u64 end,
				  u64 *delalloc_start_ret, u64 *delalloc_end_ret)
{
	u64 cur_offset = round_down(start, inode->root->fs_info->sectorsize);
	u64 prev_delalloc_end = 0;
	bool ret = false;

	while (cur_offset < end) {
		u64 delalloc_start;
		u64 delalloc_end;
		bool delalloc;

		delalloc = find_delalloc_subrange(inode, cur_offset, end,
						  &delalloc_start,
						  &delalloc_end);
		if (!delalloc)
			break;

		if (prev_delalloc_end == 0) {
			/* First subrange found. */
			*delalloc_start_ret = max(delalloc_start, start);
			*delalloc_end_ret = delalloc_end;
			ret = true;
		} else if (delalloc_start == prev_delalloc_end + 1) {
			/* Subrange adjacent to the previous one, merge them. */
			*delalloc_end_ret = delalloc_end;
		} else {
			/* Subrange not adjacent to the previous one, exit. */
			break;
		}

		prev_delalloc_end = delalloc_end;
		cur_offset = delalloc_end + 1;
		cond_resched();
	}

	return ret;
}

/*
 * Check if there's a hole or delalloc range in a range representing a hole (or
 * prealloc extent) found in the inode's subvolume btree.
 *
 * @inode:      The inode.
 * @whence:     Seek mode (SEEK_DATA or SEEK_HOLE).
 * @start:      Start offset of the hole region. It does not need to be sector
 *              size aligned.
 * @end:        End offset (inclusive value) of the hole region. It does not
 *              need to be sector size aligned.
 * @start_ret:  Return parameter, used to set the start of the subrange in the
 *              hole that matches the search criteria (seek mode), if such
 *              subrange is found (return value of the function is true).
 *              The value returned here may not be sector size aligned.
 *
 * Returns true if a subrange matching the given seek mode is found, and if one
 * is found, it updates @start_ret with the start of the subrange.
 */
static bool find_desired_extent_in_hole(struct btrfs_inode *inode, int whence,
					u64 start, u64 end, u64 *start_ret)
{
	u64 delalloc_start;
	u64 delalloc_end;
	bool delalloc;

	delalloc = btrfs_find_delalloc_in_range(inode, start, end,
						&delalloc_start, &delalloc_end);
	if (delalloc && whence == SEEK_DATA) {
		*start_ret = delalloc_start;
		return true;
	}

	if (delalloc && whence == SEEK_HOLE) {
		/*
		 * We found delalloc but it starts after out start offset. So we
		 * have a hole between our start offset and the delalloc start.
		 */
		if (start < delalloc_start) {
			*start_ret = start;
			return true;
		}
		/*
		 * Delalloc range starts at our start offset.
		 * If the delalloc range's length is smaller than our range,
		 * then it means we have a hole that starts where the delalloc
		 * subrange ends.
		 */
		if (delalloc_end < end) {
			*start_ret = delalloc_end + 1;
			return true;
		}

		/* There's delalloc for the whole range. */
		return false;
	}

	if (!delalloc && whence == SEEK_HOLE) {
		*start_ret = start;
		return true;
	}

	/*
	 * No delalloc in the range and we are seeking for data. The caller has
	 * to iterate to the next extent item in the subvolume btree.
	 */
	return false;
}

static loff_t find_desired_extent(struct btrfs_inode *inode, loff_t offset,
				  int whence)
{
	struct btrfs_fs_info *fs_info = inode->root->fs_info;
	struct extent_state *cached_state = NULL;
	const loff_t i_size = i_size_read(&inode->vfs_inode);
	const u64 ino = btrfs_ino(inode);
	struct btrfs_root *root = inode->root;
	struct btrfs_path *path;
	struct btrfs_key key;
	u64 last_extent_end;
	u64 lockstart;
	u64 lockend;
	u64 start;
	int ret;
	bool found = false;

	if (i_size == 0 || offset >= i_size)
		return -ENXIO;

	/*
	 * Quick path. If the inode has no prealloc extents and its number of
	 * bytes used matches its i_size, then it can not have holes.
	 */
	if (whence == SEEK_HOLE &&
	    !(inode->flags & BTRFS_INODE_PREALLOC) &&
	    inode_get_bytes(&inode->vfs_inode) == i_size)
		return i_size;

	/*
	 * offset can be negative, in this case we start finding DATA/HOLE from
	 * the very start of the file.
	 */
	start = max_t(loff_t, 0, offset);

	lockstart = round_down(start, fs_info->sectorsize);
	lockend = round_up(i_size, fs_info->sectorsize);
	if (lockend <= lockstart)
		lockend = lockstart + fs_info->sectorsize;
	lockend--;

	path = btrfs_alloc_path();
	if (!path)
		return -ENOMEM;
	path->reada = READA_FORWARD;

	key.objectid = ino;
	key.type = BTRFS_EXTENT_DATA_KEY;
	key.offset = start;

	last_extent_end = lockstart;

	lock_extent(&inode->io_tree, lockstart, lockend, &cached_state);

	ret = btrfs_search_slot(NULL, root, &key, path, 0, 0);
	if (ret < 0) {
		goto out;
	} else if (ret > 0 && path->slots[0] > 0) {
		btrfs_item_key_to_cpu(path->nodes[0], &key, path->slots[0] - 1);
		if (key.objectid == ino && key.type == BTRFS_EXTENT_DATA_KEY)
			path->slots[0]--;
	}

	while (start < i_size) {
		struct extent_buffer *leaf = path->nodes[0];
		struct btrfs_file_extent_item *extent;
		u64 extent_end;

		if (path->slots[0] >= btrfs_header_nritems(leaf)) {
			ret = btrfs_next_leaf(root, path);
			if (ret < 0)
				goto out;
			else if (ret > 0)
				break;

			leaf = path->nodes[0];
		}

		btrfs_item_key_to_cpu(leaf, &key, path->slots[0]);
		if (key.objectid != ino || key.type != BTRFS_EXTENT_DATA_KEY)
			break;

		extent_end = btrfs_file_extent_end(path);

		/*
		 * In the first iteration we may have a slot that points to an
		 * extent that ends before our start offset, so skip it.
		 */
		if (extent_end <= start) {
			path->slots[0]++;
			continue;
		}

		/* We have an implicit hole, NO_HOLES feature is likely set. */
		if (last_extent_end < key.offset) {
			u64 search_start = last_extent_end;
			u64 found_start;

			/*
			 * First iteration, @start matches @offset and it's
			 * within the hole.
			 */
			if (start == offset)
				search_start = offset;

			found = find_desired_extent_in_hole(inode, whence,
							    search_start,
							    key.offset - 1,
							    &found_start);
			if (found) {
				start = found_start;
				break;
			}
			/*
			 * Didn't find data or a hole (due to delalloc) in the
			 * implicit hole range, so need to analyze the extent.
			 */
		}

		extent = btrfs_item_ptr(leaf, path->slots[0],
					struct btrfs_file_extent_item);

		if (btrfs_file_extent_disk_bytenr(leaf, extent) == 0 ||
		    btrfs_file_extent_type(leaf, extent) ==
		    BTRFS_FILE_EXTENT_PREALLOC) {
			/*
			 * Explicit hole or prealloc extent, search for delalloc.
			 * A prealloc extent is treated like a hole.
			 */
			u64 search_start = key.offset;
			u64 found_start;

			/*
			 * First iteration, @start matches @offset and it's
			 * within the hole.
			 */
			if (start == offset)
				search_start = offset;

			found = find_desired_extent_in_hole(inode, whence,
							    search_start,
							    extent_end - 1,
							    &found_start);
			if (found) {
				start = found_start;
				break;
			}
			/*
			 * Didn't find data or a hole (due to delalloc) in the
			 * implicit hole range, so need to analyze the next
			 * extent item.
			 */
		} else {
			/*
			 * Found a regular or inline extent.
			 * If we are seeking for data, adjust the start offset
			 * and stop, we're done.
			 */
			if (whence == SEEK_DATA) {
				start = max_t(u64, key.offset, offset);
				found = true;
				break;
			}
			/*
			 * Else, we are seeking for a hole, check the next file
			 * extent item.
			 */
		}

		start = extent_end;
		last_extent_end = extent_end;
		path->slots[0]++;
		if (fatal_signal_pending(current)) {
			ret = -EINTR;
			goto out;
		}
		cond_resched();
	}

	/* We have an implicit hole from the last extent found up to i_size. */
	if (!found && start < i_size) {
		found = find_desired_extent_in_hole(inode, whence, start,
						    i_size - 1, &start);
		if (!found)
			start = i_size;
	}

out:
	unlock_extent(&inode->io_tree, lockstart, lockend, &cached_state);
	btrfs_free_path(path);

	if (ret < 0)
		return ret;

	if (whence == SEEK_DATA && start >= i_size)
		return -ENXIO;

	return min_t(loff_t, start, i_size);
}

static loff_t btrfs_file_llseek(struct file *file, loff_t offset, int whence)
{
	struct inode *inode = file->f_mapping->host;

	switch (whence) {
	default:
		return generic_file_llseek(file, offset, whence);
	case SEEK_DATA:
	case SEEK_HOLE:
		btrfs_inode_lock(inode, BTRFS_ILOCK_SHARED);
		offset = find_desired_extent(BTRFS_I(inode), offset, whence);
		btrfs_inode_unlock(inode, BTRFS_ILOCK_SHARED);
		break;
	}

	if (offset < 0)
		return offset;

	return vfs_setpos(file, offset, inode->i_sb->s_maxbytes);
}

static int btrfs_file_open(struct inode *inode, struct file *filp)
{
	int ret;

	filp->f_mode |= FMODE_NOWAIT | FMODE_BUF_RASYNC | FMODE_BUF_WASYNC;

	ret = fsverity_file_open(inode, filp);
	if (ret)
		return ret;
	return generic_file_open(inode, filp);
}

static int check_direct_read(struct btrfs_fs_info *fs_info,
			     const struct iov_iter *iter, loff_t offset)
{
	int ret;
	int i, seg;

	ret = check_direct_IO(fs_info, iter, offset);
	if (ret < 0)
		return ret;

	if (!iter_is_iovec(iter))
		return 0;

	for (seg = 0; seg < iter->nr_segs; seg++)
		for (i = seg + 1; i < iter->nr_segs; i++)
			if (iter->iov[seg].iov_base == iter->iov[i].iov_base)
				return -EINVAL;
	return 0;
}

static ssize_t btrfs_direct_read(struct kiocb *iocb, struct iov_iter *to)
{
	struct inode *inode = file_inode(iocb->ki_filp);
	size_t prev_left = 0;
	ssize_t read = 0;
	ssize_t ret;

	if (fsverity_active(inode))
		return 0;

	if (check_direct_read(btrfs_sb(inode->i_sb), to, iocb->ki_pos))
		return 0;

	btrfs_inode_lock(inode, BTRFS_ILOCK_SHARED);
again:
	/*
	 * This is similar to what we do for direct IO writes, see the comment
	 * at btrfs_direct_write(), but we also disable page faults in addition
	 * to disabling them only at the iov_iter level. This is because when
	 * reading from a hole or prealloc extent, iomap calls iov_iter_zero(),
	 * which can still trigger page fault ins despite having set ->nofault
	 * to true of our 'to' iov_iter.
	 *
	 * The difference to direct IO writes is that we deadlock when trying
	 * to lock the extent range in the inode's tree during he page reads
	 * triggered by the fault in (while for writes it is due to waiting for
	 * our own ordered extent). This is because for direct IO reads,
	 * btrfs_dio_iomap_begin() returns with the extent range locked, which
	 * is only unlocked in the endio callback (end_bio_extent_readpage()).
	 */
	pagefault_disable();
	to->nofault = true;
	ret = btrfs_dio_read(iocb, to, read);
	to->nofault = false;
	pagefault_enable();

	/* No increment (+=) because iomap returns a cumulative value. */
	if (ret > 0)
		read = ret;

	if (iov_iter_count(to) > 0 && (ret == -EFAULT || ret > 0)) {
		const size_t left = iov_iter_count(to);

		if (left == prev_left) {
			/*
			 * We didn't make any progress since the last attempt,
			 * fallback to a buffered read for the remainder of the
			 * range. This is just to avoid any possibility of looping
			 * for too long.
			 */
			ret = read;
		} else {
			/*
			 * We made some progress since the last retry or this is
			 * the first time we are retrying. Fault in as many pages
			 * as possible and retry.
			 */
			fault_in_iov_iter_writeable(to, left);
			prev_left = left;
			goto again;
		}
	}
	btrfs_inode_unlock(inode, BTRFS_ILOCK_SHARED);
	return ret < 0 ? ret : read;
}

static ssize_t btrfs_file_read_iter(struct kiocb *iocb, struct iov_iter *to)
{
	ssize_t ret = 0;

	if (iocb->ki_flags & IOCB_DIRECT) {
		ret = btrfs_direct_read(iocb, to);
		if (ret < 0 || !iov_iter_count(to) ||
		    iocb->ki_pos >= i_size_read(file_inode(iocb->ki_filp)))
			return ret;
	}

	return filemap_read(iocb, to, ret);
}

const struct file_operations btrfs_file_operations = {
	.llseek		= btrfs_file_llseek,
	.read_iter      = btrfs_file_read_iter,
	.splice_read	= generic_file_splice_read,
	.write_iter	= btrfs_file_write_iter,
	.splice_write	= iter_file_splice_write,
	.mmap		= btrfs_file_mmap,
	.open		= btrfs_file_open,
	.release	= btrfs_release_file,
	.get_unmapped_area = thp_get_unmapped_area,
	.fsync		= btrfs_sync_file,
	.fallocate	= btrfs_fallocate,
	.unlocked_ioctl	= btrfs_ioctl,
#ifdef CONFIG_COMPAT
	.compat_ioctl	= btrfs_compat_ioctl,
#endif
	.remap_file_range = btrfs_remap_file_range,
};

void __cold btrfs_auto_defrag_exit(void)
{
	kmem_cache_destroy(btrfs_inode_defrag_cachep);
}

int __init btrfs_auto_defrag_init(void)
{
	btrfs_inode_defrag_cachep = kmem_cache_create("btrfs_inode_defrag",
					sizeof(struct inode_defrag), 0,
					SLAB_MEM_SPREAD,
					NULL);
	if (!btrfs_inode_defrag_cachep)
		return -ENOMEM;

	return 0;
}

int btrfs_fdatawrite_range(struct inode *inode, loff_t start, loff_t end)
{
	int ret;

	/*
	 * So with compression we will find and lock a dirty page and clear the
	 * first one as dirty, setup an async extent, and immediately return
	 * with the entire range locked but with nobody actually marked with
	 * writeback.  So we can't just filemap_write_and_wait_range() and
	 * expect it to work since it will just kick off a thread to do the
	 * actual work.  So we need to call filemap_fdatawrite_range _again_
	 * since it will wait on the page lock, which won't be unlocked until
	 * after the pages have been marked as writeback and so we're good to go
	 * from there.  We have to do this otherwise we'll miss the ordered
	 * extents and that results in badness.  Please Josef, do not think you
	 * know better and pull this out at some point in the future, it is
	 * right and you are wrong.
	 */
	ret = filemap_fdatawrite_range(inode->i_mapping, start, end);
	if (!ret && test_bit(BTRFS_INODE_HAS_ASYNC_EXTENT,
			     &BTRFS_I(inode)->runtime_flags))
		ret = filemap_fdatawrite_range(inode->i_mapping, start, end);

	return ret;
}<|MERGE_RESOLUTION|>--- conflicted
+++ resolved
@@ -1607,15 +1607,10 @@
 		release_bytes = reserve_bytes;
 again:
 		ret = balance_dirty_pages_ratelimited_flags(inode->i_mapping, bdp_flags);
-<<<<<<< HEAD
-		if (ret)
-			break;
-=======
 		if (ret) {
 			btrfs_delalloc_release_extents(BTRFS_I(inode), reserve_bytes);
 			break;
 		}
->>>>>>> ec4a04aa
 
 		/*
 		 * This is going to setup the pages array with the number of
