// SPDX-License-Identifier: GPL-2.0
/*
 * fs/f2fs/segment.c
 *
 * Copyright (c) 2012 Samsung Electronics Co., Ltd.
 *             http://www.samsung.com/
 */
#include <linux/fs.h>
#include <linux/f2fs_fs.h>
#include <linux/bio.h>
#include <linux/blkdev.h>
#include <linux/sched/mm.h>
#include <linux/prefetch.h>
#include <linux/kthread.h>
#include <linux/swap.h>
#include <linux/timer.h>
#include <linux/freezer.h>
#include <linux/sched/signal.h>
#include <linux/random.h>

#include "f2fs.h"
#include "segment.h"
#include "node.h"
#include "gc.h"
#include "iostat.h"
#include <trace/events/f2fs.h>

#define __reverse_ffz(x) __reverse_ffs(~(x))

static struct kmem_cache *discard_entry_slab;
static struct kmem_cache *discard_cmd_slab;
static struct kmem_cache *sit_entry_set_slab;
static struct kmem_cache *revoke_entry_slab;

static unsigned long __reverse_ulong(unsigned char *str)
{
	unsigned long tmp = 0;
	int shift = 24, idx = 0;

#if BITS_PER_LONG == 64
	shift = 56;
#endif
	while (shift >= 0) {
		tmp |= (unsigned long)str[idx++] << shift;
		shift -= BITS_PER_BYTE;
	}
	return tmp;
}

/*
 * __reverse_ffs is copied from include/asm-generic/bitops/__ffs.h since
 * MSB and LSB are reversed in a byte by f2fs_set_bit.
 */
static inline unsigned long __reverse_ffs(unsigned long word)
{
	int num = 0;

#if BITS_PER_LONG == 64
	if ((word & 0xffffffff00000000UL) == 0)
		num += 32;
	else
		word >>= 32;
#endif
	if ((word & 0xffff0000) == 0)
		num += 16;
	else
		word >>= 16;

	if ((word & 0xff00) == 0)
		num += 8;
	else
		word >>= 8;

	if ((word & 0xf0) == 0)
		num += 4;
	else
		word >>= 4;

	if ((word & 0xc) == 0)
		num += 2;
	else
		word >>= 2;

	if ((word & 0x2) == 0)
		num += 1;
	return num;
}

/*
 * __find_rev_next(_zero)_bit is copied from lib/find_next_bit.c because
 * f2fs_set_bit makes MSB and LSB reversed in a byte.
 * @size must be integral times of unsigned long.
 * Example:
 *                             MSB <--> LSB
 *   f2fs_set_bit(0, bitmap) => 1000 0000
 *   f2fs_set_bit(7, bitmap) => 0000 0001
 */
static unsigned long __find_rev_next_bit(const unsigned long *addr,
			unsigned long size, unsigned long offset)
{
	const unsigned long *p = addr + BIT_WORD(offset);
	unsigned long result = size;
	unsigned long tmp;

	if (offset >= size)
		return size;

	size -= (offset & ~(BITS_PER_LONG - 1));
	offset %= BITS_PER_LONG;

	while (1) {
		if (*p == 0)
			goto pass;

		tmp = __reverse_ulong((unsigned char *)p);

		tmp &= ~0UL >> offset;
		if (size < BITS_PER_LONG)
			tmp &= (~0UL << (BITS_PER_LONG - size));
		if (tmp)
			goto found;
pass:
		if (size <= BITS_PER_LONG)
			break;
		size -= BITS_PER_LONG;
		offset = 0;
		p++;
	}
	return result;
found:
	return result - size + __reverse_ffs(tmp);
}

static unsigned long __find_rev_next_zero_bit(const unsigned long *addr,
			unsigned long size, unsigned long offset)
{
	const unsigned long *p = addr + BIT_WORD(offset);
	unsigned long result = size;
	unsigned long tmp;

	if (offset >= size)
		return size;

	size -= (offset & ~(BITS_PER_LONG - 1));
	offset %= BITS_PER_LONG;

	while (1) {
		if (*p == ~0UL)
			goto pass;

		tmp = __reverse_ulong((unsigned char *)p);

		if (offset)
			tmp |= ~0UL << (BITS_PER_LONG - offset);
		if (size < BITS_PER_LONG)
			tmp |= ~0UL >> size;
		if (tmp != ~0UL)
			goto found;
pass:
		if (size <= BITS_PER_LONG)
			break;
		size -= BITS_PER_LONG;
		offset = 0;
		p++;
	}
	return result;
found:
	return result - size + __reverse_ffz(tmp);
}

bool f2fs_need_SSR(struct f2fs_sb_info *sbi)
{
	int node_secs = get_blocktype_secs(sbi, F2FS_DIRTY_NODES);
	int dent_secs = get_blocktype_secs(sbi, F2FS_DIRTY_DENTS);
	int imeta_secs = get_blocktype_secs(sbi, F2FS_DIRTY_IMETA);

	if (f2fs_lfs_mode(sbi))
		return false;
	if (sbi->gc_mode == GC_URGENT_HIGH)
		return true;
	if (unlikely(is_sbi_flag_set(sbi, SBI_CP_DISABLED)))
		return true;

	return free_sections(sbi) <= (node_secs + 2 * dent_secs + imeta_secs +
			SM_I(sbi)->min_ssr_sections + reserved_sections(sbi));
}

void f2fs_abort_atomic_write(struct inode *inode, bool clean)
{
	struct f2fs_inode_info *fi = F2FS_I(inode);

	if (!f2fs_is_atomic_file(inode))
		return;

	if (clean)
		truncate_inode_pages_final(inode->i_mapping);
	clear_inode_flag(fi->cow_inode, FI_COW_FILE);
	iput(fi->cow_inode);
	fi->cow_inode = NULL;
	release_atomic_write_cnt(inode);
	clear_inode_flag(inode, FI_ATOMIC_FILE);
	stat_dec_atomic_inode(inode);
}

static int __replace_atomic_write_block(struct inode *inode, pgoff_t index,
			block_t new_addr, block_t *old_addr, bool recover)
{
	struct f2fs_sb_info *sbi = F2FS_I_SB(inode);
	struct dnode_of_data dn;
	struct node_info ni;
	int err;

retry:
	set_new_dnode(&dn, inode, NULL, NULL, 0);
	err = f2fs_get_dnode_of_data(&dn, index, LOOKUP_NODE_RA);
	if (err) {
		if (err == -ENOMEM) {
			f2fs_io_schedule_timeout(DEFAULT_IO_TIMEOUT);
			goto retry;
		}
		return err;
	}

	err = f2fs_get_node_info(sbi, dn.nid, &ni, false);
	if (err) {
		f2fs_put_dnode(&dn);
		return err;
	}

	if (recover) {
		/* dn.data_blkaddr is always valid */
		if (!__is_valid_data_blkaddr(new_addr)) {
			if (new_addr == NULL_ADDR)
				dec_valid_block_count(sbi, inode, 1);
			f2fs_invalidate_blocks(sbi, dn.data_blkaddr);
			f2fs_update_data_blkaddr(&dn, new_addr);
		} else {
			f2fs_replace_block(sbi, &dn, dn.data_blkaddr,
				new_addr, ni.version, true, true);
		}
	} else {
		blkcnt_t count = 1;

		*old_addr = dn.data_blkaddr;
		f2fs_truncate_data_blocks_range(&dn, 1);
		dec_valid_block_count(sbi, F2FS_I(inode)->cow_inode, count);
		inc_valid_block_count(sbi, inode, &count);
		f2fs_replace_block(sbi, &dn, dn.data_blkaddr, new_addr,
					ni.version, true, false);
	}

	f2fs_put_dnode(&dn);
	return 0;
}

static void __complete_revoke_list(struct inode *inode, struct list_head *head,
					bool revoke)
{
	struct revoke_entry *cur, *tmp;

	list_for_each_entry_safe(cur, tmp, head, list) {
		if (revoke)
			__replace_atomic_write_block(inode, cur->index,
						cur->old_addr, NULL, true);
		list_del(&cur->list);
		kmem_cache_free(revoke_entry_slab, cur);
	}
}

static int __f2fs_commit_atomic_write(struct inode *inode)
{
	struct f2fs_sb_info *sbi = F2FS_I_SB(inode);
	struct f2fs_inode_info *fi = F2FS_I(inode);
	struct inode *cow_inode = fi->cow_inode;
	struct revoke_entry *new;
	struct list_head revoke_list;
	block_t blkaddr;
	struct dnode_of_data dn;
	pgoff_t len = DIV_ROUND_UP(i_size_read(inode), PAGE_SIZE);
	pgoff_t off = 0, blen, index;
	int ret = 0, i;

	INIT_LIST_HEAD(&revoke_list);

	while (len) {
		blen = min_t(pgoff_t, ADDRS_PER_BLOCK(cow_inode), len);

		set_new_dnode(&dn, cow_inode, NULL, NULL, 0);
		ret = f2fs_get_dnode_of_data(&dn, off, LOOKUP_NODE_RA);
		if (ret && ret != -ENOENT) {
			goto out;
		} else if (ret == -ENOENT) {
			ret = 0;
			if (dn.max_level == 0)
				goto out;
			goto next;
		}

		blen = min((pgoff_t)ADDRS_PER_PAGE(dn.node_page, cow_inode),
				len);
		index = off;
		for (i = 0; i < blen; i++, dn.ofs_in_node++, index++) {
			blkaddr = f2fs_data_blkaddr(&dn);

			if (!__is_valid_data_blkaddr(blkaddr)) {
				continue;
			} else if (!f2fs_is_valid_blkaddr(sbi, blkaddr,
					DATA_GENERIC_ENHANCE)) {
				f2fs_put_dnode(&dn);
				ret = -EFSCORRUPTED;
				f2fs_handle_error(sbi,
						ERROR_INVALID_BLKADDR);
				goto out;
			}

			new = f2fs_kmem_cache_alloc(revoke_entry_slab, GFP_NOFS,
							true, NULL);

			ret = __replace_atomic_write_block(inode, index, blkaddr,
							&new->old_addr, false);
			if (ret) {
				f2fs_put_dnode(&dn);
				kmem_cache_free(revoke_entry_slab, new);
				goto out;
			}

			f2fs_update_data_blkaddr(&dn, NULL_ADDR);
			new->index = index;
			list_add_tail(&new->list, &revoke_list);
		}
		f2fs_put_dnode(&dn);
next:
		off += blen;
		len -= blen;
	}

out:
	if (ret)
		sbi->revoked_atomic_block += fi->atomic_write_cnt;
	else
		sbi->committed_atomic_block += fi->atomic_write_cnt;

	__complete_revoke_list(inode, &revoke_list, ret ? true : false);

	return ret;
}

int f2fs_commit_atomic_write(struct inode *inode)
{
	struct f2fs_sb_info *sbi = F2FS_I_SB(inode);
	struct f2fs_inode_info *fi = F2FS_I(inode);
	int err;

	err = filemap_write_and_wait_range(inode->i_mapping, 0, LLONG_MAX);
	if (err)
		return err;

	f2fs_down_write(&fi->i_gc_rwsem[WRITE]);
	f2fs_lock_op(sbi);

	err = __f2fs_commit_atomic_write(inode);

	f2fs_unlock_op(sbi);
	f2fs_up_write(&fi->i_gc_rwsem[WRITE]);

	return err;
}

/*
 * This function balances dirty node and dentry pages.
 * In addition, it controls garbage collection.
 */
void f2fs_balance_fs(struct f2fs_sb_info *sbi, bool need)
{
	if (time_to_inject(sbi, FAULT_CHECKPOINT)) {
		f2fs_show_injection_info(sbi, FAULT_CHECKPOINT);
		f2fs_stop_checkpoint(sbi, false, STOP_CP_REASON_FAULT_INJECT);
	}

	/* balance_fs_bg is able to be pending */
	if (need && excess_cached_nats(sbi))
		f2fs_balance_fs_bg(sbi, false);

	if (!f2fs_is_checkpoint_ready(sbi))
		return;

	/*
	 * We should do GC or end up with checkpoint, if there are so many dirty
	 * dir/node pages without enough free segments.
	 */
	if (has_not_enough_free_secs(sbi, 0, 0)) {
		if (test_opt(sbi, GC_MERGE) && sbi->gc_thread &&
					sbi->gc_thread->f2fs_gc_task) {
			DEFINE_WAIT(wait);

			prepare_to_wait(&sbi->gc_thread->fggc_wq, &wait,
						TASK_UNINTERRUPTIBLE);
			wake_up(&sbi->gc_thread->gc_wait_queue_head);
			io_schedule();
			finish_wait(&sbi->gc_thread->fggc_wq, &wait);
		} else {
			struct f2fs_gc_control gc_control = {
				.victim_segno = NULL_SEGNO,
				.init_gc_type = BG_GC,
				.no_bg_gc = true,
				.should_migrate_blocks = false,
				.err_gc_skipped = false,
				.nr_free_secs = 1 };
			f2fs_down_write(&sbi->gc_lock);
			f2fs_gc(sbi, &gc_control);
		}
	}
}

static inline bool excess_dirty_threshold(struct f2fs_sb_info *sbi)
{
	int factor = f2fs_rwsem_is_locked(&sbi->cp_rwsem) ? 3 : 2;
	unsigned int dents = get_pages(sbi, F2FS_DIRTY_DENTS);
	unsigned int qdata = get_pages(sbi, F2FS_DIRTY_QDATA);
	unsigned int nodes = get_pages(sbi, F2FS_DIRTY_NODES);
	unsigned int meta = get_pages(sbi, F2FS_DIRTY_META);
	unsigned int imeta = get_pages(sbi, F2FS_DIRTY_IMETA);
	unsigned int threshold = sbi->blocks_per_seg * factor *
					DEFAULT_DIRTY_THRESHOLD;
	unsigned int global_threshold = threshold * 3 / 2;

	if (dents >= threshold || qdata >= threshold ||
		nodes >= threshold || meta >= threshold ||
		imeta >= threshold)
		return true;
	return dents + qdata + nodes + meta + imeta >  global_threshold;
}

void f2fs_balance_fs_bg(struct f2fs_sb_info *sbi, bool from_bg)
{
	if (unlikely(is_sbi_flag_set(sbi, SBI_POR_DOING)))
		return;

	/* try to shrink extent cache when there is no enough memory */
	if (!f2fs_available_free_memory(sbi, EXTENT_CACHE))
		f2fs_shrink_extent_tree(sbi, EXTENT_CACHE_SHRINK_NUMBER);

	/* check the # of cached NAT entries */
	if (!f2fs_available_free_memory(sbi, NAT_ENTRIES))
		f2fs_try_to_free_nats(sbi, NAT_ENTRY_PER_BLOCK);

	if (!f2fs_available_free_memory(sbi, FREE_NIDS))
		f2fs_try_to_free_nids(sbi, MAX_FREE_NIDS);
	else
		f2fs_build_free_nids(sbi, false, false);

	if (excess_dirty_nats(sbi) || excess_dirty_threshold(sbi) ||
		excess_prefree_segs(sbi) || !f2fs_space_for_roll_forward(sbi))
		goto do_sync;

	/* there is background inflight IO or foreground operation recently */
	if (is_inflight_io(sbi, REQ_TIME) ||
		(!f2fs_time_over(sbi, REQ_TIME) && f2fs_rwsem_is_locked(&sbi->cp_rwsem)))
		return;

	/* exceed periodical checkpoint timeout threshold */
	if (f2fs_time_over(sbi, CP_TIME))
		goto do_sync;

	/* checkpoint is the only way to shrink partial cached entries */
	if (f2fs_available_free_memory(sbi, NAT_ENTRIES) &&
		f2fs_available_free_memory(sbi, INO_ENTRIES))
		return;

do_sync:
	if (test_opt(sbi, DATA_FLUSH) && from_bg) {
		struct blk_plug plug;

		mutex_lock(&sbi->flush_lock);

		blk_start_plug(&plug);
		f2fs_sync_dirty_inodes(sbi, FILE_INODE, false);
		blk_finish_plug(&plug);

		mutex_unlock(&sbi->flush_lock);
	}
	f2fs_sync_fs(sbi->sb, 1);
	stat_inc_bg_cp_count(sbi->stat_info);
}

static int __submit_flush_wait(struct f2fs_sb_info *sbi,
				struct block_device *bdev)
{
	int ret = blkdev_issue_flush(bdev);

	trace_f2fs_issue_flush(bdev, test_opt(sbi, NOBARRIER),
				test_opt(sbi, FLUSH_MERGE), ret);
	return ret;
}

static int submit_flush_wait(struct f2fs_sb_info *sbi, nid_t ino)
{
	int ret = 0;
	int i;

	if (!f2fs_is_multi_device(sbi))
		return __submit_flush_wait(sbi, sbi->sb->s_bdev);

	for (i = 0; i < sbi->s_ndevs; i++) {
		if (!f2fs_is_dirty_device(sbi, ino, i, FLUSH_INO))
			continue;
		ret = __submit_flush_wait(sbi, FDEV(i).bdev);
		if (ret)
			break;
	}
	return ret;
}

static int issue_flush_thread(void *data)
{
	struct f2fs_sb_info *sbi = data;
	struct flush_cmd_control *fcc = SM_I(sbi)->fcc_info;
	wait_queue_head_t *q = &fcc->flush_wait_queue;
repeat:
	if (kthread_should_stop())
		return 0;

	if (!llist_empty(&fcc->issue_list)) {
		struct flush_cmd *cmd, *next;
		int ret;

		fcc->dispatch_list = llist_del_all(&fcc->issue_list);
		fcc->dispatch_list = llist_reverse_order(fcc->dispatch_list);

		cmd = llist_entry(fcc->dispatch_list, struct flush_cmd, llnode);

		ret = submit_flush_wait(sbi, cmd->ino);
		atomic_inc(&fcc->issued_flush);

		llist_for_each_entry_safe(cmd, next,
					  fcc->dispatch_list, llnode) {
			cmd->ret = ret;
			complete(&cmd->wait);
		}
		fcc->dispatch_list = NULL;
	}

	wait_event_interruptible(*q,
		kthread_should_stop() || !llist_empty(&fcc->issue_list));
	goto repeat;
}

int f2fs_issue_flush(struct f2fs_sb_info *sbi, nid_t ino)
{
	struct flush_cmd_control *fcc = SM_I(sbi)->fcc_info;
	struct flush_cmd cmd;
	int ret;

	if (test_opt(sbi, NOBARRIER))
		return 0;

	if (!test_opt(sbi, FLUSH_MERGE)) {
		atomic_inc(&fcc->queued_flush);
		ret = submit_flush_wait(sbi, ino);
		atomic_dec(&fcc->queued_flush);
		atomic_inc(&fcc->issued_flush);
		return ret;
	}

	if (atomic_inc_return(&fcc->queued_flush) == 1 ||
	    f2fs_is_multi_device(sbi)) {
		ret = submit_flush_wait(sbi, ino);
		atomic_dec(&fcc->queued_flush);

		atomic_inc(&fcc->issued_flush);
		return ret;
	}

	cmd.ino = ino;
	init_completion(&cmd.wait);

	llist_add(&cmd.llnode, &fcc->issue_list);

	/*
	 * update issue_list before we wake up issue_flush thread, this
	 * smp_mb() pairs with another barrier in ___wait_event(), see
	 * more details in comments of waitqueue_active().
	 */
	smp_mb();

	if (waitqueue_active(&fcc->flush_wait_queue))
		wake_up(&fcc->flush_wait_queue);

	if (fcc->f2fs_issue_flush) {
		wait_for_completion(&cmd.wait);
		atomic_dec(&fcc->queued_flush);
	} else {
		struct llist_node *list;

		list = llist_del_all(&fcc->issue_list);
		if (!list) {
			wait_for_completion(&cmd.wait);
			atomic_dec(&fcc->queued_flush);
		} else {
			struct flush_cmd *tmp, *next;

			ret = submit_flush_wait(sbi, ino);

			llist_for_each_entry_safe(tmp, next, list, llnode) {
				if (tmp == &cmd) {
					cmd.ret = ret;
					atomic_dec(&fcc->queued_flush);
					continue;
				}
				tmp->ret = ret;
				complete(&tmp->wait);
			}
		}
	}

	return cmd.ret;
}

int f2fs_create_flush_cmd_control(struct f2fs_sb_info *sbi)
{
	dev_t dev = sbi->sb->s_bdev->bd_dev;
	struct flush_cmd_control *fcc;
	int err = 0;

	if (SM_I(sbi)->fcc_info) {
		fcc = SM_I(sbi)->fcc_info;
		if (fcc->f2fs_issue_flush)
			return err;
		goto init_thread;
	}

	fcc = f2fs_kzalloc(sbi, sizeof(struct flush_cmd_control), GFP_KERNEL);
	if (!fcc)
		return -ENOMEM;
	atomic_set(&fcc->issued_flush, 0);
	atomic_set(&fcc->queued_flush, 0);
	init_waitqueue_head(&fcc->flush_wait_queue);
	init_llist_head(&fcc->issue_list);
	SM_I(sbi)->fcc_info = fcc;
	if (!test_opt(sbi, FLUSH_MERGE))
		return err;

init_thread:
	fcc->f2fs_issue_flush = kthread_run(issue_flush_thread, sbi,
				"f2fs_flush-%u:%u", MAJOR(dev), MINOR(dev));
	if (IS_ERR(fcc->f2fs_issue_flush)) {
		err = PTR_ERR(fcc->f2fs_issue_flush);
		kfree(fcc);
		SM_I(sbi)->fcc_info = NULL;
		return err;
	}

	return err;
}

void f2fs_destroy_flush_cmd_control(struct f2fs_sb_info *sbi, bool free)
{
	struct flush_cmd_control *fcc = SM_I(sbi)->fcc_info;

	if (fcc && fcc->f2fs_issue_flush) {
		struct task_struct *flush_thread = fcc->f2fs_issue_flush;

		fcc->f2fs_issue_flush = NULL;
		kthread_stop(flush_thread);
	}
	if (free) {
		kfree(fcc);
		SM_I(sbi)->fcc_info = NULL;
	}
}

int f2fs_flush_device_cache(struct f2fs_sb_info *sbi)
{
	int ret = 0, i;

	if (!f2fs_is_multi_device(sbi))
		return 0;

	if (test_opt(sbi, NOBARRIER))
		return 0;

	for (i = 1; i < sbi->s_ndevs; i++) {
		int count = DEFAULT_RETRY_IO_COUNT;

		if (!f2fs_test_bit(i, (char *)&sbi->dirty_device))
			continue;

		do {
			ret = __submit_flush_wait(sbi, FDEV(i).bdev);
			if (ret)
				f2fs_io_schedule_timeout(DEFAULT_IO_TIMEOUT);
		} while (ret && --count);

		if (ret) {
			f2fs_stop_checkpoint(sbi, false,
					STOP_CP_REASON_FLUSH_FAIL);
			break;
		}

		spin_lock(&sbi->dev_lock);
		f2fs_clear_bit(i, (char *)&sbi->dirty_device);
		spin_unlock(&sbi->dev_lock);
	}

	return ret;
}

static void __locate_dirty_segment(struct f2fs_sb_info *sbi, unsigned int segno,
		enum dirty_type dirty_type)
{
	struct dirty_seglist_info *dirty_i = DIRTY_I(sbi);

	/* need not be added */
	if (IS_CURSEG(sbi, segno))
		return;

	if (!test_and_set_bit(segno, dirty_i->dirty_segmap[dirty_type]))
		dirty_i->nr_dirty[dirty_type]++;

	if (dirty_type == DIRTY) {
		struct seg_entry *sentry = get_seg_entry(sbi, segno);
		enum dirty_type t = sentry->type;

		if (unlikely(t >= DIRTY)) {
			f2fs_bug_on(sbi, 1);
			return;
		}
		if (!test_and_set_bit(segno, dirty_i->dirty_segmap[t]))
			dirty_i->nr_dirty[t]++;

		if (__is_large_section(sbi)) {
			unsigned int secno = GET_SEC_FROM_SEG(sbi, segno);
			block_t valid_blocks =
				get_valid_blocks(sbi, segno, true);

			f2fs_bug_on(sbi, unlikely(!valid_blocks ||
					valid_blocks == CAP_BLKS_PER_SEC(sbi)));

			if (!IS_CURSEC(sbi, secno))
				set_bit(secno, dirty_i->dirty_secmap);
		}
	}
}

static void __remove_dirty_segment(struct f2fs_sb_info *sbi, unsigned int segno,
		enum dirty_type dirty_type)
{
	struct dirty_seglist_info *dirty_i = DIRTY_I(sbi);
	block_t valid_blocks;

	if (test_and_clear_bit(segno, dirty_i->dirty_segmap[dirty_type]))
		dirty_i->nr_dirty[dirty_type]--;

	if (dirty_type == DIRTY) {
		struct seg_entry *sentry = get_seg_entry(sbi, segno);
		enum dirty_type t = sentry->type;

		if (test_and_clear_bit(segno, dirty_i->dirty_segmap[t]))
			dirty_i->nr_dirty[t]--;

		valid_blocks = get_valid_blocks(sbi, segno, true);
		if (valid_blocks == 0) {
			clear_bit(GET_SEC_FROM_SEG(sbi, segno),
						dirty_i->victim_secmap);
#ifdef CONFIG_F2FS_CHECK_FS
			clear_bit(segno, SIT_I(sbi)->invalid_segmap);
#endif
		}
		if (__is_large_section(sbi)) {
			unsigned int secno = GET_SEC_FROM_SEG(sbi, segno);

			if (!valid_blocks ||
					valid_blocks == CAP_BLKS_PER_SEC(sbi)) {
				clear_bit(secno, dirty_i->dirty_secmap);
				return;
			}

			if (!IS_CURSEC(sbi, secno))
				set_bit(secno, dirty_i->dirty_secmap);
		}
	}
}

/*
 * Should not occur error such as -ENOMEM.
 * Adding dirty entry into seglist is not critical operation.
 * If a given segment is one of current working segments, it won't be added.
 */
static void locate_dirty_segment(struct f2fs_sb_info *sbi, unsigned int segno)
{
	struct dirty_seglist_info *dirty_i = DIRTY_I(sbi);
	unsigned short valid_blocks, ckpt_valid_blocks;
	unsigned int usable_blocks;

	if (segno == NULL_SEGNO || IS_CURSEG(sbi, segno))
		return;

	usable_blocks = f2fs_usable_blks_in_seg(sbi, segno);
	mutex_lock(&dirty_i->seglist_lock);

	valid_blocks = get_valid_blocks(sbi, segno, false);
	ckpt_valid_blocks = get_ckpt_valid_blocks(sbi, segno, false);

	if (valid_blocks == 0 && (!is_sbi_flag_set(sbi, SBI_CP_DISABLED) ||
		ckpt_valid_blocks == usable_blocks)) {
		__locate_dirty_segment(sbi, segno, PRE);
		__remove_dirty_segment(sbi, segno, DIRTY);
	} else if (valid_blocks < usable_blocks) {
		__locate_dirty_segment(sbi, segno, DIRTY);
	} else {
		/* Recovery routine with SSR needs this */
		__remove_dirty_segment(sbi, segno, DIRTY);
	}

	mutex_unlock(&dirty_i->seglist_lock);
}

/* This moves currently empty dirty blocks to prefree. Must hold seglist_lock */
void f2fs_dirty_to_prefree(struct f2fs_sb_info *sbi)
{
	struct dirty_seglist_info *dirty_i = DIRTY_I(sbi);
	unsigned int segno;

	mutex_lock(&dirty_i->seglist_lock);
	for_each_set_bit(segno, dirty_i->dirty_segmap[DIRTY], MAIN_SEGS(sbi)) {
		if (get_valid_blocks(sbi, segno, false))
			continue;
		if (IS_CURSEG(sbi, segno))
			continue;
		__locate_dirty_segment(sbi, segno, PRE);
		__remove_dirty_segment(sbi, segno, DIRTY);
	}
	mutex_unlock(&dirty_i->seglist_lock);
}

block_t f2fs_get_unusable_blocks(struct f2fs_sb_info *sbi)
{
	int ovp_hole_segs =
		(overprovision_segments(sbi) - reserved_segments(sbi));
	block_t ovp_holes = ovp_hole_segs << sbi->log_blocks_per_seg;
	struct dirty_seglist_info *dirty_i = DIRTY_I(sbi);
	block_t holes[2] = {0, 0};	/* DATA and NODE */
	block_t unusable;
	struct seg_entry *se;
	unsigned int segno;

	mutex_lock(&dirty_i->seglist_lock);
	for_each_set_bit(segno, dirty_i->dirty_segmap[DIRTY], MAIN_SEGS(sbi)) {
		se = get_seg_entry(sbi, segno);
		if (IS_NODESEG(se->type))
			holes[NODE] += f2fs_usable_blks_in_seg(sbi, segno) -
							se->valid_blocks;
		else
			holes[DATA] += f2fs_usable_blks_in_seg(sbi, segno) -
							se->valid_blocks;
	}
	mutex_unlock(&dirty_i->seglist_lock);

	unusable = holes[DATA] > holes[NODE] ? holes[DATA] : holes[NODE];
	if (unusable > ovp_holes)
		return unusable - ovp_holes;
	return 0;
}

int f2fs_disable_cp_again(struct f2fs_sb_info *sbi, block_t unusable)
{
	int ovp_hole_segs =
		(overprovision_segments(sbi) - reserved_segments(sbi));
	if (unusable > F2FS_OPTION(sbi).unusable_cap)
		return -EAGAIN;
	if (is_sbi_flag_set(sbi, SBI_CP_DISABLED_QUICK) &&
		dirty_segments(sbi) > ovp_hole_segs)
		return -EAGAIN;
	return 0;
}

/* This is only used by SBI_CP_DISABLED */
static unsigned int get_free_segment(struct f2fs_sb_info *sbi)
{
	struct dirty_seglist_info *dirty_i = DIRTY_I(sbi);
	unsigned int segno = 0;

	mutex_lock(&dirty_i->seglist_lock);
	for_each_set_bit(segno, dirty_i->dirty_segmap[DIRTY], MAIN_SEGS(sbi)) {
		if (get_valid_blocks(sbi, segno, false))
			continue;
		if (get_ckpt_valid_blocks(sbi, segno, false))
			continue;
		mutex_unlock(&dirty_i->seglist_lock);
		return segno;
	}
	mutex_unlock(&dirty_i->seglist_lock);
	return NULL_SEGNO;
}

static struct discard_cmd *__create_discard_cmd(struct f2fs_sb_info *sbi,
		struct block_device *bdev, block_t lstart,
		block_t start, block_t len)
{
	struct discard_cmd_control *dcc = SM_I(sbi)->dcc_info;
	struct list_head *pend_list;
	struct discard_cmd *dc;

	f2fs_bug_on(sbi, !len);

	pend_list = &dcc->pend_list[plist_idx(len)];

	dc = f2fs_kmem_cache_alloc(discard_cmd_slab, GFP_NOFS, true, NULL);
	INIT_LIST_HEAD(&dc->list);
	dc->bdev = bdev;
	dc->lstart = lstart;
	dc->start = start;
	dc->len = len;
	dc->ref = 0;
	dc->state = D_PREP;
	dc->queued = 0;
	dc->error = 0;
	init_completion(&dc->wait);
	list_add_tail(&dc->list, pend_list);
	spin_lock_init(&dc->lock);
	dc->bio_ref = 0;
	atomic_inc(&dcc->discard_cmd_cnt);
	dcc->undiscard_blks += len;

	return dc;
}

static struct discard_cmd *__attach_discard_cmd(struct f2fs_sb_info *sbi,
				struct block_device *bdev, block_t lstart,
				block_t start, block_t len,
				struct rb_node *parent, struct rb_node **p,
				bool leftmost)
{
	struct discard_cmd_control *dcc = SM_I(sbi)->dcc_info;
	struct discard_cmd *dc;

	dc = __create_discard_cmd(sbi, bdev, lstart, start, len);

	rb_link_node(&dc->rb_node, parent, p);
	rb_insert_color_cached(&dc->rb_node, &dcc->root, leftmost);

	return dc;
}

static void __detach_discard_cmd(struct discard_cmd_control *dcc,
							struct discard_cmd *dc)
{
	if (dc->state == D_DONE)
		atomic_sub(dc->queued, &dcc->queued_discard);

	list_del(&dc->list);
	rb_erase_cached(&dc->rb_node, &dcc->root);
	dcc->undiscard_blks -= dc->len;

	kmem_cache_free(discard_cmd_slab, dc);

	atomic_dec(&dcc->discard_cmd_cnt);
}

static void __remove_discard_cmd(struct f2fs_sb_info *sbi,
							struct discard_cmd *dc)
{
	struct discard_cmd_control *dcc = SM_I(sbi)->dcc_info;
	unsigned long flags;

	trace_f2fs_remove_discard(dc->bdev, dc->start, dc->len);

	spin_lock_irqsave(&dc->lock, flags);
	if (dc->bio_ref) {
		spin_unlock_irqrestore(&dc->lock, flags);
		return;
	}
	spin_unlock_irqrestore(&dc->lock, flags);

	f2fs_bug_on(sbi, dc->ref);

	if (dc->error == -EOPNOTSUPP)
		dc->error = 0;

	if (dc->error)
		printk_ratelimited(
			"%sF2FS-fs (%s): Issue discard(%u, %u, %u) failed, ret: %d",
			KERN_INFO, sbi->sb->s_id,
			dc->lstart, dc->start, dc->len, dc->error);
	__detach_discard_cmd(dcc, dc);
}

static void f2fs_submit_discard_endio(struct bio *bio)
{
	struct discard_cmd *dc = (struct discard_cmd *)bio->bi_private;
	unsigned long flags;

	spin_lock_irqsave(&dc->lock, flags);
	if (!dc->error)
		dc->error = blk_status_to_errno(bio->bi_status);
	dc->bio_ref--;
	if (!dc->bio_ref && dc->state == D_SUBMIT) {
		dc->state = D_DONE;
		complete_all(&dc->wait);
	}
	spin_unlock_irqrestore(&dc->lock, flags);
	bio_put(bio);
}

static void __check_sit_bitmap(struct f2fs_sb_info *sbi,
				block_t start, block_t end)
{
#ifdef CONFIG_F2FS_CHECK_FS
	struct seg_entry *sentry;
	unsigned int segno;
	block_t blk = start;
	unsigned long offset, size, max_blocks = sbi->blocks_per_seg;
	unsigned long *map;

	while (blk < end) {
		segno = GET_SEGNO(sbi, blk);
		sentry = get_seg_entry(sbi, segno);
		offset = GET_BLKOFF_FROM_SEG0(sbi, blk);

		if (end < START_BLOCK(sbi, segno + 1))
			size = GET_BLKOFF_FROM_SEG0(sbi, end);
		else
			size = max_blocks;
		map = (unsigned long *)(sentry->cur_valid_map);
		offset = __find_rev_next_bit(map, size, offset);
		f2fs_bug_on(sbi, offset != size);
		blk = START_BLOCK(sbi, segno + 1);
	}
#endif
}

static void __init_discard_policy(struct f2fs_sb_info *sbi,
				struct discard_policy *dpolicy,
				int discard_type, unsigned int granularity)
{
	struct discard_cmd_control *dcc = SM_I(sbi)->dcc_info;

	/* common policy */
	dpolicy->type = discard_type;
	dpolicy->sync = true;
	dpolicy->ordered = false;
	dpolicy->granularity = granularity;

	dpolicy->max_requests = dcc->max_discard_request;
	dpolicy->io_aware_gran = MAX_PLIST_NUM;
	dpolicy->timeout = false;

	if (discard_type == DPOLICY_BG) {
		dpolicy->min_interval = dcc->min_discard_issue_time;
		dpolicy->mid_interval = dcc->mid_discard_issue_time;
		dpolicy->max_interval = dcc->max_discard_issue_time;
		dpolicy->io_aware = true;
		dpolicy->sync = false;
		dpolicy->ordered = true;
		if (utilization(sbi) > DEF_DISCARD_URGENT_UTIL) {
			dpolicy->granularity = 1;
			if (atomic_read(&dcc->discard_cmd_cnt))
				dpolicy->max_interval =
					dcc->min_discard_issue_time;
		}
	} else if (discard_type == DPOLICY_FORCE) {
		dpolicy->min_interval = dcc->min_discard_issue_time;
		dpolicy->mid_interval = dcc->mid_discard_issue_time;
		dpolicy->max_interval = dcc->max_discard_issue_time;
		dpolicy->io_aware = false;
	} else if (discard_type == DPOLICY_FSTRIM) {
		dpolicy->io_aware = false;
	} else if (discard_type == DPOLICY_UMOUNT) {
		dpolicy->io_aware = false;
		/* we need to issue all to keep CP_TRIMMED_FLAG */
		dpolicy->granularity = 1;
		dpolicy->timeout = true;
	}
}

static void __update_discard_tree_range(struct f2fs_sb_info *sbi,
				struct block_device *bdev, block_t lstart,
				block_t start, block_t len);
/* this function is copied from blkdev_issue_discard from block/blk-lib.c */
static int __submit_discard_cmd(struct f2fs_sb_info *sbi,
						struct discard_policy *dpolicy,
						struct discard_cmd *dc,
						unsigned int *issued)
{
	struct block_device *bdev = dc->bdev;
	unsigned int max_discard_blocks =
			SECTOR_TO_BLOCK(bdev_max_discard_sectors(bdev));
	struct discard_cmd_control *dcc = SM_I(sbi)->dcc_info;
	struct list_head *wait_list = (dpolicy->type == DPOLICY_FSTRIM) ?
					&(dcc->fstrim_list) : &(dcc->wait_list);
	blk_opf_t flag = dpolicy->sync ? REQ_SYNC : 0;
	block_t lstart, start, len, total_len;
	int err = 0;

	if (dc->state != D_PREP)
		return 0;

	if (is_sbi_flag_set(sbi, SBI_NEED_FSCK))
		return 0;

	trace_f2fs_issue_discard(bdev, dc->start, dc->len);

	lstart = dc->lstart;
	start = dc->start;
	len = dc->len;
	total_len = len;

	dc->len = 0;

	while (total_len && *issued < dpolicy->max_requests && !err) {
		struct bio *bio = NULL;
		unsigned long flags;
		bool last = true;

		if (len > max_discard_blocks) {
			len = max_discard_blocks;
			last = false;
		}

		(*issued)++;
		if (*issued == dpolicy->max_requests)
			last = true;

		dc->len += len;

		if (time_to_inject(sbi, FAULT_DISCARD)) {
			f2fs_show_injection_info(sbi, FAULT_DISCARD);
			err = -EIO;
			goto submit;
		}
		err = __blkdev_issue_discard(bdev,
					SECTOR_FROM_BLOCK(start),
					SECTOR_FROM_BLOCK(len),
					GFP_NOFS, &bio);
submit:
		if (err) {
			spin_lock_irqsave(&dc->lock, flags);
			if (dc->state == D_PARTIAL)
				dc->state = D_SUBMIT;
			spin_unlock_irqrestore(&dc->lock, flags);

			break;
		}

		f2fs_bug_on(sbi, !bio);

		/*
		 * should keep before submission to avoid D_DONE
		 * right away
		 */
		spin_lock_irqsave(&dc->lock, flags);
		if (last)
			dc->state = D_SUBMIT;
		else
			dc->state = D_PARTIAL;
		dc->bio_ref++;
		spin_unlock_irqrestore(&dc->lock, flags);

		atomic_inc(&dcc->queued_discard);
		dc->queued++;
		list_move_tail(&dc->list, wait_list);

		/* sanity check on discard range */
		__check_sit_bitmap(sbi, lstart, lstart + len);

		bio->bi_private = dc;
		bio->bi_end_io = f2fs_submit_discard_endio;
		bio->bi_opf |= flag;
		submit_bio(bio);

		atomic_inc(&dcc->issued_discard);

		f2fs_update_iostat(sbi, NULL, FS_DISCARD, 1);

		lstart += len;
		start += len;
		total_len -= len;
		len = total_len;
	}

	if (!err && len) {
		dcc->undiscard_blks -= len;
		__update_discard_tree_range(sbi, bdev, lstart, start, len);
	}
	return err;
}

static void __insert_discard_tree(struct f2fs_sb_info *sbi,
				struct block_device *bdev, block_t lstart,
				block_t start, block_t len,
				struct rb_node **insert_p,
				struct rb_node *insert_parent)
{
	struct discard_cmd_control *dcc = SM_I(sbi)->dcc_info;
	struct rb_node **p;
	struct rb_node *parent = NULL;
	bool leftmost = true;

	if (insert_p && insert_parent) {
		parent = insert_parent;
		p = insert_p;
		goto do_insert;
	}

	p = f2fs_lookup_rb_tree_for_insert(sbi, &dcc->root, &parent,
							lstart, &leftmost);
do_insert:
	__attach_discard_cmd(sbi, bdev, lstart, start, len, parent,
								p, leftmost);
}

static void __relocate_discard_cmd(struct discard_cmd_control *dcc,
						struct discard_cmd *dc)
{
	list_move_tail(&dc->list, &dcc->pend_list[plist_idx(dc->len)]);
}

static void __punch_discard_cmd(struct f2fs_sb_info *sbi,
				struct discard_cmd *dc, block_t blkaddr)
{
	struct discard_cmd_control *dcc = SM_I(sbi)->dcc_info;
	struct discard_info di = dc->di;
	bool modified = false;

	if (dc->state == D_DONE || dc->len == 1) {
		__remove_discard_cmd(sbi, dc);
		return;
	}

	dcc->undiscard_blks -= di.len;

	if (blkaddr > di.lstart) {
		dc->len = blkaddr - dc->lstart;
		dcc->undiscard_blks += dc->len;
		__relocate_discard_cmd(dcc, dc);
		modified = true;
	}

	if (blkaddr < di.lstart + di.len - 1) {
		if (modified) {
			__insert_discard_tree(sbi, dc->bdev, blkaddr + 1,
					di.start + blkaddr + 1 - di.lstart,
					di.lstart + di.len - 1 - blkaddr,
					NULL, NULL);
		} else {
			dc->lstart++;
			dc->len--;
			dc->start++;
			dcc->undiscard_blks += dc->len;
			__relocate_discard_cmd(dcc, dc);
		}
	}
}

static void __update_discard_tree_range(struct f2fs_sb_info *sbi,
				struct block_device *bdev, block_t lstart,
				block_t start, block_t len)
{
	struct discard_cmd_control *dcc = SM_I(sbi)->dcc_info;
	struct discard_cmd *prev_dc = NULL, *next_dc = NULL;
	struct discard_cmd *dc;
	struct discard_info di = {0};
	struct rb_node **insert_p = NULL, *insert_parent = NULL;
	unsigned int max_discard_blocks =
			SECTOR_TO_BLOCK(bdev_max_discard_sectors(bdev));
	block_t end = lstart + len;

	dc = (struct discard_cmd *)f2fs_lookup_rb_tree_ret(&dcc->root,
					NULL, lstart,
					(struct rb_entry **)&prev_dc,
					(struct rb_entry **)&next_dc,
					&insert_p, &insert_parent, true, NULL);
	if (dc)
		prev_dc = dc;

	if (!prev_dc) {
		di.lstart = lstart;
		di.len = next_dc ? next_dc->lstart - lstart : len;
		di.len = min(di.len, len);
		di.start = start;
	}

	while (1) {
		struct rb_node *node;
		bool merged = false;
		struct discard_cmd *tdc = NULL;

		if (prev_dc) {
			di.lstart = prev_dc->lstart + prev_dc->len;
			if (di.lstart < lstart)
				di.lstart = lstart;
			if (di.lstart >= end)
				break;

			if (!next_dc || next_dc->lstart > end)
				di.len = end - di.lstart;
			else
				di.len = next_dc->lstart - di.lstart;
			di.start = start + di.lstart - lstart;
		}

		if (!di.len)
			goto next;

		if (prev_dc && prev_dc->state == D_PREP &&
			prev_dc->bdev == bdev &&
			__is_discard_back_mergeable(&di, &prev_dc->di,
							max_discard_blocks)) {
			prev_dc->di.len += di.len;
			dcc->undiscard_blks += di.len;
			__relocate_discard_cmd(dcc, prev_dc);
			di = prev_dc->di;
			tdc = prev_dc;
			merged = true;
		}

		if (next_dc && next_dc->state == D_PREP &&
			next_dc->bdev == bdev &&
			__is_discard_front_mergeable(&di, &next_dc->di,
							max_discard_blocks)) {
			next_dc->di.lstart = di.lstart;
			next_dc->di.len += di.len;
			next_dc->di.start = di.start;
			dcc->undiscard_blks += di.len;
			__relocate_discard_cmd(dcc, next_dc);
			if (tdc)
				__remove_discard_cmd(sbi, tdc);
			merged = true;
		}

		if (!merged) {
			__insert_discard_tree(sbi, bdev, di.lstart, di.start,
							di.len, NULL, NULL);
		}
 next:
		prev_dc = next_dc;
		if (!prev_dc)
			break;

		node = rb_next(&prev_dc->rb_node);
		next_dc = rb_entry_safe(node, struct discard_cmd, rb_node);
	}
}

static int __queue_discard_cmd(struct f2fs_sb_info *sbi,
		struct block_device *bdev, block_t blkstart, block_t blklen)
{
	block_t lblkstart = blkstart;

	if (!f2fs_bdev_support_discard(bdev))
		return 0;

	trace_f2fs_queue_discard(bdev, blkstart, blklen);

	if (f2fs_is_multi_device(sbi)) {
		int devi = f2fs_target_device_index(sbi, blkstart);

		blkstart -= FDEV(devi).start_blk;
	}
	mutex_lock(&SM_I(sbi)->dcc_info->cmd_lock);
	__update_discard_tree_range(sbi, bdev, lblkstart, blkstart, blklen);
	mutex_unlock(&SM_I(sbi)->dcc_info->cmd_lock);
	return 0;
}

static unsigned int __issue_discard_cmd_orderly(struct f2fs_sb_info *sbi,
					struct discard_policy *dpolicy)
{
	struct discard_cmd_control *dcc = SM_I(sbi)->dcc_info;
	struct discard_cmd *prev_dc = NULL, *next_dc = NULL;
	struct rb_node **insert_p = NULL, *insert_parent = NULL;
	struct discard_cmd *dc;
	struct blk_plug plug;
	unsigned int pos = dcc->next_pos;
	unsigned int issued = 0;
	bool io_interrupted = false;

	mutex_lock(&dcc->cmd_lock);
	dc = (struct discard_cmd *)f2fs_lookup_rb_tree_ret(&dcc->root,
					NULL, pos,
					(struct rb_entry **)&prev_dc,
					(struct rb_entry **)&next_dc,
					&insert_p, &insert_parent, true, NULL);
	if (!dc)
		dc = next_dc;

	blk_start_plug(&plug);

	while (dc) {
		struct rb_node *node;
		int err = 0;

		if (dc->state != D_PREP)
			goto next;

		if (dpolicy->io_aware && !is_idle(sbi, DISCARD_TIME)) {
			io_interrupted = true;
			break;
		}

		dcc->next_pos = dc->lstart + dc->len;
		err = __submit_discard_cmd(sbi, dpolicy, dc, &issued);

		if (issued >= dpolicy->max_requests)
			break;
next:
		node = rb_next(&dc->rb_node);
		if (err)
			__remove_discard_cmd(sbi, dc);
		dc = rb_entry_safe(node, struct discard_cmd, rb_node);
	}

	blk_finish_plug(&plug);

	if (!dc)
		dcc->next_pos = 0;

	mutex_unlock(&dcc->cmd_lock);

	if (!issued && io_interrupted)
		issued = -1;

	return issued;
}
static unsigned int __wait_all_discard_cmd(struct f2fs_sb_info *sbi,
					struct discard_policy *dpolicy);

static int __issue_discard_cmd(struct f2fs_sb_info *sbi,
					struct discard_policy *dpolicy)
{
	struct discard_cmd_control *dcc = SM_I(sbi)->dcc_info;
	struct list_head *pend_list;
	struct discard_cmd *dc, *tmp;
	struct blk_plug plug;
	int i, issued;
	bool io_interrupted = false;

	if (dpolicy->timeout)
		f2fs_update_time(sbi, UMOUNT_DISCARD_TIMEOUT);

retry:
	issued = 0;
	for (i = MAX_PLIST_NUM - 1; i >= 0; i--) {
		if (dpolicy->timeout &&
				f2fs_time_over(sbi, UMOUNT_DISCARD_TIMEOUT))
			break;

		if (i + 1 < dpolicy->granularity)
			break;

		if (i < DEFAULT_DISCARD_GRANULARITY && dpolicy->ordered)
			return __issue_discard_cmd_orderly(sbi, dpolicy);

		pend_list = &dcc->pend_list[i];

		mutex_lock(&dcc->cmd_lock);
		if (list_empty(pend_list))
			goto next;
		if (unlikely(dcc->rbtree_check))
			f2fs_bug_on(sbi, !f2fs_check_rb_tree_consistence(sbi,
							&dcc->root, false));
		blk_start_plug(&plug);
		list_for_each_entry_safe(dc, tmp, pend_list, list) {
			f2fs_bug_on(sbi, dc->state != D_PREP);

			if (dpolicy->timeout &&
				f2fs_time_over(sbi, UMOUNT_DISCARD_TIMEOUT))
				break;

			if (dpolicy->io_aware && i < dpolicy->io_aware_gran &&
						!is_idle(sbi, DISCARD_TIME)) {
				io_interrupted = true;
				break;
			}

			__submit_discard_cmd(sbi, dpolicy, dc, &issued);

			if (issued >= dpolicy->max_requests)
				break;
		}
		blk_finish_plug(&plug);
next:
		mutex_unlock(&dcc->cmd_lock);

		if (issued >= dpolicy->max_requests || io_interrupted)
			break;
	}

	if (dpolicy->type == DPOLICY_UMOUNT && issued) {
		__wait_all_discard_cmd(sbi, dpolicy);
		goto retry;
	}

	if (!issued && io_interrupted)
		issued = -1;

	return issued;
}

static bool __drop_discard_cmd(struct f2fs_sb_info *sbi)
{
	struct discard_cmd_control *dcc = SM_I(sbi)->dcc_info;
	struct list_head *pend_list;
	struct discard_cmd *dc, *tmp;
	int i;
	bool dropped = false;

	mutex_lock(&dcc->cmd_lock);
	for (i = MAX_PLIST_NUM - 1; i >= 0; i--) {
		pend_list = &dcc->pend_list[i];
		list_for_each_entry_safe(dc, tmp, pend_list, list) {
			f2fs_bug_on(sbi, dc->state != D_PREP);
			__remove_discard_cmd(sbi, dc);
			dropped = true;
		}
	}
	mutex_unlock(&dcc->cmd_lock);

	return dropped;
}

void f2fs_drop_discard_cmd(struct f2fs_sb_info *sbi)
{
	__drop_discard_cmd(sbi);
}

static unsigned int __wait_one_discard_bio(struct f2fs_sb_info *sbi,
							struct discard_cmd *dc)
{
	struct discard_cmd_control *dcc = SM_I(sbi)->dcc_info;
	unsigned int len = 0;

	wait_for_completion_io(&dc->wait);
	mutex_lock(&dcc->cmd_lock);
	f2fs_bug_on(sbi, dc->state != D_DONE);
	dc->ref--;
	if (!dc->ref) {
		if (!dc->error)
			len = dc->len;
		__remove_discard_cmd(sbi, dc);
	}
	mutex_unlock(&dcc->cmd_lock);

	return len;
}

static unsigned int __wait_discard_cmd_range(struct f2fs_sb_info *sbi,
						struct discard_policy *dpolicy,
						block_t start, block_t end)
{
	struct discard_cmd_control *dcc = SM_I(sbi)->dcc_info;
	struct list_head *wait_list = (dpolicy->type == DPOLICY_FSTRIM) ?
					&(dcc->fstrim_list) : &(dcc->wait_list);
	struct discard_cmd *dc = NULL, *iter, *tmp;
	unsigned int trimmed = 0;

next:
	dc = NULL;

	mutex_lock(&dcc->cmd_lock);
	list_for_each_entry_safe(iter, tmp, wait_list, list) {
		if (iter->lstart + iter->len <= start || end <= iter->lstart)
			continue;
		if (iter->len < dpolicy->granularity)
			continue;
		if (iter->state == D_DONE && !iter->ref) {
			wait_for_completion_io(&iter->wait);
			if (!iter->error)
				trimmed += iter->len;
			__remove_discard_cmd(sbi, iter);
		} else {
			iter->ref++;
			dc = iter;
			break;
		}
	}
	mutex_unlock(&dcc->cmd_lock);

	if (dc) {
		trimmed += __wait_one_discard_bio(sbi, dc);
		goto next;
	}

	return trimmed;
}

static unsigned int __wait_all_discard_cmd(struct f2fs_sb_info *sbi,
						struct discard_policy *dpolicy)
{
	struct discard_policy dp;
	unsigned int discard_blks;

	if (dpolicy)
		return __wait_discard_cmd_range(sbi, dpolicy, 0, UINT_MAX);

	/* wait all */
	__init_discard_policy(sbi, &dp, DPOLICY_FSTRIM, 1);
	discard_blks = __wait_discard_cmd_range(sbi, &dp, 0, UINT_MAX);
	__init_discard_policy(sbi, &dp, DPOLICY_UMOUNT, 1);
	discard_blks += __wait_discard_cmd_range(sbi, &dp, 0, UINT_MAX);

	return discard_blks;
}

/* This should be covered by global mutex, &sit_i->sentry_lock */
static void f2fs_wait_discard_bio(struct f2fs_sb_info *sbi, block_t blkaddr)
{
	struct discard_cmd_control *dcc = SM_I(sbi)->dcc_info;
	struct discard_cmd *dc;
	bool need_wait = false;

	mutex_lock(&dcc->cmd_lock);
	dc = (struct discard_cmd *)f2fs_lookup_rb_tree(&dcc->root,
							NULL, blkaddr);
	if (dc) {
		if (dc->state == D_PREP) {
			__punch_discard_cmd(sbi, dc, blkaddr);
		} else {
			dc->ref++;
			need_wait = true;
		}
	}
	mutex_unlock(&dcc->cmd_lock);

	if (need_wait)
		__wait_one_discard_bio(sbi, dc);
}

void f2fs_stop_discard_thread(struct f2fs_sb_info *sbi)
{
	struct discard_cmd_control *dcc = SM_I(sbi)->dcc_info;

	if (dcc && dcc->f2fs_issue_discard) {
		struct task_struct *discard_thread = dcc->f2fs_issue_discard;

		dcc->f2fs_issue_discard = NULL;
		kthread_stop(discard_thread);
	}
}

/* This comes from f2fs_put_super */
bool f2fs_issue_discard_timeout(struct f2fs_sb_info *sbi)
{
	struct discard_cmd_control *dcc = SM_I(sbi)->dcc_info;
	struct discard_policy dpolicy;
	bool dropped;

	__init_discard_policy(sbi, &dpolicy, DPOLICY_UMOUNT,
					dcc->discard_granularity);
	__issue_discard_cmd(sbi, &dpolicy);
	dropped = __drop_discard_cmd(sbi);

	/* just to make sure there is no pending discard commands */
	__wait_all_discard_cmd(sbi, NULL);

	f2fs_bug_on(sbi, atomic_read(&dcc->discard_cmd_cnt));
	return dropped;
}

static int issue_discard_thread(void *data)
{
	struct f2fs_sb_info *sbi = data;
	struct discard_cmd_control *dcc = SM_I(sbi)->dcc_info;
	wait_queue_head_t *q = &dcc->discard_wait_queue;
	struct discard_policy dpolicy;
	unsigned int wait_ms = dcc->min_discard_issue_time;
	int issued;

	set_freezable();

	do {
		if (sbi->gc_mode == GC_URGENT_HIGH ||
			!f2fs_available_free_memory(sbi, DISCARD_CACHE))
			__init_discard_policy(sbi, &dpolicy, DPOLICY_FORCE, 1);
		else
			__init_discard_policy(sbi, &dpolicy, DPOLICY_BG,
						dcc->discard_granularity);

		if (!atomic_read(&dcc->discard_cmd_cnt))
		       wait_ms = dpolicy.max_interval;

		wait_event_interruptible_timeout(*q,
				kthread_should_stop() || freezing(current) ||
				dcc->discard_wake,
				msecs_to_jiffies(wait_ms));

		if (dcc->discard_wake)
			dcc->discard_wake = 0;

		/* clean up pending candidates before going to sleep */
		if (atomic_read(&dcc->queued_discard))
			__wait_all_discard_cmd(sbi, NULL);

		if (try_to_freeze())
			continue;
		if (f2fs_readonly(sbi->sb))
			continue;
		if (kthread_should_stop())
			return 0;
		if (is_sbi_flag_set(sbi, SBI_NEED_FSCK)) {
			wait_ms = dpolicy.max_interval;
			continue;
		}
		if (!atomic_read(&dcc->discard_cmd_cnt))
			continue;

		sb_start_intwrite(sbi->sb);

		issued = __issue_discard_cmd(sbi, &dpolicy);
		if (issued > 0) {
			__wait_all_discard_cmd(sbi, &dpolicy);
			wait_ms = dpolicy.min_interval;
		} else if (issued == -1) {
			wait_ms = f2fs_time_to_wait(sbi, DISCARD_TIME);
			if (!wait_ms)
				wait_ms = dpolicy.mid_interval;
		} else {
			wait_ms = dpolicy.max_interval;
		}

		sb_end_intwrite(sbi->sb);

	} while (!kthread_should_stop());
	return 0;
}

#ifdef CONFIG_BLK_DEV_ZONED
static int __f2fs_issue_discard_zone(struct f2fs_sb_info *sbi,
		struct block_device *bdev, block_t blkstart, block_t blklen)
{
	sector_t sector, nr_sects;
	block_t lblkstart = blkstart;
	int devi = 0;

	if (f2fs_is_multi_device(sbi)) {
		devi = f2fs_target_device_index(sbi, blkstart);
		if (blkstart < FDEV(devi).start_blk ||
		    blkstart > FDEV(devi).end_blk) {
			f2fs_err(sbi, "Invalid block %x", blkstart);
			return -EIO;
		}
		blkstart -= FDEV(devi).start_blk;
	}

	/* For sequential zones, reset the zone write pointer */
	if (f2fs_blkz_is_seq(sbi, devi, blkstart)) {
		sector = SECTOR_FROM_BLOCK(blkstart);
		nr_sects = SECTOR_FROM_BLOCK(blklen);

		if (sector & (bdev_zone_sectors(bdev) - 1) ||
				nr_sects != bdev_zone_sectors(bdev)) {
			f2fs_err(sbi, "(%d) %s: Unaligned zone reset attempted (block %x + %x)",
				 devi, sbi->s_ndevs ? FDEV(devi).path : "",
				 blkstart, blklen);
			return -EIO;
		}
		trace_f2fs_issue_reset_zone(bdev, blkstart);
		return blkdev_zone_mgmt(bdev, REQ_OP_ZONE_RESET,
					sector, nr_sects, GFP_NOFS);
	}

	/* For conventional zones, use regular discard if supported */
	return __queue_discard_cmd(sbi, bdev, lblkstart, blklen);
}
#endif

static int __issue_discard_async(struct f2fs_sb_info *sbi,
		struct block_device *bdev, block_t blkstart, block_t blklen)
{
#ifdef CONFIG_BLK_DEV_ZONED
	if (f2fs_sb_has_blkzoned(sbi) && bdev_is_zoned(bdev))
		return __f2fs_issue_discard_zone(sbi, bdev, blkstart, blklen);
#endif
	return __queue_discard_cmd(sbi, bdev, blkstart, blklen);
}

static int f2fs_issue_discard(struct f2fs_sb_info *sbi,
				block_t blkstart, block_t blklen)
{
	sector_t start = blkstart, len = 0;
	struct block_device *bdev;
	struct seg_entry *se;
	unsigned int offset;
	block_t i;
	int err = 0;

	bdev = f2fs_target_device(sbi, blkstart, NULL);

	for (i = blkstart; i < blkstart + blklen; i++, len++) {
		if (i != start) {
			struct block_device *bdev2 =
				f2fs_target_device(sbi, i, NULL);

			if (bdev2 != bdev) {
				err = __issue_discard_async(sbi, bdev,
						start, len);
				if (err)
					return err;
				bdev = bdev2;
				start = i;
				len = 0;
			}
		}

		se = get_seg_entry(sbi, GET_SEGNO(sbi, i));
		offset = GET_BLKOFF_FROM_SEG0(sbi, i);

		if (f2fs_block_unit_discard(sbi) &&
				!f2fs_test_and_set_bit(offset, se->discard_map))
			sbi->discard_blks--;
	}

	if (len)
		err = __issue_discard_async(sbi, bdev, start, len);
	return err;
}

static bool add_discard_addrs(struct f2fs_sb_info *sbi, struct cp_control *cpc,
							bool check_only)
{
	int entries = SIT_VBLOCK_MAP_SIZE / sizeof(unsigned long);
	int max_blocks = sbi->blocks_per_seg;
	struct seg_entry *se = get_seg_entry(sbi, cpc->trim_start);
	unsigned long *cur_map = (unsigned long *)se->cur_valid_map;
	unsigned long *ckpt_map = (unsigned long *)se->ckpt_valid_map;
	unsigned long *discard_map = (unsigned long *)se->discard_map;
	unsigned long *dmap = SIT_I(sbi)->tmp_map;
	unsigned int start = 0, end = -1;
	bool force = (cpc->reason & CP_DISCARD);
	struct discard_entry *de = NULL;
	struct list_head *head = &SM_I(sbi)->dcc_info->entry_list;
	int i;

	if (se->valid_blocks == max_blocks || !f2fs_hw_support_discard(sbi) ||
			!f2fs_block_unit_discard(sbi))
		return false;

	if (!force) {
		if (!f2fs_realtime_discard_enable(sbi) || !se->valid_blocks ||
			SM_I(sbi)->dcc_info->nr_discards >=
				SM_I(sbi)->dcc_info->max_discards)
			return false;
	}

	/* SIT_VBLOCK_MAP_SIZE should be multiple of sizeof(unsigned long) */
	for (i = 0; i < entries; i++)
		dmap[i] = force ? ~ckpt_map[i] & ~discard_map[i] :
				(cur_map[i] ^ ckpt_map[i]) & ckpt_map[i];

	while (force || SM_I(sbi)->dcc_info->nr_discards <=
				SM_I(sbi)->dcc_info->max_discards) {
		start = __find_rev_next_bit(dmap, max_blocks, end + 1);
		if (start >= max_blocks)
			break;

		end = __find_rev_next_zero_bit(dmap, max_blocks, start + 1);
		if (force && start && end != max_blocks
					&& (end - start) < cpc->trim_minlen)
			continue;

		if (check_only)
			return true;

		if (!de) {
			de = f2fs_kmem_cache_alloc(discard_entry_slab,
						GFP_F2FS_ZERO, true, NULL);
			de->start_blkaddr = START_BLOCK(sbi, cpc->trim_start);
			list_add_tail(&de->list, head);
		}

		for (i = start; i < end; i++)
			__set_bit_le(i, (void *)de->discard_map);

		SM_I(sbi)->dcc_info->nr_discards += end - start;
	}
	return false;
}

static void release_discard_addr(struct discard_entry *entry)
{
	list_del(&entry->list);
	kmem_cache_free(discard_entry_slab, entry);
}

void f2fs_release_discard_addrs(struct f2fs_sb_info *sbi)
{
	struct list_head *head = &(SM_I(sbi)->dcc_info->entry_list);
	struct discard_entry *entry, *this;

	/* drop caches */
	list_for_each_entry_safe(entry, this, head, list)
		release_discard_addr(entry);
}

/*
 * Should call f2fs_clear_prefree_segments after checkpoint is done.
 */
static void set_prefree_as_free_segments(struct f2fs_sb_info *sbi)
{
	struct dirty_seglist_info *dirty_i = DIRTY_I(sbi);
	unsigned int segno;

	mutex_lock(&dirty_i->seglist_lock);
	for_each_set_bit(segno, dirty_i->dirty_segmap[PRE], MAIN_SEGS(sbi))
		__set_test_and_free(sbi, segno, false);
	mutex_unlock(&dirty_i->seglist_lock);
}

void f2fs_clear_prefree_segments(struct f2fs_sb_info *sbi,
						struct cp_control *cpc)
{
	struct discard_cmd_control *dcc = SM_I(sbi)->dcc_info;
	struct list_head *head = &dcc->entry_list;
	struct discard_entry *entry, *this;
	struct dirty_seglist_info *dirty_i = DIRTY_I(sbi);
	unsigned long *prefree_map = dirty_i->dirty_segmap[PRE];
	unsigned int start = 0, end = -1;
	unsigned int secno, start_segno;
	bool force = (cpc->reason & CP_DISCARD);
	bool section_alignment = F2FS_OPTION(sbi).discard_unit ==
						DISCARD_UNIT_SECTION;

	if (f2fs_lfs_mode(sbi) && __is_large_section(sbi))
		section_alignment = true;

	mutex_lock(&dirty_i->seglist_lock);

	while (1) {
		int i;

		if (section_alignment && end != -1)
			end--;
		start = find_next_bit(prefree_map, MAIN_SEGS(sbi), end + 1);
		if (start >= MAIN_SEGS(sbi))
			break;
		end = find_next_zero_bit(prefree_map, MAIN_SEGS(sbi),
								start + 1);

		if (section_alignment) {
			start = rounddown(start, sbi->segs_per_sec);
			end = roundup(end, sbi->segs_per_sec);
		}

		for (i = start; i < end; i++) {
			if (test_and_clear_bit(i, prefree_map))
				dirty_i->nr_dirty[PRE]--;
		}

		if (!f2fs_realtime_discard_enable(sbi))
			continue;

		if (force && start >= cpc->trim_start &&
					(end - 1) <= cpc->trim_end)
				continue;

		if (!f2fs_lfs_mode(sbi) || !__is_large_section(sbi)) {
			f2fs_issue_discard(sbi, START_BLOCK(sbi, start),
				(end - start) << sbi->log_blocks_per_seg);
			continue;
		}
next:
		secno = GET_SEC_FROM_SEG(sbi, start);
		start_segno = GET_SEG_FROM_SEC(sbi, secno);
		if (!IS_CURSEC(sbi, secno) &&
			!get_valid_blocks(sbi, start, true))
			f2fs_issue_discard(sbi, START_BLOCK(sbi, start_segno),
				sbi->segs_per_sec << sbi->log_blocks_per_seg);

		start = start_segno + sbi->segs_per_sec;
		if (start < end)
			goto next;
		else
			end = start - 1;
	}
	mutex_unlock(&dirty_i->seglist_lock);

	if (!f2fs_block_unit_discard(sbi))
		goto wakeup;

	/* send small discards */
	list_for_each_entry_safe(entry, this, head, list) {
		unsigned int cur_pos = 0, next_pos, len, total_len = 0;
		bool is_valid = test_bit_le(0, entry->discard_map);

find_next:
		if (is_valid) {
			next_pos = find_next_zero_bit_le(entry->discard_map,
					sbi->blocks_per_seg, cur_pos);
			len = next_pos - cur_pos;

			if (f2fs_sb_has_blkzoned(sbi) ||
			    (force && len < cpc->trim_minlen))
				goto skip;

			f2fs_issue_discard(sbi, entry->start_blkaddr + cur_pos,
									len);
			total_len += len;
		} else {
			next_pos = find_next_bit_le(entry->discard_map,
					sbi->blocks_per_seg, cur_pos);
		}
skip:
		cur_pos = next_pos;
		is_valid = !is_valid;

		if (cur_pos < sbi->blocks_per_seg)
			goto find_next;

		release_discard_addr(entry);
		dcc->nr_discards -= total_len;
	}

wakeup:
	wake_up_discard_thread(sbi, false);
}

int f2fs_start_discard_thread(struct f2fs_sb_info *sbi)
{
	dev_t dev = sbi->sb->s_bdev->bd_dev;
	struct discard_cmd_control *dcc = SM_I(sbi)->dcc_info;
	int err = 0;

	if (!f2fs_realtime_discard_enable(sbi))
		return 0;

	dcc->f2fs_issue_discard = kthread_run(issue_discard_thread, sbi,
				"f2fs_discard-%u:%u", MAJOR(dev), MINOR(dev));
	if (IS_ERR(dcc->f2fs_issue_discard))
		err = PTR_ERR(dcc->f2fs_issue_discard);

	return err;
}

static int create_discard_cmd_control(struct f2fs_sb_info *sbi)
{
	struct discard_cmd_control *dcc;
	int err = 0, i;

	if (SM_I(sbi)->dcc_info) {
		dcc = SM_I(sbi)->dcc_info;
		goto init_thread;
	}

	dcc = f2fs_kzalloc(sbi, sizeof(struct discard_cmd_control), GFP_KERNEL);
	if (!dcc)
		return -ENOMEM;

	dcc->discard_granularity = DEFAULT_DISCARD_GRANULARITY;
	if (F2FS_OPTION(sbi).discard_unit == DISCARD_UNIT_SEGMENT)
		dcc->discard_granularity = sbi->blocks_per_seg;
	else if (F2FS_OPTION(sbi).discard_unit == DISCARD_UNIT_SECTION)
		dcc->discard_granularity = BLKS_PER_SEC(sbi);

	INIT_LIST_HEAD(&dcc->entry_list);
	for (i = 0; i < MAX_PLIST_NUM; i++)
		INIT_LIST_HEAD(&dcc->pend_list[i]);
	INIT_LIST_HEAD(&dcc->wait_list);
	INIT_LIST_HEAD(&dcc->fstrim_list);
	mutex_init(&dcc->cmd_lock);
	atomic_set(&dcc->issued_discard, 0);
	atomic_set(&dcc->queued_discard, 0);
	atomic_set(&dcc->discard_cmd_cnt, 0);
	dcc->nr_discards = 0;
	dcc->max_discards = MAIN_SEGS(sbi) << sbi->log_blocks_per_seg;
	dcc->max_discard_request = DEF_MAX_DISCARD_REQUEST;
	dcc->min_discard_issue_time = DEF_MIN_DISCARD_ISSUE_TIME;
	dcc->mid_discard_issue_time = DEF_MID_DISCARD_ISSUE_TIME;
	dcc->max_discard_issue_time = DEF_MAX_DISCARD_ISSUE_TIME;
	dcc->undiscard_blks = 0;
	dcc->next_pos = 0;
	dcc->root = RB_ROOT_CACHED;
	dcc->rbtree_check = false;

	init_waitqueue_head(&dcc->discard_wait_queue);
	SM_I(sbi)->dcc_info = dcc;
init_thread:
	err = f2fs_start_discard_thread(sbi);
	if (err) {
		kfree(dcc);
		SM_I(sbi)->dcc_info = NULL;
	}

	return err;
}

static void destroy_discard_cmd_control(struct f2fs_sb_info *sbi)
{
	struct discard_cmd_control *dcc = SM_I(sbi)->dcc_info;

	if (!dcc)
		return;

	f2fs_stop_discard_thread(sbi);

	/*
	 * Recovery can cache discard commands, so in error path of
	 * fill_super(), it needs to give a chance to handle them.
	 */
	if (unlikely(atomic_read(&dcc->discard_cmd_cnt)))
		f2fs_issue_discard_timeout(sbi);

	kfree(dcc);
	SM_I(sbi)->dcc_info = NULL;
}

static bool __mark_sit_entry_dirty(struct f2fs_sb_info *sbi, unsigned int segno)
{
	struct sit_info *sit_i = SIT_I(sbi);

	if (!__test_and_set_bit(segno, sit_i->dirty_sentries_bitmap)) {
		sit_i->dirty_sentries++;
		return false;
	}

	return true;
}

static void __set_sit_entry_type(struct f2fs_sb_info *sbi, int type,
					unsigned int segno, int modified)
{
	struct seg_entry *se = get_seg_entry(sbi, segno);

	se->type = type;
	if (modified)
		__mark_sit_entry_dirty(sbi, segno);
}

static inline unsigned long long get_segment_mtime(struct f2fs_sb_info *sbi,
								block_t blkaddr)
{
	unsigned int segno = GET_SEGNO(sbi, blkaddr);

	if (segno == NULL_SEGNO)
		return 0;
	return get_seg_entry(sbi, segno)->mtime;
}

static void update_segment_mtime(struct f2fs_sb_info *sbi, block_t blkaddr,
						unsigned long long old_mtime)
{
	struct seg_entry *se;
	unsigned int segno = GET_SEGNO(sbi, blkaddr);
	unsigned long long ctime = get_mtime(sbi, false);
	unsigned long long mtime = old_mtime ? old_mtime : ctime;

	if (segno == NULL_SEGNO)
		return;

	se = get_seg_entry(sbi, segno);

	if (!se->mtime)
		se->mtime = mtime;
	else
		se->mtime = div_u64(se->mtime * se->valid_blocks + mtime,
						se->valid_blocks + 1);

	if (ctime > SIT_I(sbi)->max_mtime)
		SIT_I(sbi)->max_mtime = ctime;
}

static void update_sit_entry(struct f2fs_sb_info *sbi, block_t blkaddr, int del)
{
	struct seg_entry *se;
	unsigned int segno, offset;
	long int new_vblocks;
	bool exist;
#ifdef CONFIG_F2FS_CHECK_FS
	bool mir_exist;
#endif

	segno = GET_SEGNO(sbi, blkaddr);

	se = get_seg_entry(sbi, segno);
	new_vblocks = se->valid_blocks + del;
	offset = GET_BLKOFF_FROM_SEG0(sbi, blkaddr);

	f2fs_bug_on(sbi, (new_vblocks < 0 ||
			(new_vblocks > f2fs_usable_blks_in_seg(sbi, segno))));

	se->valid_blocks = new_vblocks;

	/* Update valid block bitmap */
	if (del > 0) {
		exist = f2fs_test_and_set_bit(offset, se->cur_valid_map);
#ifdef CONFIG_F2FS_CHECK_FS
		mir_exist = f2fs_test_and_set_bit(offset,
						se->cur_valid_map_mir);
		if (unlikely(exist != mir_exist)) {
			f2fs_err(sbi, "Inconsistent error when setting bitmap, blk:%u, old bit:%d",
				 blkaddr, exist);
			f2fs_bug_on(sbi, 1);
		}
#endif
		if (unlikely(exist)) {
			f2fs_err(sbi, "Bitmap was wrongly set, blk:%u",
				 blkaddr);
			f2fs_bug_on(sbi, 1);
			se->valid_blocks--;
			del = 0;
		}

		if (f2fs_block_unit_discard(sbi) &&
				!f2fs_test_and_set_bit(offset, se->discard_map))
			sbi->discard_blks--;

		/*
		 * SSR should never reuse block which is checkpointed
		 * or newly invalidated.
		 */
		if (!is_sbi_flag_set(sbi, SBI_CP_DISABLED)) {
			if (!f2fs_test_and_set_bit(offset, se->ckpt_valid_map))
				se->ckpt_valid_blocks++;
		}
	} else {
		exist = f2fs_test_and_clear_bit(offset, se->cur_valid_map);
#ifdef CONFIG_F2FS_CHECK_FS
		mir_exist = f2fs_test_and_clear_bit(offset,
						se->cur_valid_map_mir);
		if (unlikely(exist != mir_exist)) {
			f2fs_err(sbi, "Inconsistent error when clearing bitmap, blk:%u, old bit:%d",
				 blkaddr, exist);
			f2fs_bug_on(sbi, 1);
		}
#endif
		if (unlikely(!exist)) {
			f2fs_err(sbi, "Bitmap was wrongly cleared, blk:%u",
				 blkaddr);
			f2fs_bug_on(sbi, 1);
			se->valid_blocks++;
			del = 0;
		} else if (unlikely(is_sbi_flag_set(sbi, SBI_CP_DISABLED))) {
			/*
			 * If checkpoints are off, we must not reuse data that
			 * was used in the previous checkpoint. If it was used
			 * before, we must track that to know how much space we
			 * really have.
			 */
			if (f2fs_test_bit(offset, se->ckpt_valid_map)) {
				spin_lock(&sbi->stat_lock);
				sbi->unusable_block_count++;
				spin_unlock(&sbi->stat_lock);
			}
		}

		if (f2fs_block_unit_discard(sbi) &&
			f2fs_test_and_clear_bit(offset, se->discard_map))
			sbi->discard_blks++;
	}
	if (!f2fs_test_bit(offset, se->ckpt_valid_map))
		se->ckpt_valid_blocks += del;

	__mark_sit_entry_dirty(sbi, segno);

	/* update total number of valid blocks to be written in ckpt area */
	SIT_I(sbi)->written_valid_blocks += del;

	if (__is_large_section(sbi))
		get_sec_entry(sbi, segno)->valid_blocks += del;
}

void f2fs_invalidate_blocks(struct f2fs_sb_info *sbi, block_t addr)
{
	unsigned int segno = GET_SEGNO(sbi, addr);
	struct sit_info *sit_i = SIT_I(sbi);

	f2fs_bug_on(sbi, addr == NULL_ADDR);
	if (addr == NEW_ADDR || addr == COMPRESS_ADDR)
		return;

	invalidate_mapping_pages(META_MAPPING(sbi), addr, addr);
	f2fs_invalidate_compress_page(sbi, addr);

	/* add it into sit main buffer */
	down_write(&sit_i->sentry_lock);

	update_segment_mtime(sbi, addr, 0);
	update_sit_entry(sbi, addr, -1);

	/* add it into dirty seglist */
	locate_dirty_segment(sbi, segno);

	up_write(&sit_i->sentry_lock);
}

bool f2fs_is_checkpointed_data(struct f2fs_sb_info *sbi, block_t blkaddr)
{
	struct sit_info *sit_i = SIT_I(sbi);
	unsigned int segno, offset;
	struct seg_entry *se;
	bool is_cp = false;

	if (!__is_valid_data_blkaddr(blkaddr))
		return true;

	down_read(&sit_i->sentry_lock);

	segno = GET_SEGNO(sbi, blkaddr);
	se = get_seg_entry(sbi, segno);
	offset = GET_BLKOFF_FROM_SEG0(sbi, blkaddr);

	if (f2fs_test_bit(offset, se->ckpt_valid_map))
		is_cp = true;

	up_read(&sit_i->sentry_lock);

	return is_cp;
}

/*
 * This function should be resided under the curseg_mutex lock
 */
static void __add_sum_entry(struct f2fs_sb_info *sbi, int type,
					struct f2fs_summary *sum)
{
	struct curseg_info *curseg = CURSEG_I(sbi, type);
	void *addr = curseg->sum_blk;

	addr += curseg->next_blkoff * sizeof(struct f2fs_summary);
	memcpy(addr, sum, sizeof(struct f2fs_summary));
}

/*
 * Calculate the number of current summary pages for writing
 */
int f2fs_npages_for_summary_flush(struct f2fs_sb_info *sbi, bool for_ra)
{
	int valid_sum_count = 0;
	int i, sum_in_page;

	for (i = CURSEG_HOT_DATA; i <= CURSEG_COLD_DATA; i++) {
		if (sbi->ckpt->alloc_type[i] == SSR)
			valid_sum_count += sbi->blocks_per_seg;
		else {
			if (for_ra)
				valid_sum_count += le16_to_cpu(
					F2FS_CKPT(sbi)->cur_data_blkoff[i]);
			else
				valid_sum_count += curseg_blkoff(sbi, i);
		}
	}

	sum_in_page = (PAGE_SIZE - 2 * SUM_JOURNAL_SIZE -
			SUM_FOOTER_SIZE) / SUMMARY_SIZE;
	if (valid_sum_count <= sum_in_page)
		return 1;
	else if ((valid_sum_count - sum_in_page) <=
		(PAGE_SIZE - SUM_FOOTER_SIZE) / SUMMARY_SIZE)
		return 2;
	return 3;
}

/*
 * Caller should put this summary page
 */
struct page *f2fs_get_sum_page(struct f2fs_sb_info *sbi, unsigned int segno)
{
	if (unlikely(f2fs_cp_error(sbi)))
		return ERR_PTR(-EIO);
	return f2fs_get_meta_page_retry(sbi, GET_SUM_BLOCK(sbi, segno));
}

void f2fs_update_meta_page(struct f2fs_sb_info *sbi,
					void *src, block_t blk_addr)
{
	struct page *page = f2fs_grab_meta_page(sbi, blk_addr);

	memcpy(page_address(page), src, PAGE_SIZE);
	set_page_dirty(page);
	f2fs_put_page(page, 1);
}

static void write_sum_page(struct f2fs_sb_info *sbi,
			struct f2fs_summary_block *sum_blk, block_t blk_addr)
{
	f2fs_update_meta_page(sbi, (void *)sum_blk, blk_addr);
}

static void write_current_sum_page(struct f2fs_sb_info *sbi,
						int type, block_t blk_addr)
{
	struct curseg_info *curseg = CURSEG_I(sbi, type);
	struct page *page = f2fs_grab_meta_page(sbi, blk_addr);
	struct f2fs_summary_block *src = curseg->sum_blk;
	struct f2fs_summary_block *dst;

	dst = (struct f2fs_summary_block *)page_address(page);
	memset(dst, 0, PAGE_SIZE);

	mutex_lock(&curseg->curseg_mutex);

	down_read(&curseg->journal_rwsem);
	memcpy(&dst->journal, curseg->journal, SUM_JOURNAL_SIZE);
	up_read(&curseg->journal_rwsem);

	memcpy(dst->entries, src->entries, SUM_ENTRY_SIZE);
	memcpy(&dst->footer, &src->footer, SUM_FOOTER_SIZE);

	mutex_unlock(&curseg->curseg_mutex);

	set_page_dirty(page);
	f2fs_put_page(page, 1);
}

static int is_next_segment_free(struct f2fs_sb_info *sbi,
				struct curseg_info *curseg, int type)
{
	unsigned int segno = curseg->segno + 1;
	struct free_segmap_info *free_i = FREE_I(sbi);

	if (segno < MAIN_SEGS(sbi) && segno % sbi->segs_per_sec)
		return !test_bit(segno, free_i->free_segmap);
	return 0;
}

/*
 * Find a new segment from the free segments bitmap to right order
 * This function should be returned with success, otherwise BUG
 */
static void get_new_segment(struct f2fs_sb_info *sbi,
			unsigned int *newseg, bool new_sec, int dir)
{
	struct free_segmap_info *free_i = FREE_I(sbi);
	unsigned int segno, secno, zoneno;
	unsigned int total_zones = MAIN_SECS(sbi) / sbi->secs_per_zone;
	unsigned int hint = GET_SEC_FROM_SEG(sbi, *newseg);
	unsigned int old_zoneno = GET_ZONE_FROM_SEG(sbi, *newseg);
	unsigned int left_start = hint;
	bool init = true;
	int go_left = 0;
	int i;

	spin_lock(&free_i->segmap_lock);

	if (!new_sec && ((*newseg + 1) % sbi->segs_per_sec)) {
		segno = find_next_zero_bit(free_i->free_segmap,
			GET_SEG_FROM_SEC(sbi, hint + 1), *newseg + 1);
		if (segno < GET_SEG_FROM_SEC(sbi, hint + 1))
			goto got_it;
	}
find_other_zone:
	secno = find_next_zero_bit(free_i->free_secmap, MAIN_SECS(sbi), hint);
	if (secno >= MAIN_SECS(sbi)) {
		if (dir == ALLOC_RIGHT) {
			secno = find_first_zero_bit(free_i->free_secmap,
							MAIN_SECS(sbi));
			f2fs_bug_on(sbi, secno >= MAIN_SECS(sbi));
		} else {
			go_left = 1;
			left_start = hint - 1;
		}
	}
	if (go_left == 0)
		goto skip_left;

	while (test_bit(left_start, free_i->free_secmap)) {
		if (left_start > 0) {
			left_start--;
			continue;
		}
		left_start = find_first_zero_bit(free_i->free_secmap,
							MAIN_SECS(sbi));
		f2fs_bug_on(sbi, left_start >= MAIN_SECS(sbi));
		break;
	}
	secno = left_start;
skip_left:
	segno = GET_SEG_FROM_SEC(sbi, secno);
	zoneno = GET_ZONE_FROM_SEC(sbi, secno);

	/* give up on finding another zone */
	if (!init)
		goto got_it;
	if (sbi->secs_per_zone == 1)
		goto got_it;
	if (zoneno == old_zoneno)
		goto got_it;
	if (dir == ALLOC_LEFT) {
		if (!go_left && zoneno + 1 >= total_zones)
			goto got_it;
		if (go_left && zoneno == 0)
			goto got_it;
	}
	for (i = 0; i < NR_CURSEG_TYPE; i++)
		if (CURSEG_I(sbi, i)->zone == zoneno)
			break;

	if (i < NR_CURSEG_TYPE) {
		/* zone is in user, try another */
		if (go_left)
			hint = zoneno * sbi->secs_per_zone - 1;
		else if (zoneno + 1 >= total_zones)
			hint = 0;
		else
			hint = (zoneno + 1) * sbi->secs_per_zone;
		init = false;
		goto find_other_zone;
	}
got_it:
	/* set it as dirty segment in free segmap */
	f2fs_bug_on(sbi, test_bit(segno, free_i->free_segmap));
	__set_inuse(sbi, segno);
	*newseg = segno;
	spin_unlock(&free_i->segmap_lock);
}

static void reset_curseg(struct f2fs_sb_info *sbi, int type, int modified)
{
	struct curseg_info *curseg = CURSEG_I(sbi, type);
	struct summary_footer *sum_footer;
	unsigned short seg_type = curseg->seg_type;

	curseg->inited = true;
	curseg->segno = curseg->next_segno;
	curseg->zone = GET_ZONE_FROM_SEG(sbi, curseg->segno);
	curseg->next_blkoff = 0;
	curseg->next_segno = NULL_SEGNO;

	sum_footer = &(curseg->sum_blk->footer);
	memset(sum_footer, 0, sizeof(struct summary_footer));

	sanity_check_seg_type(sbi, seg_type);

	if (IS_DATASEG(seg_type))
		SET_SUM_TYPE(sum_footer, SUM_TYPE_DATA);
	if (IS_NODESEG(seg_type))
		SET_SUM_TYPE(sum_footer, SUM_TYPE_NODE);
	__set_sit_entry_type(sbi, seg_type, curseg->segno, modified);
}

static unsigned int __get_next_segno(struct f2fs_sb_info *sbi, int type)
{
	struct curseg_info *curseg = CURSEG_I(sbi, type);
	unsigned short seg_type = curseg->seg_type;

	sanity_check_seg_type(sbi, seg_type);
	if (f2fs_need_rand_seg(sbi))
<<<<<<< HEAD
		return prandom_u32_max(MAIN_SECS(sbi) * sbi->segs_per_sec);
=======
		return get_random_u32_below(MAIN_SECS(sbi) * sbi->segs_per_sec);
>>>>>>> 0ee29814

	/* if segs_per_sec is large than 1, we need to keep original policy. */
	if (__is_large_section(sbi))
		return curseg->segno;

	/* inmem log may not locate on any segment after mount */
	if (!curseg->inited)
		return 0;

	if (unlikely(is_sbi_flag_set(sbi, SBI_CP_DISABLED)))
		return 0;

	if (test_opt(sbi, NOHEAP) &&
		(seg_type == CURSEG_HOT_DATA || IS_NODESEG(seg_type)))
		return 0;

	if (SIT_I(sbi)->last_victim[ALLOC_NEXT])
		return SIT_I(sbi)->last_victim[ALLOC_NEXT];

	/* find segments from 0 to reuse freed segments */
	if (F2FS_OPTION(sbi).alloc_mode == ALLOC_MODE_REUSE)
		return 0;

	return curseg->segno;
}

/*
 * Allocate a current working segment.
 * This function always allocates a free segment in LFS manner.
 */
static void new_curseg(struct f2fs_sb_info *sbi, int type, bool new_sec)
{
	struct curseg_info *curseg = CURSEG_I(sbi, type);
	unsigned short seg_type = curseg->seg_type;
	unsigned int segno = curseg->segno;
	int dir = ALLOC_LEFT;

	if (curseg->inited)
		write_sum_page(sbi, curseg->sum_blk,
				GET_SUM_BLOCK(sbi, segno));
	if (seg_type == CURSEG_WARM_DATA || seg_type == CURSEG_COLD_DATA)
		dir = ALLOC_RIGHT;

	if (test_opt(sbi, NOHEAP))
		dir = ALLOC_RIGHT;

	segno = __get_next_segno(sbi, type);
	get_new_segment(sbi, &segno, new_sec, dir);
	curseg->next_segno = segno;
	reset_curseg(sbi, type, 1);
	curseg->alloc_type = LFS;
	if (F2FS_OPTION(sbi).fs_mode == FS_MODE_FRAGMENT_BLK)
		curseg->fragment_remained_chunk =
<<<<<<< HEAD
				prandom_u32_max(sbi->max_fragment_chunk) + 1;
=======
				get_random_u32_inclusive(1, sbi->max_fragment_chunk);
>>>>>>> 0ee29814
}

static int __next_free_blkoff(struct f2fs_sb_info *sbi,
					int segno, block_t start)
{
	struct seg_entry *se = get_seg_entry(sbi, segno);
	int entries = SIT_VBLOCK_MAP_SIZE / sizeof(unsigned long);
	unsigned long *target_map = SIT_I(sbi)->tmp_map;
	unsigned long *ckpt_map = (unsigned long *)se->ckpt_valid_map;
	unsigned long *cur_map = (unsigned long *)se->cur_valid_map;
	int i;

	for (i = 0; i < entries; i++)
		target_map[i] = ckpt_map[i] | cur_map[i];

	return __find_rev_next_zero_bit(target_map, sbi->blocks_per_seg, start);
}

/*
 * If a segment is written by LFS manner, next block offset is just obtained
 * by increasing the current block offset. However, if a segment is written by
 * SSR manner, next block offset obtained by calling __next_free_blkoff
 */
static void __refresh_next_blkoff(struct f2fs_sb_info *sbi,
				struct curseg_info *seg)
{
	if (seg->alloc_type == SSR) {
		seg->next_blkoff =
			__next_free_blkoff(sbi, seg->segno,
						seg->next_blkoff + 1);
	} else {
		seg->next_blkoff++;
		if (F2FS_OPTION(sbi).fs_mode == FS_MODE_FRAGMENT_BLK) {
			/* To allocate block chunks in different sizes, use random number */
			if (--seg->fragment_remained_chunk <= 0) {
				seg->fragment_remained_chunk =
<<<<<<< HEAD
				   prandom_u32_max(sbi->max_fragment_chunk) + 1;
				seg->next_blkoff +=
				   prandom_u32_max(sbi->max_fragment_hole) + 1;
=======
				   get_random_u32_inclusive(1, sbi->max_fragment_chunk);
				seg->next_blkoff +=
				   get_random_u32_inclusive(1, sbi->max_fragment_hole);
>>>>>>> 0ee29814
			}
		}
	}
}

bool f2fs_segment_has_free_slot(struct f2fs_sb_info *sbi, int segno)
{
	return __next_free_blkoff(sbi, segno, 0) < sbi->blocks_per_seg;
}

/*
 * This function always allocates a used segment(from dirty seglist) by SSR
 * manner, so it should recover the existing segment information of valid blocks
 */
static void change_curseg(struct f2fs_sb_info *sbi, int type, bool flush)
{
	struct dirty_seglist_info *dirty_i = DIRTY_I(sbi);
	struct curseg_info *curseg = CURSEG_I(sbi, type);
	unsigned int new_segno = curseg->next_segno;
	struct f2fs_summary_block *sum_node;
	struct page *sum_page;

	if (flush)
		write_sum_page(sbi, curseg->sum_blk,
					GET_SUM_BLOCK(sbi, curseg->segno));

	__set_test_and_inuse(sbi, new_segno);

	mutex_lock(&dirty_i->seglist_lock);
	__remove_dirty_segment(sbi, new_segno, PRE);
	__remove_dirty_segment(sbi, new_segno, DIRTY);
	mutex_unlock(&dirty_i->seglist_lock);

	reset_curseg(sbi, type, 1);
	curseg->alloc_type = SSR;
	curseg->next_blkoff = __next_free_blkoff(sbi, curseg->segno, 0);

	sum_page = f2fs_get_sum_page(sbi, new_segno);
	if (IS_ERR(sum_page)) {
		/* GC won't be able to use stale summary pages by cp_error */
		memset(curseg->sum_blk, 0, SUM_ENTRY_SIZE);
		return;
	}
	sum_node = (struct f2fs_summary_block *)page_address(sum_page);
	memcpy(curseg->sum_blk, sum_node, SUM_ENTRY_SIZE);
	f2fs_put_page(sum_page, 1);
}

static int get_ssr_segment(struct f2fs_sb_info *sbi, int type,
				int alloc_mode, unsigned long long age);

static void get_atssr_segment(struct f2fs_sb_info *sbi, int type,
					int target_type, int alloc_mode,
					unsigned long long age)
{
	struct curseg_info *curseg = CURSEG_I(sbi, type);

	curseg->seg_type = target_type;

	if (get_ssr_segment(sbi, type, alloc_mode, age)) {
		struct seg_entry *se = get_seg_entry(sbi, curseg->next_segno);

		curseg->seg_type = se->type;
		change_curseg(sbi, type, true);
	} else {
		/* allocate cold segment by default */
		curseg->seg_type = CURSEG_COLD_DATA;
		new_curseg(sbi, type, true);
	}
	stat_inc_seg_type(sbi, curseg);
}

static void __f2fs_init_atgc_curseg(struct f2fs_sb_info *sbi)
{
	struct curseg_info *curseg = CURSEG_I(sbi, CURSEG_ALL_DATA_ATGC);

	if (!sbi->am.atgc_enabled)
		return;

	f2fs_down_read(&SM_I(sbi)->curseg_lock);

	mutex_lock(&curseg->curseg_mutex);
	down_write(&SIT_I(sbi)->sentry_lock);

	get_atssr_segment(sbi, CURSEG_ALL_DATA_ATGC, CURSEG_COLD_DATA, SSR, 0);

	up_write(&SIT_I(sbi)->sentry_lock);
	mutex_unlock(&curseg->curseg_mutex);

	f2fs_up_read(&SM_I(sbi)->curseg_lock);

}
void f2fs_init_inmem_curseg(struct f2fs_sb_info *sbi)
{
	__f2fs_init_atgc_curseg(sbi);
}

static void __f2fs_save_inmem_curseg(struct f2fs_sb_info *sbi, int type)
{
	struct curseg_info *curseg = CURSEG_I(sbi, type);

	mutex_lock(&curseg->curseg_mutex);
	if (!curseg->inited)
		goto out;

	if (get_valid_blocks(sbi, curseg->segno, false)) {
		write_sum_page(sbi, curseg->sum_blk,
				GET_SUM_BLOCK(sbi, curseg->segno));
	} else {
		mutex_lock(&DIRTY_I(sbi)->seglist_lock);
		__set_test_and_free(sbi, curseg->segno, true);
		mutex_unlock(&DIRTY_I(sbi)->seglist_lock);
	}
out:
	mutex_unlock(&curseg->curseg_mutex);
}

void f2fs_save_inmem_curseg(struct f2fs_sb_info *sbi)
{
	__f2fs_save_inmem_curseg(sbi, CURSEG_COLD_DATA_PINNED);

	if (sbi->am.atgc_enabled)
		__f2fs_save_inmem_curseg(sbi, CURSEG_ALL_DATA_ATGC);
}

static void __f2fs_restore_inmem_curseg(struct f2fs_sb_info *sbi, int type)
{
	struct curseg_info *curseg = CURSEG_I(sbi, type);

	mutex_lock(&curseg->curseg_mutex);
	if (!curseg->inited)
		goto out;
	if (get_valid_blocks(sbi, curseg->segno, false))
		goto out;

	mutex_lock(&DIRTY_I(sbi)->seglist_lock);
	__set_test_and_inuse(sbi, curseg->segno);
	mutex_unlock(&DIRTY_I(sbi)->seglist_lock);
out:
	mutex_unlock(&curseg->curseg_mutex);
}

void f2fs_restore_inmem_curseg(struct f2fs_sb_info *sbi)
{
	__f2fs_restore_inmem_curseg(sbi, CURSEG_COLD_DATA_PINNED);

	if (sbi->am.atgc_enabled)
		__f2fs_restore_inmem_curseg(sbi, CURSEG_ALL_DATA_ATGC);
}

static int get_ssr_segment(struct f2fs_sb_info *sbi, int type,
				int alloc_mode, unsigned long long age)
{
	struct curseg_info *curseg = CURSEG_I(sbi, type);
	const struct victim_selection *v_ops = DIRTY_I(sbi)->v_ops;
	unsigned segno = NULL_SEGNO;
	unsigned short seg_type = curseg->seg_type;
	int i, cnt;
	bool reversed = false;

	sanity_check_seg_type(sbi, seg_type);

	/* f2fs_need_SSR() already forces to do this */
	if (!v_ops->get_victim(sbi, &segno, BG_GC, seg_type, alloc_mode, age)) {
		curseg->next_segno = segno;
		return 1;
	}

	/* For node segments, let's do SSR more intensively */
	if (IS_NODESEG(seg_type)) {
		if (seg_type >= CURSEG_WARM_NODE) {
			reversed = true;
			i = CURSEG_COLD_NODE;
		} else {
			i = CURSEG_HOT_NODE;
		}
		cnt = NR_CURSEG_NODE_TYPE;
	} else {
		if (seg_type >= CURSEG_WARM_DATA) {
			reversed = true;
			i = CURSEG_COLD_DATA;
		} else {
			i = CURSEG_HOT_DATA;
		}
		cnt = NR_CURSEG_DATA_TYPE;
	}

	for (; cnt-- > 0; reversed ? i-- : i++) {
		if (i == seg_type)
			continue;
		if (!v_ops->get_victim(sbi, &segno, BG_GC, i, alloc_mode, age)) {
			curseg->next_segno = segno;
			return 1;
		}
	}

	/* find valid_blocks=0 in dirty list */
	if (unlikely(is_sbi_flag_set(sbi, SBI_CP_DISABLED))) {
		segno = get_free_segment(sbi);
		if (segno != NULL_SEGNO) {
			curseg->next_segno = segno;
			return 1;
		}
	}
	return 0;
}

/*
 * flush out current segment and replace it with new segment
 * This function should be returned with success, otherwise BUG
 */
static void allocate_segment_by_default(struct f2fs_sb_info *sbi,
						int type, bool force)
{
	struct curseg_info *curseg = CURSEG_I(sbi, type);

	if (force)
		new_curseg(sbi, type, true);
	else if (!is_set_ckpt_flags(sbi, CP_CRC_RECOVERY_FLAG) &&
					curseg->seg_type == CURSEG_WARM_NODE)
		new_curseg(sbi, type, false);
	else if (curseg->alloc_type == LFS &&
			is_next_segment_free(sbi, curseg, type) &&
			likely(!is_sbi_flag_set(sbi, SBI_CP_DISABLED)))
		new_curseg(sbi, type, false);
	else if (f2fs_need_SSR(sbi) &&
			get_ssr_segment(sbi, type, SSR, 0))
		change_curseg(sbi, type, true);
	else
		new_curseg(sbi, type, false);

	stat_inc_seg_type(sbi, curseg);
}

void f2fs_allocate_segment_for_resize(struct f2fs_sb_info *sbi, int type,
					unsigned int start, unsigned int end)
{
	struct curseg_info *curseg = CURSEG_I(sbi, type);
	unsigned int segno;

	f2fs_down_read(&SM_I(sbi)->curseg_lock);
	mutex_lock(&curseg->curseg_mutex);
	down_write(&SIT_I(sbi)->sentry_lock);

	segno = CURSEG_I(sbi, type)->segno;
	if (segno < start || segno > end)
		goto unlock;

	if (f2fs_need_SSR(sbi) && get_ssr_segment(sbi, type, SSR, 0))
		change_curseg(sbi, type, true);
	else
		new_curseg(sbi, type, true);

	stat_inc_seg_type(sbi, curseg);

	locate_dirty_segment(sbi, segno);
unlock:
	up_write(&SIT_I(sbi)->sentry_lock);

	if (segno != curseg->segno)
		f2fs_notice(sbi, "For resize: curseg of type %d: %u ==> %u",
			    type, segno, curseg->segno);

	mutex_unlock(&curseg->curseg_mutex);
	f2fs_up_read(&SM_I(sbi)->curseg_lock);
}

static void __allocate_new_segment(struct f2fs_sb_info *sbi, int type,
						bool new_sec, bool force)
{
	struct curseg_info *curseg = CURSEG_I(sbi, type);
	unsigned int old_segno;

	if (!curseg->inited)
		goto alloc;

	if (force || curseg->next_blkoff ||
		get_valid_blocks(sbi, curseg->segno, new_sec))
		goto alloc;

	if (!get_ckpt_valid_blocks(sbi, curseg->segno, new_sec))
		return;
alloc:
	old_segno = curseg->segno;
	SIT_I(sbi)->s_ops->allocate_segment(sbi, type, true);
	locate_dirty_segment(sbi, old_segno);
}

static void __allocate_new_section(struct f2fs_sb_info *sbi,
						int type, bool force)
{
	__allocate_new_segment(sbi, type, true, force);
}

void f2fs_allocate_new_section(struct f2fs_sb_info *sbi, int type, bool force)
{
	f2fs_down_read(&SM_I(sbi)->curseg_lock);
	down_write(&SIT_I(sbi)->sentry_lock);
	__allocate_new_section(sbi, type, force);
	up_write(&SIT_I(sbi)->sentry_lock);
	f2fs_up_read(&SM_I(sbi)->curseg_lock);
}

void f2fs_allocate_new_segments(struct f2fs_sb_info *sbi)
{
	int i;

	f2fs_down_read(&SM_I(sbi)->curseg_lock);
	down_write(&SIT_I(sbi)->sentry_lock);
	for (i = CURSEG_HOT_DATA; i <= CURSEG_COLD_DATA; i++)
		__allocate_new_segment(sbi, i, false, false);
	up_write(&SIT_I(sbi)->sentry_lock);
	f2fs_up_read(&SM_I(sbi)->curseg_lock);
}

static const struct segment_allocation default_salloc_ops = {
	.allocate_segment = allocate_segment_by_default,
};

bool f2fs_exist_trim_candidates(struct f2fs_sb_info *sbi,
						struct cp_control *cpc)
{
	__u64 trim_start = cpc->trim_start;
	bool has_candidate = false;

	down_write(&SIT_I(sbi)->sentry_lock);
	for (; cpc->trim_start <= cpc->trim_end; cpc->trim_start++) {
		if (add_discard_addrs(sbi, cpc, true)) {
			has_candidate = true;
			break;
		}
	}
	up_write(&SIT_I(sbi)->sentry_lock);

	cpc->trim_start = trim_start;
	return has_candidate;
}

static unsigned int __issue_discard_cmd_range(struct f2fs_sb_info *sbi,
					struct discard_policy *dpolicy,
					unsigned int start, unsigned int end)
{
	struct discard_cmd_control *dcc = SM_I(sbi)->dcc_info;
	struct discard_cmd *prev_dc = NULL, *next_dc = NULL;
	struct rb_node **insert_p = NULL, *insert_parent = NULL;
	struct discard_cmd *dc;
	struct blk_plug plug;
	int issued;
	unsigned int trimmed = 0;

next:
	issued = 0;

	mutex_lock(&dcc->cmd_lock);
	if (unlikely(dcc->rbtree_check))
		f2fs_bug_on(sbi, !f2fs_check_rb_tree_consistence(sbi,
							&dcc->root, false));

	dc = (struct discard_cmd *)f2fs_lookup_rb_tree_ret(&dcc->root,
					NULL, start,
					(struct rb_entry **)&prev_dc,
					(struct rb_entry **)&next_dc,
					&insert_p, &insert_parent, true, NULL);
	if (!dc)
		dc = next_dc;

	blk_start_plug(&plug);

	while (dc && dc->lstart <= end) {
		struct rb_node *node;
		int err = 0;

		if (dc->len < dpolicy->granularity)
			goto skip;

		if (dc->state != D_PREP) {
			list_move_tail(&dc->list, &dcc->fstrim_list);
			goto skip;
		}

		err = __submit_discard_cmd(sbi, dpolicy, dc, &issued);

		if (issued >= dpolicy->max_requests) {
			start = dc->lstart + dc->len;

			if (err)
				__remove_discard_cmd(sbi, dc);

			blk_finish_plug(&plug);
			mutex_unlock(&dcc->cmd_lock);
			trimmed += __wait_all_discard_cmd(sbi, NULL);
			f2fs_io_schedule_timeout(DEFAULT_IO_TIMEOUT);
			goto next;
		}
skip:
		node = rb_next(&dc->rb_node);
		if (err)
			__remove_discard_cmd(sbi, dc);
		dc = rb_entry_safe(node, struct discard_cmd, rb_node);

		if (fatal_signal_pending(current))
			break;
	}

	blk_finish_plug(&plug);
	mutex_unlock(&dcc->cmd_lock);

	return trimmed;
}

int f2fs_trim_fs(struct f2fs_sb_info *sbi, struct fstrim_range *range)
{
	__u64 start = F2FS_BYTES_TO_BLK(range->start);
	__u64 end = start + F2FS_BYTES_TO_BLK(range->len) - 1;
	unsigned int start_segno, end_segno;
	block_t start_block, end_block;
	struct cp_control cpc;
	struct discard_policy dpolicy;
	unsigned long long trimmed = 0;
	int err = 0;
	bool need_align = f2fs_lfs_mode(sbi) && __is_large_section(sbi);

	if (start >= MAX_BLKADDR(sbi) || range->len < sbi->blocksize)
		return -EINVAL;

	if (end < MAIN_BLKADDR(sbi))
		goto out;

	if (is_sbi_flag_set(sbi, SBI_NEED_FSCK)) {
		f2fs_warn(sbi, "Found FS corruption, run fsck to fix.");
		return -EFSCORRUPTED;
	}

	/* start/end segment number in main_area */
	start_segno = (start <= MAIN_BLKADDR(sbi)) ? 0 : GET_SEGNO(sbi, start);
	end_segno = (end >= MAX_BLKADDR(sbi)) ? MAIN_SEGS(sbi) - 1 :
						GET_SEGNO(sbi, end);
	if (need_align) {
		start_segno = rounddown(start_segno, sbi->segs_per_sec);
		end_segno = roundup(end_segno + 1, sbi->segs_per_sec) - 1;
	}

	cpc.reason = CP_DISCARD;
	cpc.trim_minlen = max_t(__u64, 1, F2FS_BYTES_TO_BLK(range->minlen));
	cpc.trim_start = start_segno;
	cpc.trim_end = end_segno;

	if (sbi->discard_blks == 0)
		goto out;

	f2fs_down_write(&sbi->gc_lock);
	err = f2fs_write_checkpoint(sbi, &cpc);
	f2fs_up_write(&sbi->gc_lock);
	if (err)
		goto out;

	/*
	 * We filed discard candidates, but actually we don't need to wait for
	 * all of them, since they'll be issued in idle time along with runtime
	 * discard option. User configuration looks like using runtime discard
	 * or periodic fstrim instead of it.
	 */
	if (f2fs_realtime_discard_enable(sbi))
		goto out;

	start_block = START_BLOCK(sbi, start_segno);
	end_block = START_BLOCK(sbi, end_segno + 1);

	__init_discard_policy(sbi, &dpolicy, DPOLICY_FSTRIM, cpc.trim_minlen);
	trimmed = __issue_discard_cmd_range(sbi, &dpolicy,
					start_block, end_block);

	trimmed += __wait_discard_cmd_range(sbi, &dpolicy,
					start_block, end_block);
out:
	if (!err)
		range->len = F2FS_BLK_TO_BYTES(trimmed);
	return err;
}

static bool __has_curseg_space(struct f2fs_sb_info *sbi,
					struct curseg_info *curseg)
{
	return curseg->next_blkoff < f2fs_usable_blks_in_seg(sbi,
							curseg->segno);
}

int f2fs_rw_hint_to_seg_type(enum rw_hint hint)
{
	switch (hint) {
	case WRITE_LIFE_SHORT:
		return CURSEG_HOT_DATA;
	case WRITE_LIFE_EXTREME:
		return CURSEG_COLD_DATA;
	default:
		return CURSEG_WARM_DATA;
	}
}

static int __get_segment_type_2(struct f2fs_io_info *fio)
{
	if (fio->type == DATA)
		return CURSEG_HOT_DATA;
	else
		return CURSEG_HOT_NODE;
}

static int __get_segment_type_4(struct f2fs_io_info *fio)
{
	if (fio->type == DATA) {
		struct inode *inode = fio->page->mapping->host;

		if (S_ISDIR(inode->i_mode))
			return CURSEG_HOT_DATA;
		else
			return CURSEG_COLD_DATA;
	} else {
		if (IS_DNODE(fio->page) && is_cold_node(fio->page))
			return CURSEG_WARM_NODE;
		else
			return CURSEG_COLD_NODE;
	}
}

static int __get_segment_type_6(struct f2fs_io_info *fio)
{
	if (fio->type == DATA) {
		struct inode *inode = fio->page->mapping->host;

		if (is_inode_flag_set(inode, FI_ALIGNED_WRITE))
			return CURSEG_COLD_DATA_PINNED;

		if (page_private_gcing(fio->page)) {
			if (fio->sbi->am.atgc_enabled &&
				(fio->io_type == FS_DATA_IO) &&
				(fio->sbi->gc_mode != GC_URGENT_HIGH))
				return CURSEG_ALL_DATA_ATGC;
			else
				return CURSEG_COLD_DATA;
		}
		if (file_is_cold(inode) || f2fs_need_compress_data(inode))
			return CURSEG_COLD_DATA;
		if (file_is_hot(inode) ||
				is_inode_flag_set(inode, FI_HOT_DATA) ||
				f2fs_is_cow_file(inode))
			return CURSEG_HOT_DATA;
		return f2fs_rw_hint_to_seg_type(inode->i_write_hint);
	} else {
		if (IS_DNODE(fio->page))
			return is_cold_node(fio->page) ? CURSEG_WARM_NODE :
						CURSEG_HOT_NODE;
		return CURSEG_COLD_NODE;
	}
}

static int __get_segment_type(struct f2fs_io_info *fio)
{
	int type = 0;

	switch (F2FS_OPTION(fio->sbi).active_logs) {
	case 2:
		type = __get_segment_type_2(fio);
		break;
	case 4:
		type = __get_segment_type_4(fio);
		break;
	case 6:
		type = __get_segment_type_6(fio);
		break;
	default:
		f2fs_bug_on(fio->sbi, true);
	}

	if (IS_HOT(type))
		fio->temp = HOT;
	else if (IS_WARM(type))
		fio->temp = WARM;
	else
		fio->temp = COLD;
	return type;
}

void f2fs_allocate_data_block(struct f2fs_sb_info *sbi, struct page *page,
		block_t old_blkaddr, block_t *new_blkaddr,
		struct f2fs_summary *sum, int type,
		struct f2fs_io_info *fio)
{
	struct sit_info *sit_i = SIT_I(sbi);
	struct curseg_info *curseg = CURSEG_I(sbi, type);
	unsigned long long old_mtime;
	bool from_gc = (type == CURSEG_ALL_DATA_ATGC);
	struct seg_entry *se = NULL;

	f2fs_down_read(&SM_I(sbi)->curseg_lock);

	mutex_lock(&curseg->curseg_mutex);
	down_write(&sit_i->sentry_lock);

	if (from_gc) {
		f2fs_bug_on(sbi, GET_SEGNO(sbi, old_blkaddr) == NULL_SEGNO);
		se = get_seg_entry(sbi, GET_SEGNO(sbi, old_blkaddr));
		sanity_check_seg_type(sbi, se->type);
		f2fs_bug_on(sbi, IS_NODESEG(se->type));
	}
	*new_blkaddr = NEXT_FREE_BLKADDR(sbi, curseg);

	f2fs_bug_on(sbi, curseg->next_blkoff >= sbi->blocks_per_seg);

	f2fs_wait_discard_bio(sbi, *new_blkaddr);

	/*
	 * __add_sum_entry should be resided under the curseg_mutex
	 * because, this function updates a summary entry in the
	 * current summary block.
	 */
	__add_sum_entry(sbi, type, sum);

	__refresh_next_blkoff(sbi, curseg);

	stat_inc_block_count(sbi, curseg);

	if (from_gc) {
		old_mtime = get_segment_mtime(sbi, old_blkaddr);
	} else {
		update_segment_mtime(sbi, old_blkaddr, 0);
		old_mtime = 0;
	}
	update_segment_mtime(sbi, *new_blkaddr, old_mtime);

	/*
	 * SIT information should be updated before segment allocation,
	 * since SSR needs latest valid block information.
	 */
	update_sit_entry(sbi, *new_blkaddr, 1);
	if (GET_SEGNO(sbi, old_blkaddr) != NULL_SEGNO)
		update_sit_entry(sbi, old_blkaddr, -1);

	if (!__has_curseg_space(sbi, curseg)) {
		if (from_gc)
			get_atssr_segment(sbi, type, se->type,
						AT_SSR, se->mtime);
		else
			sit_i->s_ops->allocate_segment(sbi, type, false);
	}
	/*
	 * segment dirty status should be updated after segment allocation,
	 * so we just need to update status only one time after previous
	 * segment being closed.
	 */
	locate_dirty_segment(sbi, GET_SEGNO(sbi, old_blkaddr));
	locate_dirty_segment(sbi, GET_SEGNO(sbi, *new_blkaddr));

	up_write(&sit_i->sentry_lock);

	if (page && IS_NODESEG(type)) {
		fill_node_footer_blkaddr(page, NEXT_FREE_BLKADDR(sbi, curseg));

		f2fs_inode_chksum_set(sbi, page);
	}

	if (fio) {
		struct f2fs_bio_info *io;

		if (F2FS_IO_ALIGNED(sbi))
			fio->retry = false;

		INIT_LIST_HEAD(&fio->list);
		fio->in_list = true;
		io = sbi->write_io[fio->type] + fio->temp;
		spin_lock(&io->io_lock);
		list_add_tail(&fio->list, &io->io_list);
		spin_unlock(&io->io_lock);
	}

	mutex_unlock(&curseg->curseg_mutex);

	f2fs_up_read(&SM_I(sbi)->curseg_lock);
}

void f2fs_update_device_state(struct f2fs_sb_info *sbi, nid_t ino,
					block_t blkaddr, unsigned int blkcnt)
{
	if (!f2fs_is_multi_device(sbi))
		return;

	while (1) {
		unsigned int devidx = f2fs_target_device_index(sbi, blkaddr);
		unsigned int blks = FDEV(devidx).end_blk - blkaddr + 1;

		/* update device state for fsync */
		f2fs_set_dirty_device(sbi, ino, devidx, FLUSH_INO);

		/* update device state for checkpoint */
		if (!f2fs_test_bit(devidx, (char *)&sbi->dirty_device)) {
			spin_lock(&sbi->dev_lock);
			f2fs_set_bit(devidx, (char *)&sbi->dirty_device);
			spin_unlock(&sbi->dev_lock);
		}

		if (blkcnt <= blks)
			break;
		blkcnt -= blks;
		blkaddr += blks;
	}
}

static void do_write_page(struct f2fs_summary *sum, struct f2fs_io_info *fio)
{
	int type = __get_segment_type(fio);
	bool keep_order = (f2fs_lfs_mode(fio->sbi) && type == CURSEG_COLD_DATA);

	if (keep_order)
		f2fs_down_read(&fio->sbi->io_order_lock);
reallocate:
	f2fs_allocate_data_block(fio->sbi, fio->page, fio->old_blkaddr,
			&fio->new_blkaddr, sum, type, fio);
	if (GET_SEGNO(fio->sbi, fio->old_blkaddr) != NULL_SEGNO) {
		invalidate_mapping_pages(META_MAPPING(fio->sbi),
					fio->old_blkaddr, fio->old_blkaddr);
		f2fs_invalidate_compress_page(fio->sbi, fio->old_blkaddr);
	}

	/* writeout dirty page into bdev */
	f2fs_submit_page_write(fio);
	if (fio->retry) {
		fio->old_blkaddr = fio->new_blkaddr;
		goto reallocate;
	}

	f2fs_update_device_state(fio->sbi, fio->ino, fio->new_blkaddr, 1);

	if (keep_order)
		f2fs_up_read(&fio->sbi->io_order_lock);
}

void f2fs_do_write_meta_page(struct f2fs_sb_info *sbi, struct page *page,
					enum iostat_type io_type)
{
	struct f2fs_io_info fio = {
		.sbi = sbi,
		.type = META,
		.temp = HOT,
		.op = REQ_OP_WRITE,
		.op_flags = REQ_SYNC | REQ_META | REQ_PRIO,
		.old_blkaddr = page->index,
		.new_blkaddr = page->index,
		.page = page,
		.encrypted_page = NULL,
		.in_list = false,
	};

	if (unlikely(page->index >= MAIN_BLKADDR(sbi)))
		fio.op_flags &= ~REQ_META;

	set_page_writeback(page);
	ClearPageError(page);
	f2fs_submit_page_write(&fio);

	stat_inc_meta_count(sbi, page->index);
	f2fs_update_iostat(sbi, NULL, io_type, F2FS_BLKSIZE);
}

void f2fs_do_write_node_page(unsigned int nid, struct f2fs_io_info *fio)
{
	struct f2fs_summary sum;

	set_summary(&sum, nid, 0, 0);
	do_write_page(&sum, fio);

	f2fs_update_iostat(fio->sbi, NULL, fio->io_type, F2FS_BLKSIZE);
}

void f2fs_outplace_write_data(struct dnode_of_data *dn,
					struct f2fs_io_info *fio)
{
	struct f2fs_sb_info *sbi = fio->sbi;
	struct f2fs_summary sum;

	f2fs_bug_on(sbi, dn->data_blkaddr == NULL_ADDR);
	set_summary(&sum, dn->nid, dn->ofs_in_node, fio->version);
	do_write_page(&sum, fio);
	f2fs_update_data_blkaddr(dn, fio->new_blkaddr);

	f2fs_update_iostat(sbi, dn->inode, fio->io_type, F2FS_BLKSIZE);
}

int f2fs_inplace_write_data(struct f2fs_io_info *fio)
{
	int err;
	struct f2fs_sb_info *sbi = fio->sbi;
	unsigned int segno;

	fio->new_blkaddr = fio->old_blkaddr;
	/* i/o temperature is needed for passing down write hints */
	__get_segment_type(fio);

	segno = GET_SEGNO(sbi, fio->new_blkaddr);

	if (!IS_DATASEG(get_seg_entry(sbi, segno)->type)) {
		set_sbi_flag(sbi, SBI_NEED_FSCK);
		f2fs_warn(sbi, "%s: incorrect segment(%u) type, run fsck to fix.",
			  __func__, segno);
		err = -EFSCORRUPTED;
		f2fs_handle_error(sbi, ERROR_INCONSISTENT_SUM_TYPE);
		goto drop_bio;
	}

	if (f2fs_cp_error(sbi)) {
		err = -EIO;
		goto drop_bio;
	}

	if (fio->post_read)
		invalidate_mapping_pages(META_MAPPING(sbi),
				fio->new_blkaddr, fio->new_blkaddr);

	stat_inc_inplace_blocks(fio->sbi);

	if (fio->bio && !(SM_I(sbi)->ipu_policy & (1 << F2FS_IPU_NOCACHE)))
		err = f2fs_merge_page_bio(fio);
	else
		err = f2fs_submit_page_bio(fio);
	if (!err) {
		f2fs_update_device_state(fio->sbi, fio->ino,
						fio->new_blkaddr, 1);
		f2fs_update_iostat(fio->sbi, fio->page->mapping->host,
						fio->io_type, F2FS_BLKSIZE);
	}

	return err;
drop_bio:
	if (fio->bio && *(fio->bio)) {
		struct bio *bio = *(fio->bio);

		bio->bi_status = BLK_STS_IOERR;
		bio_endio(bio);
		*(fio->bio) = NULL;
	}
	return err;
}

static inline int __f2fs_get_curseg(struct f2fs_sb_info *sbi,
						unsigned int segno)
{
	int i;

	for (i = CURSEG_HOT_DATA; i < NO_CHECK_TYPE; i++) {
		if (CURSEG_I(sbi, i)->segno == segno)
			break;
	}
	return i;
}

void f2fs_do_replace_block(struct f2fs_sb_info *sbi, struct f2fs_summary *sum,
				block_t old_blkaddr, block_t new_blkaddr,
				bool recover_curseg, bool recover_newaddr,
				bool from_gc)
{
	struct sit_info *sit_i = SIT_I(sbi);
	struct curseg_info *curseg;
	unsigned int segno, old_cursegno;
	struct seg_entry *se;
	int type;
	unsigned short old_blkoff;
	unsigned char old_alloc_type;

	segno = GET_SEGNO(sbi, new_blkaddr);
	se = get_seg_entry(sbi, segno);
	type = se->type;

	f2fs_down_write(&SM_I(sbi)->curseg_lock);

	if (!recover_curseg) {
		/* for recovery flow */
		if (se->valid_blocks == 0 && !IS_CURSEG(sbi, segno)) {
			if (old_blkaddr == NULL_ADDR)
				type = CURSEG_COLD_DATA;
			else
				type = CURSEG_WARM_DATA;
		}
	} else {
		if (IS_CURSEG(sbi, segno)) {
			/* se->type is volatile as SSR allocation */
			type = __f2fs_get_curseg(sbi, segno);
			f2fs_bug_on(sbi, type == NO_CHECK_TYPE);
		} else {
			type = CURSEG_WARM_DATA;
		}
	}

	f2fs_bug_on(sbi, !IS_DATASEG(type));
	curseg = CURSEG_I(sbi, type);

	mutex_lock(&curseg->curseg_mutex);
	down_write(&sit_i->sentry_lock);

	old_cursegno = curseg->segno;
	old_blkoff = curseg->next_blkoff;
	old_alloc_type = curseg->alloc_type;

	/* change the current segment */
	if (segno != curseg->segno) {
		curseg->next_segno = segno;
		change_curseg(sbi, type, true);
	}

	curseg->next_blkoff = GET_BLKOFF_FROM_SEG0(sbi, new_blkaddr);
	__add_sum_entry(sbi, type, sum);

	if (!recover_curseg || recover_newaddr) {
		if (!from_gc)
			update_segment_mtime(sbi, new_blkaddr, 0);
		update_sit_entry(sbi, new_blkaddr, 1);
	}
	if (GET_SEGNO(sbi, old_blkaddr) != NULL_SEGNO) {
		invalidate_mapping_pages(META_MAPPING(sbi),
					old_blkaddr, old_blkaddr);
		f2fs_invalidate_compress_page(sbi, old_blkaddr);
		if (!from_gc)
			update_segment_mtime(sbi, old_blkaddr, 0);
		update_sit_entry(sbi, old_blkaddr, -1);
	}

	locate_dirty_segment(sbi, GET_SEGNO(sbi, old_blkaddr));
	locate_dirty_segment(sbi, GET_SEGNO(sbi, new_blkaddr));

	locate_dirty_segment(sbi, old_cursegno);

	if (recover_curseg) {
		if (old_cursegno != curseg->segno) {
			curseg->next_segno = old_cursegno;
			change_curseg(sbi, type, true);
		}
		curseg->next_blkoff = old_blkoff;
		curseg->alloc_type = old_alloc_type;
	}

	up_write(&sit_i->sentry_lock);
	mutex_unlock(&curseg->curseg_mutex);
	f2fs_up_write(&SM_I(sbi)->curseg_lock);
}

void f2fs_replace_block(struct f2fs_sb_info *sbi, struct dnode_of_data *dn,
				block_t old_addr, block_t new_addr,
				unsigned char version, bool recover_curseg,
				bool recover_newaddr)
{
	struct f2fs_summary sum;

	set_summary(&sum, dn->nid, dn->ofs_in_node, version);

	f2fs_do_replace_block(sbi, &sum, old_addr, new_addr,
					recover_curseg, recover_newaddr, false);

	f2fs_update_data_blkaddr(dn, new_addr);
}

void f2fs_wait_on_page_writeback(struct page *page,
				enum page_type type, bool ordered, bool locked)
{
	if (PageWriteback(page)) {
		struct f2fs_sb_info *sbi = F2FS_P_SB(page);

		/* submit cached LFS IO */
		f2fs_submit_merged_write_cond(sbi, NULL, page, 0, type);
		/* sbumit cached IPU IO */
		f2fs_submit_merged_ipu_write(sbi, NULL, page);
		if (ordered) {
			wait_on_page_writeback(page);
			f2fs_bug_on(sbi, locked && PageWriteback(page));
		} else {
			wait_for_stable_page(page);
		}
	}
}

void f2fs_wait_on_block_writeback(struct inode *inode, block_t blkaddr)
{
	struct f2fs_sb_info *sbi = F2FS_I_SB(inode);
	struct page *cpage;

	if (!f2fs_post_read_required(inode))
		return;

	if (!__is_valid_data_blkaddr(blkaddr))
		return;

	cpage = find_lock_page(META_MAPPING(sbi), blkaddr);
	if (cpage) {
		f2fs_wait_on_page_writeback(cpage, DATA, true, true);
		f2fs_put_page(cpage, 1);
	}
}

void f2fs_wait_on_block_writeback_range(struct inode *inode, block_t blkaddr,
								block_t len)
{
	struct f2fs_sb_info *sbi = F2FS_I_SB(inode);
	block_t i;

	if (!f2fs_post_read_required(inode))
		return;

	for (i = 0; i < len; i++)
		f2fs_wait_on_block_writeback(inode, blkaddr + i);

	invalidate_mapping_pages(META_MAPPING(sbi), blkaddr, blkaddr + len - 1);
}

static int read_compacted_summaries(struct f2fs_sb_info *sbi)
{
	struct f2fs_checkpoint *ckpt = F2FS_CKPT(sbi);
	struct curseg_info *seg_i;
	unsigned char *kaddr;
	struct page *page;
	block_t start;
	int i, j, offset;

	start = start_sum_block(sbi);

	page = f2fs_get_meta_page(sbi, start++);
	if (IS_ERR(page))
		return PTR_ERR(page);
	kaddr = (unsigned char *)page_address(page);

	/* Step 1: restore nat cache */
	seg_i = CURSEG_I(sbi, CURSEG_HOT_DATA);
	memcpy(seg_i->journal, kaddr, SUM_JOURNAL_SIZE);

	/* Step 2: restore sit cache */
	seg_i = CURSEG_I(sbi, CURSEG_COLD_DATA);
	memcpy(seg_i->journal, kaddr + SUM_JOURNAL_SIZE, SUM_JOURNAL_SIZE);
	offset = 2 * SUM_JOURNAL_SIZE;

	/* Step 3: restore summary entries */
	for (i = CURSEG_HOT_DATA; i <= CURSEG_COLD_DATA; i++) {
		unsigned short blk_off;
		unsigned int segno;

		seg_i = CURSEG_I(sbi, i);
		segno = le32_to_cpu(ckpt->cur_data_segno[i]);
		blk_off = le16_to_cpu(ckpt->cur_data_blkoff[i]);
		seg_i->next_segno = segno;
		reset_curseg(sbi, i, 0);
		seg_i->alloc_type = ckpt->alloc_type[i];
		seg_i->next_blkoff = blk_off;

		if (seg_i->alloc_type == SSR)
			blk_off = sbi->blocks_per_seg;

		for (j = 0; j < blk_off; j++) {
			struct f2fs_summary *s;

			s = (struct f2fs_summary *)(kaddr + offset);
			seg_i->sum_blk->entries[j] = *s;
			offset += SUMMARY_SIZE;
			if (offset + SUMMARY_SIZE <= PAGE_SIZE -
						SUM_FOOTER_SIZE)
				continue;

			f2fs_put_page(page, 1);
			page = NULL;

			page = f2fs_get_meta_page(sbi, start++);
			if (IS_ERR(page))
				return PTR_ERR(page);
			kaddr = (unsigned char *)page_address(page);
			offset = 0;
		}
	}
	f2fs_put_page(page, 1);
	return 0;
}

static int read_normal_summaries(struct f2fs_sb_info *sbi, int type)
{
	struct f2fs_checkpoint *ckpt = F2FS_CKPT(sbi);
	struct f2fs_summary_block *sum;
	struct curseg_info *curseg;
	struct page *new;
	unsigned short blk_off;
	unsigned int segno = 0;
	block_t blk_addr = 0;
	int err = 0;

	/* get segment number and block addr */
	if (IS_DATASEG(type)) {
		segno = le32_to_cpu(ckpt->cur_data_segno[type]);
		blk_off = le16_to_cpu(ckpt->cur_data_blkoff[type -
							CURSEG_HOT_DATA]);
		if (__exist_node_summaries(sbi))
			blk_addr = sum_blk_addr(sbi, NR_CURSEG_PERSIST_TYPE, type);
		else
			blk_addr = sum_blk_addr(sbi, NR_CURSEG_DATA_TYPE, type);
	} else {
		segno = le32_to_cpu(ckpt->cur_node_segno[type -
							CURSEG_HOT_NODE]);
		blk_off = le16_to_cpu(ckpt->cur_node_blkoff[type -
							CURSEG_HOT_NODE]);
		if (__exist_node_summaries(sbi))
			blk_addr = sum_blk_addr(sbi, NR_CURSEG_NODE_TYPE,
							type - CURSEG_HOT_NODE);
		else
			blk_addr = GET_SUM_BLOCK(sbi, segno);
	}

	new = f2fs_get_meta_page(sbi, blk_addr);
	if (IS_ERR(new))
		return PTR_ERR(new);
	sum = (struct f2fs_summary_block *)page_address(new);

	if (IS_NODESEG(type)) {
		if (__exist_node_summaries(sbi)) {
			struct f2fs_summary *ns = &sum->entries[0];
			int i;

			for (i = 0; i < sbi->blocks_per_seg; i++, ns++) {
				ns->version = 0;
				ns->ofs_in_node = 0;
			}
		} else {
			err = f2fs_restore_node_summary(sbi, segno, sum);
			if (err)
				goto out;
		}
	}

	/* set uncompleted segment to curseg */
	curseg = CURSEG_I(sbi, type);
	mutex_lock(&curseg->curseg_mutex);

	/* update journal info */
	down_write(&curseg->journal_rwsem);
	memcpy(curseg->journal, &sum->journal, SUM_JOURNAL_SIZE);
	up_write(&curseg->journal_rwsem);

	memcpy(curseg->sum_blk->entries, sum->entries, SUM_ENTRY_SIZE);
	memcpy(&curseg->sum_blk->footer, &sum->footer, SUM_FOOTER_SIZE);
	curseg->next_segno = segno;
	reset_curseg(sbi, type, 0);
	curseg->alloc_type = ckpt->alloc_type[type];
	curseg->next_blkoff = blk_off;
	mutex_unlock(&curseg->curseg_mutex);
out:
	f2fs_put_page(new, 1);
	return err;
}

static int restore_curseg_summaries(struct f2fs_sb_info *sbi)
{
	struct f2fs_journal *sit_j = CURSEG_I(sbi, CURSEG_COLD_DATA)->journal;
	struct f2fs_journal *nat_j = CURSEG_I(sbi, CURSEG_HOT_DATA)->journal;
	int type = CURSEG_HOT_DATA;
	int err;

	if (is_set_ckpt_flags(sbi, CP_COMPACT_SUM_FLAG)) {
		int npages = f2fs_npages_for_summary_flush(sbi, true);

		if (npages >= 2)
			f2fs_ra_meta_pages(sbi, start_sum_block(sbi), npages,
							META_CP, true);

		/* restore for compacted data summary */
		err = read_compacted_summaries(sbi);
		if (err)
			return err;
		type = CURSEG_HOT_NODE;
	}

	if (__exist_node_summaries(sbi))
		f2fs_ra_meta_pages(sbi,
				sum_blk_addr(sbi, NR_CURSEG_PERSIST_TYPE, type),
				NR_CURSEG_PERSIST_TYPE - type, META_CP, true);

	for (; type <= CURSEG_COLD_NODE; type++) {
		err = read_normal_summaries(sbi, type);
		if (err)
			return err;
	}

	/* sanity check for summary blocks */
	if (nats_in_cursum(nat_j) > NAT_JOURNAL_ENTRIES ||
			sits_in_cursum(sit_j) > SIT_JOURNAL_ENTRIES) {
		f2fs_err(sbi, "invalid journal entries nats %u sits %u",
			 nats_in_cursum(nat_j), sits_in_cursum(sit_j));
		return -EINVAL;
	}

	return 0;
}

static void write_compacted_summaries(struct f2fs_sb_info *sbi, block_t blkaddr)
{
	struct page *page;
	unsigned char *kaddr;
	struct f2fs_summary *summary;
	struct curseg_info *seg_i;
	int written_size = 0;
	int i, j;

	page = f2fs_grab_meta_page(sbi, blkaddr++);
	kaddr = (unsigned char *)page_address(page);
	memset(kaddr, 0, PAGE_SIZE);

	/* Step 1: write nat cache */
	seg_i = CURSEG_I(sbi, CURSEG_HOT_DATA);
	memcpy(kaddr, seg_i->journal, SUM_JOURNAL_SIZE);
	written_size += SUM_JOURNAL_SIZE;

	/* Step 2: write sit cache */
	seg_i = CURSEG_I(sbi, CURSEG_COLD_DATA);
	memcpy(kaddr + written_size, seg_i->journal, SUM_JOURNAL_SIZE);
	written_size += SUM_JOURNAL_SIZE;

	/* Step 3: write summary entries */
	for (i = CURSEG_HOT_DATA; i <= CURSEG_COLD_DATA; i++) {
		unsigned short blkoff;

		seg_i = CURSEG_I(sbi, i);
		if (sbi->ckpt->alloc_type[i] == SSR)
			blkoff = sbi->blocks_per_seg;
		else
			blkoff = curseg_blkoff(sbi, i);

		for (j = 0; j < blkoff; j++) {
			if (!page) {
				page = f2fs_grab_meta_page(sbi, blkaddr++);
				kaddr = (unsigned char *)page_address(page);
				memset(kaddr, 0, PAGE_SIZE);
				written_size = 0;
			}
			summary = (struct f2fs_summary *)(kaddr + written_size);
			*summary = seg_i->sum_blk->entries[j];
			written_size += SUMMARY_SIZE;

			if (written_size + SUMMARY_SIZE <= PAGE_SIZE -
							SUM_FOOTER_SIZE)
				continue;

			set_page_dirty(page);
			f2fs_put_page(page, 1);
			page = NULL;
		}
	}
	if (page) {
		set_page_dirty(page);
		f2fs_put_page(page, 1);
	}
}

static void write_normal_summaries(struct f2fs_sb_info *sbi,
					block_t blkaddr, int type)
{
	int i, end;

	if (IS_DATASEG(type))
		end = type + NR_CURSEG_DATA_TYPE;
	else
		end = type + NR_CURSEG_NODE_TYPE;

	for (i = type; i < end; i++)
		write_current_sum_page(sbi, i, blkaddr + (i - type));
}

void f2fs_write_data_summaries(struct f2fs_sb_info *sbi, block_t start_blk)
{
	if (is_set_ckpt_flags(sbi, CP_COMPACT_SUM_FLAG))
		write_compacted_summaries(sbi, start_blk);
	else
		write_normal_summaries(sbi, start_blk, CURSEG_HOT_DATA);
}

void f2fs_write_node_summaries(struct f2fs_sb_info *sbi, block_t start_blk)
{
	write_normal_summaries(sbi, start_blk, CURSEG_HOT_NODE);
}

int f2fs_lookup_journal_in_cursum(struct f2fs_journal *journal, int type,
					unsigned int val, int alloc)
{
	int i;

	if (type == NAT_JOURNAL) {
		for (i = 0; i < nats_in_cursum(journal); i++) {
			if (le32_to_cpu(nid_in_journal(journal, i)) == val)
				return i;
		}
		if (alloc && __has_cursum_space(journal, 1, NAT_JOURNAL))
			return update_nats_in_cursum(journal, 1);
	} else if (type == SIT_JOURNAL) {
		for (i = 0; i < sits_in_cursum(journal); i++)
			if (le32_to_cpu(segno_in_journal(journal, i)) == val)
				return i;
		if (alloc && __has_cursum_space(journal, 1, SIT_JOURNAL))
			return update_sits_in_cursum(journal, 1);
	}
	return -1;
}

static struct page *get_current_sit_page(struct f2fs_sb_info *sbi,
					unsigned int segno)
{
	return f2fs_get_meta_page(sbi, current_sit_addr(sbi, segno));
}

static struct page *get_next_sit_page(struct f2fs_sb_info *sbi,
					unsigned int start)
{
	struct sit_info *sit_i = SIT_I(sbi);
	struct page *page;
	pgoff_t src_off, dst_off;

	src_off = current_sit_addr(sbi, start);
	dst_off = next_sit_addr(sbi, src_off);

	page = f2fs_grab_meta_page(sbi, dst_off);
	seg_info_to_sit_page(sbi, page, start);

	set_page_dirty(page);
	set_to_next_sit(sit_i, start);

	return page;
}

static struct sit_entry_set *grab_sit_entry_set(void)
{
	struct sit_entry_set *ses =
			f2fs_kmem_cache_alloc(sit_entry_set_slab,
						GFP_NOFS, true, NULL);

	ses->entry_cnt = 0;
	INIT_LIST_HEAD(&ses->set_list);
	return ses;
}

static void release_sit_entry_set(struct sit_entry_set *ses)
{
	list_del(&ses->set_list);
	kmem_cache_free(sit_entry_set_slab, ses);
}

static void adjust_sit_entry_set(struct sit_entry_set *ses,
						struct list_head *head)
{
	struct sit_entry_set *next = ses;

	if (list_is_last(&ses->set_list, head))
		return;

	list_for_each_entry_continue(next, head, set_list)
		if (ses->entry_cnt <= next->entry_cnt) {
			list_move_tail(&ses->set_list, &next->set_list);
			return;
		}

	list_move_tail(&ses->set_list, head);
}

static void add_sit_entry(unsigned int segno, struct list_head *head)
{
	struct sit_entry_set *ses;
	unsigned int start_segno = START_SEGNO(segno);

	list_for_each_entry(ses, head, set_list) {
		if (ses->start_segno == start_segno) {
			ses->entry_cnt++;
			adjust_sit_entry_set(ses, head);
			return;
		}
	}

	ses = grab_sit_entry_set();

	ses->start_segno = start_segno;
	ses->entry_cnt++;
	list_add(&ses->set_list, head);
}

static void add_sits_in_set(struct f2fs_sb_info *sbi)
{
	struct f2fs_sm_info *sm_info = SM_I(sbi);
	struct list_head *set_list = &sm_info->sit_entry_set;
	unsigned long *bitmap = SIT_I(sbi)->dirty_sentries_bitmap;
	unsigned int segno;

	for_each_set_bit(segno, bitmap, MAIN_SEGS(sbi))
		add_sit_entry(segno, set_list);
}

static void remove_sits_in_journal(struct f2fs_sb_info *sbi)
{
	struct curseg_info *curseg = CURSEG_I(sbi, CURSEG_COLD_DATA);
	struct f2fs_journal *journal = curseg->journal;
	int i;

	down_write(&curseg->journal_rwsem);
	for (i = 0; i < sits_in_cursum(journal); i++) {
		unsigned int segno;
		bool dirtied;

		segno = le32_to_cpu(segno_in_journal(journal, i));
		dirtied = __mark_sit_entry_dirty(sbi, segno);

		if (!dirtied)
			add_sit_entry(segno, &SM_I(sbi)->sit_entry_set);
	}
	update_sits_in_cursum(journal, -i);
	up_write(&curseg->journal_rwsem);
}

/*
 * CP calls this function, which flushes SIT entries including sit_journal,
 * and moves prefree segs to free segs.
 */
void f2fs_flush_sit_entries(struct f2fs_sb_info *sbi, struct cp_control *cpc)
{
	struct sit_info *sit_i = SIT_I(sbi);
	unsigned long *bitmap = sit_i->dirty_sentries_bitmap;
	struct curseg_info *curseg = CURSEG_I(sbi, CURSEG_COLD_DATA);
	struct f2fs_journal *journal = curseg->journal;
	struct sit_entry_set *ses, *tmp;
	struct list_head *head = &SM_I(sbi)->sit_entry_set;
	bool to_journal = !is_sbi_flag_set(sbi, SBI_IS_RESIZEFS);
	struct seg_entry *se;

	down_write(&sit_i->sentry_lock);

	if (!sit_i->dirty_sentries)
		goto out;

	/*
	 * add and account sit entries of dirty bitmap in sit entry
	 * set temporarily
	 */
	add_sits_in_set(sbi);

	/*
	 * if there are no enough space in journal to store dirty sit
	 * entries, remove all entries from journal and add and account
	 * them in sit entry set.
	 */
	if (!__has_cursum_space(journal, sit_i->dirty_sentries, SIT_JOURNAL) ||
								!to_journal)
		remove_sits_in_journal(sbi);

	/*
	 * there are two steps to flush sit entries:
	 * #1, flush sit entries to journal in current cold data summary block.
	 * #2, flush sit entries to sit page.
	 */
	list_for_each_entry_safe(ses, tmp, head, set_list) {
		struct page *page = NULL;
		struct f2fs_sit_block *raw_sit = NULL;
		unsigned int start_segno = ses->start_segno;
		unsigned int end = min(start_segno + SIT_ENTRY_PER_BLOCK,
						(unsigned long)MAIN_SEGS(sbi));
		unsigned int segno = start_segno;

		if (to_journal &&
			!__has_cursum_space(journal, ses->entry_cnt, SIT_JOURNAL))
			to_journal = false;

		if (to_journal) {
			down_write(&curseg->journal_rwsem);
		} else {
			page = get_next_sit_page(sbi, start_segno);
			raw_sit = page_address(page);
		}

		/* flush dirty sit entries in region of current sit set */
		for_each_set_bit_from(segno, bitmap, end) {
			int offset, sit_offset;

			se = get_seg_entry(sbi, segno);
#ifdef CONFIG_F2FS_CHECK_FS
			if (memcmp(se->cur_valid_map, se->cur_valid_map_mir,
						SIT_VBLOCK_MAP_SIZE))
				f2fs_bug_on(sbi, 1);
#endif

			/* add discard candidates */
			if (!(cpc->reason & CP_DISCARD)) {
				cpc->trim_start = segno;
				add_discard_addrs(sbi, cpc, false);
			}

			if (to_journal) {
				offset = f2fs_lookup_journal_in_cursum(journal,
							SIT_JOURNAL, segno, 1);
				f2fs_bug_on(sbi, offset < 0);
				segno_in_journal(journal, offset) =
							cpu_to_le32(segno);
				seg_info_to_raw_sit(se,
					&sit_in_journal(journal, offset));
				check_block_count(sbi, segno,
					&sit_in_journal(journal, offset));
			} else {
				sit_offset = SIT_ENTRY_OFFSET(sit_i, segno);
				seg_info_to_raw_sit(se,
						&raw_sit->entries[sit_offset]);
				check_block_count(sbi, segno,
						&raw_sit->entries[sit_offset]);
			}

			__clear_bit(segno, bitmap);
			sit_i->dirty_sentries--;
			ses->entry_cnt--;
		}

		if (to_journal)
			up_write(&curseg->journal_rwsem);
		else
			f2fs_put_page(page, 1);

		f2fs_bug_on(sbi, ses->entry_cnt);
		release_sit_entry_set(ses);
	}

	f2fs_bug_on(sbi, !list_empty(head));
	f2fs_bug_on(sbi, sit_i->dirty_sentries);
out:
	if (cpc->reason & CP_DISCARD) {
		__u64 trim_start = cpc->trim_start;

		for (; cpc->trim_start <= cpc->trim_end; cpc->trim_start++)
			add_discard_addrs(sbi, cpc, false);

		cpc->trim_start = trim_start;
	}
	up_write(&sit_i->sentry_lock);

	set_prefree_as_free_segments(sbi);
}

static int build_sit_info(struct f2fs_sb_info *sbi)
{
	struct f2fs_super_block *raw_super = F2FS_RAW_SUPER(sbi);
	struct sit_info *sit_i;
	unsigned int sit_segs, start;
	char *src_bitmap, *bitmap;
	unsigned int bitmap_size, main_bitmap_size, sit_bitmap_size;
	unsigned int discard_map = f2fs_block_unit_discard(sbi) ? 1 : 0;

	/* allocate memory for SIT information */
	sit_i = f2fs_kzalloc(sbi, sizeof(struct sit_info), GFP_KERNEL);
	if (!sit_i)
		return -ENOMEM;

	SM_I(sbi)->sit_info = sit_i;

	sit_i->sentries =
		f2fs_kvzalloc(sbi, array_size(sizeof(struct seg_entry),
					      MAIN_SEGS(sbi)),
			      GFP_KERNEL);
	if (!sit_i->sentries)
		return -ENOMEM;

	main_bitmap_size = f2fs_bitmap_size(MAIN_SEGS(sbi));
	sit_i->dirty_sentries_bitmap = f2fs_kvzalloc(sbi, main_bitmap_size,
								GFP_KERNEL);
	if (!sit_i->dirty_sentries_bitmap)
		return -ENOMEM;

#ifdef CONFIG_F2FS_CHECK_FS
	bitmap_size = MAIN_SEGS(sbi) * SIT_VBLOCK_MAP_SIZE * (3 + discard_map);
#else
	bitmap_size = MAIN_SEGS(sbi) * SIT_VBLOCK_MAP_SIZE * (2 + discard_map);
#endif
	sit_i->bitmap = f2fs_kvzalloc(sbi, bitmap_size, GFP_KERNEL);
	if (!sit_i->bitmap)
		return -ENOMEM;

	bitmap = sit_i->bitmap;

	for (start = 0; start < MAIN_SEGS(sbi); start++) {
		sit_i->sentries[start].cur_valid_map = bitmap;
		bitmap += SIT_VBLOCK_MAP_SIZE;

		sit_i->sentries[start].ckpt_valid_map = bitmap;
		bitmap += SIT_VBLOCK_MAP_SIZE;

#ifdef CONFIG_F2FS_CHECK_FS
		sit_i->sentries[start].cur_valid_map_mir = bitmap;
		bitmap += SIT_VBLOCK_MAP_SIZE;
#endif

		if (discard_map) {
			sit_i->sentries[start].discard_map = bitmap;
			bitmap += SIT_VBLOCK_MAP_SIZE;
		}
	}

	sit_i->tmp_map = f2fs_kzalloc(sbi, SIT_VBLOCK_MAP_SIZE, GFP_KERNEL);
	if (!sit_i->tmp_map)
		return -ENOMEM;

	if (__is_large_section(sbi)) {
		sit_i->sec_entries =
			f2fs_kvzalloc(sbi, array_size(sizeof(struct sec_entry),
						      MAIN_SECS(sbi)),
				      GFP_KERNEL);
		if (!sit_i->sec_entries)
			return -ENOMEM;
	}

	/* get information related with SIT */
	sit_segs = le32_to_cpu(raw_super->segment_count_sit) >> 1;

	/* setup SIT bitmap from ckeckpoint pack */
	sit_bitmap_size = __bitmap_size(sbi, SIT_BITMAP);
	src_bitmap = __bitmap_ptr(sbi, SIT_BITMAP);

	sit_i->sit_bitmap = kmemdup(src_bitmap, sit_bitmap_size, GFP_KERNEL);
	if (!sit_i->sit_bitmap)
		return -ENOMEM;

#ifdef CONFIG_F2FS_CHECK_FS
	sit_i->sit_bitmap_mir = kmemdup(src_bitmap,
					sit_bitmap_size, GFP_KERNEL);
	if (!sit_i->sit_bitmap_mir)
		return -ENOMEM;

	sit_i->invalid_segmap = f2fs_kvzalloc(sbi,
					main_bitmap_size, GFP_KERNEL);
	if (!sit_i->invalid_segmap)
		return -ENOMEM;
#endif

	/* init SIT information */
	sit_i->s_ops = &default_salloc_ops;

	sit_i->sit_base_addr = le32_to_cpu(raw_super->sit_blkaddr);
	sit_i->sit_blocks = sit_segs << sbi->log_blocks_per_seg;
	sit_i->written_valid_blocks = 0;
	sit_i->bitmap_size = sit_bitmap_size;
	sit_i->dirty_sentries = 0;
	sit_i->sents_per_block = SIT_ENTRY_PER_BLOCK;
	sit_i->elapsed_time = le64_to_cpu(sbi->ckpt->elapsed_time);
	sit_i->mounted_time = ktime_get_boottime_seconds();
	init_rwsem(&sit_i->sentry_lock);
	return 0;
}

static int build_free_segmap(struct f2fs_sb_info *sbi)
{
	struct free_segmap_info *free_i;
	unsigned int bitmap_size, sec_bitmap_size;

	/* allocate memory for free segmap information */
	free_i = f2fs_kzalloc(sbi, sizeof(struct free_segmap_info), GFP_KERNEL);
	if (!free_i)
		return -ENOMEM;

	SM_I(sbi)->free_info = free_i;

	bitmap_size = f2fs_bitmap_size(MAIN_SEGS(sbi));
	free_i->free_segmap = f2fs_kvmalloc(sbi, bitmap_size, GFP_KERNEL);
	if (!free_i->free_segmap)
		return -ENOMEM;

	sec_bitmap_size = f2fs_bitmap_size(MAIN_SECS(sbi));
	free_i->free_secmap = f2fs_kvmalloc(sbi, sec_bitmap_size, GFP_KERNEL);
	if (!free_i->free_secmap)
		return -ENOMEM;

	/* set all segments as dirty temporarily */
	memset(free_i->free_segmap, 0xff, bitmap_size);
	memset(free_i->free_secmap, 0xff, sec_bitmap_size);

	/* init free segmap information */
	free_i->start_segno = GET_SEGNO_FROM_SEG0(sbi, MAIN_BLKADDR(sbi));
	free_i->free_segments = 0;
	free_i->free_sections = 0;
	spin_lock_init(&free_i->segmap_lock);
	return 0;
}

static int build_curseg(struct f2fs_sb_info *sbi)
{
	struct curseg_info *array;
	int i;

	array = f2fs_kzalloc(sbi, array_size(NR_CURSEG_TYPE,
					sizeof(*array)), GFP_KERNEL);
	if (!array)
		return -ENOMEM;

	SM_I(sbi)->curseg_array = array;

	for (i = 0; i < NO_CHECK_TYPE; i++) {
		mutex_init(&array[i].curseg_mutex);
		array[i].sum_blk = f2fs_kzalloc(sbi, PAGE_SIZE, GFP_KERNEL);
		if (!array[i].sum_blk)
			return -ENOMEM;
		init_rwsem(&array[i].journal_rwsem);
		array[i].journal = f2fs_kzalloc(sbi,
				sizeof(struct f2fs_journal), GFP_KERNEL);
		if (!array[i].journal)
			return -ENOMEM;
		if (i < NR_PERSISTENT_LOG)
			array[i].seg_type = CURSEG_HOT_DATA + i;
		else if (i == CURSEG_COLD_DATA_PINNED)
			array[i].seg_type = CURSEG_COLD_DATA;
		else if (i == CURSEG_ALL_DATA_ATGC)
			array[i].seg_type = CURSEG_COLD_DATA;
		array[i].segno = NULL_SEGNO;
		array[i].next_blkoff = 0;
		array[i].inited = false;
	}
	return restore_curseg_summaries(sbi);
}

static int build_sit_entries(struct f2fs_sb_info *sbi)
{
	struct sit_info *sit_i = SIT_I(sbi);
	struct curseg_info *curseg = CURSEG_I(sbi, CURSEG_COLD_DATA);
	struct f2fs_journal *journal = curseg->journal;
	struct seg_entry *se;
	struct f2fs_sit_entry sit;
	int sit_blk_cnt = SIT_BLK_CNT(sbi);
	unsigned int i, start, end;
	unsigned int readed, start_blk = 0;
	int err = 0;
	block_t sit_valid_blocks[2] = {0, 0};

	do {
		readed = f2fs_ra_meta_pages(sbi, start_blk, BIO_MAX_VECS,
							META_SIT, true);

		start = start_blk * sit_i->sents_per_block;
		end = (start_blk + readed) * sit_i->sents_per_block;

		for (; start < end && start < MAIN_SEGS(sbi); start++) {
			struct f2fs_sit_block *sit_blk;
			struct page *page;

			se = &sit_i->sentries[start];
			page = get_current_sit_page(sbi, start);
			if (IS_ERR(page))
				return PTR_ERR(page);
			sit_blk = (struct f2fs_sit_block *)page_address(page);
			sit = sit_blk->entries[SIT_ENTRY_OFFSET(sit_i, start)];
			f2fs_put_page(page, 1);

			err = check_block_count(sbi, start, &sit);
			if (err)
				return err;
			seg_info_from_raw_sit(se, &sit);

			if (se->type >= NR_PERSISTENT_LOG) {
				f2fs_err(sbi, "Invalid segment type: %u, segno: %u",
							se->type, start);
				f2fs_handle_error(sbi,
						ERROR_INCONSISTENT_SUM_TYPE);
				return -EFSCORRUPTED;
			}

			sit_valid_blocks[SE_PAGETYPE(se)] += se->valid_blocks;

			if (f2fs_block_unit_discard(sbi)) {
				/* build discard map only one time */
				if (is_set_ckpt_flags(sbi, CP_TRIMMED_FLAG)) {
					memset(se->discard_map, 0xff,
						SIT_VBLOCK_MAP_SIZE);
				} else {
					memcpy(se->discard_map,
						se->cur_valid_map,
						SIT_VBLOCK_MAP_SIZE);
					sbi->discard_blks +=
						sbi->blocks_per_seg -
						se->valid_blocks;
				}
			}

			if (__is_large_section(sbi))
				get_sec_entry(sbi, start)->valid_blocks +=
							se->valid_blocks;
		}
		start_blk += readed;
	} while (start_blk < sit_blk_cnt);

	down_read(&curseg->journal_rwsem);
	for (i = 0; i < sits_in_cursum(journal); i++) {
		unsigned int old_valid_blocks;

		start = le32_to_cpu(segno_in_journal(journal, i));
		if (start >= MAIN_SEGS(sbi)) {
			f2fs_err(sbi, "Wrong journal entry on segno %u",
				 start);
			err = -EFSCORRUPTED;
			f2fs_handle_error(sbi, ERROR_CORRUPTED_JOURNAL);
			break;
		}

		se = &sit_i->sentries[start];
		sit = sit_in_journal(journal, i);

		old_valid_blocks = se->valid_blocks;

		sit_valid_blocks[SE_PAGETYPE(se)] -= old_valid_blocks;

		err = check_block_count(sbi, start, &sit);
		if (err)
			break;
		seg_info_from_raw_sit(se, &sit);

		if (se->type >= NR_PERSISTENT_LOG) {
			f2fs_err(sbi, "Invalid segment type: %u, segno: %u",
							se->type, start);
			err = -EFSCORRUPTED;
			f2fs_handle_error(sbi, ERROR_INCONSISTENT_SUM_TYPE);
			break;
		}

		sit_valid_blocks[SE_PAGETYPE(se)] += se->valid_blocks;

		if (f2fs_block_unit_discard(sbi)) {
			if (is_set_ckpt_flags(sbi, CP_TRIMMED_FLAG)) {
				memset(se->discard_map, 0xff, SIT_VBLOCK_MAP_SIZE);
			} else {
				memcpy(se->discard_map, se->cur_valid_map,
							SIT_VBLOCK_MAP_SIZE);
				sbi->discard_blks += old_valid_blocks;
				sbi->discard_blks -= se->valid_blocks;
			}
		}

		if (__is_large_section(sbi)) {
			get_sec_entry(sbi, start)->valid_blocks +=
							se->valid_blocks;
			get_sec_entry(sbi, start)->valid_blocks -=
							old_valid_blocks;
		}
	}
	up_read(&curseg->journal_rwsem);

	if (err)
		return err;

	if (sit_valid_blocks[NODE] != valid_node_count(sbi)) {
		f2fs_err(sbi, "SIT is corrupted node# %u vs %u",
			 sit_valid_blocks[NODE], valid_node_count(sbi));
		f2fs_handle_error(sbi, ERROR_INCONSISTENT_NODE_COUNT);
		return -EFSCORRUPTED;
	}

	if (sit_valid_blocks[DATA] + sit_valid_blocks[NODE] >
				valid_user_blocks(sbi)) {
		f2fs_err(sbi, "SIT is corrupted data# %u %u vs %u",
			 sit_valid_blocks[DATA], sit_valid_blocks[NODE],
			 valid_user_blocks(sbi));
		f2fs_handle_error(sbi, ERROR_INCONSISTENT_BLOCK_COUNT);
		return -EFSCORRUPTED;
	}

	return 0;
}

static void init_free_segmap(struct f2fs_sb_info *sbi)
{
	unsigned int start;
	int type;
	struct seg_entry *sentry;

	for (start = 0; start < MAIN_SEGS(sbi); start++) {
		if (f2fs_usable_blks_in_seg(sbi, start) == 0)
			continue;
		sentry = get_seg_entry(sbi, start);
		if (!sentry->valid_blocks)
			__set_free(sbi, start);
		else
			SIT_I(sbi)->written_valid_blocks +=
						sentry->valid_blocks;
	}

	/* set use the current segments */
	for (type = CURSEG_HOT_DATA; type <= CURSEG_COLD_NODE; type++) {
		struct curseg_info *curseg_t = CURSEG_I(sbi, type);

		__set_test_and_inuse(sbi, curseg_t->segno);
	}
}

static void init_dirty_segmap(struct f2fs_sb_info *sbi)
{
	struct dirty_seglist_info *dirty_i = DIRTY_I(sbi);
	struct free_segmap_info *free_i = FREE_I(sbi);
	unsigned int segno = 0, offset = 0, secno;
	block_t valid_blocks, usable_blks_in_seg;

	while (1) {
		/* find dirty segment based on free segmap */
		segno = find_next_inuse(free_i, MAIN_SEGS(sbi), offset);
		if (segno >= MAIN_SEGS(sbi))
			break;
		offset = segno + 1;
		valid_blocks = get_valid_blocks(sbi, segno, false);
		usable_blks_in_seg = f2fs_usable_blks_in_seg(sbi, segno);
		if (valid_blocks == usable_blks_in_seg || !valid_blocks)
			continue;
		if (valid_blocks > usable_blks_in_seg) {
			f2fs_bug_on(sbi, 1);
			continue;
		}
		mutex_lock(&dirty_i->seglist_lock);
		__locate_dirty_segment(sbi, segno, DIRTY);
		mutex_unlock(&dirty_i->seglist_lock);
	}

	if (!__is_large_section(sbi))
		return;

	mutex_lock(&dirty_i->seglist_lock);
	for (segno = 0; segno < MAIN_SEGS(sbi); segno += sbi->segs_per_sec) {
		valid_blocks = get_valid_blocks(sbi, segno, true);
		secno = GET_SEC_FROM_SEG(sbi, segno);

		if (!valid_blocks || valid_blocks == CAP_BLKS_PER_SEC(sbi))
			continue;
		if (IS_CURSEC(sbi, secno))
			continue;
		set_bit(secno, dirty_i->dirty_secmap);
	}
	mutex_unlock(&dirty_i->seglist_lock);
}

static int init_victim_secmap(struct f2fs_sb_info *sbi)
{
	struct dirty_seglist_info *dirty_i = DIRTY_I(sbi);
	unsigned int bitmap_size = f2fs_bitmap_size(MAIN_SECS(sbi));

	dirty_i->victim_secmap = f2fs_kvzalloc(sbi, bitmap_size, GFP_KERNEL);
	if (!dirty_i->victim_secmap)
		return -ENOMEM;

	dirty_i->pinned_secmap = f2fs_kvzalloc(sbi, bitmap_size, GFP_KERNEL);
	if (!dirty_i->pinned_secmap)
		return -ENOMEM;

	dirty_i->pinned_secmap_cnt = 0;
	dirty_i->enable_pin_section = true;
	return 0;
}

static int build_dirty_segmap(struct f2fs_sb_info *sbi)
{
	struct dirty_seglist_info *dirty_i;
	unsigned int bitmap_size, i;

	/* allocate memory for dirty segments list information */
	dirty_i = f2fs_kzalloc(sbi, sizeof(struct dirty_seglist_info),
								GFP_KERNEL);
	if (!dirty_i)
		return -ENOMEM;

	SM_I(sbi)->dirty_info = dirty_i;
	mutex_init(&dirty_i->seglist_lock);

	bitmap_size = f2fs_bitmap_size(MAIN_SEGS(sbi));

	for (i = 0; i < NR_DIRTY_TYPE; i++) {
		dirty_i->dirty_segmap[i] = f2fs_kvzalloc(sbi, bitmap_size,
								GFP_KERNEL);
		if (!dirty_i->dirty_segmap[i])
			return -ENOMEM;
	}

	if (__is_large_section(sbi)) {
		bitmap_size = f2fs_bitmap_size(MAIN_SECS(sbi));
		dirty_i->dirty_secmap = f2fs_kvzalloc(sbi,
						bitmap_size, GFP_KERNEL);
		if (!dirty_i->dirty_secmap)
			return -ENOMEM;
	}

	init_dirty_segmap(sbi);
	return init_victim_secmap(sbi);
}

static int sanity_check_curseg(struct f2fs_sb_info *sbi)
{
	int i;

	/*
	 * In LFS/SSR curseg, .next_blkoff should point to an unused blkaddr;
	 * In LFS curseg, all blkaddr after .next_blkoff should be unused.
	 */
	for (i = 0; i < NR_PERSISTENT_LOG; i++) {
		struct curseg_info *curseg = CURSEG_I(sbi, i);
		struct seg_entry *se = get_seg_entry(sbi, curseg->segno);
		unsigned int blkofs = curseg->next_blkoff;

		if (f2fs_sb_has_readonly(sbi) &&
			i != CURSEG_HOT_DATA && i != CURSEG_HOT_NODE)
			continue;

		sanity_check_seg_type(sbi, curseg->seg_type);

		if (curseg->alloc_type != LFS && curseg->alloc_type != SSR) {
			f2fs_err(sbi,
				 "Current segment has invalid alloc_type:%d",
				 curseg->alloc_type);
			f2fs_handle_error(sbi, ERROR_INVALID_CURSEG);
			return -EFSCORRUPTED;
		}

		if (f2fs_test_bit(blkofs, se->cur_valid_map))
			goto out;

		if (curseg->alloc_type == SSR)
			continue;

		for (blkofs += 1; blkofs < sbi->blocks_per_seg; blkofs++) {
			if (!f2fs_test_bit(blkofs, se->cur_valid_map))
				continue;
out:
			f2fs_err(sbi,
				 "Current segment's next free block offset is inconsistent with bitmap, logtype:%u, segno:%u, type:%u, next_blkoff:%u, blkofs:%u",
				 i, curseg->segno, curseg->alloc_type,
				 curseg->next_blkoff, blkofs);
			f2fs_handle_error(sbi, ERROR_INVALID_CURSEG);
			return -EFSCORRUPTED;
		}
	}
	return 0;
}

#ifdef CONFIG_BLK_DEV_ZONED

static int check_zone_write_pointer(struct f2fs_sb_info *sbi,
				    struct f2fs_dev_info *fdev,
				    struct blk_zone *zone)
{
	unsigned int wp_segno, wp_blkoff, zone_secno, zone_segno, segno;
	block_t zone_block, wp_block, last_valid_block;
	unsigned int log_sectors_per_block = sbi->log_blocksize - SECTOR_SHIFT;
	int i, s, b, ret;
	struct seg_entry *se;

	if (zone->type != BLK_ZONE_TYPE_SEQWRITE_REQ)
		return 0;

	wp_block = fdev->start_blk + (zone->wp >> log_sectors_per_block);
	wp_segno = GET_SEGNO(sbi, wp_block);
	wp_blkoff = wp_block - START_BLOCK(sbi, wp_segno);
	zone_block = fdev->start_blk + (zone->start >> log_sectors_per_block);
	zone_segno = GET_SEGNO(sbi, zone_block);
	zone_secno = GET_SEC_FROM_SEG(sbi, zone_segno);

	if (zone_segno >= MAIN_SEGS(sbi))
		return 0;

	/*
	 * Skip check of zones cursegs point to, since
	 * fix_curseg_write_pointer() checks them.
	 */
	for (i = 0; i < NO_CHECK_TYPE; i++)
		if (zone_secno == GET_SEC_FROM_SEG(sbi,
						   CURSEG_I(sbi, i)->segno))
			return 0;

	/*
	 * Get last valid block of the zone.
	 */
	last_valid_block = zone_block - 1;
	for (s = sbi->segs_per_sec - 1; s >= 0; s--) {
		segno = zone_segno + s;
		se = get_seg_entry(sbi, segno);
		for (b = sbi->blocks_per_seg - 1; b >= 0; b--)
			if (f2fs_test_bit(b, se->cur_valid_map)) {
				last_valid_block = START_BLOCK(sbi, segno) + b;
				break;
			}
		if (last_valid_block >= zone_block)
			break;
	}

	/*
	 * If last valid block is beyond the write pointer, report the
	 * inconsistency. This inconsistency does not cause write error
	 * because the zone will not be selected for write operation until
	 * it get discarded. Just report it.
	 */
	if (last_valid_block >= wp_block) {
		f2fs_notice(sbi, "Valid block beyond write pointer: "
			    "valid block[0x%x,0x%x] wp[0x%x,0x%x]",
			    GET_SEGNO(sbi, last_valid_block),
			    GET_BLKOFF_FROM_SEG0(sbi, last_valid_block),
			    wp_segno, wp_blkoff);
		return 0;
	}

	/*
	 * If there is no valid block in the zone and if write pointer is
	 * not at zone start, reset the write pointer.
	 */
	if (last_valid_block + 1 == zone_block && zone->wp != zone->start) {
		f2fs_notice(sbi,
			    "Zone without valid block has non-zero write "
			    "pointer. Reset the write pointer: wp[0x%x,0x%x]",
			    wp_segno, wp_blkoff);
		ret = __f2fs_issue_discard_zone(sbi, fdev->bdev, zone_block,
					zone->len >> log_sectors_per_block);
		if (ret) {
			f2fs_err(sbi, "Discard zone failed: %s (errno=%d)",
				 fdev->path, ret);
			return ret;
		}
	}

	return 0;
}

static struct f2fs_dev_info *get_target_zoned_dev(struct f2fs_sb_info *sbi,
						  block_t zone_blkaddr)
{
	int i;

	for (i = 0; i < sbi->s_ndevs; i++) {
		if (!bdev_is_zoned(FDEV(i).bdev))
			continue;
		if (sbi->s_ndevs == 1 || (FDEV(i).start_blk <= zone_blkaddr &&
				zone_blkaddr <= FDEV(i).end_blk))
			return &FDEV(i);
	}

	return NULL;
}

static int report_one_zone_cb(struct blk_zone *zone, unsigned int idx,
			      void *data)
{
	memcpy(data, zone, sizeof(struct blk_zone));
	return 0;
}

static int fix_curseg_write_pointer(struct f2fs_sb_info *sbi, int type)
{
	struct curseg_info *cs = CURSEG_I(sbi, type);
	struct f2fs_dev_info *zbd;
	struct blk_zone zone;
	unsigned int cs_section, wp_segno, wp_blkoff, wp_sector_off;
	block_t cs_zone_block, wp_block;
	unsigned int log_sectors_per_block = sbi->log_blocksize - SECTOR_SHIFT;
	sector_t zone_sector;
	int err;

	cs_section = GET_SEC_FROM_SEG(sbi, cs->segno);
	cs_zone_block = START_BLOCK(sbi, GET_SEG_FROM_SEC(sbi, cs_section));

	zbd = get_target_zoned_dev(sbi, cs_zone_block);
	if (!zbd)
		return 0;

	/* report zone for the sector the curseg points to */
	zone_sector = (sector_t)(cs_zone_block - zbd->start_blk)
		<< log_sectors_per_block;
	err = blkdev_report_zones(zbd->bdev, zone_sector, 1,
				  report_one_zone_cb, &zone);
	if (err != 1) {
		f2fs_err(sbi, "Report zone failed: %s errno=(%d)",
			 zbd->path, err);
		return err;
	}

	if (zone.type != BLK_ZONE_TYPE_SEQWRITE_REQ)
		return 0;

	wp_block = zbd->start_blk + (zone.wp >> log_sectors_per_block);
	wp_segno = GET_SEGNO(sbi, wp_block);
	wp_blkoff = wp_block - START_BLOCK(sbi, wp_segno);
	wp_sector_off = zone.wp & GENMASK(log_sectors_per_block - 1, 0);

	if (cs->segno == wp_segno && cs->next_blkoff == wp_blkoff &&
		wp_sector_off == 0)
		return 0;

	f2fs_notice(sbi, "Unaligned curseg[%d] with write pointer: "
		    "curseg[0x%x,0x%x] wp[0x%x,0x%x]",
		    type, cs->segno, cs->next_blkoff, wp_segno, wp_blkoff);

	f2fs_notice(sbi, "Assign new section to curseg[%d]: "
		    "curseg[0x%x,0x%x]", type, cs->segno, cs->next_blkoff);

	f2fs_allocate_new_section(sbi, type, true);

	/* check consistency of the zone curseg pointed to */
	if (check_zone_write_pointer(sbi, zbd, &zone))
		return -EIO;

	/* check newly assigned zone */
	cs_section = GET_SEC_FROM_SEG(sbi, cs->segno);
	cs_zone_block = START_BLOCK(sbi, GET_SEG_FROM_SEC(sbi, cs_section));

	zbd = get_target_zoned_dev(sbi, cs_zone_block);
	if (!zbd)
		return 0;

	zone_sector = (sector_t)(cs_zone_block - zbd->start_blk)
		<< log_sectors_per_block;
	err = blkdev_report_zones(zbd->bdev, zone_sector, 1,
				  report_one_zone_cb, &zone);
	if (err != 1) {
		f2fs_err(sbi, "Report zone failed: %s errno=(%d)",
			 zbd->path, err);
		return err;
	}

	if (zone.type != BLK_ZONE_TYPE_SEQWRITE_REQ)
		return 0;

	if (zone.wp != zone.start) {
		f2fs_notice(sbi,
			    "New zone for curseg[%d] is not yet discarded. "
			    "Reset the zone: curseg[0x%x,0x%x]",
			    type, cs->segno, cs->next_blkoff);
		err = __f2fs_issue_discard_zone(sbi, zbd->bdev,
				zone_sector >> log_sectors_per_block,
				zone.len >> log_sectors_per_block);
		if (err) {
			f2fs_err(sbi, "Discard zone failed: %s (errno=%d)",
				 zbd->path, err);
			return err;
		}
	}

	return 0;
}

int f2fs_fix_curseg_write_pointer(struct f2fs_sb_info *sbi)
{
	int i, ret;

	for (i = 0; i < NR_PERSISTENT_LOG; i++) {
		ret = fix_curseg_write_pointer(sbi, i);
		if (ret)
			return ret;
	}

	return 0;
}

struct check_zone_write_pointer_args {
	struct f2fs_sb_info *sbi;
	struct f2fs_dev_info *fdev;
};

static int check_zone_write_pointer_cb(struct blk_zone *zone, unsigned int idx,
				      void *data)
{
	struct check_zone_write_pointer_args *args;

	args = (struct check_zone_write_pointer_args *)data;

	return check_zone_write_pointer(args->sbi, args->fdev, zone);
}

int f2fs_check_write_pointer(struct f2fs_sb_info *sbi)
{
	int i, ret;
	struct check_zone_write_pointer_args args;

	for (i = 0; i < sbi->s_ndevs; i++) {
		if (!bdev_is_zoned(FDEV(i).bdev))
			continue;

		args.sbi = sbi;
		args.fdev = &FDEV(i);
		ret = blkdev_report_zones(FDEV(i).bdev, 0, BLK_ALL_ZONES,
					  check_zone_write_pointer_cb, &args);
		if (ret < 0)
			return ret;
	}

	return 0;
}

static bool is_conv_zone(struct f2fs_sb_info *sbi, unsigned int zone_idx,
						unsigned int dev_idx)
{
	if (!bdev_is_zoned(FDEV(dev_idx).bdev))
		return true;
	return !test_bit(zone_idx, FDEV(dev_idx).blkz_seq);
}

/* Return the zone index in the given device */
static unsigned int get_zone_idx(struct f2fs_sb_info *sbi, unsigned int secno,
					int dev_idx)
{
	block_t sec_start_blkaddr = START_BLOCK(sbi, GET_SEG_FROM_SEC(sbi, secno));

	return (sec_start_blkaddr - FDEV(dev_idx).start_blk) >>
						sbi->log_blocks_per_blkz;
}

/*
 * Return the usable segments in a section based on the zone's
 * corresponding zone capacity. Zone is equal to a section.
 */
static inline unsigned int f2fs_usable_zone_segs_in_sec(
		struct f2fs_sb_info *sbi, unsigned int segno)
{
	unsigned int dev_idx, zone_idx;

	dev_idx = f2fs_target_device_index(sbi, START_BLOCK(sbi, segno));
	zone_idx = get_zone_idx(sbi, GET_SEC_FROM_SEG(sbi, segno), dev_idx);

	/* Conventional zone's capacity is always equal to zone size */
	if (is_conv_zone(sbi, zone_idx, dev_idx))
		return sbi->segs_per_sec;

	if (!sbi->unusable_blocks_per_sec)
		return sbi->segs_per_sec;

	/* Get the segment count beyond zone capacity block */
	return sbi->segs_per_sec - (sbi->unusable_blocks_per_sec >>
						sbi->log_blocks_per_seg);
}

/*
 * Return the number of usable blocks in a segment. The number of blocks
 * returned is always equal to the number of blocks in a segment for
 * segments fully contained within a sequential zone capacity or a
 * conventional zone. For segments partially contained in a sequential
 * zone capacity, the number of usable blocks up to the zone capacity
 * is returned. 0 is returned in all other cases.
 */
static inline unsigned int f2fs_usable_zone_blks_in_seg(
			struct f2fs_sb_info *sbi, unsigned int segno)
{
	block_t seg_start, sec_start_blkaddr, sec_cap_blkaddr;
	unsigned int zone_idx, dev_idx, secno;

	secno = GET_SEC_FROM_SEG(sbi, segno);
	seg_start = START_BLOCK(sbi, segno);
	dev_idx = f2fs_target_device_index(sbi, seg_start);
	zone_idx = get_zone_idx(sbi, secno, dev_idx);

	/*
	 * Conventional zone's capacity is always equal to zone size,
	 * so, blocks per segment is unchanged.
	 */
	if (is_conv_zone(sbi, zone_idx, dev_idx))
		return sbi->blocks_per_seg;

	if (!sbi->unusable_blocks_per_sec)
		return sbi->blocks_per_seg;

	sec_start_blkaddr = START_BLOCK(sbi, GET_SEG_FROM_SEC(sbi, secno));
	sec_cap_blkaddr = sec_start_blkaddr + CAP_BLKS_PER_SEC(sbi);

	/*
	 * If segment starts before zone capacity and spans beyond
	 * zone capacity, then usable blocks are from seg start to
	 * zone capacity. If the segment starts after the zone capacity,
	 * then there are no usable blocks.
	 */
	if (seg_start >= sec_cap_blkaddr)
		return 0;
	if (seg_start + sbi->blocks_per_seg > sec_cap_blkaddr)
		return sec_cap_blkaddr - seg_start;

	return sbi->blocks_per_seg;
}
#else
int f2fs_fix_curseg_write_pointer(struct f2fs_sb_info *sbi)
{
	return 0;
}

int f2fs_check_write_pointer(struct f2fs_sb_info *sbi)
{
	return 0;
}

static inline unsigned int f2fs_usable_zone_blks_in_seg(struct f2fs_sb_info *sbi,
							unsigned int segno)
{
	return 0;
}

static inline unsigned int f2fs_usable_zone_segs_in_sec(struct f2fs_sb_info *sbi,
							unsigned int segno)
{
	return 0;
}
#endif
unsigned int f2fs_usable_blks_in_seg(struct f2fs_sb_info *sbi,
					unsigned int segno)
{
	if (f2fs_sb_has_blkzoned(sbi))
		return f2fs_usable_zone_blks_in_seg(sbi, segno);

	return sbi->blocks_per_seg;
}

unsigned int f2fs_usable_segs_in_sec(struct f2fs_sb_info *sbi,
					unsigned int segno)
{
	if (f2fs_sb_has_blkzoned(sbi))
		return f2fs_usable_zone_segs_in_sec(sbi, segno);

	return sbi->segs_per_sec;
}

/*
 * Update min, max modified time for cost-benefit GC algorithm
 */
static void init_min_max_mtime(struct f2fs_sb_info *sbi)
{
	struct sit_info *sit_i = SIT_I(sbi);
	unsigned int segno;

	down_write(&sit_i->sentry_lock);

	sit_i->min_mtime = ULLONG_MAX;

	for (segno = 0; segno < MAIN_SEGS(sbi); segno += sbi->segs_per_sec) {
		unsigned int i;
		unsigned long long mtime = 0;

		for (i = 0; i < sbi->segs_per_sec; i++)
			mtime += get_seg_entry(sbi, segno + i)->mtime;

		mtime = div_u64(mtime, sbi->segs_per_sec);

		if (sit_i->min_mtime > mtime)
			sit_i->min_mtime = mtime;
	}
	sit_i->max_mtime = get_mtime(sbi, false);
	sit_i->dirty_max_mtime = 0;
	up_write(&sit_i->sentry_lock);
}

int f2fs_build_segment_manager(struct f2fs_sb_info *sbi)
{
	struct f2fs_super_block *raw_super = F2FS_RAW_SUPER(sbi);
	struct f2fs_checkpoint *ckpt = F2FS_CKPT(sbi);
	struct f2fs_sm_info *sm_info;
	int err;

	sm_info = f2fs_kzalloc(sbi, sizeof(struct f2fs_sm_info), GFP_KERNEL);
	if (!sm_info)
		return -ENOMEM;

	/* init sm info */
	sbi->sm_info = sm_info;
	sm_info->seg0_blkaddr = le32_to_cpu(raw_super->segment0_blkaddr);
	sm_info->main_blkaddr = le32_to_cpu(raw_super->main_blkaddr);
	sm_info->segment_count = le32_to_cpu(raw_super->segment_count);
	sm_info->reserved_segments = le32_to_cpu(ckpt->rsvd_segment_count);
	sm_info->ovp_segments = le32_to_cpu(ckpt->overprov_segment_count);
	sm_info->main_segments = le32_to_cpu(raw_super->segment_count_main);
	sm_info->ssa_blkaddr = le32_to_cpu(raw_super->ssa_blkaddr);
	sm_info->rec_prefree_segments = sm_info->main_segments *
					DEF_RECLAIM_PREFREE_SEGMENTS / 100;
	if (sm_info->rec_prefree_segments > DEF_MAX_RECLAIM_PREFREE_SEGMENTS)
		sm_info->rec_prefree_segments = DEF_MAX_RECLAIM_PREFREE_SEGMENTS;

	if (!f2fs_lfs_mode(sbi))
		sm_info->ipu_policy = 1 << F2FS_IPU_FSYNC;
	sm_info->min_ipu_util = DEF_MIN_IPU_UTIL;
	sm_info->min_fsync_blocks = DEF_MIN_FSYNC_BLOCKS;
	sm_info->min_seq_blocks = sbi->blocks_per_seg;
	sm_info->min_hot_blocks = DEF_MIN_HOT_BLOCKS;
	sm_info->min_ssr_sections = reserved_sections(sbi);

	INIT_LIST_HEAD(&sm_info->sit_entry_set);

	init_f2fs_rwsem(&sm_info->curseg_lock);

	if (!f2fs_readonly(sbi->sb)) {
		err = f2fs_create_flush_cmd_control(sbi);
		if (err)
			return err;
	}

	err = create_discard_cmd_control(sbi);
	if (err)
		return err;

	err = build_sit_info(sbi);
	if (err)
		return err;
	err = build_free_segmap(sbi);
	if (err)
		return err;
	err = build_curseg(sbi);
	if (err)
		return err;

	/* reinit free segmap based on SIT */
	err = build_sit_entries(sbi);
	if (err)
		return err;

	init_free_segmap(sbi);
	err = build_dirty_segmap(sbi);
	if (err)
		return err;

	err = sanity_check_curseg(sbi);
	if (err)
		return err;

	init_min_max_mtime(sbi);
	return 0;
}

static void discard_dirty_segmap(struct f2fs_sb_info *sbi,
		enum dirty_type dirty_type)
{
	struct dirty_seglist_info *dirty_i = DIRTY_I(sbi);

	mutex_lock(&dirty_i->seglist_lock);
	kvfree(dirty_i->dirty_segmap[dirty_type]);
	dirty_i->nr_dirty[dirty_type] = 0;
	mutex_unlock(&dirty_i->seglist_lock);
}

static void destroy_victim_secmap(struct f2fs_sb_info *sbi)
{
	struct dirty_seglist_info *dirty_i = DIRTY_I(sbi);

	kvfree(dirty_i->pinned_secmap);
	kvfree(dirty_i->victim_secmap);
}

static void destroy_dirty_segmap(struct f2fs_sb_info *sbi)
{
	struct dirty_seglist_info *dirty_i = DIRTY_I(sbi);
	int i;

	if (!dirty_i)
		return;

	/* discard pre-free/dirty segments list */
	for (i = 0; i < NR_DIRTY_TYPE; i++)
		discard_dirty_segmap(sbi, i);

	if (__is_large_section(sbi)) {
		mutex_lock(&dirty_i->seglist_lock);
		kvfree(dirty_i->dirty_secmap);
		mutex_unlock(&dirty_i->seglist_lock);
	}

	destroy_victim_secmap(sbi);
	SM_I(sbi)->dirty_info = NULL;
	kfree(dirty_i);
}

static void destroy_curseg(struct f2fs_sb_info *sbi)
{
	struct curseg_info *array = SM_I(sbi)->curseg_array;
	int i;

	if (!array)
		return;
	SM_I(sbi)->curseg_array = NULL;
	for (i = 0; i < NR_CURSEG_TYPE; i++) {
		kfree(array[i].sum_blk);
		kfree(array[i].journal);
	}
	kfree(array);
}

static void destroy_free_segmap(struct f2fs_sb_info *sbi)
{
	struct free_segmap_info *free_i = SM_I(sbi)->free_info;

	if (!free_i)
		return;
	SM_I(sbi)->free_info = NULL;
	kvfree(free_i->free_segmap);
	kvfree(free_i->free_secmap);
	kfree(free_i);
}

static void destroy_sit_info(struct f2fs_sb_info *sbi)
{
	struct sit_info *sit_i = SIT_I(sbi);

	if (!sit_i)
		return;

	if (sit_i->sentries)
		kvfree(sit_i->bitmap);
	kfree(sit_i->tmp_map);

	kvfree(sit_i->sentries);
	kvfree(sit_i->sec_entries);
	kvfree(sit_i->dirty_sentries_bitmap);

	SM_I(sbi)->sit_info = NULL;
	kvfree(sit_i->sit_bitmap);
#ifdef CONFIG_F2FS_CHECK_FS
	kvfree(sit_i->sit_bitmap_mir);
	kvfree(sit_i->invalid_segmap);
#endif
	kfree(sit_i);
}

void f2fs_destroy_segment_manager(struct f2fs_sb_info *sbi)
{
	struct f2fs_sm_info *sm_info = SM_I(sbi);

	if (!sm_info)
		return;
	f2fs_destroy_flush_cmd_control(sbi, true);
	destroy_discard_cmd_control(sbi);
	destroy_dirty_segmap(sbi);
	destroy_curseg(sbi);
	destroy_free_segmap(sbi);
	destroy_sit_info(sbi);
	sbi->sm_info = NULL;
	kfree(sm_info);
}

int __init f2fs_create_segment_manager_caches(void)
{
	discard_entry_slab = f2fs_kmem_cache_create("f2fs_discard_entry",
			sizeof(struct discard_entry));
	if (!discard_entry_slab)
		goto fail;

	discard_cmd_slab = f2fs_kmem_cache_create("f2fs_discard_cmd",
			sizeof(struct discard_cmd));
	if (!discard_cmd_slab)
		goto destroy_discard_entry;

	sit_entry_set_slab = f2fs_kmem_cache_create("f2fs_sit_entry_set",
			sizeof(struct sit_entry_set));
	if (!sit_entry_set_slab)
		goto destroy_discard_cmd;

	revoke_entry_slab = f2fs_kmem_cache_create("f2fs_revoke_entry",
			sizeof(struct revoke_entry));
	if (!revoke_entry_slab)
		goto destroy_sit_entry_set;
	return 0;

destroy_sit_entry_set:
	kmem_cache_destroy(sit_entry_set_slab);
destroy_discard_cmd:
	kmem_cache_destroy(discard_cmd_slab);
destroy_discard_entry:
	kmem_cache_destroy(discard_entry_slab);
fail:
	return -ENOMEM;
}

void f2fs_destroy_segment_manager_caches(void)
{
	kmem_cache_destroy(sit_entry_set_slab);
	kmem_cache_destroy(discard_cmd_slab);
	kmem_cache_destroy(discard_entry_slab);
	kmem_cache_destroy(revoke_entry_slab);
}<|MERGE_RESOLUTION|>--- conflicted
+++ resolved
@@ -2534,11 +2534,7 @@
 
 	sanity_check_seg_type(sbi, seg_type);
 	if (f2fs_need_rand_seg(sbi))
-<<<<<<< HEAD
-		return prandom_u32_max(MAIN_SECS(sbi) * sbi->segs_per_sec);
-=======
 		return get_random_u32_below(MAIN_SECS(sbi) * sbi->segs_per_sec);
->>>>>>> 0ee29814
 
 	/* if segs_per_sec is large than 1, we need to keep original policy. */
 	if (__is_large_section(sbi))
@@ -2592,11 +2588,7 @@
 	curseg->alloc_type = LFS;
 	if (F2FS_OPTION(sbi).fs_mode == FS_MODE_FRAGMENT_BLK)
 		curseg->fragment_remained_chunk =
-<<<<<<< HEAD
-				prandom_u32_max(sbi->max_fragment_chunk) + 1;
-=======
 				get_random_u32_inclusive(1, sbi->max_fragment_chunk);
->>>>>>> 0ee29814
 }
 
 static int __next_free_blkoff(struct f2fs_sb_info *sbi,
@@ -2633,15 +2625,9 @@
 			/* To allocate block chunks in different sizes, use random number */
 			if (--seg->fragment_remained_chunk <= 0) {
 				seg->fragment_remained_chunk =
-<<<<<<< HEAD
-				   prandom_u32_max(sbi->max_fragment_chunk) + 1;
-				seg->next_blkoff +=
-				   prandom_u32_max(sbi->max_fragment_hole) + 1;
-=======
 				   get_random_u32_inclusive(1, sbi->max_fragment_chunk);
 				seg->next_blkoff +=
 				   get_random_u32_inclusive(1, sbi->max_fragment_hole);
->>>>>>> 0ee29814
 			}
 		}
 	}
