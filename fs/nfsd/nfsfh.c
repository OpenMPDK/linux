--- conflicted
+++ resolved
@@ -392,10 +392,6 @@
 skip_pseudoflavor_check:
 	/* Finally, check access permissions. */
 	error = nfsd_permission(rqstp, exp, dentry, access);
-<<<<<<< HEAD
-	trace_nfsd_fh_verify_err(rqstp, fhp, type, access, error);
-=======
->>>>>>> ec4a04aa
 out:
 	trace_nfsd_fh_verify_err(rqstp, fhp, type, access, error);
 	if (error == nfserr_stale)
