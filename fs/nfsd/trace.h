--- conflicted
+++ resolved
@@ -254,14 +254,10 @@
 				  rqstp->rq_xprt->xpt_remotelen);
 		__entry->xid = be32_to_cpu(rqstp->rq_xid);
 		__entry->fh_hash = knfsd_fh_hash(&fhp->fh_handle);
-<<<<<<< HEAD
-		__entry->inode = d_inode(fhp->fh_dentry);
-=======
 		if (fhp->fh_dentry)
 			__entry->inode = d_inode(fhp->fh_dentry);
 		else
 			__entry->inode = NULL;
->>>>>>> 0d1acee8
 		__entry->type = type;
 		__entry->access = access;
 		__entry->error = be32_to_cpu(error);
