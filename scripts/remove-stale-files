--- conflicted
+++ resolved
@@ -42,11 +42,8 @@
 	done
 fi
 
-<<<<<<< HEAD
-=======
 rm -f arch/riscv/purgatory/kexec-purgatory.c
 
->>>>>>> 66283a8f
 rm -f scripts/extract-cert
 
 rm -f arch/x86/purgatory/kexec-purgatory.c