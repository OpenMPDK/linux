#!/bin/bash
# SPDX-License-Identifier: GPL-2.0
#
# Translate stack dump function offsets.
#
# addr2line doesn't work with KASLR addresses.  This works similarly to
# addr2line, but instead takes the 'func+0x123' format as input:
#
#   $ ./scripts/faddr2line ~/k/vmlinux meminfo_proc_show+0x5/0x568
#   meminfo_proc_show+0x5/0x568:
#   meminfo_proc_show at fs/proc/meminfo.c:27
#
# If the address is part of an inlined function, the full inline call chain is
# printed:
#
#   $ ./scripts/faddr2line ~/k/vmlinux native_write_msr+0x6/0x27
#   native_write_msr+0x6/0x27:
#   arch_static_branch at arch/x86/include/asm/msr.h:121
#    (inlined by) static_key_false at include/linux/jump_label.h:125
#    (inlined by) native_write_msr at arch/x86/include/asm/msr.h:125
#
# The function size after the '/' in the input is optional, but recommended.
# It's used to help disambiguate any duplicate symbol names, which can occur
# rarely.  If the size is omitted for a duplicate symbol then it's possible for
# multiple code sites to be printed:
#
#   $ ./scripts/faddr2line ~/k/vmlinux raw_ioctl+0x5
#   raw_ioctl+0x5/0x20:
#   raw_ioctl at drivers/char/raw.c:122
#
#   raw_ioctl+0x5/0xb1:
#   raw_ioctl at net/ipv4/raw.c:876
#
# Multiple addresses can be specified on a single command line:
#
#   $ ./scripts/faddr2line ~/k/vmlinux type_show+0x10/45 free_reserved_area+0x90
#   type_show+0x10/0x2d:
#   type_show at drivers/video/backlight/backlight.c:213
#
#   free_reserved_area+0x90/0x123:
#   free_reserved_area at mm/page_alloc.c:6429 (discriminator 2)


set -o errexit
set -o nounset

usage() {
	echo "usage: faddr2line [--list] <object file> <func+offset> <func+offset>..." >&2
	exit 1
}

warn() {
	echo "$1" >&2
}

die() {
	echo "ERROR: $1" >&2
	exit 1
}

READELF="${CROSS_COMPILE:-}readelf"
ADDR2LINE="${CROSS_COMPILE:-}addr2line"
AWK="awk"
GREP="grep"

command -v ${AWK} >/dev/null 2>&1 || die "${AWK} isn't installed"
command -v ${READELF} >/dev/null 2>&1 || die "${READELF} isn't installed"
command -v ${ADDR2LINE} >/dev/null 2>&1 || die "${ADDR2LINE} isn't installed"

# Try to figure out the source directory prefix so we can remove it from the
# addr2line output.  HACK ALERT: This assumes that start_kernel() is in
# init/main.c!  This only works for vmlinux.  Otherwise it falls back to
# printing the absolute path.
find_dir_prefix() {
	local objfile=$1

	local start_kernel_addr=$(${READELF} --symbols --wide $objfile | ${AWK} '$8 == "start_kernel" {printf "0x%s", $2}')
	[[ -z $start_kernel_addr ]] && return

	local file_line=$(${ADDR2LINE} -e $objfile $start_kernel_addr)
	[[ -z $file_line ]] && return

	local prefix=${file_line%init/main.c:*}
	if [[ -z $prefix ]] || [[ $prefix = $file_line ]]; then
		return
	fi

	DIR_PREFIX=$prefix
	return 0
}

__faddr2line() {
	local objfile=$1
	local func_addr=$2
	local dir_prefix=$3
	local print_warnings=$4

	local sym_name=${func_addr%+*}
	local func_offset=${func_addr#*+}
	func_offset=${func_offset%/*}
	local user_size=
	local file_type
	local is_vmlinux=0
	[[ $func_addr =~ "/" ]] && user_size=${func_addr#*/}

	if [[ -z $sym_name ]] || [[ -z $func_offset ]] || [[ $sym_name = $func_addr ]]; then
		warn "bad func+offset $func_addr"
		DONE=1
		return
	fi

	# vmlinux uses absolute addresses in the section table rather than
	# section offsets.
	local file_type=$(${READELF} --file-header $objfile |
		${AWK} '$1 == "Type:" { print $2; exit }')
<<<<<<< HEAD
	[[ $file_type = "EXEC" ]] && is_vmlinux=1
=======
	if [[ $file_type = "EXEC" ]] || [[ $file_type == "DYN" ]]; then
		is_vmlinux=1
	fi
>>>>>>> 7365df19

	# Go through each of the object's symbols which match the func name.
	# In rare cases there might be duplicates, in which case we print all
	# matches.
	while read line; do
		local fields=($line)
		local sym_addr=0x${fields[1]}
		local sym_elf_size=${fields[2]}
		local sym_sec=${fields[6]}
		local sec_size
		local sec_name

		# Get the section size:
		sec_size=$(${READELF} --section-headers --wide $objfile |
			sed 's/\[ /\[/' |
			${AWK} -v sec=$sym_sec '$1 == "[" sec "]" { print "0x" $6; exit }')

		if [[ -z $sec_size ]]; then
			warn "bad section size: section: $sym_sec"
			DONE=1
			return
		fi

		# Get the section name:
		sec_name=$(${READELF} --section-headers --wide $objfile |
			sed 's/\[ /\[/' |
			${AWK} -v sec=$sym_sec '$1 == "[" sec "]" { print $2; exit }')

		if [[ -z $sec_name ]]; then
			warn "bad section name: section: $sym_sec"
			DONE=1
			return
		fi

		# Calculate the symbol size.
		#
		# Unfortunately we can't use the ELF size, because kallsyms
		# also includes the padding bytes in its size calculation.  For
		# kallsyms, the size calculation is the distance between the
		# symbol and the next symbol in a sorted list.
		local sym_size
		local cur_sym_addr
		local found=0
		while read line; do
			local fields=($line)
			cur_sym_addr=0x${fields[1]}
			local cur_sym_elf_size=${fields[2]}
			local cur_sym_name=${fields[7]:-}

			if [[ $cur_sym_addr = $sym_addr ]] &&
			   [[ $cur_sym_elf_size = $sym_elf_size ]] &&
			   [[ $cur_sym_name = $sym_name ]]; then
				found=1
				continue
			fi

			if [[ $found = 1 ]]; then
				sym_size=$(($cur_sym_addr - $sym_addr))
				[[ $sym_size -lt $sym_elf_size ]] && continue;
				found=2
				break
			fi
		done < <(${READELF} --symbols --wide $objfile | ${AWK} -v sec=$sym_sec '$7 == sec' | sort --key=2)

		if [[ $found = 0 ]]; then
			warn "can't find symbol: sym_name: $sym_name sym_sec: $sym_sec sym_addr: $sym_addr sym_elf_size: $sym_elf_size"
			DONE=1
			return
		fi

		# If nothing was found after the symbol, assume it's the last
		# symbol in the section.
		[[ $found = 1 ]] && sym_size=$(($sec_size - $sym_addr))

		if [[ -z $sym_size ]] || [[ $sym_size -le 0 ]]; then
			warn "bad symbol size: sym_addr: $sym_addr cur_sym_addr: $cur_sym_addr"
			DONE=1
			return
		fi

		sym_size=0x$(printf %x $sym_size)

		# Calculate the address from user-supplied offset:
		local addr=$(($sym_addr + $func_offset))
		if [[ -z $addr ]] || [[ $addr = 0 ]]; then
			warn "bad address: $sym_addr + $func_offset"
			DONE=1
			return
		fi
		addr=0x$(printf %x $addr)

		# If the user provided a size, make sure it matches the symbol's size:
		if [[ -n $user_size ]] && [[ $user_size -ne $sym_size ]]; then
			[[ $print_warnings = 1 ]] &&
				echo "skipping $sym_name address at $addr due to size mismatch ($user_size != $sym_size)"
			continue;
		fi

		# Make sure the provided offset is within the symbol's range:
		if [[ $func_offset -gt $sym_size ]]; then
			[[ $print_warnings = 1 ]] &&
				echo "skipping $sym_name address at $addr due to size mismatch ($func_offset > $sym_size)"
			continue
		fi

		# In case of duplicates or multiple addresses specified on the
		# cmdline, separate multiple entries with a blank line:
		[[ $FIRST = 0 ]] && echo
		FIRST=0

		echo "$sym_name+$func_offset/$sym_size:"

		# Pass section address to addr2line and strip absolute paths
		# from the output:
		local args="--functions --pretty-print --inlines --exe=$objfile"
		[[ $is_vmlinux = 0 ]] && args="$args --section=$sec_name"
		local output=$(${ADDR2LINE} $args $addr | sed "s; $dir_prefix\(\./\)*; ;")
		[[ -z $output ]] && continue

		# Default output (non --list):
		if [[ $LIST = 0 ]]; then
			echo "$output" | while read -r line
			do
				echo $line
			done
			DONE=1;
			continue
		fi

		# For --list, show each line with its corresponding source code:
		echo "$output" | while read -r line
		do
			echo
			echo $line
			n=$(echo $line | sed 's/.*:\([0-9]\+\).*/\1/g')
			n1=$[$n-5]
			n2=$[$n+5]
			f=$(echo $line | sed 's/.*at \(.\+\):.*/\1/g')
			${AWK} 'NR>=strtonum("'$n1'") && NR<=strtonum("'$n2'") { if (NR=='$n') printf(">%d<", NR); else printf(" %d ", NR); printf("\t%s\n", $0)}' $f
		done

		DONE=1

	done < <(${READELF} --symbols --wide $objfile | ${AWK} -v fn=$sym_name '$4 == "FUNC" && $8 == fn')
}

[[ $# -lt 2 ]] && usage

objfile=$1

LIST=0
[[ "$objfile" == "--list" ]] && LIST=1 && shift && objfile=$1

[[ ! -f $objfile ]] && die "can't find objfile $objfile"
shift

${READELF} --section-headers --wide $objfile | ${GREP} -q '\.debug_info' || die "CONFIG_DEBUG_INFO not enabled"

DIR_PREFIX=supercalifragilisticexpialidocious
find_dir_prefix $objfile

FIRST=1
while [[ $# -gt 0 ]]; do
	func_addr=$1
	shift

	# print any matches found
	DONE=0
	__faddr2line $objfile $func_addr $DIR_PREFIX 0

	# if no match was found, print warnings
	if [[ $DONE = 0 ]]; then
		__faddr2line $objfile $func_addr $DIR_PREFIX 1
		warn "no match for $func_addr"
	fi
done<|MERGE_RESOLUTION|>--- conflicted
+++ resolved
@@ -113,13 +113,9 @@
 	# section offsets.
 	local file_type=$(${READELF} --file-header $objfile |
 		${AWK} '$1 == "Type:" { print $2; exit }')
-<<<<<<< HEAD
-	[[ $file_type = "EXEC" ]] && is_vmlinux=1
-=======
 	if [[ $file_type = "EXEC" ]] || [[ $file_type == "DYN" ]]; then
 		is_vmlinux=1
 	fi
->>>>>>> 7365df19
 
 	# Go through each of the object's symbols which match the func name.
 	# In rare cases there might be duplicates, in which case we print all
