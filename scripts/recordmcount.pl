#!/usr/bin/perl -w
# (c) 2008, Steven Rostedt <srostedt@redhat.com>
# Licensed under the terms of the GNU GPL License version 2
#
# recordmcount.pl - makes a section called __mcount_loc that holds
#                   all the offsets to the calls to mcount.
#
#
# What we want to end up with is a section in vmlinux called
# __mcount_loc that contains a list of pointers to all the
# call sites in the kernel that call mcount. Later on boot up, the kernel
# will read this list, save the locations and turn them into nops.
# When tracing or profiling is later enabled, these locations will then
# be converted back to pointers to some function.
#
# This is no easy feat. This script is called just after the original
# object is compiled and before it is linked.
#
# The references to the call sites are offsets from the section of text
# that the call site is in. Hence, all functions in a section that
# has a call site to mcount, will have the offset from the beginning of
# the section and not the beginning of the function.
#
# The trick is to find a way to record the beginning of the section.
# The way we do this is to look at the first function in the section
# which will also be the location of that section after final link.
# e.g.
#
#  .section ".text.sched"
#  .globl my_func
#  my_func:
#        [...]
#        call mcount  (offset: 0x5)
#        [...]
#        ret
#  other_func:
#        [...]
#        call mcount (offset: 0x1b)
#        [...]
#
# Both relocation offsets for the mcounts in the above example will be
# offset from .text.sched. If we make another file called tmp.s with:
#
#  .section __mcount_loc
#  .quad  my_func + 0x5
#  .quad  my_func + 0x1b
#
# We can then compile this tmp.s into tmp.o, and link it to the original
# object.
#
# But this gets hard if my_func is not globl (a static function).
# In such a case we have:
#
#  .section ".text.sched"
#  my_func:
#        [...]
#        call mcount  (offset: 0x5)
#        [...]
#        ret
#  .globl my_func
#  other_func:
#        [...]
#        call mcount (offset: 0x1b)
#        [...]
#
# If we make the tmp.s the same as above, when we link together with
# the original object, we will end up with two symbols for my_func:
# one local, one global.  After final compile, we will end up with
# an undefined reference to my_func.
#
# Since local objects can reference local variables, we need to find
# a way to make tmp.o reference the local objects of the original object
# file after it is linked together. To do this, we convert the my_func
# into a global symbol before linking tmp.o. Then after we link tmp.o
# we will only have a single symbol for my_func that is global.
# We can convert my_func back into a local symbol and we are done.
#
# Here are the steps we take:
#
# 1) Record all the local symbols by using 'nm'
# 2) Use objdump to find all the call site offsets and sections for
#    mcount.
# 3) Compile the list into its own object.
# 4) Do we have to deal with local functions? If not, go to step 8.
# 5) Make an object that converts these local functions to global symbols
#    with objcopy.
# 6) Link together this new object with the list object.
# 7) Convert the local functions back to local symbols and rename
#    the result as the original object.
#    End.
# 8) Link the object with the list object.
# 9) Move the result back to the original object.
#    End.
#

use strict;

my $P = $0;
$P =~ s@.*/@@g;

my $V = '0.1';

if ($#ARGV < 6) {
	print "usage: $P arch objdump objcopy cc ld nm rm mv inputfile\n";
	print "version: $V\n";
	exit(1);
}

my ($arch, $bits, $objdump, $objcopy, $cc,
    $ld, $nm, $rm, $mv, $inputfile) = @ARGV;

# Acceptable sections to record.
my %text_sections = (
     ".text" => 1,
     ".sched.text" => 1,
     ".spinlock.text" => 1,
     ".irqentry.text" => 1,
);

$objdump = "objdump" if ((length $objdump) == 0);
$objcopy = "objcopy" if ((length $objcopy) == 0);
$cc = "gcc" if ((length $cc) == 0);
$ld = "ld" if ((length $ld) == 0);
$nm = "nm" if ((length $nm) == 0);
$rm = "rm" if ((length $rm) == 0);
$mv = "mv" if ((length $mv) == 0);

#print STDERR "running: $P '$arch' '$objdump' '$objcopy' '$cc' '$ld' " .
#    "'$nm' '$rm' '$mv' '$inputfile'\n";

my %locals;		# List of local (static) functions
my %weak;		# List of weak functions
my %convert;		# List of local functions used that needs conversion

my $type;
my $nm_regex;		# Find the local functions (return function)
my $section_regex;	# Find the start of a section
my $function_regex;	# Find the name of a function
			#    (return offset and func name)
my $mcount_regex;	# Find the call site to mcount (return offset)
my $alignment;		# The .align value to use for $mcount_section
my $section_type;	# Section header plus possible alignment command

if ($arch eq "x86") {
    if ($bits == 64) {
	$arch = "x86_64";
    } else {
	$arch = "i386";
    }
}

#
# We base the defaults off of i386, the other archs may
# feel free to change them in the below if statements.
#
$nm_regex = "^[0-9a-fA-F]+\\s+t\\s+(\\S+)";
$section_regex = "Disassembly of section\\s+(\\S+):";
$function_regex = "^([0-9a-fA-F]+)\\s+<(.*?)>:";
$mcount_regex = "^\\s*([0-9a-fA-F]+):.*\\smcount\$";
$section_type = '@progbits';
$type = ".long";

if ($arch eq "x86_64") {
    $mcount_regex = "^\\s*([0-9a-fA-F]+):.*\\smcount([+-]0x[0-9a-zA-Z]+)?\$";
    $type = ".quad";
    $alignment = 8;

    # force flags for this arch
    $ld .= " -m elf_x86_64";
    $objdump .= " -M x86-64";
    $objcopy .= " -O elf64-x86-64";
    $cc .= " -m64";

} elsif ($arch eq "i386") {
    $alignment = 4;

    # force flags for this arch
    $ld .= " -m elf_i386";
    $objdump .= " -M i386";
    $objcopy .= " -O elf32-i386";
    $cc .= " -m32";

} elsif ($arch eq "sh") {
<<<<<<< HEAD
    $section_regex = "Disassembly of section\\s+(\\S+):";
    $function_regex = "^([0-9a-fA-F]+)\\s+<(.*?)>:";
    $mcount_regex = "^\\s*([0-9a-fA-F]+):.*\\smcount\$";
    $type = ".long";
=======
    $alignment = 2;
>>>>>>> 5250d329

    # force flags for this arch
    $ld .= " -m shlelf_linux";
    $objcopy .= " -O elf32-sh-linux";
    $cc .= " -m32";

<<<<<<< HEAD
=======
} elsif ($arch eq "powerpc") {
    $nm_regex = "^[0-9a-fA-F]+\\s+t\\s+(\\.?\\S+)";
    $function_regex = "^([0-9a-fA-F]+)\\s+<(\\.?.*?)>:";
    $mcount_regex = "^\\s*([0-9a-fA-F]+):.*\\s\\.?_mcount\$";

    if ($bits == 64) {
	$type = ".quad";
    }

} elsif ($arch eq "arm") {
    $alignment = 2;
    $section_type = '%progbits';

>>>>>>> 5250d329
} else {
    die "Arch $arch is not supported with CONFIG_FTRACE_MCOUNT_RECORD";
}

my $text_found = 0;
my $read_function = 0;
my $opened = 0;
my $mcount_section = "__mcount_loc";

my $dirname;
my $filename;
my $prefix;
my $ext;

if ($inputfile =~ m,^(.*)/([^/]*)$,) {
    $dirname = $1;
    $filename = $2;
} else {
    $dirname = ".";
    $filename = $inputfile;
}

if ($filename =~ m,^(.*)(\.\S),) {
    $prefix = $1;
    $ext = $2;
} else {
    $prefix = $filename;
    $ext = "";
}

my $mcount_s = $dirname . "/.tmp_mc_" . $prefix . ".s";
my $mcount_o = $dirname . "/.tmp_mc_" . $prefix . ".o";

#
# --globalize-symbols came out in 2.17, we must test the version
# of objcopy, and if it is less than 2.17, then we can not
# record local functions.
my $use_locals = 01;
my $local_warn_once = 0;
my $found_version = 0;

open (IN, "$objcopy --version |") || die "error running $objcopy";
while (<IN>) {
    if (/objcopy.*\s(\d+)\.(\d+)/) {
	my $major = $1;
	my $minor = $2;

	$found_version = 1;
	if ($major < 2 ||
	    ($major == 2 && $minor < 17)) {
	    $use_locals = 0;
	}
	last;
    }
}
close (IN);

if (!$found_version) {
    print STDERR "WARNING: could not find objcopy version.\n" .
	"\tDisabling local function references.\n";
}


#
# Step 1: find all the local (static functions) and weak symbols.
#        't' is local, 'w/W' is weak (we never use a weak function)
#
open (IN, "$nm $inputfile|") || die "error running $nm";
while (<IN>) {
    if (/$nm_regex/) {
	$locals{$1} = 1;
    } elsif (/^[0-9a-fA-F]+\s+([wW])\s+(\S+)/) {
	$weak{$2} = $1;
    }
}
close(IN);

my @offsets;		# Array of offsets of mcount callers
my $ref_func;		# reference function to use for offsets
my $offset = 0;		# offset of ref_func to section beginning

##
# update_funcs - print out the current mcount callers
#
#  Go through the list of offsets to callers and write them to
#  the output file in a format that can be read by an assembler.
#
sub update_funcs
{
    return if ($#offsets < 0);

    defined($ref_func) || die "No function to reference";

    # A section only had a weak function, to represent it.
    # Unfortunately, a weak function may be overwritten by another
    # function of the same name, making all these offsets incorrect.
    # To be safe, we simply print a warning and bail.
    if (defined $weak{$ref_func}) {
	print STDERR
	    "$inputfile: WARNING: referencing weak function" .
	    " $ref_func for mcount\n";
	return;
    }

    # is this function static? If so, note this fact.
    if (defined $locals{$ref_func}) {

	# only use locals if objcopy supports globalize-symbols
	if (!$use_locals) {
	    return;
	}
	$convert{$ref_func} = 1;
    }

    # Loop through all the mcount caller offsets and print a reference
    # to the caller based from the ref_func.
    for (my $i=0; $i <= $#offsets; $i++) {
	if (!$opened) {
	    open(FILE, ">$mcount_s") || die "can't create $mcount_s\n";
	    $opened = 1;
	    print FILE "\t.section $mcount_section,\"a\",$section_type\n";
	    print FILE "\t.align $alignment\n" if (defined($alignment));
	}
	printf FILE "\t%s %s + %d\n", $type, $ref_func, $offsets[$i] - $offset;
    }
}

#
# Step 2: find the sections and mcount call sites
#
open(IN, "$objdump -dr $inputfile|") || die "error running $objdump";

my $text;

while (<IN>) {
    # is it a section?
    if (/$section_regex/) {

	# Only record text sections that we know are safe
	if (defined($text_sections{$1})) {
	    $read_function = 1;
	} else {
	    $read_function = 0;
	}
	# print out any recorded offsets
	update_funcs() if ($text_found);

	# reset all markers and arrays
	$text_found = 0;
	undef($ref_func);
	undef(@offsets);

    # section found, now is this a start of a function?
    } elsif ($read_function && /$function_regex/) {
	$text_found = 1;
	$offset = hex $1;
	$text = $2;

	# if this is either a local function or a weak function
	# keep looking for functions that are global that
	# we can use safely.
	if (!defined($locals{$text}) && !defined($weak{$text})) {
	    $ref_func = $text;
	    $read_function = 0;
	} else {
	    # if we already have a function, and this is weak, skip it
	    if (!defined($ref_func) || !defined($weak{$text})) {
		$ref_func = $text;
	    }
	}
    }

    # is this a call site to mcount? If so, record it to print later
    if ($text_found && /$mcount_regex/) {
	$offsets[$#offsets + 1] = hex $1;
    }
}

# dump out anymore offsets that may have been found
update_funcs() if ($text_found);

# If we did not find any mcount callers, we are done (do nothing).
if (!$opened) {
    exit(0);
}

close(FILE);

#
# Step 3: Compile the file that holds the list of call sites to mcount.
#
`$cc -o $mcount_o -c $mcount_s`;

my @converts = keys %convert;

#
# Step 4: Do we have sections that started with local functions?
#
if ($#converts >= 0) {
    my $globallist = "";
    my $locallist = "";

    foreach my $con (@converts) {
	$globallist .= " --globalize-symbol $con";
	$locallist .= " --localize-symbol $con";
    }

    my $globalobj = $dirname . "/.tmp_gl_" . $filename;
    my $globalmix = $dirname . "/.tmp_mx_" . $filename;

    #
    # Step 5: set up each local function as a global
    #
    `$objcopy $globallist $inputfile $globalobj`;

    #
    # Step 6: Link the global version to our list.
    #
    `$ld -r $globalobj $mcount_o -o $globalmix`;

    #
    # Step 7: Convert the local functions back into local symbols
    #
    `$objcopy $locallist $globalmix $inputfile`;

    # Remove the temp files
    `$rm $globalobj $globalmix`;

} else {

    my $mix = $dirname . "/.tmp_mx_" . $filename;

    #
    # Step 8: Link the object with our list of call sites object.
    #
    `$ld -r $inputfile $mcount_o -o $mix`;

    #
    # Step 9: Move the result back to the original object.
    #
    `$mv $mix $inputfile`;
}

# Clean up the temp files
`$rm $mcount_o $mcount_s`;

exit(0);<|MERGE_RESOLUTION|>--- conflicted
+++ resolved
@@ -181,22 +181,13 @@
     $cc .= " -m32";
 
 } elsif ($arch eq "sh") {
-<<<<<<< HEAD
-    $section_regex = "Disassembly of section\\s+(\\S+):";
-    $function_regex = "^([0-9a-fA-F]+)\\s+<(.*?)>:";
-    $mcount_regex = "^\\s*([0-9a-fA-F]+):.*\\smcount\$";
-    $type = ".long";
-=======
     $alignment = 2;
->>>>>>> 5250d329
 
     # force flags for this arch
     $ld .= " -m shlelf_linux";
     $objcopy .= " -O elf32-sh-linux";
     $cc .= " -m32";
 
-<<<<<<< HEAD
-=======
 } elsif ($arch eq "powerpc") {
     $nm_regex = "^[0-9a-fA-F]+\\s+t\\s+(\\.?\\S+)";
     $function_regex = "^([0-9a-fA-F]+)\\s+<(\\.?.*?)>:";
@@ -210,7 +201,6 @@
     $alignment = 2;
     $section_type = '%progbits';
 
->>>>>>> 5250d329
 } else {
     die "Arch $arch is not supported with CONFIG_FTRACE_MCOUNT_RECORD";
 }
